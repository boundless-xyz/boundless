[workspace]
resolver = "2"
members = [
    "blake3_groth16",
    "crates/assessor",
    "crates/bench",
    "crates/boundless-cli",
    "crates/boundless-market",
    "crates/broker",
    "crates/broker-stress",
    "crates/distributor",
    "crates/guest/assessor",
    "crates/guest/util",
    "crates/indexer",
    "crates/lambdas/indexer-api",
    "crates/lambdas/indexer-monitor",
    "crates/order-generator",
    "crates/order-stream",
    "crates/povw",
    "crates/requestor-lists",
    "crates/rewards",
    "crates/slasher",
    "crates/test-utils",
    "crates/zkc",
    "documentation/doc-test",
    "xtask",
]

[workspace.package]
version = "1.2.0"
edition = "2021"
homepage = "https://beboundless.xyz/"
repository = "https://github.com/boundless-xyz/boundless/"

[workspace.dependencies]
blake3_groth16 = { path = "blake3_groth16", default-features = false }
boundless-assessor = { version = "1.2.0", path = "crates/assessor" }
boundless-cli = { path = "crates/boundless-cli" }
boundless-market = { version = "1.2.0", path = "crates/boundless-market" }
boundless-rewards = { path = "crates/rewards" }
boundless-test-utils = { path = "crates/test-utils" }
boundless-zkc = { path = "crates/zkc" }
boundless-povw = { path = "crates/povw" }
distributor = { path = "crates/distributor" }
guest-assessor = { path = "crates/guest/assessor" }
guest-util = { path = "crates/guest/util" }
order-stream = { path = "crates/order-stream" }
requestor-lists = { path = "crates/requestor-lists" }

alloy = { version = "1.0", default-features = false }
alloy-chains = "0.2.0"
alloy-node-bindings = { version = "1.0" }
alloy-primitives = { version = "1.0" }
alloy-sol-types = { version = "1.0", features = ["json"] }
anyhow = { version = "1.0" }

async-stream = "0.3"
async-trait = "0.1"
aws-config = { version = "1.6", features = ["behavior-version-latest"] }
aws-sdk-s3 = "1.34"                                                                                 # used for minio for max compatibility
axum = "0.8"
axum-extra = { version = "0.10" }
bincode = "1.3"
bonsai-sdk = { git = "https://github.com/risc0/risc0", branch = "flaub/shrink-bitvm2", features = [
    "non_blocking",
    "shrink_bitvm2",
] }
borsh = "1.5"
broker = { path = "crates/broker" }
bs58 = "0.5"
bytemuck = "1.16"
chrono = { version = "0.4", features = ["serde"] }
clap = { version = "4.5", features = ["derive", "env"] }
clap_complete = "4.5"
derive_more = { version = "2.0" }
futures-util = "0.3"
guest-set-builder = { git = "https://github.com/risc0/risc0-ethereum", tag = "aggregation-v0.8.1" }
hex = { version = "0.4", default-features = false, features = ["alloc"] }
postcard = { version = "1.0" }
rand = { version = "0.9" }
reqwest = "0.12"
risc0-aggregation = { version = "0.9.0" }
<<<<<<< HEAD
risc0-binfmt = { version = "3.0.2", default-features = false }
risc0-build = { version = "3.0.3", features = ["docker", "unstable"] }
risc0-build-ethereum = { version = "3.0.1" }
risc0-circuit-recursion = { version = "4.0.2" }
risc0-core = { version = "3.0.0" }
risc0-ethereum-contracts = { version = "3.0.1" }
risc0-povw = { version = "0.4", default-features = false }
risc0-zkp = { version = "3.0.2" }
risc0-groth16 = { version = "3.0.2" }
risc0-groth16-sys = { version = "0.1.0" }
risc0-zkvm = { version = "3.0.3", default-features = false }
=======
risc0-build = { version = "3.0.4", features = ["docker", "unstable"] }
risc0-build-ethereum = { version = "3.0.1" }
risc0-circuit-recursion = { version = "4.0.3" }
risc0-ethereum-contracts = { version = "3.0.1" }
risc0-povw = { version = "0.4.1", default-features = false }
risc0-zkp = { version = "3.0.3" }
risc0-zkvm = { version = "3.0.4", default-features = false }
>>>>>>> 4bb06a05
rmp-serde = { version = "1.3" }
serde = { version = "1.0", features = ["derive"] }
serde_json = "1.0"
serde_yaml = "0.9"
sha2 = { version = "0.10" }
sqlx = { version = "0.8", default-features = false }
tempfile = "3.10"
test-log = { version = "0.2", features = ["trace"] }
thiserror = "2.0"
tokio = { version = "1" }
tokio-tungstenite = { version = "0.24", features = ["native-tls"] }
tokio-util = { version = "0.7" }
tower-http = { version = "0.5", features = ["trace"] }
tracing = "0.1"
tracing-subscriber = "0.3"
tracing-test = { version = "0.2" }
url = "2.5"
utoipa = "5.2"
uuid = { version = "1.7", features = ["v4"] }

# Apply some optimizations on dev profile, to speed up tests.
[profile.dev]
opt-level = 1

[profile.release]
debug = 1
lto = true
# [profile.release]
# lto = "fat"
# codegen-units = 1<|MERGE_RESOLUTION|>--- conflicted
+++ resolved
@@ -57,7 +57,7 @@
 async-stream = "0.3"
 async-trait = "0.1"
 aws-config = { version = "1.6", features = ["behavior-version-latest"] }
-aws-sdk-s3 = "1.34"                                                                                 # used for minio for max compatibility
+aws-sdk-s3 = "1.34" # used for minio for max compatibility
 axum = "0.8"
 axum-extra = { version = "0.10" }
 bincode = "1.3"
@@ -80,27 +80,17 @@
 rand = { version = "0.9" }
 reqwest = "0.12"
 risc0-aggregation = { version = "0.9.0" }
-<<<<<<< HEAD
-risc0-binfmt = { version = "3.0.2", default-features = false }
-risc0-build = { version = "3.0.3", features = ["docker", "unstable"] }
+risc0-binfmt = { version = "3.0.3", default-features = false }
 risc0-build-ethereum = { version = "3.0.1" }
-risc0-circuit-recursion = { version = "4.0.2" }
+risc0-build = { version = "3.0.4", features = ["docker", "unstable"] }
+risc0-circuit-recursion = { version = "4.0.3" }
 risc0-core = { version = "3.0.0" }
 risc0-ethereum-contracts = { version = "3.0.1" }
-risc0-povw = { version = "0.4", default-features = false }
-risc0-zkp = { version = "3.0.2" }
-risc0-groth16 = { version = "3.0.2" }
+risc0-groth16 = { version = "3.0.3" }
 risc0-groth16-sys = { version = "0.1.0" }
-risc0-zkvm = { version = "3.0.3", default-features = false }
-=======
-risc0-build = { version = "3.0.4", features = ["docker", "unstable"] }
-risc0-build-ethereum = { version = "3.0.1" }
-risc0-circuit-recursion = { version = "4.0.3" }
-risc0-ethereum-contracts = { version = "3.0.1" }
 risc0-povw = { version = "0.4.1", default-features = false }
 risc0-zkp = { version = "3.0.3" }
 risc0-zkvm = { version = "3.0.4", default-features = false }
->>>>>>> 4bb06a05
 rmp-serde = { version = "1.3" }
 serde = { version = "1.0", features = ["derive"] }
 serde_json = "1.0"
