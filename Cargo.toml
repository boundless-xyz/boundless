[workspace]
resolver = "2"
members = [
    "crates/assessor",
    "crates/bench",
    "crates/boundless-cli",
    "crates/boundless-market",
    "crates/broker",
    "crates/broker-stress",
    "crates/distributor",
    "crates/guest/assessor",
    "crates/guest/util",
    "crates/indexer",
    "crates/lambdas/indexer-api",
    "crates/lambdas/indexer-monitor",
    "crates/order-generator",
    "crates/order-stream",
    "crates/povw",
    "crates/requestor-lists",
    "crates/rewards",
    "crates/slasher",
    "crates/test-utils",
    "crates/zkc",
    "documentation/doc-test",
]

[workspace.package]
version = "1.1.0"
edition = "2021"
homepage = "https://beboundless.xyz/"
repository = "https://github.com/boundless-xyz/boundless/"

[workspace.dependencies]
<<<<<<< HEAD
=======
boundless-assessor = { version = "1.1.0", path = "crates/assessor" }
boundless-cli = { path = "crates/boundless-cli" }
boundless-market = { version = "1.1.0", path = "crates/boundless-market" }
boundless-rewards = { path = "crates/rewards" }
boundless-test-utils = { path = "crates/test-utils" }
boundless-zkc = { path = "crates/zkc" }
boundless-povw = { path = "crates/povw" }
distributor = { path = "crates/distributor" }
guest-assessor = { path = "crates/guest/assessor" }
guest-util = { path = "crates/guest/util" }
order-stream = { path = "crates/order-stream" }
requestor-lists = { path = "crates/requestor-lists" }

>>>>>>> 1cfbe0d7
alloy = { version = "1.0", default-features = false }
alloy-chains = "0.2.0"
alloy-node-bindings = { version = "1.0" }
alloy-primitives = { version = "1.0" }
alloy-sol-types = { version = "1.0", features = ["json"] }
anyhow = { version = "1.0" }

async-stream = "0.3"
async-trait = "0.1"
aws-config = { version = "1.6", features = ["behavior-version-latest"] }
aws-sdk-s3 = "1.34" # used for minio for max compatibility
axum = "0.8"
axum-extra = { version = "0.10" }
bincode = "1.3"
bonsai-sdk = { version = "1.4", features = ["non_blocking"] }
<<<<<<< HEAD
boundless-assessor = { version = "1.0.0", path = "crates/assessor" }
boundless-cli = { path = "crates/boundless-cli" }
boundless-market = { version = "1.0.0", path = "crates/boundless-market" }
boundless-povw = { path = "crates/povw" }
boundless-rewards = { path = "crates/rewards" }
boundless-test-utils = { path = "crates/test-utils" }
boundless-zkc = { path = "crates/zkc" }
=======
broker = { path = "crates/broker" }
>>>>>>> 1cfbe0d7
bs58 = "0.5"
bytemuck = "1.16"
chrono = { version = "0.4", features = ["serde"] }
clap = { version = "4.5", features = ["derive", "env"] }
clap_complete = "4.5"
<<<<<<< HEAD
distributor = { path = "crates/distributor" }
futures-util = "0.3"
guest-assessor = { path = "crates/guest/assessor" }
guest-set-builder = { git = "https://github.com/risc0/risc0-ethereum", tag = "aggregation-v0.8.1" }
guest-util = { path = "crates/guest/util" }
=======
futures-util = "0.3"
guest-set-builder = { git = "https://github.com/risc0/risc0-ethereum", tag = "aggregation-v0.8.1" }
>>>>>>> 1cfbe0d7
hex = { version = "0.4", default-features = false, features = ["alloc"] }
order-stream = { path = "crates/order-stream" }
postcard = { version = "1.0" }
rand = { version = "0.9" }
requestor-lists = { path = "crates/requestor-lists" }
reqwest = "0.12"
risc0-aggregation = { version = "0.9.0" }
risc0-build = { version = "3.0.3", features = ["docker", "unstable"] }
risc0-build-ethereum = { version = "3.0.1" }
risc0-circuit-recursion = { version = "4.0.2" }
risc0-ethereum-contracts = { version = "3.0.1" }
risc0-povw = { version = "0.4", default-features = false }
risc0-zkp = { version = "3.0.2" }
risc0-zkvm = { version = "3.0.3", default-features = false }
rmp-serde = { version = "1.3" }
serde = { version = "1.0", features = ["derive"] }
serde_json = "1.0"
serde_yaml = "0.9"
sha2 = { version = "0.10" }
sqlx = { version = "0.8", default-features = false }
tempfile = "3.10"
test-log = { version = "0.2", features = ["trace"] }
thiserror = "2.0"
tokio = { version = "1" }
tokio-tungstenite = { version = "0.24", features = ["native-tls"] }
tokio-util = { version = "0.7" }
tower-http = { version = "0.5", features = ["trace"] }
tracing = "0.1"
tracing-subscriber = "0.3"
tracing-test = { version = "0.2" }
url = "2.5"
utoipa = "5.2"
uuid = { version = "1.7", features = ["v4"] }

# Apply some optimizations on dev profile, to speed up tests.
[profile.dev]
opt-level = 1

[profile.release]
debug = 1
lto = true
# [profile.release]
# lto = "fat"
# codegen-units = 1<|MERGE_RESOLUTION|>--- conflicted
+++ resolved
@@ -31,8 +31,6 @@
 repository = "https://github.com/boundless-xyz/boundless/"
 
 [workspace.dependencies]
-<<<<<<< HEAD
-=======
 boundless-assessor = { version = "1.1.0", path = "crates/assessor" }
 boundless-cli = { path = "crates/boundless-cli" }
 boundless-market = { version = "1.1.0", path = "crates/boundless-market" }
@@ -46,7 +44,6 @@
 order-stream = { path = "crates/order-stream" }
 requestor-lists = { path = "crates/requestor-lists" }
 
->>>>>>> 1cfbe0d7
 alloy = { version = "1.0", default-features = false }
 alloy-chains = "0.2.0"
 alloy-node-bindings = { version = "1.0" }
@@ -62,32 +59,17 @@
 axum-extra = { version = "0.10" }
 bincode = "1.3"
 bonsai-sdk = { version = "1.4", features = ["non_blocking"] }
-<<<<<<< HEAD
-boundless-assessor = { version = "1.0.0", path = "crates/assessor" }
-boundless-cli = { path = "crates/boundless-cli" }
-boundless-market = { version = "1.0.0", path = "crates/boundless-market" }
-boundless-povw = { path = "crates/povw" }
-boundless-rewards = { path = "crates/rewards" }
-boundless-test-utils = { path = "crates/test-utils" }
-boundless-zkc = { path = "crates/zkc" }
-=======
 broker = { path = "crates/broker" }
->>>>>>> 1cfbe0d7
 bs58 = "0.5"
 bytemuck = "1.16"
 chrono = { version = "0.4", features = ["serde"] }
 clap = { version = "4.5", features = ["derive", "env"] }
 clap_complete = "4.5"
-<<<<<<< HEAD
 distributor = { path = "crates/distributor" }
 futures-util = "0.3"
 guest-assessor = { path = "crates/guest/assessor" }
 guest-set-builder = { git = "https://github.com/risc0/risc0-ethereum", tag = "aggregation-v0.8.1" }
 guest-util = { path = "crates/guest/util" }
-=======
-futures-util = "0.3"
-guest-set-builder = { git = "https://github.com/risc0/risc0-ethereum", tag = "aggregation-v0.8.1" }
->>>>>>> 1cfbe0d7
 hex = { version = "0.4", default-features = false, features = ["alloc"] }
 order-stream = { path = "crates/order-stream" }
 postcard = { version = "1.0" }
