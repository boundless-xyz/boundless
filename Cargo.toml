[workspace]
resolver = "2"
members = [
    "crates/assessor",
    "crates/bench",
    "crates/boundless-cli",
    "crates/boundless-market",
    "crates/broker",
    "crates/broker-stress",
    "crates/distributor",
    "crates/guest/assessor",
    "crates/guest/util",
    "crates/indexer",
    "crates/lambdas/indexer-api",
    "crates/lambdas/indexer-monitor",
    "crates/order-generator",
    "crates/order-stream",
<<<<<<< HEAD
    "crates/povw", 
    "crates/requestor-lists",
=======
    "crates/povw",
    "crates/rewards",
>>>>>>> 96ecee1e
    "crates/slasher",
    "crates/test-utils",
    "crates/zkc",
    "documentation/doc-test",
]

[workspace.package]
version = "0.15.0"
edition = "2021"
homepage = "https://beboundless.xyz/"
repository = "https://github.com/boundless-xyz/boundless/"

[workspace.dependencies]
boundless-assessor = { version = "0.15.0", path = "crates/assessor" }
boundless-cli = { version = "0.15.0", path = "crates/boundless-cli" }
boundless-market = { version = "0.15.0", path = "crates/boundless-market" }
boundless-rewards = { version = "0.15.0", path = "crates/rewards" }
boundless-test-utils = { path = "crates/test-utils" }
boundless-zkc = { version = "0.15.0", path = "crates/zkc" }
boundless-povw = { path = "crates/povw" }
distributor = { path = "crates/distributor" }
guest-assessor = { path = "crates/guest/assessor" }
guest-util = { path = "crates/guest/util" }
order-stream = { path = "crates/order-stream" }
requestor-lists = { path = "crates/requestor-lists" }

async-stream = "0.3"
alloy = { version = "1.0", default-features = false }
alloy-primitives = { version = "1.0" }
alloy-sol-types = { version = "1.0", features = ["json"] }
alloy-chains = "0.2.0"
anyhow = { version = "1.0" }
async-trait = "0.1"
aws-config = { version = "1.6", features = ["behavior-version-latest"] }
aws-sdk-s3 = "1.34" # used for minio for max compatibility
axum = "0.8"
axum-extra = { version = "0.10" }
bincode = "1.3"
bonsai-sdk = { version = "1.4", features = ["non_blocking"] }
bs58 = "0.5"
bytemuck = "1.16"
clap = { version = "4.5", features = ["derive", "env"] }
clap_complete = "4.5"
chrono = { version = "0.4", features = ["serde"] }
futures-util = "0.3"
hex = { version = "0.4", default-features = false, features = ["alloc"] }
postcard = { version = "1.0" }
rand = { version = "0.9" }
reqwest = "0.12"
risc0-aggregation = { version = "0.9.0" }
risc0-build = { version = "3.0.3", features = ["docker", "unstable"] }
risc0-circuit-recursion = { version = "4.0.2" }
risc0-build-ethereum = { version = "3.0.1" }
risc0-ethereum-contracts = { version = "3.0.1" }
risc0-zkvm = { version = "3.0.3", default-features = false }
risc0-povw = { version = "0.4", default-features = false }
risc0-zkp = { version = "3.0.2" }
serde = { version = "1.0", features = ["derive"] }
serde_json = "1.0"
serde_yaml = "0.9"
guest-set-builder = { git = "https://github.com/risc0/risc0-ethereum", tag = "aggregation-v0.8.1" }
rmp-serde = { version = "1.3" }
sha2 = { version = "0.10" }
sqlx = { version = "0.8", default-features = false }
tempfile = "3.10"
test-log = { version = "0.2", features = ["trace"] }
thiserror = "2.0"
tokio = { version = "1" }
tokio-util = { version = "0.7" }
tokio-tungstenite = { version = "0.24", features = ["native-tls"] }
tower-http = { version = "0.5", features = ["trace"] }
tracing = "0.1"
tracing-subscriber = "0.3"
tracing-test = { version = "0.2" }
url = "2.5"
uuid = { version = "1.7", features = ["v4"] }
utoipa = "5.2"

# Apply some optimizations on dev profile, to speed up tests.
[profile.dev]
opt-level = 1

[profile.release]
debug = 1
lto = true
# [profile.release]
# lto = "fat"
# codegen-units = 1<|MERGE_RESOLUTION|>--- conflicted
+++ resolved
@@ -15,13 +15,9 @@
     "crates/lambdas/indexer-monitor",
     "crates/order-generator",
     "crates/order-stream",
-<<<<<<< HEAD
     "crates/povw", 
     "crates/requestor-lists",
-=======
-    "crates/povw",
     "crates/rewards",
->>>>>>> 96ecee1e
     "crates/slasher",
     "crates/test-utils",
     "crates/zkc",
