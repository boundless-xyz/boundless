[workspace]
resolver = "2"
members = [
    "crates/assessor",
    "crates/bench",
    "crates/boundless-cli",
    "crates/boundless-market",
    "crates/boundless-market/test-utils",
    "crates/broker",
    "crates/broker-stress",
    "crates/distributor",
    "crates/guest/assessor",
    "crates/guest/povw",
    "crates/guest/util",
    "crates/indexer",
    "crates/ops-lambdas/indexer-monitor",
    "crates/order-generator",
    "crates/order-stream",
    "crates/slasher",
    "documentation/doc-test",
]

[workspace.package]
version = "0.14.0"
edition = "2021"
homepage = "https://beboundless.xyz/"
repository = "https://github.com/boundless-xyz/boundless/"

[workspace.dependencies]
boundless-assessor = { version = "0.14.0", path = "crates/assessor" }
boundless-cli = { version = "0.14.0", path = "crates/boundless-cli" }
boundless-market = { version = "0.14.0", path = "crates/boundless-market" }
boundless-market-test-utils = { path = "crates/boundless-market/test-utils" }
distributor = { path = "crates/distributor" }
guest-assessor = { path = "crates/guest/assessor" }
guest-util = { path = "crates/guest/util" }
order-stream = { path = "crates/order-stream" }

async-stream = "0.3"
alloy = { version = "1.0.24", default-features = false }
alloy-primitives = { version = "1.0" }
alloy-sol-types = { version = "1.0", features = ["json"] }
alloy-chains = "0.2.0"
anyhow = { version = "1.0" }
async-trait = "0.1"
aws-config = { version = "1.6", features = ["behavior-version-latest"] }
aws-sdk-s3 = "1.34" # used for minio for max compatibility
axum = "0.8"
axum-extra = { version = "0.10" }
bincode = "1.3"
bonsai-sdk = { version = "1.4", features = ["non_blocking"] }
bs58 = "0.5"
bytemuck = "1.16"
clap = { version = "4.5", features = ["derive", "env"] }
clap_complete = "4.5"
chrono = { version = "0.4", features = ["serde"] }
futures-util = "0.3"
hex = { version = "0.4", default-features = false, features = ["alloc"] }
postcard = { version = "1.0" }
rand = { version = "0.9" }
reqwest = "0.12"
risc0-aggregation = { version = "0.8.1" }
risc0-build = { version = "3.0", features = ["docker", "unstable"] }
risc0-circuit-recursion = { version = "4.0" }
risc0-build-ethereum = { version = "3.0" }
risc0-ethereum-contracts = { version = "3.0" }
<<<<<<< HEAD
risc0-zkvm = { version = "3.0", default-features = false }
risc0-povw = { version = "0.1.1", default-features = false }
risc0-zkp = { version = "3.0" }
=======
risc0-zkvm = { version = "3.0.3", default-features = false }
risc0-zkp = { version = "3.0.2" }
>>>>>>> 3aed4964
serde = { version = "1.0", features = ["derive"] }
serde_json = "1.0"
serde_yaml = "0.9"
guest-set-builder = { git = "https://github.com/risc0/risc0-ethereum", tag = "aggregation-v0.8.1" }
rmp-serde = { version = "1.3" }
sha2 = { version = "0.10" }
sqlx = { version = "0.8", default-features = false }
tempfile = "3.10"
test-log = { version = "0.2", features = ["trace"] }
thiserror = "2.0"
tokio = { version = "1" }
tokio-util = { version = "0.7" }
tokio-tungstenite = { version = "0.24", features = ["native-tls"] }
tower-http = { version = "0.5", features = ["trace"] }
tracing = "0.1"
tracing-subscriber = "0.3"
tracing-test = { version = "0.2" }
url = "2.5"
uuid = { version = "1.7", features = ["v4"] }
utoipa = "5.2"

# Apply some optimizations on dev profile, to speed up tests.
[profile.dev]
opt-level = 1

[profile.release]
debug = 1
lto = true

# [profile.release]
# lto = "fat"
# codegen-units = 1<|MERGE_RESOLUTION|>--- conflicted
+++ resolved
@@ -64,14 +64,9 @@
 risc0-circuit-recursion = { version = "4.0" }
 risc0-build-ethereum = { version = "3.0" }
 risc0-ethereum-contracts = { version = "3.0" }
-<<<<<<< HEAD
-risc0-zkvm = { version = "3.0", default-features = false }
+risc0-zkvm = { version = "3.0.3", default-features = false }
 risc0-povw = { version = "0.1.1", default-features = false }
-risc0-zkp = { version = "3.0" }
-=======
-risc0-zkvm = { version = "3.0.3", default-features = false }
 risc0-zkp = { version = "3.0.2" }
->>>>>>> 3aed4964
 serde = { version = "1.0", features = ["derive"] }
 serde_json = "1.0"
 serde_yaml = "0.9"
