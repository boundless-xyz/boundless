[workspace]
resolver = "2"
members = [
    "crates/assessor",
    "crates/boundless-cli",
    "crates/boundless-market",
    "crates/broker",
    "crates/guest/assessor",
    "crates/guest/util",
    "crates/order-generator",
    "crates/order-stream",
<<<<<<< HEAD
=======
    "crates/taskdb",
    "crates/workflow",
    "crates/workflow-common",
    "documentation/doc-test"
>>>>>>> 18fa44cb
]

[workspace.package]
version = "0.5.0"
edition = "2021"
homepage = "https://beboundless.xyz/"
repository = "https://github.com/boundless-xyz/boundless/"

[workspace.dependencies]
async-stream = "0.3"
boundless-assessor = { version = "0.5.0", path = "crates/assessor" }
boundless-cli = { version = "0.5.0", path = "crates/boundless-cli" }
boundless-market = { version = "0.5.0", path = "crates/boundless-market" }
guest-assessor = { path = "crates/guest/assessor" }
guest-util = { path = "crates/guest/util" }
order-stream = { path = "crates/order-stream" }

alloy = { version = "0.6" }
alloy-primitives = { version = "0.8" }
alloy-sol-types = { version = "0.8", features = ["json"] }
anyhow = { version = "1.0" }
async-trait = "0.1"
aws-sdk-s3 = "1.34" # used for minio for max compatibility
axum = "0.7"
axum-extra = { version = "0.9" }
bincode = "1.3"
bonsai-sdk = { git = "https://github.com/risc0/risc0", rev = "8801e2e3cd030acea2f03f01bd91f37e47e79e23", features = ["non_blocking"] }
bs58 = "0.5"
bytemuck = "1.16"
clap = { version = "4.5", features = ["derive", "env"] }
chrono = { version = "0.4", features = ["serde"] }
dotenvy = "0.15"
futures-util = "0.3"
hex = { version = "0.4", default-features = false, features = ["alloc"] }
postcard = { version = "1.0" }
rand = { version = "0.8" }
reqwest = "0.12"
risc0-aggregation = { git = "https://github.com/risc0/risc0-ethereum", branch = "parker/rel-1.2.1" }
risc0-binfmt = { git = "https://github.com/risc0/risc0", rev = "8801e2e3cd030acea2f03f01bd91f37e47e79e23" }
risc0-build = { git = "https://github.com/risc0/risc0", rev = "8801e2e3cd030acea2f03f01bd91f37e47e79e23", features = ["docker"] }
risc0-build-ethereum = { git = "https://github.com/risc0/risc0-ethereum", branch = "parker/rel-1.2.1" }
risc0-ethereum-contracts = { git = "https://github.com/risc0/risc0-ethereum", branch = "parker/rel-1.2.1" }
risc0-zkvm = { git = "https://github.com/risc0/risc0", rev = "8801e2e3cd030acea2f03f01bd91f37e47e79e23", default-features = false }
serde = { version = "1.0", features = ["derive"] }
serde_json = "1.0"
serde_yaml = "0.9"
guest-set-builder = { git = "https://github.com/risc0/risc0-ethereum", branch = "parker/rel-1.2.1" }
sha2 = { version = "0.10" }
sqlx = { version = "0.7", default-features = false }
tempfile = "3.10"
test-log = { version = "0.2", features = ["trace"] }
thiserror = "1.0"
tokio = { version = "1" }
tokio-tungstenite = { version = "0.24" }
tower-http = { version = "0.5", features = ["trace"] }
tracing = "0.1"
tracing-subscriber = "0.3"
tracing-test = { version = "0.2", features = ["no-env-filter"] }
url = "2.5"
uuid = { version = "1.7", features = ["v4"] }
utoipa = "5.2"

# Always optimize; building and running the guest takes much longer without optimization.
[profile.dev]
opt-level = 3

[profile.release]
debug = 1
lto = true

# [profile.release]
# lto = "fat"
# codegen-units = 1<|MERGE_RESOLUTION|>--- conflicted
+++ resolved
@@ -9,13 +9,7 @@
     "crates/guest/util",
     "crates/order-generator",
     "crates/order-stream",
-<<<<<<< HEAD
-=======
-    "crates/taskdb",
-    "crates/workflow",
-    "crates/workflow-common",
-    "documentation/doc-test"
->>>>>>> 18fa44cb
+    "documentation/doc-test",
 ]
 
 [workspace.package]
