--- conflicted
+++ resolved
@@ -60,22 +60,13 @@
 postcard = { version = "1.0" }
 rand = { version = "0.9" }
 reqwest = "0.12"
-<<<<<<< HEAD
-risc0-aggregation = { version = "0.8.1" }
-risc0-build = { version = "3.0", features = ["docker", "unstable"] }
-risc0-circuit-recursion = { version = "4.0" }
-risc0-build-ethereum = { version = "3.0" }
-risc0-ethereum-contracts = { version = "3.0" }
-risc0-zkvm = { version = "3.0.3", default-features = false }
-risc0-povw = { git = "https://github.com/risc0/risc0", branch = "victor/povw-patch-povw", default-features = false }
-=======
 risc0-aggregation = { version = "0.9.0" }
 risc0-build = { version = "3.0.3", features = ["docker", "unstable"] }
 risc0-circuit-recursion = { version = "4.0.2" }
 risc0-build-ethereum = { version = "3.0.1" }
 risc0-ethereum-contracts = { version = "3.0.1" }
 risc0-zkvm = { version = "3.0.3", default-features = false }
->>>>>>> c21d3764
+risc0-povw = { git = "https://github.com/risc0/risc0", branch = "victor/povw-patch-povw", default-features = false }
 risc0-zkp = { version = "3.0.2" }
 serde = { version = "1.0", features = ["derive"] }
 serde_json = "1.0"
