--- conflicted
+++ resolved
@@ -51,24 +51,14 @@
 postcard = { version = "1.0" }
 rand = { version = "0.9" }
 reqwest = "0.12"
-<<<<<<< HEAD
 risc0-aggregation = { version = "0.4.0-rc.2" }
 risc0-binfmt = "2.0.0-rc.3"
 risc0-build = { version = "2.0.1-rc.3", features = ["docker", "unstable"] }
+risc0-circuit-recursion = { version = "1.4.0-rc.3" }
 risc0-build-ethereum = { version = "2.0.0-rc.3" }
 risc0-ethereum-contracts = { version = "2.0.0-rc.3" }
 risc0-zkvm = { version = "2.0.0-rc.3", default-features = false }
 risc0-zkp = { version = "2.0.0-rc.3" }
-=======
-risc0-aggregation = { version = "0.3.2" }
-risc0-binfmt = "~1.2"
-risc0-build = { version = "~1.2", features = ["docker"] }
-risc0-build-ethereum = { version = "~1.4" }
-risc0-circuit-recursion = { version = "~1.2" }
-risc0-ethereum-contracts = { version = "~1.4" }
-risc0-zkvm = { version = "~1.2", default-features = false }
-risc0-zkp = { version = "~1.2" }
->>>>>>> 628f881b
 serde = { version = "1.0", features = ["derive"] }
 serde_json = "1.0"
 serde_yaml = "0.9"
