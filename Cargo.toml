[workspace]
resolver = "2"
members = [
    "crates/assessor",
    "crates/bench",
    "crates/boundless-cli",
    "crates/boundless-market",
    "crates/broker",
    "crates/broker-stress",
    "crates/distributor",
    "crates/guest/assessor",
    "crates/guest/povw",
    "crates/guest/util",
    "crates/indexer",
    "crates/ops-lambdas/indexer-monitor",
    "crates/order-generator",
    "crates/order-stream",
    "crates/slasher",
    "crates/test-utils",
    "documentation/doc-test",
]

[workspace.package]
version = "0.15.0"
edition = "2021"
homepage = "https://beboundless.xyz/"
repository = "https://github.com/boundless-xyz/boundless/"

[workspace.dependencies]
<<<<<<< HEAD
boundless-assessor = { version = "0.14.0", path = "crates/assessor" }
boundless-cli = { version = "0.14.0", path = "crates/boundless-cli" }
boundless-market = { version = "0.14.0", path = "crates/boundless-market" }
boundless-test-utils = { path = "crates/test-utils" }
boundless-povw = { path = "crates/guest/povw" }
=======
boundless-assessor = { version = "0.15.0", path = "crates/assessor" }
boundless-cli = { version = "0.15.0", path = "crates/boundless-cli" }
boundless-market = { version = "0.15.0", path = "crates/boundless-market" }
boundless-market-test-utils = { path = "crates/boundless-market/test-utils" }
>>>>>>> 07976cd8
distributor = { path = "crates/distributor" }
guest-assessor = { path = "crates/guest/assessor" }
guest-util = { path = "crates/guest/util" }
order-stream = { path = "crates/order-stream" }

async-stream = "0.3"
alloy = { version = "1.0.24", default-features = false }
alloy-primitives = { version = "1.0" }
alloy-sol-types = { version = "1.0", features = ["json"] }
alloy-chains = "0.2.0"
anyhow = { version = "1.0" }
async-trait = "0.1"
aws-config = { version = "1.6", features = ["behavior-version-latest"] }
aws-sdk-s3 = "1.34" # used for minio for max compatibility
axum = "0.8"
axum-extra = { version = "0.10" }
bincode = "1.3"
bonsai-sdk = { version = "1.4", features = ["non_blocking"] }
bs58 = "0.5"
bytemuck = "1.16"
clap = { version = "4.5", features = ["derive", "env"] }
clap_complete = "4.5"
chrono = { version = "0.4", features = ["serde"] }
futures-util = "0.3"
hex = { version = "0.4", default-features = false, features = ["alloc"] }
postcard = { version = "1.0" }
rand = { version = "0.9" }
reqwest = "0.12"
risc0-aggregation = { version = "0.9.0" }
risc0-build = { version = "3.0.3", features = ["docker", "unstable"] }
risc0-circuit-recursion = { version = "4.0.2" }
risc0-build-ethereum = { version = "3.0.1" }
risc0-ethereum-contracts = { version = "3.0.1" }
risc0-zkvm = { version = "3.0.3", default-features = false }
risc0-povw = { version = "0.4", default-features = false }
risc0-zkp = { version = "3.0.2" }
serde = { version = "1.0", features = ["derive"] }
serde_json = "1.0"
serde_yaml = "0.9"
guest-set-builder = { git = "https://github.com/risc0/risc0-ethereum", tag = "aggregation-v0.8.1" }
rmp-serde = { version = "1.3" }
sha2 = { version = "0.10" }
sqlx = { version = "0.8", default-features = false }
tempfile = "3.10"
test-log = { version = "0.2", features = ["trace"] }
thiserror = "2.0"
tokio = { version = "1" }
tokio-util = { version = "0.7" }
tokio-tungstenite = { version = "0.24", features = ["native-tls"] }
tower-http = { version = "0.5", features = ["trace"] }
tracing = "0.1"
tracing-subscriber = "0.3"
tracing-test = { version = "0.2" }
url = "2.5"
uuid = { version = "1.7", features = ["v4"] }
utoipa = "5.2"

# Apply some optimizations on dev profile, to speed up tests.
[profile.dev]
opt-level = 1

[profile.release]
debug = 1
lto = true
# [profile.release]
# lto = "fat"
# codegen-units = 1<|MERGE_RESOLUTION|>--- conflicted
+++ resolved
@@ -27,18 +27,11 @@
 repository = "https://github.com/boundless-xyz/boundless/"
 
 [workspace.dependencies]
-<<<<<<< HEAD
-boundless-assessor = { version = "0.14.0", path = "crates/assessor" }
-boundless-cli = { version = "0.14.0", path = "crates/boundless-cli" }
-boundless-market = { version = "0.14.0", path = "crates/boundless-market" }
-boundless-test-utils = { path = "crates/test-utils" }
-boundless-povw = { path = "crates/guest/povw" }
-=======
 boundless-assessor = { version = "0.15.0", path = "crates/assessor" }
 boundless-cli = { version = "0.15.0", path = "crates/boundless-cli" }
 boundless-market = { version = "0.15.0", path = "crates/boundless-market" }
 boundless-market-test-utils = { path = "crates/boundless-market/test-utils" }
->>>>>>> 07976cd8
+boundless-povw = { path = "crates/guest/povw" }
 distributor = { path = "crates/distributor" }
 guest-assessor = { path = "crates/guest/assessor" }
 guest-util = { path = "crates/guest/util" }
