[workspace]
resolver = "2"
members = [
    "blake3_groth16",
    "crates/assessor",
    "crates/bench",
    "crates/boundless-cli",
    "crates/boundless-market",
    "crates/broker",
    "crates/broker-stress",
    "crates/distributor",
    "crates/guest/assessor",
    "crates/guest/util",
    "crates/indexer",
    "crates/lambdas/indexer-api",
    "crates/lambdas/indexer-monitor",
    "crates/order-generator",
    "crates/order-stream",
    "crates/povw",
    "crates/requestor-lists",
    "crates/rewards",
    "crates/slasher",
    "crates/test-utils",
    "crates/zkc",
<<<<<<< HEAD
    "documentation/doc-test",
    "xtask",
=======
>>>>>>> c159b512
]

[workspace.package]
version = "1.2.0"
edition = "2021"
homepage = "https://boundless.network/"
repository = "https://github.com/boundless-xyz/boundless/"

[workspace.dependencies]
blake3_groth16 = { path = "blake3_groth16", default-features = false }
boundless-assessor = { version = "1.2.0", path = "crates/assessor" }
boundless-cli = { path = "crates/boundless-cli" }
boundless-market = { version = "1.2.0", path = "crates/boundless-market" }
boundless-rewards = { path = "crates/rewards" }
boundless-test-utils = { path = "crates/test-utils" }
boundless-zkc = { path = "crates/zkc" }
boundless-povw = { path = "crates/povw" }
distributor = { path = "crates/distributor" }
guest-assessor = { path = "crates/guest/assessor" }
guest-util = { path = "crates/guest/util" }
order-stream = { path = "crates/order-stream" }
requestor-lists = { path = "crates/requestor-lists" }

alloy = { version = "1.0", default-features = false }
alloy-chains = "0.2.0"
alloy-node-bindings = { version = "1.0" }
alloy-primitives = { version = "1.0" }
alloy-sol-types = { version = "1.0", features = ["json"] }
anyhow = { version = "1.0" }

async-stream = "0.3"
async-trait = "0.1"
aws-config = { version = "1.6", features = ["behavior-version-latest"] }
aws-sdk-s3 = "1.34" # used for minio for max compatibility
axum = "0.8"
axum-extra = { version = "0.10" }
bincode = "1.3"
bonsai-sdk = { git = "https://github.com/risc0/risc0", branch = "flaub/shrink-bitvm2", features = [
    "non_blocking",
    "shrink_bitvm2",
] }
borsh = "1.5"
broker = { path = "crates/broker" }
bs58 = "0.5"
bytemuck = "1.16"
chrono = { version = "0.4", features = ["serde"] }
clap = { version = "4.5", features = ["derive", "env"] }
clap_complete = "4.5"
futures-util = "0.3"
guest-set-builder = { git = "https://github.com/risc0/risc0-ethereum", tag = "aggregation-v0.8.1" }
hex = { version = "0.4", default-features = false, features = ["alloc"] }
postcard = { version = "1.0" }
rand = { version = "0.9" }
reqwest = "0.12"
risc0-aggregation = { version = "0.9.0" }
risc0-binfmt = { version = "3.0.3", default-features = false }
risc0-build-ethereum = { version = "3.0.1" }
risc0-build = { version = "3.0.4", features = ["docker", "unstable"] }
risc0-circuit-recursion = { version = "4.0.3" }
risc0-ethereum-contracts = { version = "3.0.1" }
risc0-groth16 = { version = "3.0.3", default-features = false }
risc0-groth16-sys = { version = "0.1.0" }
risc0-povw = { version = "0.4.1", default-features = false }
risc0-zkp = { version = "3.0.3" }
risc0-zkvm = { version = "3.0.4", default-features = false }
rmp-serde = { version = "1.3" }
serde = { version = "1.0", features = ["derive"] }
serde_json = "1.0"
serde_yaml = "0.9"
sha2 = { version = "0.10" }
sqlx = { version = "0.8", default-features = false }
tempfile = "3.10"
test-log = { version = "0.2", features = ["trace"] }
thiserror = "2.0"
tokio = { version = "1" }
tokio-tungstenite = { version = "0.24", features = ["native-tls"] }
tokio-util = { version = "0.7" }
tower-http = { version = "0.5", features = ["trace"] }
tracing = "0.1"
tracing-subscriber = "0.3"
tracing-test = { version = "0.2" }
url = "2.5"
utoipa = "5.2"
uuid = { version = "1.7", features = ["v4"] }

# Apply some optimizations on dev profile, to speed up tests.
[profile.dev]
opt-level = 1

[profile.release]
debug = 1
lto = true
# [profile.release]
# lto = "fat"
# codegen-units = 1<|MERGE_RESOLUTION|>--- conflicted
+++ resolved
@@ -22,11 +22,7 @@
     "crates/slasher",
     "crates/test-utils",
     "crates/zkc",
-<<<<<<< HEAD
-    "documentation/doc-test",
     "xtask",
-=======
->>>>>>> c159b512
 ]
 
 [workspace.package]
