[workspace]
resolver = "2"
members = [
    "crates/assessor",
    "crates/bench",
    "crates/boundless-cli",
    "crates/boundless-market",
    "crates/broker",
    "crates/broker-stress",
    "crates/distributor",
    "crates/guest/assessor",
    "crates/guest/util",
    "crates/indexer",
    "crates/lambdas/indexer-api",
    "crates/lambdas/indexer-monitor",
    "crates/order-generator",
    "crates/order-stream",
    "crates/povw",
    "crates/rewards",
    "crates/slasher",
    "crates/test-utils",
    "crates/zkc",
    "documentation/doc-test",
]

[workspace.package]
version = "1.0.0"
edition = "2021"
homepage = "https://beboundless.xyz/"
repository = "https://github.com/boundless-xyz/boundless/"

[workspace.dependencies]
<<<<<<< HEAD
boundless-assessor = { version = "1.0.0", path = "crates/assessor" }
boundless-cli = { version = "1.0.0", path = "crates/boundless-cli" }
boundless-market = { version = "1.0.0", path = "crates/boundless-market" }
boundless-test-utils = { path = "crates/test-utils", default-features = false }
boundless-zkc = { version = "1.0.0", path = "crates/zkc" }
=======
boundless-assessor = { version = "0.15.0", path = "crates/assessor" }
boundless-cli = { version = "0.15.0", path = "crates/boundless-cli" }
boundless-market = { version = "0.15.0", path = "crates/boundless-market" }
boundless-rewards = { version = "0.15.0", path = "crates/rewards" }
boundless-test-utils = { path = "crates/test-utils" }
boundless-zkc = { version = "0.15.0", path = "crates/zkc" }
>>>>>>> 6c2866a4
boundless-povw = { path = "crates/povw" }
distributor = { path = "crates/distributor" }
guest-assessor = { path = "crates/guest/assessor" }
guest-util = { path = "crates/guest/util" }
order-stream = { path = "crates/order-stream" }

async-stream = "0.3"
alloy = { version = "1.0", default-features = false }
alloy-primitives = { version = "1.0" }
alloy-sol-types = { version = "1.0", features = ["json"] }
alloy-chains = "0.2.0"
anyhow = { version = "1.0" }
async-trait = "0.1"
aws-config = { version = "1.6", features = ["behavior-version-latest"] }
aws-sdk-s3 = "1.34" # used for minio for max compatibility
axum = "0.8"
axum-extra = { version = "0.10" }
bincode = "1.3"
bonsai-sdk = { version = "1.4", features = ["non_blocking"] }
bs58 = "0.5"
bytemuck = "1.16"
clap = { version = "4.5", features = ["derive", "env"] }
clap_complete = "4.5"
chrono = { version = "0.4", features = ["serde"] }
futures-util = "0.3"
hex = { version = "0.4", default-features = false, features = ["alloc"] }
postcard = { version = "1.0" }
rand = { version = "0.9" }
reqwest = "0.12"
risc0-aggregation = { version = "0.9.0" }
risc0-build = { version = "3.0.3", features = ["docker", "unstable"] }
risc0-circuit-recursion = { version = "4.0.2" }
risc0-build-ethereum = { version = "3.0.1" }
risc0-ethereum-contracts = { version = "3.0.1" }
risc0-zkvm = { version = "3.0.3", default-features = false }
risc0-povw = { version = "0.4", default-features = false }
risc0-zkp = { version = "3.0.2" }
serde = { version = "1.0", features = ["derive"] }
serde_json = "1.0"
serde_yaml = "0.9"
guest-set-builder = { git = "https://github.com/risc0/risc0-ethereum", tag = "aggregation-v0.8.1" }
rmp-serde = { version = "1.3" }
sha2 = { version = "0.10" }
sqlx = { version = "0.8", default-features = false }
tempfile = "3.10"
test-log = { version = "0.2", features = ["trace"] }
thiserror = "2.0"
tokio = { version = "1" }
tokio-util = { version = "0.7" }
tokio-tungstenite = { version = "0.24", features = ["native-tls"] }
tower-http = { version = "0.5", features = ["trace"] }
tracing = "0.1"
tracing-subscriber = "0.3"
tracing-test = { version = "0.2" }
url = "2.5"
uuid = { version = "1.7", features = ["v4"] }
utoipa = "5.2"

# Apply some optimizations on dev profile, to speed up tests.
[profile.dev]
opt-level = 1

[profile.release]
debug = 1
lto = true
# [profile.release]
# lto = "fat"
# codegen-units = 1<|MERGE_RESOLUTION|>--- conflicted
+++ resolved
@@ -30,20 +30,11 @@
 repository = "https://github.com/boundless-xyz/boundless/"
 
 [workspace.dependencies]
-<<<<<<< HEAD
 boundless-assessor = { version = "1.0.0", path = "crates/assessor" }
 boundless-cli = { version = "1.0.0", path = "crates/boundless-cli" }
 boundless-market = { version = "1.0.0", path = "crates/boundless-market" }
 boundless-test-utils = { path = "crates/test-utils", default-features = false }
 boundless-zkc = { version = "1.0.0", path = "crates/zkc" }
-=======
-boundless-assessor = { version = "0.15.0", path = "crates/assessor" }
-boundless-cli = { version = "0.15.0", path = "crates/boundless-cli" }
-boundless-market = { version = "0.15.0", path = "crates/boundless-market" }
-boundless-rewards = { version = "0.15.0", path = "crates/rewards" }
-boundless-test-utils = { path = "crates/test-utils" }
-boundless-zkc = { version = "0.15.0", path = "crates/zkc" }
->>>>>>> 6c2866a4
 boundless-povw = { path = "crates/povw" }
 distributor = { path = "crates/distributor" }
 guest-assessor = { path = "crates/guest/assessor" }
