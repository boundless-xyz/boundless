--- conflicted
+++ resolved
@@ -17,11 +17,7 @@
     context: .
     dockerfile: ${AGENT_DOCKERFILE:-dockerfiles/agent.prebuilt.dockerfile}
     args:
-<<<<<<< HEAD
       BINARY_URL: ${BENTO_BINARY_URL:-https://github.com/boundless-xyz/boundless/releases/download/bento-v1.0.1/bento-bundle-linux-amd64.tar.gz}
-=======
-      BINARY_URL: ${BENTO_BINARY_URL:-https://github.com/boundless-xyz/boundless/releases/download/bento-v1.0.0/bento-bundle-linux-amd64.tar.gz}
->>>>>>> 6c2866a4
   restart: always
   depends_on:
     postgres:
@@ -209,11 +205,7 @@
       context: .
       dockerfile: ${REST_API_DOCKERFILE:-dockerfiles/rest_api.prebuilt.dockerfile}
       args:
-<<<<<<< HEAD
         BINARY_URL: ${BENTO_BINARY_URL:-https://github.com/boundless-xyz/boundless/releases/download/bento-v1.0.1/bento-bundle-linux-amd64.tar.gz}
-=======
-        BINARY_URL: ${BENTO_BINARY_URL:-https://github.com/boundless-xyz/boundless/releases/download/bento-v1.0.0/bento-bundle-linux-amd64.tar.gz}
->>>>>>> 6c2866a4
     restart: always
     depends_on:
       postgres:
