--- conflicted
+++ resolved
@@ -93,23 +93,6 @@
   exec_agent:
     <<: *agent-common
     runtime: nvidia
-<<<<<<< HEAD
-    restart: always
-    depends_on:
-      - postgres
-      - redis
-      - minio
-
-    build:
-      context: .
-      dockerfile: dockerfiles/agent.dockerfile
-      # NOTE: we build a single image for all agents so specify the GPU flags here
-      # TODO: can we clean this up / make it more logical?
-      args:
-        NVCC_APPEND_FLAGS: ${NVCC_APPEND_FLAGS:---gpu-architecture=compute_70 --gpu-code=compute_70,sm_70 --generate-code arch=compute_70,code=sm_70}
-        CUDA_OPT_LEVEL: 1
-=======
->>>>>>> 44f2da9d
 
     mem_limit: 4G
     cpus: 4
