---
title: Broadcasting Proof Requests
description: This guide covers the broadcasting of proof requests to the Boundless Market.
---

# Broadcast a Proof Request

Programmatic interaction with the market is accomplished through `boundless-market` crate, using the `ProofMarketService` struct.
An example is provided in the `examples/counter` directory of the [Boundless monorepo][boundless-repo], and the [Boundless Foundry template][boundless-foundry-template-repo] for building a stand-alone application to interact with the Market

You can also interact with the market via a market client CLI.
It builds upon the `boundless_market::contracts` library.

## Local Devnet

To setup a local devnet follow the [local development guide][local-development].

You can override settings found in `.env` and more to use local devnet settings with by exporting or prefixing commands:

```sh [Terminal]
# Use dev mode in this terminal session
export RISC0_DEV_MODE=1
# Use dev mode for this command only
RISC0_DEV_MODE=1 <ANY BOUNDLESS CLI COMMAND>
```

Notably, Developer Mode will:

- Use a storage provider that interacts with temporary files.
- Use `anvil` default dev wallets to deploy and interact with contracts.

See the [CLI usage](#cli-usage) section or `examples/counter`'s `ProofMarketService` for further instructions.

## Public Networks

The Boundless Market is officially deployed only on [the Sepolia Testnet][id-deployments-sepolia-testnet] so far, with more networks to be announced.
Before you can interact with any network, you will need to configure an EVM RPC, Funds to pay for gas, and Image Storage Provider.

### Configure an EVM RPC Provider

You need an RPC provider to interact with any EVM network. [Alchemy](https://www.alchemy.com) supports various EVM networks, so creating a free account there is recommended, but many other options exist. Set the following environment variables according to your chosen RPC:

```sh [Terminal]
export RPC_URL="<SEPOLIA-URL>"
```

Or just modify the .env file and finally run `source .env`.

### Configure a Storage Provider

Boundless requires that ELF Image of the program requested, and optionally the input, to be proven be accessible to provers.

<!-- TODO: link to rustdocs and document how one might create a storage provider (perhaps via a DA?) -->

The best supported options are listed in the `boundless-market::BuiltinStorageProvider` enum.
IPFS storage is presently the best supported, specifically through [Pinata](https://www.pinata.cloud) which offers a free tier sufficient for most Boundless use cases.
To use Pinata, [fetch the JWT credentials](https://docs.pinata.cloud/account-management/api-keys) and set the `PINATA_JWT` environment variable.

### Sepolia Testnet

To interact with [Sepolia's Boundless contracts][id-deployments-sepolia-testnet] you will need:

- A Sepolia Ethereum account with at least 0.5 Sepolia ETH for gas.
  - The tooling presently requires the use of raw private key in scripting, although there are [better ways to do this](https://book.getfoundry.sh/tutorials/best-practices#private-key-management) that one could implement.
  <!-- TODO: need better ways to get funds for Boundless users! faucets are a HUGE pain, considering the round trip gas costs! -->
  - Faucets exist to obtain 0.1 ETH at a time, but almost all require an account

Make sure to export the env variable:

```sh [Terminal]
export PRIVATE_KEY="<YOUR-WALLET-PRIVATE_KEY>"
```

Or just modify the .env file and then run `source .env`

See the [CLI usage](#cli-usage) section for further instructions.

## CLI Usage

The `cli` allows to:

### Submit a Proving Request via a YAML File

An example can be found in `request.yaml`.

```sh [Terminal]
RUST_LOG=info,boundless_market=debug cargo run --bin cli -- submit-request request.yaml
```

Should output something similar to

```txt [Terminal]
2024-09-17T15:01:00.213804Z DEBUG boundless_market::contracts::proof_market: Calling requestIsFulfilled(3554585979324098154284013313896898623039163403618679259140)
2024-09-17T15:01:00.215374Z DEBUG boundless_market::contracts::proof_market: Calling requestIsLocked(3554585979324098154284013313896898623039163403618679259140)
2024-09-17T15:01:00.216056Z  INFO cli: Client addr: 0x90F79bf6EB2c4f870365E785982E1f101E93b906
2024-09-17T15:01:00.216085Z DEBUG boundless_market::contracts::proof_market: Calling deposit() value: 2000000000000000
2024-09-17T15:01:00.217754Z DEBUG boundless_market::contracts::proof_market: Broadcasting deposit tx 0x001cb8e549af5e7617c9c1eb465d81db3054870c0f197f6e860710f68b8bff91
2024-09-17T15:01:00.471591Z DEBUG boundless_market::contracts::proof_market: Submitted deposit 0x001c…ff91
2024-09-17T15:01:00.471634Z DEBUG boundless_market::contracts::proof_market: Calling submitRequest(ProvingRequest { id: 3554585979324098154284013313896898623039163403618679259140, requirements: Requirements { imageId: 0x257569e11f856439ec3c1e0fe6486fb9af90b1da7324d577f65dd0d45ec12c7d, predicate: Predicate { predicateType: PrefixMatch, data: 0x57656420 } }, imageUrl: "https://dweb.link/ipfs/QmTx3vDKicYG5RxzMxrZEiCQJqhpgYNrSFABdVz9ri2m5P", input: Input { inputType: Inline, data: 0x1d000000570000006500000064000000200000004a000000750000006c0000002000000020000000330000002000000031000000340000003a00000033000000370000003a00000031000000320000002000000050000000440000005400000020000000320000003000000032000000340000000a000000 }, offer: Offer { minPrice: 100000000000000, maxPrice: 2000000000000000, biddingStart: 619, rampUpPeriod: 1000, timeout: 2000, lockinStake: 100000000000000 } })
2024-09-17T15:01:00.476867Z DEBUG boundless_market::contracts::proof_market: Broadcasting tx 0xd25d00d87fc57c8c5da47236dd6980fb250ae748f2e38e33f7c17cd3cb968b7e
2024-09-17T15:01:02.480340Z  INFO cli: Proving request ID 3554585979324098154284013313896898623039163403618679259140, bidding start at block number 619
```

#### Wait Until Fulfilled

You can also add the `--wait` option to wait until the submitted request has been fulfilled:

```sh [Terminal]
RUST_LOG=info,boundless_market=debug cargo run --bin cli -- submit-request request.yaml --wait
```

<<<<<<< HEAD
#### Dry-Run

You can also add the `--dry-run` option to simulate the proof request with a local executor to make sure your request is provable before actually submitting it:

```sh [Terminal]
RUST_LOG=info,boundless_market=debug cargo run --bin cli -- submit-request request.yaml --dry-run
```

### 2. Request the Status of a Given Proving Request
=======
### Request the Status of a Given Proving Request
>>>>>>> fb0a5a82

```sh [Terminal]
RUST_LOG=info,boundless_market=debug cargo run --bin cli -- status 3554585979324098154284013313896898623039163403618679259143
```

While not fulfilled, this will print something like

```txt [Terminal]
2024-09-17T15:07:50.598471Z DEBUG boundless_market::contracts::proof_market: Calling requestIsFulfilled(3554585979324098154284013313896898623039163403618679259143)
2024-09-17T15:07:50.598873Z DEBUG boundless_market::contracts::proof_market: Calling requestIsLocked(3554585979324098154284013313896898623039163403618679259143)
2024-09-17T15:07:50.599142Z  INFO cli: Status: Locked
```

or when fulfilled:

```txt [Terminal]
2024-09-17T15:10:15.807123Z DEBUG boundless_market::contracts::proof_market: Calling requestIsFulfilled(3554585979324098154284013313896898623039163403618679259143)
2024-09-17T15:10:15.807584Z  INFO cli: Status: Fulfilled
```

<<<<<<< HEAD
#### Boundless Indexer

You can check your proof request status on the [Boundless indexer][indexer]

#### Local Execution

With the `execute` subcommand, you can locally execute a given `request ID` to check if a submitted request is actually provable:

```sh [Terminal]
RUST_LOG=info,boundless_market=debug cargo run --bin cli -- execute 0x90f79bf6eb2c4f870365e785982e1f101e93b906eb47a9c3
```

Should output something like:

```txt [Terminal]
2024-11-08T11:40:08.050192Z  INFO risc0_zkvm::host::server::exec::executor: execution time: 1.438583ms
2024-11-08T11:40:08.050234Z  INFO risc0_zkvm::host::server::session: number of segments: 1
2024-11-08T11:40:08.050236Z  INFO risc0_zkvm::host::server::session: total cycles: 65536
2024-11-08T11:40:08.050237Z  INFO risc0_zkvm::host::server::session: user cycles: 4611
2024-11-08T11:40:08.051839Z  INFO cli: Execution succeeded.
```

Optionally the tx hash can be provided to refine the query:

```sh [Terminal]
RUST_LOG=info,boundless_market=debug cargo run --bin cli -- execute 0x90f79bf6eb2c4f870365e785982e1f101e93b906eb47a9c3 0x2b20092bbd2ee55dd5bc5f8556264a61f07ef5f1f68441ea0fc24f5bc3caeb56
```

### 3. Get the Proof of a Request
=======
### Get the Proof of a Request
>>>>>>> fb0a5a82

With the `get-proof` command you can get the Journal and Seal of a fulfilled request:

```sh [Terminal]
RUST_LOG=info,boundless_market=debug cargo run --bin cli -- get-proof 3554585979324098154284013313896898623039163403618679259143
```

Should output something like:

```txt [Terminal]
2024-09-17T15:14:01.312995Z DEBUG boundless_market::contracts::proof_market: Calling requestIsFulfilled(3554585979324098154284013313896898623039163403618679259143)
2024-09-17T15:14:01.314302Z  INFO cli: Journal: "0x576564204a756c2020332031343a33373a31322050445420323032340a" - Seal: "0x0000000000000000000000000000000000000000000000000000000000000020000000000000000000000000000000000000000000000000000000000000000164578a3cc24cf38d1173509a99db4f70d57ff3a6c43cb2e8552a2a5d252968ba"
```

### Verify a Proof of a Request

With the `verify-proof` subcommand, you can verify a proof for a given request id and image id.

```sh [Terminal]
RUST_LOG=info,boundless_market=debug cargo run --bin cli -- verify-proof 0x466acfc0f27bba9fbb7a8508f576527e81e83bd00000052 257569e11f856439ec3c1e0fe6486fb9af90b1da7324d577f65dd0d45ec12c7d
```

Should output something like:

```sh [Terminal]
2024-10-07T14:50:54.442260Z  INFO cli: Proof for request id 0x466acfc0f27bba9fbb7a8508f576527e81e83bd00000052 verified successfully.
```

### Send an Offer with the Requirements Specified as Command Line Arguments

With the `submit-offer` subcommand, you can specify the requirements and input as command-line options.
It will upload the image and input, and place public URLs in the request.

Images and (optionally) input can be hosted on IPFS via [Pinata](https://pinata.cloud).
In order to use this command, setup an account with Pinata and provide your JWT API key.
If instead the env variable `RISC0_DEV_MODE` is enabled, a temporary file storage provider will be used,
and the Pinata one will be ignored.

```sh [Terminal]
PINATA_JWT="YOUR_PINATA_JWT" RUST_LOG=info cargo run --bin cli -- submit-offer --input "Hello world!" --inline-input --encode-input --journal-prefix "" offer.yaml
```

### Slash a Request and Get Back Funds

With the `slash` subcommand, you can slash a given `request ID` and get a refund of your offer:

```sh [Terminal]
RUST_LOG=info,boundless_market=debug cargo run --bin cli -- slash 3554585979324098154284013313896898623039163403618679259143
```

[boundless-foundry-template-repo]: https://github.com/boundless-xyz/boundless-foundry-template
[boundless-repo]: https://github.com/boundless-xyz/boundless
[id-deployments-sepolia-testnet]: /market/public-deployments#contracts
[local-development]: /market/local-development
[indexer]: https://boundless-indexer-risczero.vercel.app/orders<|MERGE_RESOLUTION|>--- conflicted
+++ resolved
@@ -109,7 +109,6 @@
 RUST_LOG=info,boundless_market=debug cargo run --bin cli -- submit-request request.yaml --wait
 ```
 
-<<<<<<< HEAD
 #### Dry-Run
 
 You can also add the `--dry-run` option to simulate the proof request with a local executor to make sure your request is provable before actually submitting it:
@@ -118,10 +117,7 @@
 RUST_LOG=info,boundless_market=debug cargo run --bin cli -- submit-request request.yaml --dry-run
 ```
 
-### 2. Request the Status of a Given Proving Request
-=======
 ### Request the Status of a Given Proving Request
->>>>>>> fb0a5a82
 
 ```sh [Terminal]
 RUST_LOG=info,boundless_market=debug cargo run --bin cli -- status 3554585979324098154284013313896898623039163403618679259143
@@ -142,7 +138,6 @@
 2024-09-17T15:10:15.807584Z  INFO cli: Status: Fulfilled
 ```
 
-<<<<<<< HEAD
 #### Boundless Indexer
 
 You can check your proof request status on the [Boundless indexer][indexer]
@@ -171,10 +166,7 @@
 RUST_LOG=info,boundless_market=debug cargo run --bin cli -- execute 0x90f79bf6eb2c4f870365e785982e1f101e93b906eb47a9c3 0x2b20092bbd2ee55dd5bc5f8556264a61f07ef5f1f68441ea0fc24f5bc3caeb56
 ```
 
-### 3. Get the Proof of a Request
-=======
 ### Get the Proof of a Request
->>>>>>> fb0a5a82
 
 With the `get-proof` command you can get the Journal and Seal of a fulfilled request:
 
