--- conflicted
+++ resolved
@@ -39,20 +39,13 @@
 ### Defining a Test Harness
 
 It is recommended to benchmark using an example of your actual workload. Using a representative workload will provide more accurate turn around times, and validate your program and inputs file for the proofs you plan to generate.
-<<<<<<< HEAD
-=======
 
 > Before running this, [install Bento CLI](/provers/quick-start#bento-cli-installation)
->>>>>>> 712d9df4
 
 To try a realistic example:
 
 ```sh [Terminal]
-<<<<<<< HEAD
-RUST_LOG=info cargo run --bin bento_cli -- -f /path/to/program -i /path/to/input`
-=======
 RUST_LOG=info bento_cli -f /path/to/program -i /path/to/input`
->>>>>>> 712d9df4
 ```
 
 If you intend to operate across a variety of different workloads (such as those that may be fed by the [Broker](/provers/broker)), you can also use the following command to generate a synthetic workload:
