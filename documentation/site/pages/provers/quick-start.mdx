import { YoutubeEmbed } from '../../components/youtube-embed';

<<<<<<< HEAD
# Quick Start

:::tip[Need Help?]
If you encounter issues that need technical support, join our [Discord community](https://discord.gg/aXRuD6spez) and claim the prover role via [Guild.xyz](https://guild.xyz/boundless-xyz) to get access to the *#prover-support-forum* channel. The Boundless team and experienced provers are there to help troubleshoot issues and share best practices.
=======
# Quick Start (Prove)
## Video Walkthrough

:::note[Boundless has launched Mainnet]
This video was recorded early July 2025 during Boundless Mainnet Beta; there have been some further changes to the setup process. For the latest commands, make sure to check the tutorial below.
>>>>>>> 6c2866a4
:::

To run your prover on Base Mainnet, follow the steps in the video below and make sure to set your RPC endpoint to Base mainnet i.e:

```bash [Terminal]
export RPC_URL="https://base-mainnet.g.alchemy.com/v2/{YOUR_ALCHEMY_APP_ID}"`
```

<YoutubeEmbed videoId="MZqU-J-fW2M" />


## Requirements

A recommended minimum configuration for proving performance:

* CPU - 16 threads, reasonable single core boost performance (>3Ghz)
* RAM - 32 GB
* Disk - 200 GB of solid state storage, NVME / SSD preferred
* GPUs: at least one NVIDIA GPU with >= 8GB of VRAM.
    - In testing, we've found the best performance on the following NVIDIA GPUs: 4090, and L4.
    - While it's possible to use a single GPU, we recommend at least 10 GPUs to run a competitive prover.
* OS: Ubuntu 24.04

## Requirements

A recommended minimum configuration for proving performance:

* CPU - 16 threads, reasonable single core boost performance (>3Ghz)
* RAM - 32 GB
* Disk - 200 GB of solid state storage, NVME / SSD preferred
* GPUs: at least one NVIDIA GPU with >= 8GB of VRAM.
    - In testing, we've found the best performance on the following NVIDIA GPUs: 4090, and L4.
    - While it's possible to use a single GPU, we recommend at least 10 GPUs to run a competitive prover.
* OS: Ubuntu 24.04

## Clone the Boundless Repo

:::tip[Use Ubuntu]
We recommend using Ubuntu 24.04 for your proving node.
:::

To get started, first clone the Boundless monorepo on your proving machine, and switch to the [latest release](https://github.com/boundless-xyz/boundless/releases):

```bash [Terminal]
git clone https://github.com/boundless-xyz/boundless
cd boundless
git checkout release-1.0
```

## Install Dependencies

:::tip[Tip]
This stage can be skipped if you already have docker and docker-nvidia installed.
:::

To run a Boundless prover, you'll need the following dependencies:

* [Docker compose](https://docs.docker.com/compose)
* [Docker Nvidia Support](https://docs.nvidia.com/datacenter/cloud-native/container-toolkit/latest/index.html) (*Note: the install process requires enabling NVIDIA’s experimental packages*)

For a quick set up of Boundless dependencies on Ubuntu 24.04, please run:

```bash
sudo ./scripts/setup.sh
```

### Setup Environment Variables

You'll need to set two environment variables:

```bash [Terminal]
export PRIVATE_KEY=""
export RPC_URL=""
```

This is the private key to the wallet which will represent your prover on the market; make sure it has funds. For the RPC url, we recommend using an [Alchemy](https://alchemy.com) endpoint for the network you want to prove on.

## Running a Test Proof

:::tip[See all just commands]
We make use of [just](https://github.com/casey/just?tab=readme-ov-file#just) to make running complex commands easier. To see available `just` commands for Boundless, run `just` within the root `boundless/` folder.
:::

Boundless is comprised of two major components:
1. *Bento* is the local proving infrastructure. Bento will take requests, prove them and return the result.
2. The *Broker* interacts with the Boundless market. Broker can submit or request proves from the market.

To get started with a test proof on a new proving machine, you'll need to install the `bento_cli`:

```bash [Terminal]
cargo install --locked --git https://github.com/boundless-xyz/boundless bento-client --branch release-1.0 --bin bento_cli
```
Once installed, you can run bento with:

```bash [Terminal]
just bento
```

This will spin up bento without the broker. You can check the logs at any time with:

```bash [Terminal]
just bento logs
```

To run the test proof:

```bash [Terminal]
RUST_LOG=info bento_cli -c 32
```

If everything works, you should see something like the following:

![Bento CLI Test Proof Success](/test-proof.png)

## Running the Broker

:::tip[Need technical support?]
For technical support, please post your questions on the [Boundless Discussions Forum](https://github.com/boundless-xyz/boundless/discussions).
:::

We have checked that bento successfully generated a test proof. We are now ready to run the broker so that we can start proving on Boundless.

### Install the Boundless CLI

Before we start, we'll need to install the *Boundless CLI* (which is separate to the Bento CLI we installed earlier):

```bash [Terminal]
cargo install --locked --git https://github.com/boundless-xyz/boundless boundless-cli --branch release-1.0 --bin boundless
```

### Deposit Collateral

:::warning
*$ZKC* is only on Ethereum mainnet. 

Therefore, to use *$ZKC* as proving collateral, provers have to first [bridge *$ZKC*](/zkc/collateral) from Ethereum mainnet to Base mainnet. 
:::

With the environment variables set, you can now deposit *$ZKC* tokens as collateral to your account balance:

```bash [Terminal]
boundless account deposit-collateral 10
```

### Start Broker

You can now start broker (which runs both bento + broker i.e. the full proving stack!):

```bash [Terminal]
just broker
```

To check the proving logs, you can use:

```bash [Terminal]
just broker logs
```
### Stop Broker

To stop broker, you can run:

```bash [Terminal]
just broker down
```

Or remove all volumes and data from the service:

```bash [Terminal]
just broker clean
```

## Configuring Broker

### Custom Environment

Instead of passing environment variables for each shell session as we did above, you can set them in `.env.broker`. There is an [.env.broker-template](https://github.com/boundless-xyz/boundless/blob/main/.env.broker-template) available for you to get started:

```bash [Terminal]
cp .env.broker-template .env.broker
```

After which, you can use a text editor to adjust the environment variables as required.

To run broker with a custom environment file:

```bash [Terminal]
just broker up ./.env.broker
just broker down ./.env.broker
```

### Broker.toml

Broker can be configured using the [Broker.toml](https://github.com/boundless-xyz/boundless/blob/main/broker.toml) configuration file.

For example, to adjust the maximum number of proofs that can be processed at once, you can set:

```toml [boundless/Broker.toml]
# Maximum number of concurrent proofs that can be processed at once
max_concurrent_proofs = 2 # change "2"
```

To see all Broker.toml configuration settings, please see [Broker Configuration & Operation/Settings in Broker.toml](/provers/broker#settings-in-brokertoml).

### Multi Host

Services can be run on other hosts, as long as the IP addresses for things link PostgreSQL / Redis / MinIO are updated on the remote host.

See the `.env.broker-template` HOST configuration options [here](https://github.com/boundless-xyz/boundless/blob/main/.env.broker-template) to adjust them.

## Configuring Bento

The `compose.yml` file defines all services within Bento. The Boundless repo includes a starter `compose.yml` which you can see [here](https://github.com/boundless-xyz/boundless/blob/main/compose.yml).

### Multi GPU

Under the `exec_agent` service in `compose.yml`, the default configuration utilises a single GPU:

```yml [compose.yml]
deploy:
  resources:
    reservations:
      devices:
        - driver: nvidia
          device_ids: ['0']
          capabilities: [gpu]
```

To add a second GPU, first check your GPUs are recognised with:

```bash [Terminal]
nvidia-smi -L
```
which should output something like:

```bash
GPU 0: NVIDIA GeForce RTX 3090 (UUID: GPU-abcde123-4567-8901-2345-abcdef678901)
GPU 1: NVIDIA GeForce RTX 3090 (UUID: GPU-fedcb987-6543-2109-8765-abcdef123456)
```

We can see that GPU 1 is listed with the device ID of `1`. To add this GPU, uncomment `gpu_prove_agent1` from `compose.yml`:

```yml [compose.yml]
gpu_prove_agent1: # [!code hl]
  <<: *agent-common
  runtime: nvidia
  deploy:
    resources:
      reservations:
        devices:
          - driver: nvidia
            device_ids: ['1'] # [!code hl]
            capabilities: [gpu]
```

For 3 or more GPUs, add the corresponding `gpu_prove_agentX` where `X` matches the device ID of each GPU, making sure that the `device_ids` field is populated with a matching `X`: `['X']`.

### Segment Size

:::note[Segment Sizes + Security]
Larger `SEGMENT_SIZE` values also impact the proving systems conjectured security bits slightly (see [RISC Zero - Cryptographic Security Model](https://dev.risczero.com/api/security-model#how-secure-are-the-stark-provers)).
:::

`SEGMENT_SIZE` is specified in powers-of-two (po2). Larger segment sizes are preferable for performance, but require more GPU VRAM. To pick the right `SEGMENT_SIZE` for your GPU VRAM, see [the performance optimization page](/provers/performance-optimization#finding-the-maximum-segment_size-for-gpu-vram).

#### Setting SEGMENT_SIZE

The recommended way to change the segment size is to set the environment variable `SEGMENT_SIZE`, before running broker, to your specified value. This can be done through the [.env.broker](/provers/quick-start#custom-environment) file.

You can also configure the `SEGMENT_SIZE` in `compose.yml` under the `exec_agent` service; it defaults to 21:

```yml [compose.yml]
exec_agent:
  <<: *agent-common
  runtime: nvidia

  mem_limit: 4G
  cpus: 4

  environment:
    <<: *base-environment
    RISC0_KECCAK_PO2: ${RISC0_KECCAK_PO2:-17}
    entrypoint: /app/agent -t exec --segment-po2 ${SEGMENT_SIZE:-21} # [!code hl]
```

## What next?

:::tip[Need technical support?]
For technical support, please post your questions on the [Boundless Discussions Forum](https://github.com/boundless-xyz/boundless/discussions).
:::

Next, you'll need to tune your Broker's settings, please see [Broker Optimization](/provers/broker#broker-optimization).

If you'd like to learn more about the technical design of Bento, please see the [Bento Technical Design](/provers/bento).

To see your prover market statistics, check out the [provers](https://explorer.beboundless.xyz/provers) page on the Boundless Explorer.
<|MERGE_RESOLUTION|>--- conflicted
+++ resolved
@@ -1,17 +1,10 @@
 import { YoutubeEmbed } from '../../components/youtube-embed';
 
-<<<<<<< HEAD
-# Quick Start
-
-:::tip[Need Help?]
-If you encounter issues that need technical support, join our [Discord community](https://discord.gg/aXRuD6spez) and claim the prover role via [Guild.xyz](https://guild.xyz/boundless-xyz) to get access to the *#prover-support-forum* channel. The Boundless team and experienced provers are there to help troubleshoot issues and share best practices.
-=======
 # Quick Start (Prove)
 ## Video Walkthrough
 
 :::note[Boundless has launched Mainnet]
 This video was recorded early July 2025 during Boundless Mainnet Beta; there have been some further changes to the setup process. For the latest commands, make sure to check the tutorial below.
->>>>>>> 6c2866a4
 :::
 
 To run your prover on Base Mainnet, follow the steps in the video below and make sure to set your RPC endpoint to Base mainnet i.e:
