--- conflicted
+++ resolved
@@ -1,14 +1,11 @@
 # Quick Start
 
-<<<<<<< HEAD
 :::tip[Need Help?]
 If you encounter issues that need technical support, join our [Discord community](https://discord.gg/aXRuD6spez) and claim the prover role via [Guild.xyz](https://guild.xyz/boundless-xyz) to get access to the *#prover-support-forum* channel. The Boundless team and experienced provers are there to help troubleshoot issues and share best practices.
 :::
 
 ## Clone the Boundless repo
 
-=======
->>>>>>> d82eef1a
 :::warning[Warning]
 **Incentives for provers are not active for this phase.**
 :::
