--- conflicted
+++ resolved
@@ -62,13 +62,8 @@
 | **Maximum price**            | The highest price the requestor is willing to pay.         |
 | **Bidding start**            | Defined as a timestamp.                                    |
 | **Length of ramp-up period** | Measured in seconds since the start of the bid.            |
-<<<<<<< HEAD
 | **Lock timeout**             | Measured in seconds since the start of the bid.            |
 | **Timeout**                  | Measured in seconds since the start of the bid.            |
-=======
-| **Timeout**                  | Measured in seconds since the start of the bid.            |
-| **Lock Timeout**             | Measured in seconds since the start of the bid.            |
->>>>>>> 30e1eae6
 | **Lock stake**               | The slashable amount if a prover fails to deliver a proof. |
 
 For example, an offer might specify:
@@ -77,19 +72,11 @@
 | ------------------------ | ----------------------- |
 | Minimum price            | 0.001 Ether             |
 | Maximum price            | 0.002 Ether             |
-<<<<<<< HEAD
-| Bidding start            | Timestamp 1000          |
-| Length of ramp-up period | 50 seconds              |
-| Lock timeout             | 100 seconds             |
-| Timeout                  | 200 seconds             |
-| Lock stake               | 2 HP                    |
-=======
 | Bidding start            | Now                     |
 | Length of ramp-up period | 300 seconds             |
 | Timeout                  | 3600 seconds            |
 | Lock Timeout             | 2700 seconds            |
 | Lock stake               | 5 HP                    |
->>>>>>> 30e1eae6
 
 For more details, please see [Pricing a Request](/developers/tutorials/request#pricing-a-request).
 
