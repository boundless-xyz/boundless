--- conflicted
+++ resolved
@@ -23,37 +23,7 @@
 Steel history allows the developer to query view call state older than 24 hours while still using the same Steel commitment mechanism.
 This is done by separating the pinned block in Steel into two separate blocks: the execution block and the commitment block.
 
-<<<<<<< HEAD
 When using Steel history, the developer must specify both the execution block *and* the commitment block:
-=======
-Without the Steel history feature enabled, the pinned block is *both* the block from which the view call state is retrieved and the block used for the Steel commitment:
-
-<StripRustCodeComments>
-```rust
-# use alloy::providers::ProviderBuilder;
-# use alloy::primitives::Address;
-# use risc0_steel::{ethereum::{EthEvmEnv, ETH_SEPOLIA_CHAIN_SPEC}, Contract};
-# use url::Url;
-# async fn preflight(rpc_url: Url) -> Result<(), Box<dyn std::error::Error>> {
-# let provider = ProviderBuilder::new().connect_http(rpc_url);
-# let token_contract = Address::ZERO;
-// WITHOUT STEEL HISTORY
-// Create an EVM environment from that provider defaulting to the latest block.
-let mut env = EthEvmEnv::builder()
-    .chain_spec(&ETH_SEPOLIA_CHAIN_SPEC)
-    .provider(provider.clone())
-    .build()
-    .await?;
-
-// Preflight the call at the pinned block, default latest.
-let mut contract = Contract::preflight(token_contract, &mut env);
-# Ok(())
-# }
-```
-</StripRustCodeComments>
-
-With the Steel history feature enabled, the developer must specify both the execution block *and* the commitment block:
->>>>>>> 4506a177
 
 <StripRustCodeComments>
 ```rust
@@ -64,25 +34,14 @@
 # async fn preflight(execution_block: BlockNumberOrTag, commitment_block: u64, beacon_api_url: Url, rpc_url: Url) -> Result<(), Box<dyn std::error::Error>> {
 # let provider = ProviderBuilder::new().connect_http(rpc_url);
 # let token_contract = Address::ZERO;
-<<<<<<< HEAD
 let builder = EthEvmEnv::builder()
     .provider(&provider)
     .block_number(latest - 8191) // execution block
     .beacon_api(CL_URL)
     .commitment_block_number(latest - 1) // Steel commitment block
     .chain_spec(&ETH_MAINNET_CHAIN_SPEC);
-
+  
 let env = builder.build().await?;
-=======
-/// WITH STEEL HISTORY
-let mut env = EthEvmEnv::builder()
-    .chain_spec(&ETH_SEPOLIA_CHAIN_SPEC)
-    .provider(provider.clone())
-    .block_number_or_tag(execution_block)
-    .beacon_api(beacon_api_url)
-    .commitment_block_number(commitment_block)
-    .build().await?;
->>>>>>> 4506a177
 
 // Preflight the call at the execution block.
 let mut contract = Contract::preflight(token_contract, &mut env);
