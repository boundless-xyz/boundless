--- conflicted
+++ resolved
@@ -13,13 +13,8 @@
 
 | Contract Name            | Contract Address                                                                                                                            |
 | ------------------------ | ------------------------------------------------------------------------------------------------------------------------------------------- |
-<<<<<<< HEAD
-| `BoundlessMarket`        | `0x26759dbB201aFbA361Bec78E097Aa3942B0b4AB8` [(basescan)](https://basescan.org/address/0x26759dbB201aFbA361Bec78E097Aa3942B0b4AB8)|
-| `RiscZeroVerifierRouter` | `0x8EaB2D97Dfce405A1692a21b3ff3A172d593D319` [(basescan)](https://basescan.org/address/0x8EaB2D97Dfce405A1692a21b3ff3A172d593D319) |
-=======
 | `BoundlessMarket`        | `0xfd152dadc5183870710fe54f939eae3ab9f0fe82` [(basescan)](https://basescan.org/address/0xfd152dadc5183870710fe54f939eae3ab9f0fe82)|
 | `RiscZeroVerifierRouter` | `0x0b144e07a0826182b6b59788c34b32bfa86fb711` [(basescan)](https://basescan.org/address/0x0b144e07a0826182b6b59788c34b32bfa86fb711) |
->>>>>>> 6c2866a4
 | `SetVerifier`            | `0x1Ab08498CfF17b9723ED67143A050c8E8c2e3104` [(basescan)](https://basescan.org/address/0x1Ab08498CfF17b9723ED67143A050c8E8c2e3104)|
 | `CollateralToken`        | `0xaa61bb7777bd01b684347961918f1e07fbbce7cf` [(basescan)](https://basescan.org/address/0xaa61bb7777bd01b684347961918f1e07fbbce7cf)|
 
