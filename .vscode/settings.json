--- conflicted
+++ resolved
@@ -15,13 +15,8 @@
     "./Cargo.toml",
     "./crates/distributor/Cargo.toml",
     "./bento/crates/workflow/Cargo.toml",
-<<<<<<< HEAD
-    "./crates/povw/mint-calculator/Cargo.toml",
-    "./crates/povw/log-updater/Cargo.toml",
-=======
     "./crates/lambdas/indexer-api/Cargo.toml",
     "./crates/indexer/Cargo.toml",
->>>>>>> 131327e8
     // "./crates/guest/assessor/assessor-guest/Cargo.toml",
     // "./crates/guest/util/echo/Cargo.toml",
     // "./crates/guest/util/identity/Cargo.toml",
