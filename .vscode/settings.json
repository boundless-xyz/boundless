--- conflicted
+++ resolved
@@ -41,11 +41,8 @@
 	],
 	"[typescript]": {
 		"editor.defaultFormatter": "vscode.typescript-language-features"
-<<<<<<< HEAD
-=======
 	},
 	"[json]": {
 		"editor.defaultFormatter": "vscode.json-language-features"
->>>>>>> 81e091b5
 	}
 }