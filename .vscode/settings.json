--- conflicted
+++ resolved
@@ -14,12 +14,7 @@
     "./crates/distributor/Cargo.toml",
     "./bento/crates/workflow/Cargo.toml",
     "./crates/povw/mint-calculator/Cargo.toml",
-<<<<<<< HEAD
-	  "./crates/povw/log-updater/Cargo.toml",
-=======
-	"./crates/povw/log-updater/Cargo.toml",
-    "./crates/indexer/Cargo.toml",
->>>>>>> ad924a3e
+    "./crates/povw/log-updater/Cargo.toml"
     // "./crates/guest/assessor/assessor-guest/Cargo.toml",
     // "./crates/guest/util/echo/Cargo.toml",
     // "./crates/guest/util/identity/Cargo.toml",
