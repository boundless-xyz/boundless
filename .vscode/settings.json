{
	"solidity.monoRepoSupport": false,
	"rust-analyzer.check.allTargets": true,
	"rust-analyzer.check.features": [],
	"rust-analyzer.server.extraEnv": {
		"RISC0_SKIP_BUILD": "1",
		"RISC0_SKIP_BUILD_KERNELS": "1",
		"CARGO_TARGET_DIR": "target/analyzer"
	},
	"rust-analyzer.check.command": "clippy",
	"rust-analyzer.check.extraArgs": [
		"--target-dir=target/analyzer"
	],
	"rust-analyzer.linkedProjects": [
		"./Cargo.toml",
		"./crates/guest/assessor/assessor-guest/Cargo.toml",
		"./crates/guest/util/echo/Cargo.toml",
		"./crates/guest/util/identity/Cargo.toml",
		"./crates/guest/util/loop/Cargo.toml",
		"./examples/counter/Cargo.toml",
		"./examples/smart-contract-requestor/Cargo.toml",
		"./examples/counter-with-callback/Cargo.toml"
	],
	"rust-analyzer.files.exclude": [
		"./lib/",
		"./contracts/out/"
	],
	"[javascript][javascriptreact][typescript][typescriptreact][github-actions-workflow][json][css]": {
		"editor.defaultFormatter": "biomejs.biome",
		"editor.codeActionsOnSave": {
			"quickfix.biome": "explicit",
			"source.organizeImports.biome": "explicit"
		},
		"editor.formatOnSave": true
	},
	"biome.rename": true,
	"biome.enabled": true,
	"biome.lspBin": "documentation/node_modules/.bin/biome",
<<<<<<< HEAD
	"cSpell.words": [
		"offchain"
	],
	"[typescript]": {
		"editor.defaultFormatter": "vscode.typescript-language-features"
=======
	"[typescript]": {
		"editor.defaultFormatter": "vscode.typescript-language-features"
	},
	"[json]": {
		"editor.defaultFormatter": "vscode.json-language-features"
>>>>>>> 64716bc8
	}
}<|MERGE_RESOLUTION|>--- conflicted
+++ resolved
@@ -36,18 +36,13 @@
 	"biome.rename": true,
 	"biome.enabled": true,
 	"biome.lspBin": "documentation/node_modules/.bin/biome",
-<<<<<<< HEAD
 	"cSpell.words": [
 		"offchain"
 	],
 	"[typescript]": {
 		"editor.defaultFormatter": "vscode.typescript-language-features"
-=======
-	"[typescript]": {
-		"editor.defaultFormatter": "vscode.typescript-language-features"
 	},
 	"[json]": {
 		"editor.defaultFormatter": "vscode.json-language-features"
->>>>>>> 64716bc8
 	}
 }