{
  "solidity.monoRepoSupport": false,
  "rust-analyzer.check.allTargets": true,
  "rust-analyzer.check.features": [],
  "rust-analyzer.server.extraEnv": {
    "RISC0_SKIP_BUILD": "1",
    "RISC0_SKIP_BUILD_KERNELS": "1",
    "CARGO_TARGET_DIR": "target/analyzer"
  },
  "rust-analyzer.check.command": "clippy",
  "rust-analyzer.check.extraArgs": [
    "--target-dir=target/analyzer"
  ],
  "rust-analyzer.linkedProjects": [
    "./Cargo.toml",
    "./crates/boundless-market/Cargo.toml",
    "./crates/indexer/Cargo.toml",
    "./crates/lambdas/indexer-api/Cargo.toml",
    // "./crates/guest/assessor/assessor-guest/Cargo.toml",
    // "./crates/guest/util/echo/Cargo.toml",
    // "./crates/guest/util/identity/Cargo.toml",
    // "./examples/counter/Cargo.toml",
    // "./examples/smart-contract-requestor/Cargo.toml",
    // "./examples/counter-with-callback/Cargo.toml"
  ],
  "rust-analyzer.files.exclude": [
    "./lib/",
    "./contracts/out/"
  ],
  "[javascript][javascriptreact][typescript][typescriptreact][github-actions-workflow][json][css]": {
    "editor.defaultFormatter": "biomejs.biome",
    "editor.codeActionsOnSave": {
      "quickfix.biome": "explicit",
      "source.organizeImports.biome": "explicit"
    },
    "editor.formatOnSave": true
  },
  "biome.rename": true,
  "biome.enabled": true,
<<<<<<< HEAD
  "biome.lspBin": "documentation/node_modules/.bin/biome",
  "cSpell.words": [
    "offchain"
  ],
=======
  "cSpell.words": ["offchain"],
>>>>>>> c159b512
  "[typescript]": {
    "editor.defaultFormatter": "vscode.typescript-language-features"
  },
  "[json]": {
    "editor.defaultFormatter": "vscode.json-language-features"
  }
}<|MERGE_RESOLUTION|>--- conflicted
+++ resolved
@@ -37,14 +37,9 @@
   },
   "biome.rename": true,
   "biome.enabled": true,
-<<<<<<< HEAD
-  "biome.lspBin": "documentation/node_modules/.bin/biome",
   "cSpell.words": [
     "offchain"
   ],
-=======
-  "cSpell.words": ["offchain"],
->>>>>>> c159b512
   "[typescript]": {
     "editor.defaultFormatter": "vscode.typescript-language-features"
   },
