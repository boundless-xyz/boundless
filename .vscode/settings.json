{
<<<<<<< HEAD
	"solidity.monoRepoSupport": false,
	"rust-analyzer.check.allTargets": true,
	"rust-analyzer.check.features": [],
	"rust-analyzer.server.extraEnv": {
		"RISC0_SKIP_BUILD": "1",
		"RISC0_SKIP_BUILD_KERNELS": "1",
		"CARGO_TARGET_DIR": "target/analyzer"
	},
	"rust-analyzer.check.command": "clippy",
	"rust-analyzer.check.extraArgs": [
		"--target-dir=target/analyzer"
	],
	"rust-analyzer.linkedProjects": [
		"./Cargo.toml",
		"./crates/distributor/Cargo.toml",
		"./crates/guest/povw/mint-calculator/Cargo.toml",
		"./crates/guest/povw/log-updater/Cargo.toml",
		// "./crates/guest/assessor/assessor-guest/Cargo.toml",
		// "./crates/guest/util/echo/Cargo.toml",
		// "./crates/guest/util/identity/Cargo.toml",
		// "./examples/counter/Cargo.toml",
		// "./examples/smart-contract-requestor/Cargo.toml",
		// "./examples/counter-with-callback/Cargo.toml"
	],
	"rust-analyzer.files.exclude": [
		"./lib/",
		"./contracts/out/"
	],
	"[javascript][javascriptreact][typescript][typescriptreact][github-actions-workflow][json][css]": {
		"editor.defaultFormatter": "biomejs.biome",
		"editor.codeActionsOnSave": {
			"quickfix.biome": "explicit",
			"source.organizeImports.biome": "explicit"
		},
		"editor.formatOnSave": true
	},
	"biome.rename": true,
	"biome.enabled": true,
	"biome.lspBin": "documentation/node_modules/.bin/biome",
	"cSpell.words": [
		"offchain"
	],
	"[typescript]": {
		"editor.defaultFormatter": "vscode.typescript-language-features"
	},
	"[json]": {
		"editor.defaultFormatter": "vscode.json-language-features"
	}
=======
  "solidity.monoRepoSupport": false,
  "rust-analyzer.check.allTargets": true,
  "rust-analyzer.check.features": [],
  "rust-analyzer.server.extraEnv": {
    "RISC0_SKIP_BUILD": "1",
    "RISC0_SKIP_BUILD_KERNELS": "1",
    "CARGO_TARGET_DIR": "target/analyzer"
  },
  "rust-analyzer.check.command": "clippy",
  "rust-analyzer.check.extraArgs": ["--target-dir=target/analyzer"],
  "rust-analyzer.linkedProjects": [
    "./Cargo.toml",
    "./crates/distributor/Cargo.toml",
    "./bento/crates/workflow/Cargo.toml"
    // "./crates/guest/assessor/assessor-guest/Cargo.toml",
    // "./crates/guest/util/echo/Cargo.toml",
    // "./crates/guest/util/identity/Cargo.toml",
    // "./examples/counter/Cargo.toml",
    // "./examples/smart-contract-requestor/Cargo.toml",
    // "./examples/counter-with-callback/Cargo.toml"
  ],
  "rust-analyzer.files.exclude": ["./lib/", "./contracts/out/"],
  "[javascript][javascriptreact][typescript][typescriptreact][github-actions-workflow][json][css]": {
    "editor.defaultFormatter": "biomejs.biome",
    "editor.codeActionsOnSave": {
      "quickfix.biome": "explicit",
      "source.organizeImports.biome": "explicit"
    },
    "editor.formatOnSave": true
  },
  "biome.rename": true,
  "biome.enabled": true,
  "biome.lspBin": "documentation/node_modules/.bin/biome",
  "cSpell.words": ["offchain"],
  "[typescript]": {
    "editor.defaultFormatter": "vscode.typescript-language-features"
  },
  "[json]": {
    "editor.defaultFormatter": "vscode.json-language-features"
  }
>>>>>>> 014425c6
}<|MERGE_RESOLUTION|>--- conflicted
+++ resolved
@@ -1,54 +1,4 @@
 {
-<<<<<<< HEAD
-	"solidity.monoRepoSupport": false,
-	"rust-analyzer.check.allTargets": true,
-	"rust-analyzer.check.features": [],
-	"rust-analyzer.server.extraEnv": {
-		"RISC0_SKIP_BUILD": "1",
-		"RISC0_SKIP_BUILD_KERNELS": "1",
-		"CARGO_TARGET_DIR": "target/analyzer"
-	},
-	"rust-analyzer.check.command": "clippy",
-	"rust-analyzer.check.extraArgs": [
-		"--target-dir=target/analyzer"
-	],
-	"rust-analyzer.linkedProjects": [
-		"./Cargo.toml",
-		"./crates/distributor/Cargo.toml",
-		"./crates/guest/povw/mint-calculator/Cargo.toml",
-		"./crates/guest/povw/log-updater/Cargo.toml",
-		// "./crates/guest/assessor/assessor-guest/Cargo.toml",
-		// "./crates/guest/util/echo/Cargo.toml",
-		// "./crates/guest/util/identity/Cargo.toml",
-		// "./examples/counter/Cargo.toml",
-		// "./examples/smart-contract-requestor/Cargo.toml",
-		// "./examples/counter-with-callback/Cargo.toml"
-	],
-	"rust-analyzer.files.exclude": [
-		"./lib/",
-		"./contracts/out/"
-	],
-	"[javascript][javascriptreact][typescript][typescriptreact][github-actions-workflow][json][css]": {
-		"editor.defaultFormatter": "biomejs.biome",
-		"editor.codeActionsOnSave": {
-			"quickfix.biome": "explicit",
-			"source.organizeImports.biome": "explicit"
-		},
-		"editor.formatOnSave": true
-	},
-	"biome.rename": true,
-	"biome.enabled": true,
-	"biome.lspBin": "documentation/node_modules/.bin/biome",
-	"cSpell.words": [
-		"offchain"
-	],
-	"[typescript]": {
-		"editor.defaultFormatter": "vscode.typescript-language-features"
-	},
-	"[json]": {
-		"editor.defaultFormatter": "vscode.json-language-features"
-	}
-=======
   "solidity.monoRepoSupport": false,
   "rust-analyzer.check.allTargets": true,
   "rust-analyzer.check.features": [],
@@ -63,6 +13,8 @@
     "./Cargo.toml",
     "./crates/distributor/Cargo.toml",
     "./bento/crates/workflow/Cargo.toml"
+    "./crates/guest/povw/mint-calculator/Cargo.toml",
+	"./crates/guest/povw/log-updater/Cargo.toml",
     // "./crates/guest/assessor/assessor-guest/Cargo.toml",
     // "./crates/guest/util/echo/Cargo.toml",
     // "./crates/guest/util/identity/Cargo.toml",
@@ -89,5 +41,4 @@
   "[json]": {
     "editor.defaultFormatter": "vscode.json-language-features"
   }
->>>>>>> 014425c6
 }