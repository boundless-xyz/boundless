--- conflicted
+++ resolved
@@ -9,13 +9,10 @@
     predicate:
         predicateType: PrefixMatch
         data: "53797374"
-<<<<<<< HEAD
     callback:
         addr: "0x0000000000000000000000000000000000000000"
         gasLimit: 0
-=======
     selector: "00000000"
->>>>>>> 49f7f40a
 
 # A public URI where the program (i.e. image) can be downloaded. This URI will be accessed by
 # provers that are evaluating whether to bid on the request.
