--- conflicted
+++ resolved
@@ -229,25 +229,13 @@
         - rzup
         - rzup-install
         - rzup-groth16
-<<<<<<< HEAD
-
-- name: Download Blake3 Groth16 Prover Artifacts
-  ansible.builtin.get_url:
-    url: https://staging-signal-artifacts.beboundless.xyz/v3/proving/blake3_groth16_artifacts.tar.xz
-    dest: /tmp/blake3_groth16_artifacts.tar.xz
-    mode: '0755'
-  when:
-    - rzup_install_groth16_artifacts | bool
-    - rzup_final_check.stat.exists | default(false)
-=======
-      
+
 - name: Check if Blake3 Groth16 Prover Artifacts are already installed
   ansible.builtin.stat:
     path: "{{ rzup_risc0_home_dir }}/extensions/blake3_groth16_artifacts"
   register: rzup_blake3_artifacts_check
   failed_when: false
   changed_when: false
->>>>>>> 2be07b2c
   tags:
     - rzup
     - rzup-install
@@ -258,7 +246,7 @@
     - rzup_install_groth16 | bool
     - not rzup_blake3_artifacts_check.stat.exists | default(false)
   block:
-    - name: Download Blake3 Groth16 Prover Artifacts 
+    - name: Download Blake3 Groth16 Prover Artifacts
       ansible.builtin.get_url:
         url: https://staging-signal-artifacts.beboundless.xyz/v3/proving/blake3_groth16_artifacts.tar.xz
         dest: /tmp/blake3_groth16_artifacts.tar.xz
