[profile.default]
src = "contracts/src"
out = "contracts/out"
fs_permissions = [{ access = "read", path = "contracts/out" }, { access = "read", path = "contracts/deployment.toml" }]
libs = ["lib"]
script = "contracts/scripts"
test = "contracts/test"
ffi = true
evm_version = 'cancun'
via_ir = true
optimizer = true
# Use 10k runs because it doesn't seem to slow down compilation, and does shave off a bit of gas.
optimizer_runs = 10000
ast = true
build_info = true
extra_output = ["storageLayout"]
gas_reports = ["BoundlessMarket"]
solc_version = "0.8.26"

# See more config options https://github.com/foundry-rs/foundry/blob/master/crates/config/README.md#all-options

[fmt]
line_length = 120
tab_width = 4
quote_style = "double"

<<<<<<< HEAD
# Profile used to run deployment tests, which check the correctness of contracts as deployed.
# TIP: You can select this profile by setting env var FOUNDRY_PROFILE=deployment-test
[profile.deployment-test]
test = "contracts/deployment-test"
#match_path = "contracts/deployment-test/*"
fs_permissions = [{ access = "read", path = "contracts/deployment.toml" }]
=======
[profile.reference-contract]
src = "contracts/src"
out = "contracts/reference-contract/out"
test = "contracts/reference-contract/test"
libs = ["lib"]
ffi = true
build_info = true
extra_output = ["storageLayout"]
>>>>>>> f9597b50
<|MERGE_RESOLUTION|>--- conflicted
+++ resolved
@@ -24,14 +24,15 @@
 tab_width = 4
 quote_style = "double"
 
-<<<<<<< HEAD
 # Profile used to run deployment tests, which check the correctness of contracts as deployed.
 # TIP: You can select this profile by setting env var FOUNDRY_PROFILE=deployment-test
 [profile.deployment-test]
 test = "contracts/deployment-test"
 #match_path = "contracts/deployment-test/*"
 fs_permissions = [{ access = "read", path = "contracts/deployment.toml" }]
-=======
+
+# Profile used to run upgradeability tests.
+# TIP: You can select this profile by setting env var FOUNDRY_PROFILE=reference-contract
 [profile.reference-contract]
 src = "contracts/src"
 out = "contracts/reference-contract/out"
@@ -39,5 +40,4 @@
 libs = ["lib"]
 ffi = true
 build_info = true
-extra_output = ["storageLayout"]
->>>>>>> f9597b50
+extra_output = ["storageLayout"]