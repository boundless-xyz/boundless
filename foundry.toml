[profile.default]
src = "contracts/src"
out = "contracts/out"
fs_permissions = [{ access = "read", path = "contracts/out" }, { access = "read", path = "contracts/deployment.toml" }]
libs = ["lib"]
script = "contracts/scripts"
test = "contracts/test"
ffi = true
evm_version = 'cancun'
via_ir = true
optimizer = true
<<<<<<< HEAD
# Use 1k runs because it doesn't seem to slow down compilation, and does shave off a bit of gas.
optimizer_runs = 1000
=======
# Use 100 runs only to reduce contract size.
optimizer_runs = 100
>>>>>>> 84f807df
ast = true
build_info = true
extra_output = ["storageLayout"]
gas_reports = ["BoundlessMarket"]
solc_version = "0.8.26"
# Do not append metadata hash to bytecode. We do not currently use it, and omitting it results in
# more stable build artifacts, which is important since we check the bytecode into git.
# For information about Solidity metadata, see https://docs.soliditylang.org/en/latest/metadata.html
bytecode_hash = "none"
snapshots = "contracts/snapshots"
isolate = true

# See more config options https://github.com/foundry-rs/foundry/blob/master/crates/config/README.md#all-options

[fmt]
line_length = 120
tab_width = 4
quote_style = "double"

# Profile used to run deployment tests, which check the correctness of contracts as deployed.
# TIP: You can select this profile by setting env var FOUNDRY_PROFILE=deployment-test
[profile.deployment-test]
test = "contracts/deployment-test"
#match_path = "contracts/deployment-test/*"
fs_permissions = [{ access = "read", path = "contracts/deployment.toml" }]
isolate = true

# Profile used to run upgradeability tests.
# TIP: You can select this profile by setting env var FOUNDRY_PROFILE=reference-contract
[profile.reference-contract]
src = "contracts/src"
out = "contracts/reference-contract/out"
test = "contracts/reference-contract/test"
libs = ["lib"]
ffi = true
ast = true
build_info = true
extra_output = ["storageLayout"]<|MERGE_RESOLUTION|>--- conflicted
+++ resolved
@@ -9,13 +9,8 @@
 evm_version = 'cancun'
 via_ir = true
 optimizer = true
-<<<<<<< HEAD
-# Use 1k runs because it doesn't seem to slow down compilation, and does shave off a bit of gas.
-optimizer_runs = 1000
-=======
 # Use 100 runs only to reduce contract size.
 optimizer_runs = 100
->>>>>>> 84f807df
 ast = true
 build_info = true
 extra_output = ["storageLayout"]
