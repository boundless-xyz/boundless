--- conflicted
+++ resolved
@@ -193,13 +193,8 @@
         DEPLOYER_PRIVATE_KEY=$DEPLOYER_PRIVATE_KEY CHAIN_KEY=$CHAIN_KEY RISC0_DEV_MODE=$RISC0_DEV_MODE BOUNDLESS_MARKET_OWNER=$ADMIN_ADDRESS forge script contracts/scripts/Deploy.s.sol --rpc-url http://localhost:$ANVIL_PORT --broadcast -vv || { echo "Failed to deploy contracts"; just localnet down; exit 1; }
         echo "Fetching contract addresses..."
         VERIFIER_ADDRESS=$(jq -re '.transactions[] | select(.contractName == "RiscZeroVerifierRouter") | .contractAddress' ./broadcast/Deploy.s.sol/31337/run-latest.json | head -n 1)
-<<<<<<< HEAD
         SET_VERIFIER_ADDRESS=$(jq -re '.transactions[] | select(.contractName == "RiscZeroSetVerifier") | .contractAddress' ./broadcast/Deploy.s.sol/31337/run-latest.json | head -n 1)
         BOUNDLESS_MARKET_ADDRESS=$(jq -re '.transactions[] | select(.contractName == "ERC1967Proxy") | .contractAddress' ./broadcast/Deploy.s.sol/31337/run-latest.json | head -n 1)
-=======
-        SET_VERIFIER_ADDRESS=$(jq -re '.transactions[] | select(.contractName == "RiscZeroSetVerifier") | .contractAddress' ./broadcast/Deploy.s.sol/31337/run-latest.json)
-        BOUNDLESS_MARKET_ADDRESS=$(jq -re '.transactions[] | select(.contractName == "ERC1967Proxy") | .contractAddress' ./broadcast/Deploy.s.sol/31337/run-latest.json)
->>>>>>> 6f1b420c
         HIT_POINTS_ADDRESS=$(jq -re '.transactions[] | select(.contractName == "HitPoints") | .contractAddress' ./broadcast/Deploy.s.sol/31337/run-latest.json | head -n 1)
         echo "Contract deployed at addresses:"
         echo "VERIFIER_ADDRESS=$VERIFIER_ADDRESS"
