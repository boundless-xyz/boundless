--- conflicted
+++ resolved
@@ -302,10 +302,7 @@
             BOUNDLESS_MARKET_ADDRESS=$BOUNDLESS_MARKET_ADDRESS \
             SET_VERIFIER_ADDRESS=$SET_VERIFIER_ADDRESS \
             VERIFIER_ADDRESS=$VERIFIER_ADDRESS \
-<<<<<<< HEAD
             CHAIN_ID=$CHAIN_ID \
-=======
->>>>>>> 88ca8dad
             ./target/debug/boundless account deposit-collateral 100 || echo "Note: Stake deposit failed, but this is non-critical for localnet setup"
             
             echo "Localnet is running with RISC0_DEV_MODE=$RISC0_DEV_MODE"
