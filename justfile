# Variables
DEFAULT_DATABASE_URL := "postgres://postgres:password@localhost:5432/postgres"
DATABASE_URL := env_var_or_default("DATABASE_URL", DEFAULT_DATABASE_URL)

LOGS_DIR := "logs"
PID_FILE := LOGS_DIR + "/localnet.pid"

# Show available commands
default:
    @just --list

# Check that required dependencies are installed
check-deps:
    #!/usr/bin/env bash
    for cmd in forge cargo anvil jq; do
        command -v $cmd >/dev/null 2>&1 || { echo "Error: $cmd is not installed."; exit 1; }
    done

# Run all CI checks
ci: check test

# Run all tests
test: test-foundry test-cargo

# Run Foundry tests
test-foundry:
    forge test -vvv --isolate

# Run all Cargo tests
test-cargo: test-cargo-root test-cargo-example test-cargo-db

# Run Cargo tests for root workspace
test-cargo-root:
    RISC0_DEV_MODE=1 cargo test --workspace --exclude order-stream --exclude boundless-cli -- --include-ignored

# Run Cargo tests for counter example
test-cargo-example:
    cd examples/counter && \
    forge build && \
    RISC0_DEV_MODE=1 cargo test

# Run database tests
test-cargo-db: 
    just test-db setup
    DATABASE_URL={{DATABASE_URL}} RISC0_DEV_MODE=1 cargo test -p order-stream -- --include-ignored
    DATABASE_URL={{DATABASE_URL}} RISC0_DEV_MODE=1 cargo test -p boundless-cli -- --include-ignored
    just test-db clean

# Manage test postgres instance (setup or clean, defaults to setup)
test-db action="setup":
    #!/usr/bin/env bash
    if [ "{{action}}" = "setup" ]; then
        docker inspect postgres-test > /dev/null 2>&1 || \
        docker run -d \
            --name postgres-test \
            -e POSTGRES_PASSWORD=password \
            -p 5432:5432 \
            postgres:latest
        # Wait for PostgreSQL to be ready
        sleep 3
        docker exec -u postgres postgres-test psql -U postgres -c "CREATE DATABASE test_db;"
    elif [ "{{action}}" = "clean" ]; then
        docker stop postgres-test
        docker rm postgres-test
    else
        echo "Unknown action: {{action}}"
        echo "Available actions: setup, clean"
        exit 1
    fi

# Run all formatting and linting checks
check: check-links check-license check-format check-clippy

# Check links in markdown files
check-links:
    @echo "Checking links in markdown files..."
    git ls-files '*.md' ':!:documentation/*' | xargs lychee --base . --cache --

# Check licenses
check-license:
    @python license-check.py

# Check code formatting
check-format:
    cargo sort --workspace --check
    cargo fmt --all --check
    cd examples/counter && cargo sort --workspace --check
    cd examples/counter && cargo fmt --all --check
    cd examples/smart-contract-requestor && cargo sort --workspace --check
    cd examples/smart-contract-requestor && cargo fmt --all --check
    cd examples/composition && cargo sort --workspace --check
    cd examples/composition && cargo fmt --all --check
    cd examples/counter-with-callback && cargo sort --workspace --check
    cd examples/counter-with-callback && cargo fmt --all --check
    cd crates/guest/assessor && cargo sort --workspace --check
    cd crates/guest/assessor && cargo fmt --all --check
    cd crates/guest/util && cargo sort --workspace --check
    cd crates/guest/util && cargo fmt --all --check
    cd documentation && bun run check
    dprint check
    forge fmt --check

# Run Cargo clippy
check-clippy:
    RISC0_SKIP_BUILD=1 RISC0_SKIP_BUILD_KERNEL=1 \
    cargo clippy --workspace --all-targets -F boundless-order-generator/zeth
    cd examples/counter && forge build && RISC0_SKIP_BUILD=1 RISC0_SKIP_BUILD_KERNEL=1 \
    cargo clippy --workspace --all-targets
    cd examples/composition && forge build && RISC0_SKIP_BUILD=1 RISC0_SKIP_BUILD_KERNEL=1 \
    cargo clippy --workspace --all-targets
    cd examples/counter-with-callback && forge build && RISC0_SKIP_BUILD=1 RISC0_SKIP_BUILD_KERNEL=1 \
    cargo clippy --workspace --all-targets
    cd examples/smart-contract-requestor && forge build && RISC0_SKIP_BUILD=1 RISC0_SKIP_BUILD_KERNEL=1 \
    cargo clippy --workspace --all-targets

# Format all code
format:
    cargo sort --workspace
    cargo fmt --all
    cd examples/counter && cargo sort --workspace
    cd examples/counter && cargo fmt --all
    cd examples/smart-contract-requestor && cargo sort --workspace
    cd examples/smart-contract-requestor && cargo fmt --all
    cd examples/composition && cargo sort --workspace
    cd examples/composition && cargo fmt --all
    cd examples/counter-with-callback && cargo sort --workspace
    cd examples/counter-with-callback && cargo fmt --all
    cd crates/guest/assessor && cargo sort --workspace
    cd crates/guest/assessor && cargo fmt --all
    cd crates/guest/util && cargo sort --workspace
    cd crates/guest/util && cargo fmt --all
    cd documentation && bun install && bun run format-markdown
    dprint fmt
    forge fmt

# Clean up all build artifacts
clean: 
    @just localnet down
    @echo "Cleaning up..."
    @rm -rf {{LOGS_DIR}} ./broadcast
    cargo clean
    forge clean
    @echo "Cleanup complete."

# Manage the development network (up or down, defaults to up)
localnet action="up": check-deps
    #!/usr/bin/env bash
    # Localnet-specific variables
    ANVIL_PORT="8545"
    ANVIL_BLOCK_TIME="2"
    RISC0_DEV_MODE="1"
    CHAIN_KEY="anvil"
    RUST_LOG="info,broker=debug,boundless_market=debug,order_stream=debug"
    # This key is a prefunded address for the anvil test configuration (index 0)
    DEPLOYER_PRIVATE_KEY="0xac0974bec39a17e36ba4a6b4d238ff944bacb478cbed5efcae784d7bf4f2ff80"
    PRIVATE_KEY="0xac0974bec39a17e36ba4a6b4d238ff944bacb478cbed5efcae784d7bf4f2ff80"
    ADMIN_ADDRESS="0xf39Fd6e51aad88F6F4ce6aB8827279cffFb92266"
    DEPOSIT_AMOUNT="100000000000000000000"
    
    if [ "{{action}}" = "up" ]; then
        mkdir -p {{LOGS_DIR}}
        
        # Create .env.localnet from template if it doesn't exist
        if [ ! -f .env.localnet ]; then
            echo "Creating .env.localnet from template..."
            cp .env.localnet-template .env.localnet || { echo "Error: .env.localnet-template not found"; exit 1; }
        fi
        
        echo "Building contracts..."
        forge build || { echo "Failed to build contracts"; just localnet down; exit 1; }
        echo "Building Rust project..."
        cargo build --bin broker || { echo "Failed to build broker binary"; just localnet down; exit 1; }
        cargo build --bin order_stream || { echo "Failed to build order-stream binary"; just localnet down; exit 1; }
        # Check if Anvil is already running
        if nc -z localhost $ANVIL_PORT; then
            echo "Anvil is already running on port $ANVIL_PORT. Reusing existing instance."
        else
            echo "Starting Anvil..."
            anvil -b $ANVIL_BLOCK_TIME > {{LOGS_DIR}}/anvil.txt 2>&1 & echo $! >> {{PID_FILE}}
            sleep 5
        fi
        echo "Deploying contracts..."
        DEPLOYER_PRIVATE_KEY=$DEPLOYER_PRIVATE_KEY CHAIN_KEY=$CHAIN_KEY RISC0_DEV_MODE=$RISC0_DEV_MODE BOUNDLESS_MARKET_OWNER=$ADMIN_ADDRESS forge script contracts/scripts/Deploy.s.sol --rpc-url http://localhost:$ANVIL_PORT --broadcast -vv || { echo "Failed to deploy contracts"; just localnet down; exit 1; }
        echo "Fetching contract addresses..."
        SET_VERIFIER_ADDRESS=$(jq -re '.transactions[] | select(.contractName == "RiscZeroSetVerifier") | .contractAddress' ./broadcast/Deploy.s.sol/31337/run-latest.json)
        BOUNDLESS_MARKET_ADDRESS=$(jq -re '.transactions[] | select(.contractName == "ERC1967Proxy") | .contractAddress' ./broadcast/Deploy.s.sol/31337/run-latest.json)
        HIT_POINTS_ADDRESS=$(jq -re '.transactions[] | select(.contractName == "HitPoints") | .contractAddress' ./broadcast/Deploy.s.sol/31337/run-latest.json | head -n 1)
        echo "Contract deployed at addresses:"
        echo "SET_VERIFIER_ADDRESS=$SET_VERIFIER_ADDRESS"
        echo "BOUNDLESS_MARKET_ADDRESS=$BOUNDLESS_MARKET_ADDRESS"
        echo "HIT_POINTS_ADDRESS=$HIT_POINTS_ADDRESS"
        echo "Updating .env.localnet file..."
        # Update the environment variables in .env.localnet
        sed -i.bak "s/^SET_VERIFIER_ADDRESS=.*/SET_VERIFIER_ADDRESS=$SET_VERIFIER_ADDRESS/" .env.localnet
        sed -i.bak "s/^BOUNDLESS_MARKET_ADDRESS=.*/BOUNDLESS_MARKET_ADDRESS=$BOUNDLESS_MARKET_ADDRESS/" .env.localnet
        # Add HIT_POINTS_ADDRESS to .env.localnet
        grep -q "^HIT_POINTS_ADDRESS=" .env.localnet && \
            sed -i.bak "s/^HIT_POINTS_ADDRESS=.*/HIT_POINTS_ADDRESS=$HIT_POINTS_ADDRESS/" .env.localnet || \
            echo "HIT_POINTS_ADDRESS=$HIT_POINTS_ADDRESS" >> .env.localnet
        rm .env.localnet.bak
        echo ".env.localnet file updated successfully."
        echo "Minting HP for prover address."
        cast send --private-key $DEPLOYER_PRIVATE_KEY \
            --rpc-url http://localhost:$ANVIL_PORT \
            $HIT_POINTS_ADDRESS "mint(address, uint256)" $ADMIN_ADDRESS $DEPOSIT_AMOUNT

        # Start order stream server
        just test-db setup
        DATABASE_URL={{DATABASE_URL}} RUST_LOG=$RUST_LOG ./target/debug/order_stream \
            --min-balance 0 \
            --bypass-addrs="0x23618e81E3f5cdF7f54C3d65f7FBc0aBf5B21E8f" \
            --boundless-market-address $BOUNDLESS_MARKET_ADDRESS > {{LOGS_DIR}}/order_stream.txt 2>&1 & echo $! >> {{PID_FILE}}
        # Start a broker
        RISC0_DEV_MODE=$RISC0_DEV_MODE RUST_LOG=$RUST_LOG ./target/debug/broker \
            --private-key $PRIVATE_KEY \
            --boundless-market-address $BOUNDLESS_MARKET_ADDRESS \
            --set-verifier-address $SET_VERIFIER_ADDRESS \
            --rpc-url http://localhost:$ANVIL_PORT \
            --order-stream-url http://localhost:8585 \
            --deposit-amount $DEPOSIT_AMOUNT > {{LOGS_DIR}}/broker.txt 2>&1 & echo $! >> {{PID_FILE}}
        echo "Localnet is running!"
        echo "Make sure to run 'source .env.localnet' to load the environment variables before interacting with the network."
    elif [ "{{action}}" = "down" ]; then
        if [ -f {{PID_FILE}} ]; then
            while read pid; do
                kill $pid 2>/dev/null || true
            done < {{PID_FILE}}
            rm {{PID_FILE}}
        fi
        just test-db clean
    else
        echo "Unknown action: {{action}}"
        echo "Available actions: up, down"
        exit 1
    fi

<<<<<<< HEAD
# Update cargo dependencies
cargo-update:
    cargo update
    cd examples/counter && cargo update

# Start the bento service
bento action="up" env_file="" compose_flags="":
    #!/usr/bin/env bash
    if [ -n "{{env_file}}" ]; then
        ENV_FILE_ARG="--env-file {{env_file}}"
    else
        ENV_FILE_ARG=""
    fi

    if ! command -v docker &> /dev/null; then
        echo "Error: Docker command is not available. Please make sure you have docker in your PATH."
        exit 1
    fi

    if ! docker compose version &> /dev/null; then
        echo "Error: Docker compose command is not available. Please make sure you have docker in your PATH."
        exit 1
    fi

    if [ "{{action}}" = "up" ]; then
        if [ -n "{{env_file}}" ] && [ ! -f "{{env_file}}" ]; then
            echo "Error: Environment file {{env_file}} does not exist."
            exit 1
        fi

        echo "Starting Docker Compose services"
        if [ -n "{{env_file}}" ]; then
            echo "Using environment file: {{env_file}}"
        else
            echo "Using default values from compose.yml"
        fi
        
        docker compose {{compose_flags}} $ENV_FILE_ARG up --build -d
        echo "Docker Compose services have been started."
    elif [ "{{action}}" = "down" ]; then
        echo "Stopping Docker Compose services"
        if docker compose {{compose_flags}} $ENV_FILE_ARG down; then
            echo "Docker Compose services have been stopped and removed."
        else
            echo "Error: Failed to stop Docker Compose services."
            exit 1
        fi
    elif [ "{{action}}" = "clean" ]; then
        echo "Stopping and cleaning Docker Compose services"
        if docker compose {{compose_flags}} $ENV_FILE_ARG down -v; then
            echo "Docker Compose services have been stopped and volumes have been removed."
        else
            echo "Error: Failed to clean Docker Compose services."
            exit 1
        fi
    elif [ "{{action}}" = "logs" ]; then
        echo "Docker logs"
        docker compose {{compose_flags}} $ENV_FILE_ARG logs -f
    else
        echo "Unknown action: {{action}}"
        echo "Available actions: up, down, clean, logs"
        exit 1
    fi

=======
>>>>>>> 5f06dc52
# Load environment variables from a .env.NETWORK file
env NETWORK:
	#!/usr/bin/env bash
	FILE=".env.{{NETWORK}}"
	if [ -f "$FILE" ]; then
		echo "# Run this command with 'eval \$(just env {{NETWORK}})' to load variables into your shell"
		grep -v '^#' "$FILE" | tr -d '"' | xargs -I {} echo export {}
	else
		echo "Error: $FILE file not found." >&2
		exit 1
	fi

# TODO add benchmark command to run boundless-cli with bento cluster, and load in default env?

<<<<<<< HEAD
# Run the broker service with a bento cluster for proving.
broker action="up" env_file="":
    just bento "{{action}}" "{{env_file}}" "--profile broker"
=======
# Start the bento service
bento action="up" env_file="" compose_flags="":
    #!/usr/bin/env bash
    if [ -n "{{env_file}}" ]; then
        ENV_FILE_ARG="--env-file {{env_file}}"
    else
        ENV_FILE_ARG=""
    fi

    if ! command -v docker &> /dev/null; then
        echo "Error: Docker command is not available. Please make sure you have docker in your PATH."
        exit 1
    fi

    if ! docker compose version &> /dev/null; then
        echo "Error: Docker compose command is not available. Please make sure you have docker in your PATH."
        exit 1
    fi
>>>>>>> 5f06dc52

    if [ "{{action}}" = "up" ]; then
        if [ -n "{{env_file}}" ] && [ ! -f "{{env_file}}" ]; then
            echo "Error: Environment file {{env_file}} does not exist."
            exit 1
        fi

        echo "Starting Docker Compose services"
        if [ -n "{{env_file}}" ]; then
            echo "Using environment file: {{env_file}}"
        else
            echo "Using default values from compose.yml"
        fi
        
        docker compose {{compose_flags}} $ENV_FILE_ARG up --build -d
        echo "Docker Compose services have been started."
    elif [ "{{action}}" = "down" ]; then
        echo "Stopping Docker Compose services"
        if docker compose {{compose_flags}} $ENV_FILE_ARG down; then
            echo "Docker Compose services have been stopped and removed."
        else
            echo "Error: Failed to stop Docker Compose services."
            exit 1
        fi
    elif [ "{{action}}" = "clean" ]; then
        echo "Stopping and cleaning Docker Compose services"
        if docker compose {{compose_flags}} $ENV_FILE_ARG down -v; then
            echo "Docker Compose services have been stopped and volumes have been removed."
        else
            echo "Error: Failed to clean Docker Compose services."
            exit 1
        fi
    elif [ "{{action}}" = "logs" ]; then
        echo "Docker logs"
        docker compose {{compose_flags}} $ENV_FILE_ARG logs -f
    else
        echo "Unknown action: {{action}}"
        echo "Available actions: up, down, clean, logs"
        exit 1
    fi

# Run the broker service with a bento cluster for proving.
broker action="up" env_file="":
    just bento "{{action}}" "{{env_file}}" "--profile broker"

# Run the setup script
bento-setup:
    #!/usr/bin/env bash
    ./scripts/setup.sh

# Run the set_nvcc_flags script
bento-set-nvcc-flags:
    #!/usr/bin/env bash
    ./scripts/set_nvcc_flags.sh

# Check job status in Postgres
job-status job_id:
    #!/usr/bin/env bash
    ./scripts/job_status.sh {{job_id}}<|MERGE_RESOLUTION|>--- conflicted
+++ resolved
@@ -234,7 +234,6 @@
         exit 1
     fi
 
-<<<<<<< HEAD
 # Update cargo dependencies
 cargo-update:
     cargo update
@@ -299,8 +298,6 @@
         exit 1
     fi
 
-=======
->>>>>>> 5f06dc52
 # Load environment variables from a .env.NETWORK file
 env NETWORK:
 	#!/usr/bin/env bash
@@ -315,74 +312,9 @@
 
 # TODO add benchmark command to run boundless-cli with bento cluster, and load in default env?
 
-<<<<<<< HEAD
 # Run the broker service with a bento cluster for proving.
 broker action="up" env_file="":
     just bento "{{action}}" "{{env_file}}" "--profile broker"
-=======
-# Start the bento service
-bento action="up" env_file="" compose_flags="":
-    #!/usr/bin/env bash
-    if [ -n "{{env_file}}" ]; then
-        ENV_FILE_ARG="--env-file {{env_file}}"
-    else
-        ENV_FILE_ARG=""
-    fi
-
-    if ! command -v docker &> /dev/null; then
-        echo "Error: Docker command is not available. Please make sure you have docker in your PATH."
-        exit 1
-    fi
-
-    if ! docker compose version &> /dev/null; then
-        echo "Error: Docker compose command is not available. Please make sure you have docker in your PATH."
-        exit 1
-    fi
->>>>>>> 5f06dc52
-
-    if [ "{{action}}" = "up" ]; then
-        if [ -n "{{env_file}}" ] && [ ! -f "{{env_file}}" ]; then
-            echo "Error: Environment file {{env_file}} does not exist."
-            exit 1
-        fi
-
-        echo "Starting Docker Compose services"
-        if [ -n "{{env_file}}" ]; then
-            echo "Using environment file: {{env_file}}"
-        else
-            echo "Using default values from compose.yml"
-        fi
-        
-        docker compose {{compose_flags}} $ENV_FILE_ARG up --build -d
-        echo "Docker Compose services have been started."
-    elif [ "{{action}}" = "down" ]; then
-        echo "Stopping Docker Compose services"
-        if docker compose {{compose_flags}} $ENV_FILE_ARG down; then
-            echo "Docker Compose services have been stopped and removed."
-        else
-            echo "Error: Failed to stop Docker Compose services."
-            exit 1
-        fi
-    elif [ "{{action}}" = "clean" ]; then
-        echo "Stopping and cleaning Docker Compose services"
-        if docker compose {{compose_flags}} $ENV_FILE_ARG down -v; then
-            echo "Docker Compose services have been stopped and volumes have been removed."
-        else
-            echo "Error: Failed to clean Docker Compose services."
-            exit 1
-        fi
-    elif [ "{{action}}" = "logs" ]; then
-        echo "Docker logs"
-        docker compose {{compose_flags}} $ENV_FILE_ARG logs -f
-    else
-        echo "Unknown action: {{action}}"
-        echo "Available actions: up, down, clean, logs"
-        exit 1
-    fi
-
-# Run the broker service with a bento cluster for proving.
-broker action="up" env_file="":
-    just bento "{{action}}" "{{env_file}}" "--profile broker"
 
 # Run the setup script
 bento-setup:
