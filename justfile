# Variables
DEFAULT_DATABASE_URL := "postgres://postgres:password@localhost:5433/postgres"
DATABASE_URL := env_var_or_default("DATABASE_URL", DEFAULT_DATABASE_URL)

LOGS_DIR := "logs"
PID_FILE := LOGS_DIR + "/localnet.pid"

# Show available commands
default:
    @just --list

# Check that required dependencies are installed
check-deps:
    #!/usr/bin/env bash
    for cmd in forge cargo anvil jq; do
        command -v $cmd >/dev/null 2>&1 || { echo "Error: $cmd is not installed."; exit 1; }
    done

# Run all CI checks
ci: check test

# Run all tests
test: test-foundry test-cargo

# Run Foundry tests
test-foundry:
    forge test -vvv --isolate

# Run all Cargo tests
test-cargo: test-cargo-root test-cargo-example test-cargo-db

# Run Cargo tests for root workspace
test-cargo-root:
    RISC0_DEV_MODE=1 cargo test --workspace --exclude order-stream --exclude boundless-cli --exclude indexer-api --exclude boundless-indexer -- --include-ignored

# Run Cargo tests for counter example
test-cargo-example:
    cd examples/counter && \
    forge build && \
    RISC0_DEV_MODE=1 cargo test

# Run database tests
test-cargo-db:
    just test-db setup
    DATABASE_URL={{DATABASE_URL}} RISC0_DEV_MODE=1 cargo test -p order-stream -- --include-ignored
    DATABASE_URL={{DATABASE_URL}} RISC0_DEV_MODE=1 cargo test -p boundless-indexer -- --include-ignored
    DATABASE_URL={{DATABASE_URL}} RISC0_DEV_MODE=1 cargo test -p boundless-cli -- --include-ignored
    just test-db clean

# Run indexer lib tests and all integration tests (requires both RPC URLs)
test-indexer:
    #!/usr/bin/env bash
    set -e
    if [ -z "$ETH_MAINNET_RPC_URL" ]; then
        echo "Error: ETH_MAINNET_RPC_URL environment variable must be set to a mainnet archive node that supports event querying"
        exit 1
    fi
    if [ -z "$BASE_MAINNET_RPC_URL" ]; then
        echo "Error: BASE_MAINNET_RPC_URL environment variable must be set to a mainnet archive node that supports event querying"
        exit 1
    fi
    just test-db clean || true
    just test-db setup
    DATABASE_URL={{DATABASE_URL}} RISC0_DEV_MODE=1 cargo test -p boundless-indexer --lib
    DATABASE_URL={{DATABASE_URL}} RISC0_DEV_MODE=1 cargo test -p boundless-indexer -- --ignored

# Run indexer lib tests and market integration tests (requires BASE_MAINNET_RPC_URL)
test-indexer-market:
    #!/usr/bin/env bash
    set -e
    if [ -z "$BASE_MAINNET_RPC_URL" ]; then
        echo "Error: BASE_MAINNET_RPC_URL environment variable must be set to a mainnet archive node that supports event querying"
        exit 1
    fi
    just test-db clean || true
    just test-db setup
    DATABASE_URL={{DATABASE_URL}} RISC0_DEV_MODE=1 cargo test -p boundless-indexer --lib
    DATABASE_URL={{DATABASE_URL}} RISC0_DEV_MODE=1 cargo test -p boundless-indexer --test market -- --ignored

# Run indexer lib tests and rewards integration tests (requires ETH_MAINNET_RPC_URL)
test-indexer-rewards:
    #!/usr/bin/env bash
    set -e
    if [ -z "$ETH_MAINNET_RPC_URL" ]; then
        echo "Error: ETH_MAINNET_RPC_URL environment variable must be set to a mainnet archive node that supports event querying"
        exit 1
    fi
    just test-db clean || true
    just test-db setup
    DATABASE_URL={{DATABASE_URL}} RISC0_DEV_MODE=1 cargo test -p boundless-indexer --lib
    DATABASE_URL={{DATABASE_URL}} RISC0_DEV_MODE=1 cargo test -p boundless-indexer --test rewards -- --ignored

# Run indexer-api integration tests (warns if RPC URLs are missing but still runs)
test-indexer-api:
    #!/usr/bin/env bash
    set -e
    WARNINGS=""
    if [ -z "$BASE_MAINNET_RPC_URL" ]; then
        WARNINGS="${WARNINGS}Warning: BASE_MAINNET_RPC_URL environment variable is not set\n"
    fi
    if [ -z "$ETH_MAINNET_RPC_URL" ]; then
        WARNINGS="${WARNINGS}Warning: ETH_MAINNET_RPC_URL environment variable is not set\n"
    fi
    RISC0_DEV_MODE=1 cargo test -p indexer-api -- --ignored
    if [ -n "$WARNINGS" ]; then
        echo ""
        echo "=========================================="
        echo "WARNINGS:"
        echo -e "$WARNINGS"
        echo "=========================================="
    fi

# Manage test postgres instance (setup or clean, defaults to setup)
test-db action="setup":
    #!/usr/bin/env bash
    if [ "{{action}}" = "setup" ]; then
        docker inspect postgres-test > /dev/null 2>&1 || \
        docker run -d \
            --name postgres-test \
            -e POSTGRES_PASSWORD=password --shm-size=2gb \
            -p 5433:5432 \
            postgres:latest
        # Wait for PostgreSQL to be ready
        sleep 3
        docker exec -u postgres postgres-test psql -U postgres -c "CREATE DATABASE test_db;"
    elif [ "{{action}}" = "clean" ]; then
        docker stop postgres-test
        docker rm postgres-test
    else
        echo "Unknown action: {{action}}"
        echo "Available actions: setup, clean"
        exit 1
    fi

# Run all formatting and linting checks
<<<<<<< HEAD
check: check-links check-license check-format check-clippy check-deployments
=======
check: check-links check-license check-format check-clippy
>>>>>>> c8f3f6fe

# Check links in markdown files
check-links:
    @echo "Checking links in markdown files..."
    git ls-files '*.md' | xargs lychee --base . --cache --

# Check licenses
check-license:
    @python license-check.py

# Check code formatting
check-format:
    cargo sort --workspace --check
    cargo fmt --all --check
    cd examples/counter && cargo sort --workspace --check
    cd examples/counter && cargo fmt --all --check
    cd examples/smart-contract-requestor && cargo sort --workspace --check
    cd examples/smart-contract-requestor && cargo fmt --all --check
    cd examples/composition && cargo sort --workspace --check
    cd examples/composition && cargo fmt --all --check
    cd examples/counter-with-callback && cargo sort --workspace --check
    cd examples/counter-with-callback && cargo fmt --all --check
    cd crates/guest/assessor && cargo sort --workspace --check
    cd crates/guest/assessor && cargo fmt --all --check
    cd crates/guest/util && cargo sort --workspace --check
    cd crates/guest/util && cargo fmt --all --check
    dprint check
    forge fmt --check

# Run Cargo clippy
check-clippy:
    RUSTFLAGS=-Dwarnings RISC0_SKIP_BUILD=1 RISC0_SKIP_BUILD_KERNELS=1 \
    cargo clippy --workspace --all-targets

    cd examples/counter && forge build && \
    RUSTFLAGS=-Dwarnings RISC0_SKIP_BUILD=1 RISC0_SKIP_BUILD_KERNELS=1 \
    cargo clippy --workspace --all-targets

    cd examples/composition && forge build && \
    RUSTFLAGS=-Dwarnings RISC0_SKIP_BUILD=1 RISC0_SKIP_BUILD_KERNELS=1 \
    cargo clippy --workspace --all-targets

    cd examples/counter-with-callback && \
    forge build && \
    RUSTFLAGS=-Dwarnings RISC0_SKIP_BUILD=1 RISC0_SKIP_BUILD_KERNELS=1 \
    cargo clippy --workspace --all-targets

    cd examples/smart-contract-requestor && \
    forge build && \
    RUSTFLAGS=-Dwarnings RISC0_SKIP_BUILD=1 RISC0_SKIP_BUILD_KERNELS=1 \
    cargo clippy --workspace --all-targets

# Format all code
format:
    cargo sort --workspace
    cargo fmt --all
    cd examples/counter && cargo sort --workspace
    cd examples/counter && cargo fmt --all
    cd examples/smart-contract-requestor && cargo sort --workspace
    cd examples/smart-contract-requestor && cargo fmt --all
    cd examples/composition && cargo sort --workspace
    cd examples/composition && cargo fmt --all
    cd examples/counter-with-callback && cargo sort --workspace
    cd examples/counter-with-callback && cargo fmt --all
    cd crates/guest/assessor && cargo sort --workspace
    cd crates/guest/assessor && cargo fmt --all
    cd crates/guest/util && cargo sort --workspace
    cd crates/guest/util && cargo fmt --all
    dprint fmt
    forge fmt

# Clean up all build artifacts
clean: 
    @just localnet down
    @echo "Cleaning up..."
    @rm -rf {{LOGS_DIR}} ./broadcast
    cargo clean
    forge clean
    cd bento && cargo clean
    cd examples/counter && cargo clean
    cd examples/composition && cargo clean
    cd examples/counter-with-callback && cargo clean
    cd examples/smart-contract-requestor && cargo clean
    cd crates/guest/assessor && cargo clean
    cd crates/guest/assessor/assessor-guest && cargo clean
    cd crates/guest/util && cargo clean
    @echo "Cleanup complete."

# Manage the development network (up or down, defaults to up)
localnet action="up": check-deps
    #!/usr/bin/env bash
    # Localnet-specific variables
    ANVIL_BLOCK_TIME="2"
    RISC0_DEV_MODE="${RISC0_DEV_MODE:-1}"
    CHAIN_KEY="anvil"
    RUST_LOG="info,broker=debug,boundless_market=debug,order_stream=debug"
    # This key is a prefunded address for the anvil test configuration (index 0)
    DEPLOYER_PRIVATE_KEY="0xac0974bec39a17e36ba4a6b4d238ff944bacb478cbed5efcae784d7bf4f2ff80"
    PRIVATE_KEY="0xac0974bec39a17e36ba4a6b4d238ff944bacb478cbed5efcae784d7bf4f2ff80"
    ADMIN_ADDRESS="0xf39Fd6e51aad88F6F4ce6aB8827279cffFb92266"
    DEPOSIT_AMOUNT="100000000000000000000"
    CI=${CI:-0}
    
    if [ "{{action}}" = "up" ]; then
        # Find an unused port
        get_free_port() {
        for port in $(seq 8500 8600); do
            if ! lsof -i:$port > /dev/null; then
            echo "$port"
            return
            fi
        done
        echo "No free port found" >&2
        exit 1
        }

        PORT=$(get_free_port)
        echo "Starting anvil on port $PORT"
        ANVIL_PORT=$PORT
        mkdir -p {{LOGS_DIR}}
        
        # Create .env.localnet from template if it doesn't exist
        if [ ! -f .env.localnet ]; then
            echo "Creating .env.localnet from template..."
            cp .env.localnet-template .env.localnet || { echo "Error: .env.localnet-template not found"; exit 1; }
        fi
        
        echo "Building contracts..."
        forge build || { echo "Failed to build contracts"; just localnet down; exit 1; }
        echo "Building Rust project..."
        if [ $CI -eq 1 ]; then
            echo "Running in CI mode, skipping Rust build."
            # In CI, we assume the Rust project is already built
            # and the binaries are available in the target directory.
        else
            cargo build --locked --bin order_stream || { echo "Failed to build order-stream binary"; just localnet down; exit 1; }
            cargo build --locked --bin boundless || { echo "Failed to build boundless CLI binary"; just localnet down; exit 1; }
        fi
        # Check if Anvil is already running
        if nc -z localhost $ANVIL_PORT; then
            echo "Anvil is already running on port $ANVIL_PORT. Reusing existing instance."
        else
            echo "Starting Anvil..."
            anvil -p $ANVIL_PORT -b $ANVIL_BLOCK_TIME > {{LOGS_DIR}}/anvil.txt 2>&1 & echo $! >> {{PID_FILE}}
            sleep 5
        fi
        echo "Deploying contracts..."
        DEPLOYER_PRIVATE_KEY=$DEPLOYER_PRIVATE_KEY CHAIN_KEY=$CHAIN_KEY RISC0_DEV_MODE=$RISC0_DEV_MODE BOUNDLESS_MARKET_OWNER=$ADMIN_ADDRESS forge script contracts/scripts/Deploy.s.sol --rpc-url http://localhost:$ANVIL_PORT --broadcast -vv || { echo "Failed to deploy contracts"; just localnet down; exit 1; }
        echo "Fetching contract addresses..."
        VERIFIER_ADDRESS=$(jq -re '.transactions[] | select(.contractName == "RiscZeroVerifierRouter") | .contractAddress' ./broadcast/Deploy.s.sol/31337/run-latest.json | head -n 1)
        SET_VERIFIER_ADDRESS=$(jq -re '.transactions[] | select(.contractName == "RiscZeroSetVerifier") | .contractAddress' ./broadcast/Deploy.s.sol/31337/run-latest.json | head -n 1)
        BOUNDLESS_MARKET_ADDRESS=$(jq -re '.transactions[] | select(.contractName == "ERC1967Proxy") | .contractAddress' ./broadcast/Deploy.s.sol/31337/run-latest.json | head -n 1)
        HIT_POINTS_ADDRESS=$(jq -re '.transactions[] | select(.contractName == "HitPoints") | .contractAddress' ./broadcast/Deploy.s.sol/31337/run-latest.json | head -n 1)
        echo "Contract deployed at addresses:"
        echo "VERIFIER_ADDRESS=$VERIFIER_ADDRESS"
        echo "SET_VERIFIER_ADDRESS=$SET_VERIFIER_ADDRESS"
        echo "BOUNDLESS_MARKET_ADDRESS=$BOUNDLESS_MARKET_ADDRESS"
        echo "HIT_POINTS_ADDRESS=$HIT_POINTS_ADDRESS"
        echo "Updating .env.localnet file..."
        # Update the environment variables in .env.localnet
        sed -i.bak "s/^export VERIFIER_ADDRESS=.*/export VERIFIER_ADDRESS=$VERIFIER_ADDRESS/" .env.localnet
        sed -i.bak "s/^export SET_VERIFIER_ADDRESS=.*/export SET_VERIFIER_ADDRESS=$SET_VERIFIER_ADDRESS/" .env.localnet
        sed -i.bak "s/^export BOUNDLESS_MARKET_ADDRESS=.*/export BOUNDLESS_MARKET_ADDRESS=$BOUNDLESS_MARKET_ADDRESS/" .env.localnet
        sed -i.bak "s/^export HIT_POINTS_ADDRESS=.*/export HIT_POINTS_ADDRESS=$HIT_POINTS_ADDRESS/" .env.localnet
        sed -i.bak "s/^export RPC_URL=.*/export RPC_URL=\"http:\/\/localhost:$ANVIL_PORT\"/" .env.localnet
        sed -i.bak "s/^export RISC0_DEV_MODE=.*/export RISC0_DEV_MODE=$RISC0_DEV_MODE/" .env.localnet
        rm .env.localnet.bak
        echo ".env.localnet file updated successfully."
        
        # Mint stake to the address in the localnet template wallet
        DEFAULT_PRIVATE_KEY="0x7c852118294e51e653712a81e05800f419141751be58f605c371e15141b007a6"
        DEFAULT_ADDRESS="0x90F79bf6EB2c4f870365E785982E1f101E93b906"
        
        echo "Minting HP for prover address."
        cast send --private-key $DEPLOYER_PRIVATE_KEY \
            --rpc-url http://localhost:$ANVIL_PORT \
            $HIT_POINTS_ADDRESS "mint(address, uint256)" $DEFAULT_ADDRESS $DEPOSIT_AMOUNT

        if [ $CI -eq 1 ]; then
            REPO_ROOT_DIR=${REPO_ROOT:-$(git rev-parse --show-toplevel)}
            DEPLOYMENT_SECRETS_PATH="${REPO_ROOT_DIR}/contracts/deployment_secrets.toml"
            echo "Creating ${DEPLOYMENT_SECRETS_PATH}..."
            echo "[chains.anvil]" > $DEPLOYMENT_SECRETS_PATH
            echo "rpc-url = \"http://localhost:${ANVIL_PORT}\"" >> $DEPLOYMENT_SECRETS_PATH
            echo "etherscan-api-key = \"none\"" >> $DEPLOYMENT_SECRETS_PATH
            ls -al $DEPLOYMENT_SECRETS_PATH
            cat $DEPLOYMENT_SECRETS_PATH
            ASSESSOR_ID=$(r0vm --id --elf target/riscv-guest/guest-assessor/assessor-guest/riscv32im-risc0-zkvm-elf/release/assessor-guest.bin)
            ASSESSOR_ID="0x$ASSESSOR_ID"
            ASSESSOR_GUEST_BIN_PATH=$(realpath target/riscv-guest/guest-assessor/assessor-guest/riscv32im-risc0-zkvm-elf/release/assessor-guest.bin)
            ASSESSOR_GUEST_URL="file://$ASSESSOR_GUEST_BIN_PATH"
            echo "Running in CI mode, skipping prover setup."
            python3 contracts/update_deployment_toml.py \
                --verifier "$VERIFIER_ADDRESS" \
                --set-verifier "$SET_VERIFIER_ADDRESS" \
                --boundless-market "$BOUNDLESS_MARKET_ADDRESS" \
                --collateral-token "$HIT_POINTS_ADDRESS" \
                --assessor-image-id "$ASSESSOR_ID" \
                --assessor-guest-url "$ASSESSOR_GUEST_URL"
        else
            # Start order stream server
            just test-db setup
            echo "Starting order stream server..."
            DATABASE_URL={{DATABASE_URL}} RUST_LOG=$RUST_LOG ./target/debug/order_stream \
                --rpc-url http://localhost:$ANVIL_PORT \
                --min-balance-raw 0 \
                --bypass-addrs="0x23618e81E3f5cdF7f54C3d65f7FBc0aBf5B21E8f" \
                --boundless-market-address $BOUNDLESS_MARKET_ADDRESS > {{LOGS_DIR}}/order_stream.txt 2>&1 & echo $! >> {{PID_FILE}}
            
            echo "Depositing collateral using boundless CLI..."
            RPC_URL=http://localhost:$ANVIL_PORT \
            PRIVATE_KEY=$DEFAULT_PRIVATE_KEY \
            BOUNDLESS_MARKET_ADDRESS=$BOUNDLESS_MARKET_ADDRESS \
            SET_VERIFIER_ADDRESS=$SET_VERIFIER_ADDRESS \
            VERIFIER_ADDRESS=$VERIFIER_ADDRESS \
            ./target/debug/boundless account deposit-collateral 100 || echo "Note: Stake deposit failed, but this is non-critical for localnet setup"
            
            echo "Localnet is running with RISC0_DEV_MODE=$RISC0_DEV_MODE"
            if [ ! -f broker.toml ]; then
                echo "Creating broker.toml from template..."
                cp broker-template.toml broker.toml || { echo "Error: broker-template.toml not found"; exit 1; }
                echo "broker.toml created successfully."
            fi
            echo "Make sure to run 'source .env.localnet' to load the environment variables before interacting with the network."
            echo "To start the broker manually, run:"
            echo "source .env.localnet && cargo run --bin broker"
        fi
        
    elif [ "{{action}}" = "down" ]; then
        if [ -f {{PID_FILE}} ]; then
            while read pid; do
                kill $pid 2>/dev/null || true
            done < {{PID_FILE}}
            rm {{PID_FILE}}
        fi
        if [ $CI -eq 1 ]; then
            echo "Running in CI mode, skipping test-db cleanup."
        else
            just test-db clean
        fi
    elif [ "{{action}}" = "logs" ]; then
        if [ ! -f {{PID_FILE}} ]; then
            echo "localnet is not running" >/dev/stderr; exit 1
        fi
        tail -F {{LOGS_DIR}}/*
    else
        echo "Unknown action: {{action}}"
        echo "Available actions: up, down"
        exit 1
    fi

# Update cargo dependencies
cargo-update:
    cargo update
    cd examples/counter && cargo update

# Start the bento service
bento action="up" env_file="" compose_flags="" detached="true":
    #!/usr/bin/env bash
    if [ -n "{{env_file}}" ]; then
        ENV_FILE_ARG="--env-file {{env_file}}"
    else
        ENV_FILE_ARG=""
    fi

    if ! command -v docker &> /dev/null; then
        echo "Error: Docker command is not available. Please make sure you have docker in your PATH."
        exit 1
    fi

    if ! docker compose version &> /dev/null; then
        echo "Error: Docker compose command is not available. Please make sure you have docker in your PATH."
        exit 1
    fi

    if [ "{{action}}" = "up" ]; then
        if [ -n "{{env_file}}" ] && [ ! -f "{{env_file}}" ]; then
            echo "Error: Environment file {{env_file}} does not exist."
            exit 1
        fi

        echo "Starting Docker Compose services"
        if [ -n "{{env_file}}" ]; then
            echo "Using environment file: {{env_file}}"
        else
            echo "Using default values from compose.yml"
        fi
        
        if [ "{{detached}}" = "true" ]; then
            DETACHED_FLAG="-d"
        else
            DETACHED_FLAG=""
        fi
        
        docker compose {{compose_flags}} $ENV_FILE_ARG up --build $DETACHED_FLAG
        if [ "{{detached}}" != "true" ]; then
            echo "Docker Compose services have been started."
        fi
    elif [ "{{action}}" = "down" ]; then
        echo "Stopping Docker Compose services"
        if docker compose {{compose_flags}} --profile miner $ENV_FILE_ARG down; then
            echo "Docker Compose services have been stopped and removed."
        else
            echo "Error: Failed to stop Docker Compose services."
            exit 1
        fi
    elif [ "{{action}}" = "clean" ]; then
        echo "WARNING: This will stop Docker Compose services and remove all volumes (including data)."
        echo "If you have not run boundless povw prepare, you will lose the work you have done."
        read -p "Are you sure you want to continue? (y/N): " -r
        if [[ ! $REPLY =~ ^[Yy]$ ]]; then
            echo "Clean operation cancelled."
            exit 0
        fi
        echo "Stopping and cleaning Docker Compose services"
        if docker compose {{compose_flags}} --profile miner $ENV_FILE_ARG down -v; then
            echo "Docker Compose services have been stopped and volumes have been removed."
        else
            echo "Error: Failed to clean Docker Compose services."
            exit 1
        fi
    elif [ "{{action}}" = "logs" ]; then
        echo "Docker logs"
        docker compose {{compose_flags}} $ENV_FILE_ARG logs -f
    else
        echo "Unknown action: {{action}}"
        echo "Available actions: up, down, clean, logs"
        exit 1
    fi

# Run all components of a boundless prover (bento, broker, miner)
# Set BOUNDLESS_MINING=false to disable mining (e.g., BOUNDLESS_MINING=false just prover)
prover action="up" env_file="" detached="true":
    #!/usr/bin/env bash
    BOUNDLESS_MINING="${BOUNDLESS_MINING:-true}"

    # Check if broker.toml exists, if not create it from template
    if [ ! -f broker.toml ]; then
        echo "Creating broker.toml from template..."
        cp broker-template.toml broker.toml || { echo "Error: broker-template.toml not found"; exit 1; }
        echo "broker.toml created successfully."
    fi

    if [ "{{action}}" = "logs" ]; then
        # Ignore mining process logs by default
        PROFILE_FLAGS="--profile broker"
    elif [ "{{action}}" = "down" ] || [ "{{action}}" = "clean" ]; then
        # Always include miner profile when shutting down to ensure no lingering mining process
        PROFILE_FLAGS="--profile broker --profile miner"
    elif [ "$BOUNDLESS_MINING" = "false" ]; then
        PROFILE_FLAGS="--profile broker"
    else
        PROFILE_FLAGS="--profile broker --profile miner"
    fi

    just bento "{{action}}" "{{env_file}}" "$PROFILE_FLAGS" "{{detached}}"

# Deprecated: Use 'just prover' instead
broker action="up" env_file="" detached="true":
    #!/usr/bin/env bash
    echo "Warning: 'just broker' is deprecated. Use 'just prover' instead." >&2
    just prover "{{action}}" "{{env_file}}" "{{detached}}"
    echo "Warning: 'just broker' is deprecated. Use 'just prover' instead." >&2

# Run the setup script
bento-setup:
    #!/usr/bin/env bash
    ./scripts/setup.sh

# Check job status in Postgres
job-status job_id:
    #!/usr/bin/env bash
    ./scripts/job_status.sh {{job_id}}<|MERGE_RESOLUTION|>--- conflicted
+++ resolved
@@ -133,11 +133,7 @@
     fi
 
 # Run all formatting and linting checks
-<<<<<<< HEAD
 check: check-links check-license check-format check-clippy check-deployments
-=======
-check: check-links check-license check-format check-clippy
->>>>>>> c8f3f6fe
 
 # Check links in markdown files
 check-links:
