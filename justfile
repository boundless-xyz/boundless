# Variables
DEFAULT_DATABASE_URL := "postgres://postgres:password@localhost:5432/postgres"
DATABASE_URL := env_var_or_default("DATABASE_URL", DEFAULT_DATABASE_URL)

LOGS_DIR := "logs"
PID_FILE := LOGS_DIR + "/localnet.pid"

# Show available commands
default:
    @just --list

# Check that required dependencies are installed
check-deps:
    #!/usr/bin/env bash
    for cmd in forge cargo anvil jq; do
        command -v $cmd >/dev/null 2>&1 || { echo "Error: $cmd is not installed."; exit 1; }
    done

# Run all CI checks
ci: check test

# Run all tests
test: test-foundry test-cargo

# Run Foundry tests
test-foundry:
    forge test -vvv --isolate

# Run all Cargo tests
test-cargo: test-cargo-root test-cargo-example test-cargo-db

# Run Cargo tests for root workspace
test-cargo-root:
    RISC0_DEV_MODE=1 cargo test --workspace --exclude order-stream --exclude boundless-cli -- --include-ignored

# Run Cargo tests for counter example
test-cargo-example:
    cd examples/counter && \
    forge build && \
    RISC0_DEV_MODE=1 cargo test

# Run database tests
test-cargo-db: 
    just test-db setup
    DATABASE_URL={{DATABASE_URL}} RISC0_DEV_MODE=1 cargo test -p order-stream -- --include-ignored
    DATABASE_URL={{DATABASE_URL}} RISC0_DEV_MODE=1 cargo test -p boundless-cli -- --include-ignored
    just test-db clean

# Manage test postgres instance (setup or clean, defaults to setup)
test-db action="setup":
    #!/usr/bin/env bash
    if [ "{{action}}" = "setup" ]; then
        docker inspect postgres-test > /dev/null 2>&1 || \
        docker run -d \
            --name postgres-test \
            -e POSTGRES_PASSWORD=password \
            -p 5432:5432 \
            postgres:latest
        # Wait for PostgreSQL to be ready
        sleep 3
        docker exec -u postgres postgres-test psql -U postgres -c "CREATE DATABASE test_db;"
    elif [ "{{action}}" = "clean" ]; then
        docker stop postgres-test
        docker rm postgres-test
    else
        echo "Unknown action: {{action}}"
        echo "Available actions: setup, clean"
        exit 1
    fi

# Run all formatting and linting checks
check: check-links check-license check-format check-clippy

# Check links in markdown files
check-links:
    @echo "Checking links in markdown files..."
    git ls-files '*.md' ':!:documentation/*' | xargs lychee --base . --cache --

# Check licenses
check-license:
    @python license-check.py

# Check code formatting
check-format:
    cargo sort --workspace --check
    cargo fmt --all --check
    cd examples/counter && cargo sort --workspace --check
    cd examples/counter && cargo fmt --all --check
    cd examples/smart-contract-requestor && cargo sort --workspace --check
    cd examples/smart-contract-requestor && cargo fmt --all --check
    cd examples/composition && cargo sort --workspace --check
    cd examples/composition && cargo fmt --all --check
    cd examples/counter-with-callback && cargo sort --workspace --check
    cd examples/counter-with-callback && cargo fmt --all --check
    cd crates/guest/assessor && cargo sort --workspace --check
    cd crates/guest/assessor && cargo fmt --all --check
    cd crates/guest/util && cargo sort --workspace --check
    cd crates/guest/util && cargo fmt --all --check
    cd documentation && bun run check
    dprint check
    forge fmt --check

# Run Cargo clippy
check-clippy:
<<<<<<< HEAD
    RISC0_SKIP_BUILD=1 RISC0_SKIP_BUILD_KERNEL=1 \
    cargo clippy --workspace --all-targets
    cd examples/counter && forge build && RISC0_SKIP_BUILD=1 RISC0_SKIP_BUILD_KERNEL=1 \
=======
    RUSTFLAGS=-Dwarnings RISC0_SKIP_BUILD=1 RISC0_SKIP_BUILD_KERNEL=1 \
    cargo clippy --workspace --all-targets -F boundless-order-generator/zeth

    cd examples/counter && forge build && \
    RUSTFLAGS=-Dwarnings RISC0_SKIP_BUILD=1 RISC0_SKIP_BUILD_KERNEL=1 \
>>>>>>> ba954ed6
    cargo clippy --workspace --all-targets

    cd examples/composition && forge build && \
    RUSTFLAGS=-Dwarnings RISC0_SKIP_BUILD=1 RISC0_SKIP_BUILD_KERNEL=1 \
    cargo clippy --workspace --all-targets

    cd examples/counter-with-callback && \
    forge build && \
    RUSTFLAGS=-Dwarnings RISC0_SKIP_BUILD=1 RISC0_SKIP_BUILD_KERNEL=1 \
    cargo clippy --workspace --all-targets

    cd examples/smart-contract-requestor && \
    forge build && \
    RUSTFLAGS=-Dwarnings ISC0_SKIP_BUILD=1 RISC0_SKIP_BUILD_KERNEL=1 \
    cargo clippy --workspace --all-targets

# Format all code
format:
    cargo sort --workspace
    cargo fmt --all
    cd examples/counter && cargo sort --workspace
    cd examples/counter && cargo fmt --all
    cd examples/smart-contract-requestor && cargo sort --workspace
    cd examples/smart-contract-requestor && cargo fmt --all
    cd examples/composition && cargo sort --workspace
    cd examples/composition && cargo fmt --all
    cd examples/counter-with-callback && cargo sort --workspace
    cd examples/counter-with-callback && cargo fmt --all
    cd crates/guest/assessor && cargo sort --workspace
    cd crates/guest/assessor && cargo fmt --all
    cd crates/guest/util && cargo sort --workspace
    cd crates/guest/util && cargo fmt --all
    cd documentation && bun install && bun run format-markdown
    dprint fmt
    forge fmt

# Clean up all build artifacts
clean: 
    @just localnet down
    @echo "Cleaning up..."
    @rm -rf {{LOGS_DIR}} ./broadcast
    cargo clean
    forge clean
    @echo "Cleanup complete."

# Manage the development network (up or down, defaults to up)
localnet action="up": check-deps
    #!/usr/bin/env bash
    # Localnet-specific variables
    ANVIL_PORT="8545"
    ANVIL_BLOCK_TIME="2"
    RISC0_DEV_MODE="1"
    CHAIN_KEY="anvil"
    RUST_LOG="info,broker=debug,boundless_market=debug,order_stream=debug"
    # This key is a prefunded address for the anvil test configuration (index 0)
    DEPLOYER_PRIVATE_KEY="0xac0974bec39a17e36ba4a6b4d238ff944bacb478cbed5efcae784d7bf4f2ff80"
    PRIVATE_KEY="0xac0974bec39a17e36ba4a6b4d238ff944bacb478cbed5efcae784d7bf4f2ff80"
    ADMIN_ADDRESS="0xf39Fd6e51aad88F6F4ce6aB8827279cffFb92266"
    DEPOSIT_AMOUNT="100000000000000000000"
    
    if [ "{{action}}" = "up" ]; then
        mkdir -p {{LOGS_DIR}}
        
        # Create .env.localnet from template if it doesn't exist
        if [ ! -f .env.localnet ]; then
            echo "Creating .env.localnet from template..."
            cp .env.localnet-template .env.localnet || { echo "Error: .env.localnet-template not found"; exit 1; }
        fi
        
        echo "Building contracts..."
        forge build || { echo "Failed to build contracts"; just localnet down; exit 1; }
        echo "Building Rust project..."
        cargo build --bin broker || { echo "Failed to build broker binary"; just localnet down; exit 1; }
        cargo build --bin order_stream || { echo "Failed to build order-stream binary"; just localnet down; exit 1; }
        # Check if Anvil is already running
        if nc -z localhost $ANVIL_PORT; then
            echo "Anvil is already running on port $ANVIL_PORT. Reusing existing instance."
        else
            echo "Starting Anvil..."
            anvil -b $ANVIL_BLOCK_TIME > {{LOGS_DIR}}/anvil.txt 2>&1 & echo $! >> {{PID_FILE}}
            sleep 5
        fi
        echo "Deploying contracts..."
        DEPLOYER_PRIVATE_KEY=$DEPLOYER_PRIVATE_KEY CHAIN_KEY=$CHAIN_KEY RISC0_DEV_MODE=$RISC0_DEV_MODE BOUNDLESS_MARKET_OWNER=$ADMIN_ADDRESS forge script contracts/scripts/Deploy.s.sol --rpc-url http://localhost:$ANVIL_PORT --broadcast -vv || { echo "Failed to deploy contracts"; just localnet down; exit 1; }
        echo "Fetching contract addresses..."
        SET_VERIFIER_ADDRESS=$(jq -re '.transactions[] | select(.contractName == "RiscZeroSetVerifier") | .contractAddress' ./broadcast/Deploy.s.sol/31337/run-latest.json)
        BOUNDLESS_MARKET_ADDRESS=$(jq -re '.transactions[] | select(.contractName == "ERC1967Proxy") | .contractAddress' ./broadcast/Deploy.s.sol/31337/run-latest.json)
        HIT_POINTS_ADDRESS=$(jq -re '.transactions[] | select(.contractName == "HitPoints") | .contractAddress' ./broadcast/Deploy.s.sol/31337/run-latest.json | head -n 1)
        echo "Contract deployed at addresses:"
        echo "SET_VERIFIER_ADDRESS=$SET_VERIFIER_ADDRESS"
        echo "BOUNDLESS_MARKET_ADDRESS=$BOUNDLESS_MARKET_ADDRESS"
        echo "HIT_POINTS_ADDRESS=$HIT_POINTS_ADDRESS"
        echo "Updating .env.localnet file..."
        # Update the environment variables in .env.localnet
        sed -i.bak "s/^SET_VERIFIER_ADDRESS=.*/SET_VERIFIER_ADDRESS=$SET_VERIFIER_ADDRESS/" .env.localnet
        sed -i.bak "s/^BOUNDLESS_MARKET_ADDRESS=.*/BOUNDLESS_MARKET_ADDRESS=$BOUNDLESS_MARKET_ADDRESS/" .env.localnet
        # Add HIT_POINTS_ADDRESS to .env.localnet
        grep -q "^HIT_POINTS_ADDRESS=" .env.localnet && \
            sed -i.bak "s/^HIT_POINTS_ADDRESS=.*/HIT_POINTS_ADDRESS=$HIT_POINTS_ADDRESS/" .env.localnet || \
            echo "HIT_POINTS_ADDRESS=$HIT_POINTS_ADDRESS" >> .env.localnet
        rm .env.localnet.bak
        echo ".env.localnet file updated successfully."
        echo "Minting HP for prover address."
        cast send --private-key $DEPLOYER_PRIVATE_KEY \
            --rpc-url http://localhost:$ANVIL_PORT \
            $HIT_POINTS_ADDRESS "mint(address, uint256)" $ADMIN_ADDRESS $DEPOSIT_AMOUNT

        # Start order stream server
        just test-db setup
        DATABASE_URL={{DATABASE_URL}} RUST_LOG=$RUST_LOG ./target/debug/order_stream \
            --min-balance 0 \
            --bypass-addrs="0x23618e81E3f5cdF7f54C3d65f7FBc0aBf5B21E8f" \
            --boundless-market-address $BOUNDLESS_MARKET_ADDRESS > {{LOGS_DIR}}/order_stream.txt 2>&1 & echo $! >> {{PID_FILE}}
        # Start a broker
        RISC0_DEV_MODE=$RISC0_DEV_MODE RUST_LOG=$RUST_LOG ./target/debug/broker \
            --private-key $PRIVATE_KEY \
            --boundless-market-address $BOUNDLESS_MARKET_ADDRESS \
            --set-verifier-address $SET_VERIFIER_ADDRESS \
            --rpc-url http://localhost:$ANVIL_PORT \
            --order-stream-url http://localhost:8585 \
            --deposit-amount $DEPOSIT_AMOUNT > {{LOGS_DIR}}/broker.txt 2>&1 & echo $! >> {{PID_FILE}}
        echo "Localnet is running!"
        echo "Make sure to run 'source .env.localnet' to load the environment variables before interacting with the network."
    elif [ "{{action}}" = "down" ]; then
        if [ -f {{PID_FILE}} ]; then
            while read pid; do
                kill $pid 2>/dev/null || true
            done < {{PID_FILE}}
            rm {{PID_FILE}}
        fi
        just test-db clean
    else
        echo "Unknown action: {{action}}"
        echo "Available actions: up, down"
        exit 1
    fi

# Load environment variables from a .env.NETWORK file
env NETWORK:
	#!/usr/bin/env bash
	FILE=".env.{{NETWORK}}"
	if [ -f "$FILE" ]; then
		echo "# Run this command with 'eval \$(just env {{NETWORK}})' to load variables into your shell"
		grep -v '^#' "$FILE" | tr -d '"' | xargs -I {} echo export {}
	else
		echo "Error: $FILE file not found." >&2
		exit 1
	fi

# Update cargo dependencies
cargo-update:
    cargo update
    cd examples/counter && cargo update

# Start the bento service
bento action="up" env_file="" compose_flags="":
    #!/usr/bin/env bash
    if [ -n "{{env_file}}" ]; then
        ENV_FILE_ARG="--env-file {{env_file}}"
    else
        ENV_FILE_ARG=""
    fi

    if ! command -v docker &> /dev/null; then
        echo "Error: Docker command is not available. Please make sure you have docker in your PATH."
        exit 1
    fi

    if ! docker compose version &> /dev/null; then
        echo "Error: Docker compose command is not available. Please make sure you have docker in your PATH."
        exit 1
    fi

    if [ "{{action}}" = "up" ]; then
        if [ -n "{{env_file}}" ] && [ ! -f "{{env_file}}" ]; then
            echo "Error: Environment file {{env_file}} does not exist."
            exit 1
        fi

        echo "Starting Docker Compose services"
        if [ -n "{{env_file}}" ]; then
            echo "Using environment file: {{env_file}}"
        else
            echo "Using default values from compose.yml"
        fi
        
        docker compose {{compose_flags}} $ENV_FILE_ARG up --build -d
        echo "Docker Compose services have been started."
    elif [ "{{action}}" = "down" ]; then
        echo "Stopping Docker Compose services"
        if docker compose {{compose_flags}} $ENV_FILE_ARG down; then
            echo "Docker Compose services have been stopped and removed."
        else
            echo "Error: Failed to stop Docker Compose services."
            exit 1
        fi
    elif [ "{{action}}" = "clean" ]; then
        echo "Stopping and cleaning Docker Compose services"
        if docker compose {{compose_flags}} $ENV_FILE_ARG down -v; then
            echo "Docker Compose services have been stopped and volumes have been removed."
        else
            echo "Error: Failed to clean Docker Compose services."
            exit 1
        fi
    elif [ "{{action}}" = "logs" ]; then
        echo "Docker logs"
        docker compose {{compose_flags}} $ENV_FILE_ARG logs -f
    else
        echo "Unknown action: {{action}}"
        echo "Available actions: up, down, clean, logs"
        exit 1
    fi

# Run the broker service with a bento cluster for proving.
broker action="up" env_file="":
    just bento "{{action}}" "{{env_file}}" "--profile broker"

# Run the setup script
bento-setup:
    #!/usr/bin/env bash
    ./scripts/setup.sh

# Run the set_nvcc_flags script
bento-set-nvcc-flags:
    #!/usr/bin/env bash
    ./scripts/set_nvcc_flags.sh

# Check job status in Postgres
job-status job_id:
    #!/usr/bin/env bash
    ./scripts/job_status.sh {{job_id}}<|MERGE_RESOLUTION|>--- conflicted
+++ resolved
@@ -102,17 +102,11 @@
 
 # Run Cargo clippy
 check-clippy:
-<<<<<<< HEAD
-    RISC0_SKIP_BUILD=1 RISC0_SKIP_BUILD_KERNEL=1 \
-    cargo clippy --workspace --all-targets
-    cd examples/counter && forge build && RISC0_SKIP_BUILD=1 RISC0_SKIP_BUILD_KERNEL=1 \
-=======
     RUSTFLAGS=-Dwarnings RISC0_SKIP_BUILD=1 RISC0_SKIP_BUILD_KERNEL=1 \
-    cargo clippy --workspace --all-targets -F boundless-order-generator/zeth
+    cargo clippy --workspace --all-targets
 
     cd examples/counter && forge build && \
     RUSTFLAGS=-Dwarnings RISC0_SKIP_BUILD=1 RISC0_SKIP_BUILD_KERNEL=1 \
->>>>>>> ba954ed6
     cargo clippy --workspace --all-targets
 
     cd examples/composition && forge build && \
