// Copyright 2025 Boundless Foundation, Inc.
//
// Use of this source code is governed by the Business Source License
// as found in the LICENSE-BSL file.

use crate::{
    Agent,
    redis::{self, AsyncCommands},
    tasks::{deserialize_obj, serialize_obj},
};
use anyhow::{Context, Result};
use std::time::Instant;
use uuid::Uuid;
use workflow_common::{KECCAK_RECEIPT_PATH, UnionReq, metrics::helpers};

/// Run the union operation
pub async fn union(agent: &Agent, job_id: &Uuid, request: &UnionReq) -> Result<()> {
    let start_time = Instant::now();
    tracing::debug!("Starting union for job_id: {job_id}");
    let mut conn = agent.redis_pool.get().await?;

    // setup redis keys
    let keccak_receipts_prefix = format!("job:{job_id}:{KECCAK_RECEIPT_PATH}");
    let left_receipt_key = format!("{keccak_receipts_prefix}:{0}", request.left);
    let right_receipt_key = format!("{keccak_receipts_prefix}:{0}", request.right);

    // get assets from redis
    let (left_receipt_bytes, right_receipt_bytes): (Vec<u8>, Vec<u8>) = conn
        .mget::<_, (Vec<u8>, Vec<u8>)>(&[&left_receipt_key, &right_receipt_key])
        .await
        .with_context(|| {
            format!("failed to get receipts for keys: {left_receipt_key}, {right_receipt_key}")
        })?;

    let left_receipt = deserialize_obj(&left_receipt_bytes)
        .context("[BENTO-UNION-001] Failed to deserialize left receipt")?;
    let right_receipt = deserialize_obj(&right_receipt_bytes)
        .context("[BENTO-UNION-002] Failed to deserialize right receipt")?;

    // run union
    tracing::debug!("Union {job_id} - {} + {} -> {}", request.left, request.right, request.idx);

    let unioned = agent
        .prover
        .as_ref()
        .context("[BENTO-UNION-003] Missing prover from union prove task")?
        .union(&left_receipt, &right_receipt)
        .context("[BENTO-UNION-004] Failed to union on left/right receipt")?
        .into_unknown();

    unioned
        .verify_integrity_with_context(&agent.verifier_ctx)
        .context("[BENTO-UNION-005] Failed to verify union receipt integrity")?;

    // send result to redis
    let union_result =
        serialize_obj(&unioned).context("[BENTO-UNION-006] Failed to serialize union receipt")?;
    let output_key = format!("{keccak_receipts_prefix}:{}", request.idx);
    redis::set_key_with_expiry(&mut conn, &output_key, union_result, Some(agent.args.redis_ttl))
        .await
        .context("[BENTO-UNION-007] Failed to set redis key for union receipt")?;

    tracing::debug!("Union complete {job_id} - {}", request.left);
<<<<<<< HEAD
    // Clean up intermediate receipts
    let cleanup_start = Instant::now();
    let cleanup_result = conn.unlink::<_, ()>(&[&left_receipt_key, &right_receipt_key]).await;
    let cleanup_status = if cleanup_result.is_ok() { "success" } else { "error" };
    helpers::record_redis_operation(
        "unlink",
        cleanup_status,
        cleanup_start.elapsed().as_secs_f64(),
    );
    cleanup_result
        .map_err(|e| anyhow::anyhow!(e).context("Failed to delete union receipt keys"))?;

    // Record total task duration and success
    helpers::record_task_operation(
        "union",
        "complete",
        "success",
        start_time.elapsed().as_secs_f64(),
    );
=======
    conn.unlink::<_, ()>(&[&left_receipt_key, &right_receipt_key])
        .await
        .context("[BENTO-UNION-008] Failed to delete union receipt keys")?;
>>>>>>> aadb1624

    Ok(())
}<|MERGE_RESOLUTION|>--- conflicted
+++ resolved
@@ -61,7 +61,6 @@
         .context("[BENTO-UNION-007] Failed to set redis key for union receipt")?;
 
     tracing::debug!("Union complete {job_id} - {}", request.left);
-<<<<<<< HEAD
     // Clean up intermediate receipts
     let cleanup_start = Instant::now();
     let cleanup_result = conn.unlink::<_, ()>(&[&left_receipt_key, &right_receipt_key]).await;
@@ -81,11 +80,6 @@
         "success",
         start_time.elapsed().as_secs_f64(),
     );
-=======
-    conn.unlink::<_, ()>(&[&left_receipt_key, &right_receipt_key])
-        .await
-        .context("[BENTO-UNION-008] Failed to delete union receipt keys")?;
->>>>>>> aadb1624
 
     Ok(())
 }