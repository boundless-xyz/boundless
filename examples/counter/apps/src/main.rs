--- conflicted
+++ resolved
@@ -118,23 +118,19 @@
             expires_at,
         )
         .await?;
+    let fulfillment_data = fulfillment.data()?;
     tracing::info!("Fulfillment data: {:?}", fulfillment.data()?);
     tracing::info!("Request {:x} fulfilled", request_id);
 
     // We interact with the Counter contract by calling the increment function with the journal and
     // seal returned by the market.
     let counter = ICounterInstance::new(args.counter_address, client.provider().clone());
-<<<<<<< HEAD
-    let call_increment = counter
-        .increment(fulfillment.seal, <[u8; 32]>::from(r0_claim_digest).into())
-=======
 
     let image_id = fulfillment_data.image_id().ok_or_else(|| anyhow!("missing image ID"))?;
     let journal = fulfillment_data.journal().ok_or_else(|| anyhow!("missing journal"))?;
     let journal_digest = B256::try_from(journal.digest().as_bytes())?;
     let call_increment = counter
-        .increment(seal, <[u8; 32]>::from(image_id).into(), <[u8; 32]>::from(journal_digest).into())
->>>>>>> c8d8e9e1
+        .increment(fulfillment.seal, <[u8; 32]>::from(image_id).into(), <[u8; 32]>::from(journal_digest).into())
         .from(client.caller());
 
     // By calling the increment function, we verify the seal against the published roots
