// Copyright (c) 2024 RISC Zero, Inc.
//
// All rights reserved.

use std::time::{Duration, SystemTime};

use crate::counter::{ICounter, ICounter::ICounterInstance};
use alloy::{
<<<<<<< HEAD
    network::EthereumWallet,
    primitives::{aliases::U96, utils::parse_units, Address, B256},
    providers::{Provider, ProviderBuilder},
=======
    primitives::{utils::parse_ether, Address, B256},
>>>>>>> 125d11f8
    signers::local::PrivateKeySigner,
    sol_types::SolCall,
};
use anyhow::{Context, Result};
use boundless_market::{
    contracts::{Input, Offer, Predicate, ProvingRequest, Requirements},
    sdk::client::Client,
};
use clap::Parser;
use guest_util::{ECHO_ELF, ECHO_ID};
use risc0_zkvm::{
    default_executor,
    sha::{Digest, Digestible},
    ExecutorEnv,
};
use url::Url;

/// Timeout for the transaction to be confirmed.
pub const TX_TIMEOUT: Duration = Duration::from_secs(30);

mod counter {
    alloy::sol!(
        #![sol(rpc, all_derives)]
        "../contracts/src/ICounter.sol"
    );
}

/// Arguments of the publisher CLI.
#[derive(Parser, Debug)]
#[clap(author, version, about, long_about = None)]
struct Args {
    /// URL of the Ethereum RPC endpoint.
    #[clap(short, long, env)]
    rpc_url: Url,
    /// Private key used to interact with the Counter contract.
    #[clap(short, long, env)]
    wallet_private_key: PrivateKeySigner,
    /// Address of the Counter contract.
    #[clap(short, long, env)]
    counter_address: Address,
    /// Address of the SetVerifier contract.
    #[clap(short, long, env)]
    set_verifier_address: Address,
    /// Address of the ProofMarket contract.
    #[clap(short, long, env)]
    proof_market_address: Address,
}

#[tokio::main]
async fn main() -> Result<()> {
    tracing_subscriber::fmt()
        .with_env_filter(tracing_subscriber::EnvFilter::from_default_env())
        .init();

    dotenvy::dotenv()?;
    let args = Args::parse();

    // NOTE: Using a separate `run` function to facilitate testing below.
    run(
        args.wallet_private_key,
        args.rpc_url,
        args.proof_market_address,
        args.set_verifier_address,
        args.counter_address,
    )
    .await?;

    Ok(())
}

async fn run(
    wallet_private_key: PrivateKeySigner,
    rpc_url: Url,
    proof_market_address: Address,
    set_verifier_address: Address,
    counter_address: Address,
) -> Result<()> {
    // Create a Boundless client from the provided parameters.
    let boundless_client =
        Client::from_parts(wallet_private_key, rpc_url, proof_market_address, set_verifier_address)
            .await?;

    // Upload the ECHO ELF to the storage provider so that it can be fetched by the market.
    let image_url = boundless_client.upload_image(ECHO_ELF).await?;
    tracing::info!("Uploaded image to {}", image_url);

    // We use a timestamp as input to the ECHO guest code as the Counter contract
    // accepts only unique proofs. Using the same input twice would result in the same proof.
    let timestamp = format! {"{:?}", SystemTime::now()};

<<<<<<< HEAD
    // The offer specifies the amount of tokens to pay for the proof [in wei], the expiration time
    // of the offer [in number of blocks], the lockin timeout [in number of blocks] and the
    // lockin stake [in wei]. The lockin stake is the amount of tokens to lockin by the broker that
    // wishes to acquire the exclusivity rights for the offer.
    let price = parse_units("0.001", "ether").unwrap();
    let current_block = provider.get_block_number().await?;
    let timeout = 1625190000;
    let offer = Offer {
        minPrice: U96::from(price.get_absolute()),
        maxPrice: U96::from(price.get_absolute()),
        biddingStart: current_block,
        rampUpPeriod: 0,
        timeout,
        lockinStake: U96::from(parse_units("0", "ether")?.get_absolute()),
    };

    // Upload the guest code to the default storage provider.
    // It uses a temporary file storage provider if `RISC0_DEV_MODE` is set;
    // or if you'd like to use Pinata or S3 instead, you can set the appropriate env variables.
    let storage_provider = storage_provider_from_env().await?;
    let elf_url = storage_provider.upload_image(ECHO_ELF).await?;

    // Construct the request from its individual parts.
    let request = ProvingRequest::new(
        market.gen_random_id().await?,
        &caller,
        requirements,
        &elf_url,
        Input {
            inputType: InputType::Inline,
            data: bytemuck::pod_collect_to_vec(&to_vec(&input)?).into(),
        },
        offer,
    );
=======
    // Encode the input and upload it to the storage provider.
    let input = encode_input(&timestamp.as_bytes())?;
    let input_url = boundless_client.upload_input(&input).await?;
    tracing::info!("Uploaded input to {}", input_url);

    // Dry run the ECHO ELF with the input to get the journal and cycle count.
    // This can be useful to estimate the cost of the proving request.
    // It can also be useful to ensure the guest can be executed correctly and we do not send into
    // the market unprovable proving requests. If you have a different mechanism to get the expected
    // journal and set a price, you can skip this step.
    let env = ExecutorEnv::builder().write_slice(&input).build()?;
    let session_info = default_executor().execute(env, ECHO_ELF)?;
    let mcycles_count = session_info
        .segments
        .iter()
        .map(|segment| 1 << segment.po2)
        .sum::<u32>()
        .div_ceil(1_000_000);
    let journal = session_info.journal;

    // Create a proving request with the image, input, requirements and offer.
    // The ELF (i.e. image) is specified by the image URL.
    // The input can be specified by an URL, as in this example, or can be posted on chain by using
    // the `with_inline` method with the input bytes.
    // The requirements are the ECHO_ID and the digest of the journal. In this way, the market can
    // verify that the proof is correct by checking both the committed image id and digest of the
    // journal. The offer specifies the price range and the timeout for the request.
    // Additionally, the offer can also specify:
    // - the bidding start time: the block number when the bidding starts;
    // - the ramp up period: the number of blocks before the price start increasing until reaches
    //   the maxPrice, starting from the the bidding start;
    // - the lockin price: the price at which the request can be locked in by a prover, if the
    //   request is not fulfilled before the timeout, the prover can be slashed.
    let request = ProvingRequest::default()
        .with_image_url(&image_url)
        .with_input(Input::url(&input_url))
        .with_requirements(Requirements::new(ECHO_ID, Predicate::digest_match(journal.digest())))
        .with_offer(
            Offer::default()
                // The market uses a reverse Dutch auction mechanism to match requests with provers.
                // Each request has a price range that a prover can bid on. One way to set the price
                // is to choose a desired (min and max) price per million cycles and multiply it
                // by the number of cycles. Alternatively, you can use the `with_min_price` and
                // `with_max_price` methods to set the price directly.
                .with_min_price_per_mcycle(parse_ether("0.001")?.try_into()?, mcycles_count)
                // NOTE: If your offer is not being accepted, try increasing the max price.
                .with_max_price_per_mcycle(parse_ether("0.002")?.try_into()?, mcycles_count)
                // The timeout is the maximum number of blocks the request can stay
                // unfulfilled in the market before it expires. If a prover locks in
                // the request and does not fulfill it before the timeout, the prover can be
                // slashed.
                .with_timeout(1000),
        );
>>>>>>> 125d11f8

    // Send the request and wait for it to be completed.
    let request_id = boundless_client.submit_request(&request).await?;
    tracing::info!("Request {} submitted", request_id);

    // Wait for the request to be fulfilled by the market. The market will return the journal and
    // seal.
    tracing::info!("Waiting for request {} to be fulfilled", request_id);
    let (_journal, seal) = boundless_client
        .wait_for_request_fulfillment(
            request_id,
            Duration::from_secs(5), // check every 5 seconds
            None,                   // no timeout
        )
        .await?;
    tracing::info!("Request {} fulfilled", request_id);

    // We interact with the Counter contract by calling the increment function with the journal and
    // seal returned by the market.
    let counter = ICounterInstance::new(counter_address, boundless_client.provider().clone());
    let journal_digest = B256::try_from(journal.digest().as_bytes())?;
    let image_id = B256::try_from(Digest::from(ECHO_ID).as_bytes())?;
    let call_increment =
        counter.increment(seal, image_id, journal_digest).from(boundless_client.caller());

    // By calling the increment function, we verify the seal against the published roots
    // of the SetVerifier contract.
    tracing::info!("Calling Counter increment function");
    let pending_tx = call_increment.send().await.context("failed to broadcast tx")?;
    tracing::info!("Broadcasting tx {}", pending_tx.tx_hash());
    let tx_hash =
        pending_tx.with_timeout(Some(TX_TIMEOUT)).watch().await.context("failed to confirm tx")?;
    tracing::info!("Tx {:?} confirmed", tx_hash);

    // Query the counter value for the caller address to check that the counter has been
    // increased.
    let count = counter
        .getCount(boundless_client.caller())
        .call()
        .await
        .with_context(|| format!("failed to call {}", ICounter::getCountCall::SIGNATURE))?
        ._0;
    tracing::info!("Counter value for address: {:?} is {:?}", boundless_client.caller(), count);

    Ok(())
}

// Encode the input as expected by the echo guest.
fn encode_input(input: &[u8]) -> Result<Vec<u8>> {
    Ok(bytemuck::pod_collect_to_vec(&risc0_zkvm::serde::to_vec(input)?))
}

#[cfg(test)]
mod tests {
    use alloy::{
        network::EthereumWallet,
        node_bindings::{Anvil, AnvilInstance},
        primitives::Address,
        providers::ProviderBuilder,
        signers::local::PrivateKeySigner,
    };
    use boundless_market::contracts::test_utils::TestCtx;
    use broker::broker_from_test_ctx;
    use tokio::time::timeout;
    use tracing_test::traced_test;

    use super::*;

    alloy::sol!(
        #![sol(rpc)]
        Counter,
        "../contracts/out/Counter.sol/Counter.json"
    );

    async fn deploy_counter(anvil: &AnvilInstance, test_ctx: &TestCtx) -> Result<Address> {
        let deployer_signer: PrivateKeySigner = anvil.keys()[0].clone().into();
        let deployer_provider = ProviderBuilder::new()
            .with_recommended_fillers()
            .wallet(EthereumWallet::from(deployer_signer))
            .on_builtin(&anvil.endpoint())
            .await
            .unwrap();
        let counter = Counter::deploy(&deployer_provider, test_ctx.set_verifier_addr).await?;

        Ok(*counter.address())
    }

    #[tokio::test]
    #[traced_test]
    // This test should run in dev mode, otherwise a storage provider and a prover backend are
    // required. To run in dev mode, set the `RISC0_DEV_MODE` environment variable to `true`,
    // e.g.: `RISC0_DEV_MODE=true cargo test`
    async fn test_main() {
        // Setup anvil and deploy contracts
        let anvil = Anvil::new().spawn();
        let ctx = TestCtx::new(&anvil).await.unwrap();
        let counter_address = deploy_counter(&anvil, &ctx).await.unwrap();

        // Start a broker
        let broker = broker_from_test_ctx(&ctx, anvil.endpoint_url()).await.unwrap();
        let broker_task = tokio::spawn(async move {
            broker.start_service().await.unwrap();
        });

        // Run the main function with a timeout of 60 seconds
        let result = timeout(
            Duration::from_secs(60),
            run(
                ctx.customer_signer,
                anvil.endpoint_url(),
                ctx.proof_market_addr,
                ctx.set_verifier_addr,
                counter_address,
            ),
        )
        .await;

        // Check the result of the timeout
        match result {
            Ok(run_result) => {
                // If the run completed, check for errors
                run_result.unwrap();
            }
            Err(_) => {
                // If timeout occurred, abort the broker task and fail the test
                broker_task.abort();
                panic!("The run function did not complete within 60 seconds.");
            }
        }

        // Check for a broker panic
        if broker_task.is_finished() {
            broker_task.await.unwrap();
        } else {
            broker_task.abort();
        }
    }
}<|MERGE_RESOLUTION|>--- conflicted
+++ resolved
@@ -6,13 +6,8 @@
 
 use crate::counter::{ICounter, ICounter::ICounterInstance};
 use alloy::{
-<<<<<<< HEAD
     network::EthereumWallet,
-    primitives::{aliases::U96, utils::parse_units, Address, B256},
-    providers::{Provider, ProviderBuilder},
-=======
-    primitives::{utils::parse_ether, Address, B256},
->>>>>>> 125d11f8
+    primitives::{utils::parse_units, Address, B256},
     signers::local::PrivateKeySigner,
     sol_types::SolCall,
 };
@@ -103,42 +98,6 @@
     // accepts only unique proofs. Using the same input twice would result in the same proof.
     let timestamp = format! {"{:?}", SystemTime::now()};
 
-<<<<<<< HEAD
-    // The offer specifies the amount of tokens to pay for the proof [in wei], the expiration time
-    // of the offer [in number of blocks], the lockin timeout [in number of blocks] and the
-    // lockin stake [in wei]. The lockin stake is the amount of tokens to lockin by the broker that
-    // wishes to acquire the exclusivity rights for the offer.
-    let price = parse_units("0.001", "ether").unwrap();
-    let current_block = provider.get_block_number().await?;
-    let timeout = 1625190000;
-    let offer = Offer {
-        minPrice: U96::from(price.get_absolute()),
-        maxPrice: U96::from(price.get_absolute()),
-        biddingStart: current_block,
-        rampUpPeriod: 0,
-        timeout,
-        lockinStake: U96::from(parse_units("0", "ether")?.get_absolute()),
-    };
-
-    // Upload the guest code to the default storage provider.
-    // It uses a temporary file storage provider if `RISC0_DEV_MODE` is set;
-    // or if you'd like to use Pinata or S3 instead, you can set the appropriate env variables.
-    let storage_provider = storage_provider_from_env().await?;
-    let elf_url = storage_provider.upload_image(ECHO_ELF).await?;
-
-    // Construct the request from its individual parts.
-    let request = ProvingRequest::new(
-        market.gen_random_id().await?,
-        &caller,
-        requirements,
-        &elf_url,
-        Input {
-            inputType: InputType::Inline,
-            data: bytemuck::pod_collect_to_vec(&to_vec(&input)?).into(),
-        },
-        offer,
-    );
-=======
     // Encode the input and upload it to the storage provider.
     let input = encode_input(&timestamp.as_bytes())?;
     let input_url = boundless_client.upload_input(&input).await?;
@@ -192,7 +151,6 @@
                 // slashed.
                 .with_timeout(1000),
         );
->>>>>>> 125d11f8
 
     // Send the request and wait for it to be completed.
     let request_id = boundless_client.submit_request(&request).await?;
