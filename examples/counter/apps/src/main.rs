// Copyright (c) 2024 RISC Zero, Inc.
//
// All rights reserved.

use std::time::{Duration, SystemTime};

use crate::counter::{ICounter, ICounter::ICounterInstance};
use alloy::{
    primitives::{utils::parse_ether, Address, B256},
    signers::local::PrivateKeySigner,
    sol_types::SolCall,
};
use anyhow::{bail, Context, Result};
use boundless_market::{
<<<<<<< HEAD
    client::Client,
    contracts::{Input, Offer, Predicate, ProvingRequest, Requirements},
    input::InputBuilder,
    storage::storage_provider_from_env,
=======
    client::ClientBuilder,
    contracts::{Input, Offer, Predicate, ProofRequest, Requirements},
    storage::StorageProviderConfig,
>>>>>>> 3267411d
};
use clap::Parser;
use guest_util::{ECHO_ELF, ECHO_ID};
use risc0_zkvm::{
    default_executor,
    sha::{Digest, Digestible},
    ExecutorEnv,
};
use url::Url;

/// Timeout for the transaction to be confirmed.
pub const TX_TIMEOUT: Duration = Duration::from_secs(30);

mod counter {
    alloy::sol!(
        #![sol(rpc, all_derives)]
        "../contracts/src/ICounter.sol"
    );
}

/// Arguments of the publisher CLI.
#[derive(Parser, Debug)]
#[clap(author, version, about, long_about = None)]
struct Args {
    /// URL of the Ethereum RPC endpoint.
    #[clap(short, long, env)]
    rpc_url: Url,
    /// URL of the offchain order stream endpoint.
    #[clap(short, long, env)]
    order_stream_url: Option<Url>,
    /// Storage provider to use
    #[clap(flatten)]
    storage_config: StorageProviderConfig,
    /// Private key used to interact with the Counter contract.
    #[clap(long, env)]
    private_key: PrivateKeySigner,
    /// Address of the Counter contract.
    #[clap(short, long, env)]
    counter_address: Address,
    /// Address of the SetVerifier contract.
    #[clap(short, long, env)]
    set_verifier_address: Address,
    /// Address of the BoundlessMarket contract.
    #[clap(short, long, env)]
    boundless_market_address: Address,
}

#[tokio::main]
async fn main() -> Result<()> {
    tracing_subscriber::fmt()
        .with_env_filter(tracing_subscriber::EnvFilter::from_default_env())
        .init();

    match dotenvy::dotenv() {
        Ok(path) => tracing::debug!("Loaded environment variables from {:?}", path),
        Err(e) if e.not_found() => tracing::debug!("No .env file found"),
        Err(e) => bail!("failed to load .env file: {}", e),
    }

    let args = Args::parse();

    // NOTE: Using a separate `run` function to facilitate testing below.
    run(
        args.private_key,
        args.rpc_url,
        args.order_stream_url,
        &args.storage_config,
        args.boundless_market_address,
        args.set_verifier_address,
        args.counter_address,
    )
    .await?;

    Ok(())
}

async fn run(
    private_key: PrivateKeySigner,
    rpc_url: Url,
    order_stream_url: Option<Url>,
    storage_config: &StorageProviderConfig,
    boundless_market_address: Address,
    set_verifier_address: Address,
    counter_address: Address,
) -> Result<()> {
    // Create a Boundless client from the provided parameters.
    let boundless_client = ClientBuilder::default()
        .with_rpc_url(rpc_url)
        .with_boundless_market_address(boundless_market_address)
        .with_set_verifier_address(set_verifier_address)
        .with_order_stream_url(order_stream_url)
        .with_storage_provider_config(storage_config)
        .with_private_key(private_key)
        .build()
        .await?;

    // Upload the ECHO ELF to the storage provider so that it can be fetched by the market.
    let image_url = boundless_client.upload_image(ECHO_ELF).await?;
    tracing::info!("Uploaded image to {}", image_url);

    // We use a timestamp as input to the ECHO guest code as the Counter contract
    // accepts only unique proofs. Using the same input twice would result in the same proof.
    let timestamp = format! {"{:?}", SystemTime::now()};

<<<<<<< HEAD
    // Encode the input and upload it to the storage provider.
    let input = InputBuilder::new().write(&timestamp.as_bytes())?.build();
=======
    // Upload the input to the storage provider.
    let input = timestamp.as_bytes();
>>>>>>> 3267411d
    let input_url = boundless_client.upload_input(&input).await?;
    tracing::info!("Uploaded input to {}", input_url);

    // Dry run the ECHO ELF with the input to get the journal and cycle count.
    // This can be useful to estimate the cost of the poof request.
    // It can also be useful to ensure the guest can be executed correctly and we do not send into
    // the market unprovable proof requests. If you have a different mechanism to get the expected
    // journal and set a price, you can skip this step.
    let env = ExecutorEnv::builder().write_slice(&input).build()?;
    let session_info = default_executor().execute(env, ECHO_ELF)?;
    let mcycles_count = session_info
        .segments
        .iter()
        .map(|segment| 1 << segment.po2)
        .sum::<u64>()
        .div_ceil(1_000_000);
    let journal = session_info.journal;

    // Create a proof request with the image, input, requirements and offer.
    // The ELF (i.e. image) is specified by the image URL.
    // The input can be specified by an URL, as in this example, or can be posted on chain by using
    // the `with_inline` method with the input bytes.
    // The requirements are the ECHO_ID and the digest of the journal. In this way, the market can
    // verify that the proof is correct by checking both the committed image id and digest of the
    // journal. The offer specifies the price range and the timeout for the request.
    // Additionally, the offer can also specify:
    // - the bidding start time: the block number when the bidding starts;
    // - the ramp up period: the number of blocks before the price start increasing until reaches
    //   the maxPrice, starting from the the bidding start;
    // - the lockin price: the price at which the request can be locked in by a prover, if the
    //   request is not fulfilled before the timeout, the prover can be slashed.
    let request = ProofRequest::default()
        .with_image_url(&image_url)
        .with_input(Input::url(&input_url))
        .with_requirements(Requirements::new(ECHO_ID, Predicate::digest_match(journal.digest())))
        .with_offer(
            Offer::default()
                // The market uses a reverse Dutch auction mechanism to match requests with provers.
                // Each request has a price range that a prover can bid on. One way to set the price
                // is to choose a desired (min and max) price per million cycles and multiply it
                // by the number of cycles. Alternatively, you can use the `with_min_price` and
                // `with_max_price` methods to set the price directly.
                .with_min_price_per_mcycle(parse_ether("0.001")?, mcycles_count)
                // NOTE: If your offer is not being accepted, try increasing the max price.
                .with_max_price_per_mcycle(parse_ether("0.002")?, mcycles_count)
                // The timeout is the maximum number of blocks the request can stay
                // unfulfilled in the market before it expires. If a prover locks in
                // the request and does not fulfill it before the timeout, the prover can be
                // slashed.
                .with_timeout(1000),
        );

    // Send the request and wait for it to be completed.
    let request_id = boundless_client.submit_request(&request).await?;
    tracing::info!("Request {} submitted", request_id);

    // Wait for the request to be fulfilled by the market. The market will return the journal and
    // seal.
    tracing::info!("Waiting for request {} to be fulfilled", request_id);
    let (_journal, seal) = boundless_client
        .wait_for_request_fulfillment(
            request_id,
            Duration::from_secs(5), // check every 5 seconds
            request.expires_at(),
        )
        .await?;
    tracing::info!("Request {} fulfilled", request_id);

    // We interact with the Counter contract by calling the increment function with the journal and
    // seal returned by the market.
    let counter = ICounterInstance::new(counter_address, boundless_client.provider().clone());
    let journal_digest = B256::try_from(journal.digest().as_bytes())?;
    let image_id = B256::try_from(Digest::from(ECHO_ID).as_bytes())?;
    let call_increment =
        counter.increment(seal, image_id, journal_digest).from(boundless_client.caller());

    // By calling the increment function, we verify the seal against the published roots
    // of the SetVerifier contract.
    tracing::info!("Calling Counter increment function");
    let pending_tx = call_increment.send().await.context("failed to broadcast tx")?;
    tracing::info!("Broadcasting tx {}", pending_tx.tx_hash());
    let tx_hash =
        pending_tx.with_timeout(Some(TX_TIMEOUT)).watch().await.context("failed to confirm tx")?;
    tracing::info!("Tx {:?} confirmed", tx_hash);

    // Query the counter value for the caller address to check that the counter has been
    // increased.
    let count = counter
        .getCount(boundless_client.caller())
        .call()
        .await
        .with_context(|| format!("failed to call {}", ICounter::getCountCall::SIGNATURE))?
        ._0;
    tracing::info!("Counter value for address: {:?} is {:?}", boundless_client.caller(), count);

    Ok(())
}

#[cfg(test)]
mod tests {
    use alloy::{
        network::EthereumWallet,
        node_bindings::{Anvil, AnvilInstance},
        primitives::Address,
        providers::ProviderBuilder,
        signers::local::PrivateKeySigner,
    };
    use boundless_market::contracts::test_utils::TestCtx;
    use broker::test_utils::broker_from_test_ctx;
    use tokio::time::timeout;
    use tracing_test::traced_test;

    use super::*;

    alloy::sol!(
        #![sol(rpc)]
        Counter,
        "../contracts/out/Counter.sol/Counter.json"
    );

    async fn deploy_counter(anvil: &AnvilInstance, test_ctx: &TestCtx) -> Result<Address> {
        let deployer_signer: PrivateKeySigner = anvil.keys()[0].clone().into();
        let deployer_provider = ProviderBuilder::new()
            .with_recommended_fillers()
            .wallet(EthereumWallet::from(deployer_signer))
            .on_builtin(&anvil.endpoint())
            .await
            .unwrap();
        let counter = Counter::deploy(&deployer_provider, test_ctx.set_verifier_addr).await?;

        Ok(*counter.address())
    }

    #[tokio::test]
    #[traced_test]
    // This test should run in dev mode, otherwise a storage provider and a prover backend are
    // required. To run in dev mode, set the `RISC0_DEV_MODE` environment variable to `true`,
    // e.g.: `RISC0_DEV_MODE=true cargo test`
    async fn test_main() {
        // Setup anvil and deploy contracts
        let anvil = Anvil::new().spawn();
        let ctx = TestCtx::new(&anvil).await.unwrap();
        let counter_address = deploy_counter(&anvil, &ctx).await.unwrap();

        // Start a broker
        let broker = broker_from_test_ctx(&ctx, anvil.endpoint_url()).await.unwrap();
        let broker_task = tokio::spawn(async move {
            broker.start_service().await.unwrap();
        });

        // Run the main function with a timeout of 60 seconds
        let result = timeout(
            Duration::from_secs(60),
            run(
                ctx.customer_signer,
                anvil.endpoint_url(),
                None,
                &StorageProviderConfig::dev_mode(),
                ctx.boundless_market_addr,
                ctx.set_verifier_addr,
                counter_address,
            ),
        )
        .await;

        // Check the result of the timeout
        match result {
            Ok(run_result) => {
                // If the run completed, check for errors
                run_result.unwrap();
            }
            Err(_) => {
                // If timeout occurred, abort the broker task and fail the test
                broker_task.abort();
                panic!("The run function did not complete within 60 seconds.");
            }
        }

        // Check for a broker panic
        if broker_task.is_finished() {
            broker_task.await.unwrap();
        } else {
            broker_task.abort();
        }
    }
}<|MERGE_RESOLUTION|>--- conflicted
+++ resolved
@@ -12,16 +12,10 @@
 };
 use anyhow::{bail, Context, Result};
 use boundless_market::{
-<<<<<<< HEAD
-    client::Client,
-    contracts::{Input, Offer, Predicate, ProvingRequest, Requirements},
-    input::InputBuilder,
-    storage::storage_provider_from_env,
-=======
     client::ClientBuilder,
     contracts::{Input, Offer, Predicate, ProofRequest, Requirements},
+    input::InputBuilder,
     storage::StorageProviderConfig,
->>>>>>> 3267411d
 };
 use clap::Parser;
 use guest_util::{ECHO_ELF, ECHO_ID};
@@ -126,13 +120,8 @@
     // accepts only unique proofs. Using the same input twice would result in the same proof.
     let timestamp = format! {"{:?}", SystemTime::now()};
 
-<<<<<<< HEAD
     // Encode the input and upload it to the storage provider.
-    let input = InputBuilder::new().write(&timestamp.as_bytes())?.build();
-=======
-    // Upload the input to the storage provider.
-    let input = timestamp.as_bytes();
->>>>>>> 3267411d
+    let input = InputBuilder::new().write_slice(&timestamp.as_bytes())?.build();
     let input_url = boundless_client.upload_input(&input).await?;
     tracing::info!("Uploaded input to {}", input_url);
 
