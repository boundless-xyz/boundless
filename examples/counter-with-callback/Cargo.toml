--- conflicted
+++ resolved
@@ -18,14 +18,7 @@
 risc0-zkvm = { version = "2.0.1", default-features = false }
 
 # risc0-ethereum dependencies.
-<<<<<<< HEAD
-guest-set-builder = { git = "https://github.com/risc0/risc0-ethereum", tag = "aggregation-v0.4.0" }
-=======
 guest-set-builder = { git = "https://github.com/risc0/risc0-ethereum", tag = "aggregation-v0.5.0" }
-risc0-aggregation =  { version = "0.5.0" }
-risc0-build-ethereum = { version = "2.0.1" }
-risc0-ethereum-contracts = { version = "2.0.1" }
->>>>>>> 04ee417a
 
 alloy = { version = "0.12" }
 anyhow = { version = "1.0" }
