--- conflicted
+++ resolved
@@ -53,19 +53,10 @@
 		sed -i.bak "s/^BOUNDLESS_MARKET_ADDRESS=.*/BOUNDLESS_MARKET_ADDRESS=$$BOUNDLESS_MARKET_ADDRESS/" .env && \
 		rm .env.bak; \
 		echo ".env file updated successfully."; \
-<<<<<<< HEAD
-		echo "Starting Order Stream service..."; \
-		RUST_LOG=$(RUST_LOG) ./target/debug/order_stream \
-			--bind-addr localhost:$(ORDER_STREAM_PORT) \
-			--rpc-url http://localhost:$(ANVIL_PORT) \
-			--boundless-market-address $$BOUNDLESS_MARKET_ADDRESS \
-			--min-balance 1 > $(LOGS_DIR)/order_stream.txt 2>&1 & echo $$! >> $(PID_FILE); \
-=======
 		echo "Registering prover address to allowed list."; \
         cast send --private-key $(DEPLOYER_PRIVATE_KEY) \
             --rpc-url http://localhost:$(ANVIL_PORT) \
             $$BOUNDLESS_MARKET_ADDRESS "addProverToAppnetAllowlist(address)" $(ADMIN_ADDRESS); \
->>>>>>> f9597b50
 		echo "Starting Broker service..."; \
 		RISC0_DEV_MODE=$(RISC0_DEV_MODE) RUST_LOG=$(RUST_LOG) ./target/debug/broker \
 			--private-key $(PRIVATE_KEY) \
