.POSIX:
.SILENT:

.PHONY: devnet-up devnet-down check-deps clean all

# Variables
ANVIL_PORT = 8545
ANVIL_BLOCK_TIME = 2
CHAIN_ID = 31337
RISC0_DEV_MODE = 1
<<<<<<< HEAD
RUST_LOG = info,broker=debug,boundless_market=debug,order_stream=debug
=======
CHAIN_KEY = "anvil"
RUST_LOG = info,broker=debug,boundless_market=debug
DEPLOYER_PRIVATE_KEY = 0xac0974bec39a17e36ba4a6b4d238ff944bacb478cbed5efcae784d7bf4f2ff80
>>>>>>> e483c845
PRIVATE_KEY = 0xac0974bec39a17e36ba4a6b4d238ff944bacb478cbed5efcae784d7bf4f2ff80
ADMIN_ADDRESS = 0xf39Fd6e51aad88F6F4ce6aB8827279cffFb92266
DEPOSIT_AMOUNT = 10
ORDER_STREAM_PORT = 8585

LOGS_DIR = logs
PID_FILE = $(LOGS_DIR)/devnet.pid

all: devnet-up

# Check that required dependencies are installed
check-deps:
	for cmd in forge cargo anvil jq; do \
		command -v $$cmd >/dev/null 2>&1 || { echo "Error: $$cmd is not installed."; exit 1; }; \
	done

devnet-up: check-deps
	mkdir -p $(LOGS_DIR)
	echo "Building contracts..."
	forge build || { echo "Failed to build contracts"; $(MAKE) devnet-down; exit 1; }
	echo "Building Rust project..."
	cargo build --bin broker || { echo "Failed to build broker binary"; $(MAKE) devnet-down; exit 1; }
<<<<<<< HEAD
	cargo build --bin order_stream || { echo "Failed to build order_Stream binary"; $(MAKE) devnet-down; exit 1; }
	echo "Starting Anvil..."
	anvil -b $(ANVIL_BLOCK_TIME) --chain-id $(CHAIN_ID) > $(LOGS_DIR)/anvil.txt 2>&1 & echo $$! >> $(PID_FILE)
	sleep 5
=======
	# Check if Anvil is already running
	if nc -z localhost $(ANVIL_PORT); then \
		echo "Anvil is already running on port $(ANVIL_PORT). Reusing existing instance."; \
	else \
		echo "Starting Anvil..."; \
		anvil -b $(ANVIL_BLOCK_TIME) > $(LOGS_DIR)/anvil.txt 2>&1 & echo $$! >> $(PID_FILE); \
		sleep 5; \
	fi
>>>>>>> e483c845
	echo "Deploying contracts..."
	DEPLOYER_PRIVATE_KEY=$(DEPLOYER_PRIVATE_KEY) CHAIN_KEY=${CHAIN_KEY} RISC0_DEV_MODE=$(RISC0_DEV_MODE) PROOF_MARKET_OWNER=$(ADMIN_ADDRESS) forge script contracts/scripts/Deploy.s.sol --rpc-url http://localhost:$(ANVIL_PORT) --broadcast -vv || { echo "Failed to deploy contracts"; $(MAKE) devnet-down; exit 1; }
	echo "Fetching contract addresses..."
	{ \
		SET_VERIFIER_ADDRESS=$$(jq -re '.transactions[] | select(.contractName == "RiscZeroSetVerifier") | .contractAddress' ./broadcast/Deploy.s.sol/31337/run-latest.json); \
		PROOF_MARKET_ADDRESS=$$(jq -re '.transactions[] | select(.contractName == "ERC1967Proxy") | .contractAddress' ./broadcast/Deploy.s.sol/31337/run-latest.json); \
		echo "Contract deployed at addresses:"; \
		echo "SET_VERIFIER_ADDRESS=$$SET_VERIFIER_ADDRESS"; \
		echo "PROOF_MARKET_ADDRESS=$$PROOF_MARKET_ADDRESS"; \
		echo "Updating .env file..."; \
		sed -i.bak "s/^SET_VERIFIER_ADDRESS=.*/SET_VERIFIER_ADDRESS=$$SET_VERIFIER_ADDRESS/" .env && \
		sed -i.bak "s/^PROOF_MARKET_ADDRESS=.*/PROOF_MARKET_ADDRESS=$$PROOF_MARKET_ADDRESS/" .env && \
		rm .env.bak; \
		echo ".env file updated successfully."; \
		echo "Starting Order Stream service..."; \
		RUST_LOG=$(RUST_LOG) ./target/debug/order_stream \
			--bind-addr localhost:$(ORDER_STREAM_PORT) \
			--rpc-url http://localhost:$(ANVIL_PORT) \
			--proof-market-address $$PROOF_MARKET_ADDRESS \
			--chain-id $(CHAIN_ID) \
			--min-balance 1 > $(LOGS_DIR)/order_stream.txt 2>&1 & echo $$! >> $(PID_FILE); \
		echo "Starting Broker service..."; \
		RISC0_DEV_MODE=$(RISC0_DEV_MODE) RUST_LOG=$(RUST_LOG) ./target/debug/broker \
			--private-key $(PRIVATE_KEY) \
			--proof-market-addr $$PROOF_MARKET_ADDRESS \
			--set-verifier-addr $$SET_VERIFIER_ADDRESS \
			--order-stream-url http://localhost:$(ORDER_STREAM_PORT) \
			--deposit-amount $(DEPOSIT_AMOUNT) > $(LOGS_DIR)/broker.txt 2>&1 & echo $$! >> $(PID_FILE); \
	} || { echo "Failed to fetch addresses or start broker or order_stream"; $(MAKE) devnet-down; exit 1; }
	echo "Devnet is up and running!"
	echo "Make sure to run 'source .env' to load the environment variables."

devnet-down:
	echo "Bringing down all services..."
	if [ -f $(PID_FILE) ]; then \
		while read pid; do \
			kill $$pid 2>/dev/null || true; \
		done < $(PID_FILE); \
		rm $(PID_FILE); \
	fi
	echo "Devnet stopped."

clean: devnet-down
	echo "Cleaning up..."
	rm -rf $(LOGS_DIR) ./broadcast
	cargo clean
	forge clean
	echo "Cleanup complete."<|MERGE_RESOLUTION|>--- conflicted
+++ resolved
@@ -8,13 +8,9 @@
 ANVIL_BLOCK_TIME = 2
 CHAIN_ID = 31337
 RISC0_DEV_MODE = 1
-<<<<<<< HEAD
+CHAIN_KEY = "anvil"
 RUST_LOG = info,broker=debug,boundless_market=debug,order_stream=debug
-=======
-CHAIN_KEY = "anvil"
-RUST_LOG = info,broker=debug,boundless_market=debug
 DEPLOYER_PRIVATE_KEY = 0xac0974bec39a17e36ba4a6b4d238ff944bacb478cbed5efcae784d7bf4f2ff80
->>>>>>> e483c845
 PRIVATE_KEY = 0xac0974bec39a17e36ba4a6b4d238ff944bacb478cbed5efcae784d7bf4f2ff80
 ADMIN_ADDRESS = 0xf39Fd6e51aad88F6F4ce6aB8827279cffFb92266
 DEPOSIT_AMOUNT = 10
@@ -37,12 +33,7 @@
 	forge build || { echo "Failed to build contracts"; $(MAKE) devnet-down; exit 1; }
 	echo "Building Rust project..."
 	cargo build --bin broker || { echo "Failed to build broker binary"; $(MAKE) devnet-down; exit 1; }
-<<<<<<< HEAD
 	cargo build --bin order_stream || { echo "Failed to build order_Stream binary"; $(MAKE) devnet-down; exit 1; }
-	echo "Starting Anvil..."
-	anvil -b $(ANVIL_BLOCK_TIME) --chain-id $(CHAIN_ID) > $(LOGS_DIR)/anvil.txt 2>&1 & echo $$! >> $(PID_FILE)
-	sleep 5
-=======
 	# Check if Anvil is already running
 	if nc -z localhost $(ANVIL_PORT); then \
 		echo "Anvil is already running on port $(ANVIL_PORT). Reusing existing instance."; \
@@ -51,7 +42,6 @@
 		anvil -b $(ANVIL_BLOCK_TIME) > $(LOGS_DIR)/anvil.txt 2>&1 & echo $$! >> $(PID_FILE); \
 		sleep 5; \
 	fi
->>>>>>> e483c845
 	echo "Deploying contracts..."
 	DEPLOYER_PRIVATE_KEY=$(DEPLOYER_PRIVATE_KEY) CHAIN_KEY=${CHAIN_KEY} RISC0_DEV_MODE=$(RISC0_DEV_MODE) PROOF_MARKET_OWNER=$(ADMIN_ADDRESS) forge script contracts/scripts/Deploy.s.sol --rpc-url http://localhost:$(ANVIL_PORT) --broadcast -vv || { echo "Failed to deploy contracts"; $(MAKE) devnet-down; exit 1; }
 	echo "Fetching contract addresses..."
