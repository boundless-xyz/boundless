import tomllib
import re
from pathlib import Path

def extract_rs_addresses(rs_content, network):
    pattern = rf'pub const {network.upper()}:.*?\{{(.*?)\}};'
    match = re.search(pattern, rs_content, re.DOTALL)
    addresses = {}
    if match:
        fields = re.findall(r'(\w+_address):\s*"([^"]+)"', match.group(1))
        for field, addr in fields:
            addresses[field] = addr.lower()
    return addresses


def extract_docs_addresses(docs_content, network_section):
    section_pattern = rf'{network_section}(.*?)(###|$)'
    section_match = re.search(section_pattern, docs_content, re.DOTALL | re.IGNORECASE)
    addresses = {}
    if section_match:
        section = section_match.group(1)
        addresses['boundless_market_address'] = next(iter(re.findall(r'BoundlessMarket.*?(0x[a-fA-F0-9]{40})', section)), '').lower()
        addresses['set_verifier_address'] = next(iter(re.findall(r'SetVerifier.*?(0x[a-fA-F0-9]{40})', section)), '').lower()
        addresses['verifier_router_address'] = next(iter(re.findall(r'RiscZeroVerifierRouter.*?(0x[a-fA-F0-9]{40})', section)), '').lower()
<<<<<<< HEAD
        addresses['collateral_token_address'] = next(iter(re.findall(r'StakeToken.*?(0x[a-fA-F0-9]{40})', section)), '').lower()
=======
        addresses['collateral_token_address'] = next(iter(re.findall(r'CollateralToken.*?(0x[a-fA-F0-9]{40})', section)), '').lower()
>>>>>>> 68b4d95e
    return addresses


def check_todos(docs_content):
    todos = [line for line in docs_content.split('\n') if 'TODO' in line]
    return todos


def main():
    with open('contracts/deployment.toml', 'rb') as f:
        toml_data = tomllib.load(f)

    rs_content = Path('crates/boundless-market/src/deployments.rs').read_text()
    docs_content = Path('documentation/site/pages/developers/smart-contracts/deployments.mdx').read_text()

    errors = 0

    todos = check_todos(docs_content)
    if todos:
        print("❌ Found TODO placeholders in documentation:")
        for todo in todos:
            print("  ", todo)
        errors += len(todos)

    networks = {
        'ethereum-sepolia-prod': '### Ethereum Sepolia',
        'base-mainnet': '### Base Mainnet',
        'base-sepolia-prod': '### Base Sepolia'
    }

    rs_network_keys = {
        'ethereum-sepolia-prod': 'SEPOLIA',
        'base-mainnet': 'BASE',
        'base-sepolia-prod': 'BASE_SEPOLIA'
    }

    for toml_key, docs_key in networks.items():
        toml_section = toml_data.get(toml_key, {})
        rs_addresses = extract_rs_addresses(rs_content, rs_network_keys[toml_key])
        docs_addresses = extract_docs_addresses(docs_content, docs_key)

        mapping = {
            'boundless-market': 'boundless_market_address',
            'verifier': 'verifier_router_address',
            'set-verifier': 'set_verifier_address',
            'collateral-token': 'collateral_token_address',
        }

        for toml_field, addr_field in mapping.items():
            toml_addr = toml_section.get(toml_field, '').lower()
            rs_addr = rs_addresses.get(addr_field, '').lower()
            docs_addr = docs_addresses.get(addr_field, '').lower()

            if toml_addr and rs_addr and toml_addr != rs_addr:
                print(f"❌ Mismatch [{toml_key}] {toml_field} between TOML and RS:")
                print(f"  TOML: {toml_addr}")
                print(f"  RS  : {rs_addr}")
                errors += 1

            if docs_addr and toml_addr and toml_addr != docs_addr:
                print(f"❌ Mismatch [{toml_key}] {toml_field} between TOML and documentation:")
                print(f"  TOML: {toml_addr}")
                print(f"  DOCS: {docs_addr}")
                errors += 1

    if errors == 0:
        print("✅ All deployment addresses match across deployment.toml, deployments.rs, and documentation.")
    else:
        print(f"\n❌ Found {errors} issues. Please check inconsistencies or TODO placeholders.")
        exit(1)


if __name__ == '__main__':
    main()<|MERGE_RESOLUTION|>--- conflicted
+++ resolved
@@ -22,11 +22,7 @@
         addresses['boundless_market_address'] = next(iter(re.findall(r'BoundlessMarket.*?(0x[a-fA-F0-9]{40})', section)), '').lower()
         addresses['set_verifier_address'] = next(iter(re.findall(r'SetVerifier.*?(0x[a-fA-F0-9]{40})', section)), '').lower()
         addresses['verifier_router_address'] = next(iter(re.findall(r'RiscZeroVerifierRouter.*?(0x[a-fA-F0-9]{40})', section)), '').lower()
-<<<<<<< HEAD
-        addresses['collateral_token_address'] = next(iter(re.findall(r'StakeToken.*?(0x[a-fA-F0-9]{40})', section)), '').lower()
-=======
         addresses['collateral_token_address'] = next(iter(re.findall(r'CollateralToken.*?(0x[a-fA-F0-9]{40})', section)), '').lower()
->>>>>>> 68b4d95e
     return addresses
 
 
