--- conflicted
+++ resolved
@@ -18,12 +18,7 @@
 
 use alloy_primitives::{Address, PrimitiveSignature, SignatureError};
 use alloy_sol_types::{Eip712Domain, SolStruct};
-<<<<<<< HEAD
-use boundless_market::contracts::{EIP721DomainSaltless, ProofRequest, RequestError};
-=======
-use anyhow::{bail, Result};
-use boundless_market::contracts::{EIP712DomainSaltless, ProofRequest};
->>>>>>> fd501d01
+use boundless_market::contracts::{EIP712DomainSaltless, ProofRequest, RequestError};
 use risc0_zkvm::{sha::Digest, ReceiptClaim};
 use serde::{Deserialize, Serialize};
 
@@ -82,14 +77,10 @@
         let recovered = signature.recover_address_from_prehash(&hash)?;
         let client_addr = self.request.client_address()?;
         if recovered != client_addr {
-<<<<<<< HEAD
             return Err(Error::SignatureVerificationError {
                 recovered_addr: recovered,
                 expected_addr: client_addr,
             });
-=======
-            bail!("Invalid signature: mismatched addr {recovered} - {client_addr}");
->>>>>>> fd501d01
         }
         Ok(hash.into())
     }
