--- conflicted
+++ resolved
@@ -105,7 +105,7 @@
         signers::local::PrivateKeySigner,
     };
     use boundless_market::contracts::{
-        eip712_domain, Callback, Input, InputType, Offer, Predicate, PredicateType, ProofRequest,
+        eip712_domain, Input, InputType, Offer, Predicate, PredicateType, ProofRequest,
         Requirements,
     };
     use guest_assessor::ASSESSOR_GUEST_ELF;
@@ -116,25 +116,14 @@
         ExecutorEnv, ExitCode, FakeReceipt, InnerReceipt, MaybePruned, Receipt,
     };
 
-    fn proving_request(id: u32, signer: Address, image_id: B256, prefix: Vec<u8>) -> ProofRequest {
+    fn proving_request(id: u32, signer: Address, _image_id: B256, prefix: Vec<u8>) -> ProofRequest {
         ProofRequest::new(
             id,
             &signer,
-<<<<<<< HEAD
-            Requirements {
-                imageId: image_id,
-                predicate: Predicate {
-                    predicateType: PredicateType::PrefixMatch,
-                    data: prefix.into(),
-                },
-                callback: Callback::default(),
-            },
-=======
             Requirements::new(
-                Digest::from_bytes(image_id.0),
+                Digest::from(ECHO_ID),
                 Predicate { predicateType: PredicateType::PrefixMatch, data: prefix.into() },
             ),
->>>>>>> 49f7f40a
             "test",
             Input { inputType: InputType::Url, data: Default::default() },
             Offer {
