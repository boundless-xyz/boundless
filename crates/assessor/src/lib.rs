// Copyright 2025 RISC Zero, Inc.
//
// Use of this source code is governed by the Business Source License
// as found in the LICENSE-BSL file.

//! Assessor is a guest that verifies the fulfillment of a request.

#![deny(missing_docs)]

use alloy_primitives::{Address, Keccak256, Signature, SignatureError};
use alloy_sol_types::{Eip712Domain, SolStruct};
use boundless_market::contracts::{EIP712DomainSaltless, ProofRequest, RequestError};
use risc0_zkvm::{
    sha::{Digest, Digestible},
    ReceiptClaim,
};
use serde::{Deserialize, Serialize};

/// Errors that may occur in the assessor.
#[derive(thiserror::Error, Debug)]
#[non_exhaustive]
pub enum Error {
    /// Deserialization error originating from [postcard].
    #[error("postcard deserialize error: {0}")]
    PostcardDeserializeError(#[from] postcard::Error),

    /// Signature parsing or verification error.
    #[error("signature error: {0}")]
    AlloySignatureError(#[from] SignatureError),

    /// Malformed proof request error.
    #[error("proof request error: {0}")]
    RequestError(#[from] RequestError),

    /// Signature verification error.
    #[error("invalid signature: mismatched addr {recovered_addr} - {expected_addr}")]
    SignatureVerificationError {
        /// Address recovered when trying to verify the ECDSA signature.
        recovered_addr: Address,
        /// Address expected from decoding the [ProofRequest].
        expected_addr: Address,
    },

    /// Predicate evaluation failure from [ProofRequest] [Requirements]
    #[error("predicate evaluation failed")]
    PredicateEvaluationError,
}

/// Fulfillment contains a signed request, including offer and requirements,
/// that the prover has completed, and the journal committed
/// into the Merkle tree of the aggregated set of proofs.
#[derive(Clone, Debug, Deserialize, Serialize)]
pub struct Fulfillment {
    /// The request that was fulfilled.
    pub request: ProofRequest,
    /// The EIP-712 signature over the request.
    pub signature: Vec<u8>,
    /// The journal of the request.
    pub journal: Vec<u8>,
}

impl Fulfillment {
    // TODO: Change this to use a thiserror error type.
    /// Verifies the signature of the request.
    pub fn verify_signature(&self, domain: &Eip712Domain) -> Result<[u8; 32], Error> {
        let hash = self.request.eip712_signing_hash(domain);
        let signature = Signature::try_from(self.signature.as_slice())?;
        // NOTE: This could be optimized by accepting the public key as input, checking it against
        // the address, and using it to verify the signature instead of recovering the
        // public key. It would save ~1M cycles.
        let recovered = signature.recover_address_from_prehash(&hash)?;
        let client_addr = self.request.client_address();
        if recovered != client_addr {
            return Err(Error::SignatureVerificationError {
                recovered_addr: recovered,
                expected_addr: client_addr,
            });
        }
        Ok(hash.into())
    }
    /// Evaluates the requirements of the request.
    pub fn evaluate_requirements(&self) -> Result<(), Error> {
        if !self.request.requirements.predicate.eval(self.claim_digest(), &self.journal) {
            return Err(Error::PredicateEvaluationError);
        }
        Ok(())
    }
<<<<<<< HEAD
    /// Returns the claim digest for the fulfillment.
    pub fn claim_digest(&self) -> Digest {
        match self.request.requirements.predicate.predicateType {
            // If the predicate is a claim digest match, we use the claim digest.
            boundless_market::contracts::PredicateType::ClaimDigestMatch => {
                Digest::try_from(self.request.requirements.predicate.data.0.as_ref()).unwrap()
            }
            _ => {
                let image_id = Digest::from_bytes(self.request.requirements.imageId.0);
                ReceiptClaim::ok(image_id, self.journal.clone()).digest()
            }
        }
    }

    /// Returns a [ReceiptClaim] for the fulfillment.
    pub fn receipt_claim(&self) -> ReceiptClaim {
        let image_id = Digest::from_bytes(self.request.requirements.imageId.0);
        ReceiptClaim::ok(image_id, self.journal.clone())
=======

    /// Returns the claim digest for the fulfillment.
    pub fn claim_digest(&self) -> Result<Digest, Error> {
        match self.request.requirements.predicate.predicateType {
            // If the predicate is a claim digest match, we use the claim digest.
            boundless_market::contracts::PredicateType::ClaimDigestMatch => {
                Ok(Digest::try_from(self.request.requirements.predicate.data.0.as_ref()).unwrap())
            }
            _ => {
                let image_id = Digest::from_bytes(self.request.requirements.imageId.0);
                Ok(ReceiptClaim::ok(image_id, self.journal.clone()).digest())
            }
        }
>>>>>>> 50167b36
    }
}

/// Input of the Assessor guest.
#[derive(Clone, Debug, Deserialize, Serialize)]
pub struct AssessorInput {
    /// List of fulfillments that the prover has completed.
    pub fills: Vec<Fulfillment>,
    /// EIP-712 domain checking the signature of the request.
    ///
    /// The EIP-712 domain contains the chain ID and smart contract address.
    /// This smart contract address is used solely to construct the EIP-712 Domain
    /// and complete signature checks on the requests.
    pub domain: EIP712DomainSaltless,
    /// The address of the prover.
    pub prover_address: Address,
}

impl AssessorInput {
    /// Serialize the [AssessorInput] to a bytes vector.
    pub fn encode(&self) -> Vec<u8> {
        postcard::to_allocvec(&self).unwrap()
    }

    /// Deserialize the [AssessorInput] from a slice of bytes.
    pub fn decode(bytes: &[u8]) -> Result<Self, Error> {
        Ok(postcard::from_bytes(bytes)?)
    }
}

/// Processes a vector of leaves to compute the Merkle root.
pub fn process_tree(values: Vec<Digest>) -> Digest {
    let n = values.len();
    if n == 0 {
        panic!("process_tree: empty input");
    }
    if n == 1 {
        return values[0];
    }
    let mut n = values.len();
    let mut leaves = values.clone();
    while n > 1 {
        let next_level_length = n.div_ceil(2);
        for i in 0..(n / 2) {
            leaves[i] = commutative_keccak256(&leaves[2 * i], &leaves[2 * i + 1]);
        }
        if n % 2 == 1 {
            leaves[next_level_length - 1] = leaves[n - 1];
        }
        n = next_level_length;
    }
    leaves[0]
}

/// Computes the hash of a sorted pair of [Digest].
fn commutative_keccak256(a: &Digest, b: &Digest) -> Digest {
    let mut hasher = Keccak256::new();
    if a.as_bytes() < b.as_bytes() {
        hasher.update(a.as_bytes());
        hasher.update(b.as_bytes());
    } else {
        hasher.update(b.as_bytes());
        hasher.update(a.as_bytes());
    }
    hasher.finalize().0.into()
}

#[cfg(test)]
mod tests {
    use super::*;
    use alloy::{
        primitives::{Address, B256, U256},
        signers::local::PrivateKeySigner,
    };
    use boundless_market::contracts::{
        eip712_domain, Offer, Predicate, PredicateType, ProofRequest, RequestId, RequestInput,
        RequestInputType, Requirements,
    };
    use guest_assessor::ASSESSOR_GUEST_ELF;
    use guest_util::{ECHO_ELF, ECHO_ID};
    use risc0_zkvm::{
        default_executor,
        sha::{Digest, Digestible},
        ExecutorEnv, ExitCode, FakeReceipt, InnerReceipt, MaybePruned, Receipt,
    };

    fn proving_request(id: u32, signer: Address, image_id: B256, prefix: Vec<u8>) -> ProofRequest {
        ProofRequest::new(
            RequestId::new(signer, id),
            Requirements::new(
                Digest::from_bytes(image_id.0),
                Predicate { predicateType: PredicateType::PrefixMatch, data: prefix.into() },
            ),
            "test",
            RequestInput { inputType: RequestInputType::Url, data: Default::default() },
            Offer {
                minPrice: U256::from(1),
                maxPrice: U256::from(10),
                biddingStart: 1741386831,
                timeout: 1000,
                rampUpPeriod: 1,
                lockTimeout: 1000,
                lockStake: U256::from(0),
            },
        )
    }

    fn to_b256(digest: Digest) -> B256 {
        <[u8; 32]>::from(digest).into()
    }

    #[tokio::test]
    #[test_log::test]
    async fn test_claim() {
        let signer = PrivateKeySigner::random();
        let proving_request = proving_request(1, signer.address(), B256::ZERO, vec![1]);
        let signature = proving_request.sign_request(&signer, Address::ZERO, 1).await.unwrap();

        let claim = Fulfillment {
            request: proving_request,
            signature: signature.as_bytes().to_vec(),
            journal: vec![1, 2, 3],
        };

        claim.verify_signature(&eip712_domain(Address::ZERO, 1).alloy_struct()).unwrap();
        claim.evaluate_requirements().unwrap();
    }

    #[test]
    #[test_log::test]
    fn test_domain_serde() {
        let domain = eip712_domain(Address::ZERO, 1);
        let bytes = postcard::to_allocvec(&domain).unwrap();
        let domain2: EIP712DomainSaltless = postcard::from_bytes(&bytes).unwrap();
        assert_eq!(domain, domain2);
    }

    async fn setup_proving_request_and_signature(
        signer: &PrivateKeySigner,
    ) -> (ProofRequest, Vec<u8>) {
        let request = proving_request(
            1,
            signer.address(),
            to_b256(ECHO_ID.into()),
            "test".as_bytes().to_vec(),
        );
        let signature =
            request.sign_request(signer, Address::ZERO, 1).await.unwrap().as_bytes().to_vec();
        (request, signature)
    }

    fn echo(input: &str) -> Receipt {
        let env = ExecutorEnv::builder().write_slice(input.as_bytes()).build().unwrap();

        // TODO: Change this to use SessionInfo::claim or another method.
        // See https://github.com/risc0/risc0/issues/2267.
        let session = default_executor().execute(env, ECHO_ELF).unwrap();
        Receipt::new(
            InnerReceipt::Fake(FakeReceipt::new(ReceiptClaim::ok(
                ECHO_ID,
                MaybePruned::Pruned(session.journal.digest()),
            ))),
            session.journal.bytes,
        )
    }

    fn assessor(claims: Vec<Fulfillment>, receipts: Vec<Receipt>) {
        let assessor_input = AssessorInput {
            domain: eip712_domain(Address::ZERO, 1),
            fills: claims,
            prover_address: Address::ZERO,
        };
        let mut env_builder = ExecutorEnv::builder();
        env_builder.write_frame(&assessor_input.encode());
        for receipt in receipts {
            env_builder.add_assumption(receipt);
        }
        let env = env_builder.build().unwrap();
        let session = default_executor().execute(env, ASSESSOR_GUEST_ELF).unwrap();
        assert_eq!(session.exit_code, ExitCode::Halted(0));
    }

    #[tokio::test]
    #[test_log::test]
    async fn test_assessor_e2e_singleton() {
        let signer = PrivateKeySigner::random();
        // 1. Mock and sign a request
        let (request, signature) = setup_proving_request_and_signature(&signer).await;

        // 2. Prove the request via the application guest
        let application_receipt = echo("test");
        let journal = application_receipt.journal.bytes.clone();

        // 3. Prove the Assessor
        let claims = vec![Fulfillment { request, signature, journal }];
        assessor(claims, vec![application_receipt]);
    }

    #[tokio::test]
    #[test_log::test]
    async fn test_assessor_e2e_two_leaves() {
        let signer = PrivateKeySigner::random();
        // 1. Mock and sign a request
        let (request, signature) = setup_proving_request_and_signature(&signer).await;

        // 2. Prove the request via the application guest
        let application_receipt = echo("test");
        let journal = application_receipt.journal.bytes.clone();
        let claim = Fulfillment { request, signature, journal };

        // 3. Prove the Assessor reusing the same leaf twice
        let claims = vec![claim.clone(), claim];
        assessor(claims, vec![application_receipt.clone(), application_receipt]);
    }
}<|MERGE_RESOLUTION|>--- conflicted
+++ resolved
@@ -85,26 +85,6 @@
         }
         Ok(())
     }
-<<<<<<< HEAD
-    /// Returns the claim digest for the fulfillment.
-    pub fn claim_digest(&self) -> Digest {
-        match self.request.requirements.predicate.predicateType {
-            // If the predicate is a claim digest match, we use the claim digest.
-            boundless_market::contracts::PredicateType::ClaimDigestMatch => {
-                Digest::try_from(self.request.requirements.predicate.data.0.as_ref()).unwrap()
-            }
-            _ => {
-                let image_id = Digest::from_bytes(self.request.requirements.imageId.0);
-                ReceiptClaim::ok(image_id, self.journal.clone()).digest()
-            }
-        }
-    }
-
-    /// Returns a [ReceiptClaim] for the fulfillment.
-    pub fn receipt_claim(&self) -> ReceiptClaim {
-        let image_id = Digest::from_bytes(self.request.requirements.imageId.0);
-        ReceiptClaim::ok(image_id, self.journal.clone())
-=======
 
     /// Returns the claim digest for the fulfillment.
     pub fn claim_digest(&self) -> Result<Digest, Error> {
@@ -118,7 +98,6 @@
                 Ok(ReceiptClaim::ok(image_id, self.journal.clone()).digest())
             }
         }
->>>>>>> 50167b36
     }
 }
 
