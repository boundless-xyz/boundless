--- conflicted
+++ resolved
@@ -116,16 +116,12 @@
         ExecutorEnv, ExitCode, FakeReceipt, InnerReceipt, MaybePruned, Receipt,
     };
 
-    fn proving_request(id: u32, signer: Address, _image_id: B256, prefix: Vec<u8>) -> ProofRequest {
+    fn proving_request(id: u32, signer: Address, image_id: B256, prefix: Vec<u8>) -> ProofRequest {
         ProofRequest::new(
             id,
             &signer,
             Requirements::new(
-<<<<<<< HEAD
-                Digest::from(ECHO_ID),
-=======
                 Digest::from_bytes(image_id.0),
->>>>>>> b9f707ab
                 Predicate { predicateType: PredicateType::PrefixMatch, data: prefix.into() },
             ),
             "test",
