--- conflicted
+++ resolved
@@ -12,11 +12,8 @@
 
 [features]
 test-utils = ["dep:boundless-test-utils"]
-<<<<<<< HEAD
 prove = ["blake3_groth16/prove"]
 cuda = ["blake3_groth16/cuda"]
-=======
->>>>>>> 5db5af27
 
 [dependencies]
 alloy = { workspace = true, features = [
