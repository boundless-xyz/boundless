// Copyright (c) 2025 RISC Zero, Inc.
//
// All rights reserved.

use std::sync::Arc;

use alloy::{
    consensus::Transaction,
    network::Ethereum,
    primitives::{Address, U256},
    providers::Provider,
    rpc::types::{Filter, Log},
    sol,
    sol_types::{SolCall, SolEvent},
};

use anyhow::{Context, Result};
use boundless_market::{
    contracts::{
        boundless_market::BoundlessMarketService, IBoundlessMarket, RequestId, RequestStatus,
    },
    order_stream_client::OrderStreamClient,
};
use futures_util::StreamExt;
use tokio::sync::mpsc;

use crate::{
    chain_monitor::ChainMonitorService,
    db::{DbError, DbObj},
    errors::{impl_coded_debug, CodedError},
    task::{RetryRes, RetryTask, SupervisorErr},
    FulfillmentType, OrderRequest,
};
use thiserror::Error;

const BLOCK_TIME_SAMPLE_SIZE: u64 = 10;

#[derive(Error)]
pub enum MarketMonitorErr {
    #[error("{code} Event polling failed: {0:?}", code = self.code())]
    EventPollingErr(anyhow::Error),

    #[error("{code} Log processing failed: {0:?}", code = self.code())]
    LogProcessingFailed(anyhow::Error),

    #[error("{code} Unexpected error: {0:?}", code = self.code())]
    UnexpectedErr(#[from] anyhow::Error),

    #[error("{code} Receiver dropped", code = self.code())]
    ReceiverDropped,
}

impl CodedError for MarketMonitorErr {
    fn code(&self) -> &str {
        match self {
            MarketMonitorErr::EventPollingErr(_) => "[B-MM-501]",
            MarketMonitorErr::LogProcessingFailed(_) => "[B-MM-502]",
            MarketMonitorErr::UnexpectedErr(_) => "[B-MM-500]",
            MarketMonitorErr::ReceiverDropped => "[B-MM-502]",
        }
    }
}

impl_coded_debug!(MarketMonitorErr);

pub struct MarketMonitor<P> {
    lookback_blocks: u64,
    market_addr: Address,
    provider: Arc<P>,
    db: DbObj,
    chain_monitor: Arc<ChainMonitorService<P>>,
    prover_addr: Address,
    order_stream: Option<OrderStreamClient>,
    new_order_tx: tokio::sync::mpsc::Sender<Box<OrderRequest>>,
}

sol! {
    #[sol(rpc)]
    interface IERC1271 {
        function isValidSignature(bytes32 hash, bytes memory signature) external view returns (bytes4 magicValue);
    }
}

const ERC1271_MAGIC_VALUE: [u8; 4] = [0x16, 0x26, 0xba, 0x7e];

impl<P> MarketMonitor<P>
where
    P: Provider<Ethereum> + 'static + Clone,
{
    #[allow(clippy::too_many_arguments)]
    pub fn new(
        lookback_blocks: u64,
        market_addr: Address,
        provider: Arc<P>,
        db: DbObj,
        chain_monitor: Arc<ChainMonitorService<P>>,
        prover_addr: Address,
        order_stream: Option<OrderStreamClient>,
        new_order_tx: tokio::sync::mpsc::Sender<Box<OrderRequest>>,
    ) -> Self {
        Self {
            lookback_blocks,
            market_addr,
            provider,
            db,
            chain_monitor,
            prover_addr,
            order_stream,
            new_order_tx,
        }
    }

    /// Queries chain history to sample for the median block time
    pub async fn get_block_time(&self) -> Result<u64> {
        let current_block = self.chain_monitor.current_block_number().await?;

        let mut timestamps = vec![];
        let sample_start = current_block - std::cmp::min(current_block, BLOCK_TIME_SAMPLE_SIZE);
        for i in sample_start..current_block {
            let block = self
                .provider
                .get_block_by_number(i.into())
                .await
                .with_context(|| format!("Failed get block {i}"))?
                .with_context(|| format!("Missing block {i}"))?;

            timestamps.push(block.header.timestamp);
        }

        let mut block_times =
            timestamps.windows(2).map(|elm| elm[1] - elm[0]).collect::<Vec<u64>>();
        block_times.sort();

        Ok(block_times[block_times.len() / 2])
    }

    async fn find_open_orders(
        lookback_blocks: u64,
        market_addr: Address,
        provider: Arc<P>,
        chain_monitor: Arc<ChainMonitorService<P>>,
        new_order_tx: &tokio::sync::mpsc::Sender<Box<OrderRequest>>,
    ) -> Result<u64, MarketMonitorErr> {
        let current_block = chain_monitor.current_block_number().await?;
        let chain_id = provider.get_chain_id().await.context("Failed to get chain id")?;

        let start_block = current_block.saturating_sub(lookback_blocks);

        tracing::info!("Searching for existing open orders: {start_block} - {current_block}");

        let market = BoundlessMarketService::new(market_addr, provider.clone(), Address::ZERO);
        // let event: Event<_, _, IBoundlessMarket::RequestSubmitted, _> = Event::new(
        //     provider.clone(),
        //     Filter::new().from_block(start_block).address(market_addr),
        // );

        // let logs = event.query().await.context("Failed to query RequestSubmitted events")?;

        let filter = Filter::new()
            .event_signature(IBoundlessMarket::RequestSubmitted::SIGNATURE_HASH)
            .from_block(start_block)
            .address(market_addr);

        // TODO: This could probably be cleaned up but the alloy examples
        // don't have a lot of clean log decoding samples, and the Event::query()
        // interface would randomly fail for me?
        let logs = provider.get_logs(&filter).await.context("Failed to get logs")?;
        let decoded_logs = logs.iter().filter_map(|log| {
            match log.log_decode::<IBoundlessMarket::RequestSubmitted>() {
                Ok(res) => Some(res),
                Err(err) => {
                    tracing::error!("Failed to decode RequestSubmitted log: {err:?}");
                    None
                }
            }
        });

        tracing::debug!("Found {} possible in the past {} blocks", logs.len(), lookback_blocks);
        let mut order_count = 0;
        for log in decoded_logs {
            let event = &log.inner.data;
            let request_id = U256::from(event.requestId);
            let tx_hash = log.transaction_hash.context("Missing transaction hash")?;
            let tx_data = provider
                .get_transaction_by_hash(tx_hash)
                .await
                .context("Failed to get transaction by hash")?
                .context("Missing transaction data")?;
            let calldata = IBoundlessMarket::submitRequestCall::abi_decode(tx_data.input())
                .context("Failed to decode calldata")?;

            let req_status =
                match market.get_status(request_id, Some(calldata.request.expires_at())).await {
                    Ok(val) => val,
                    Err(err) => {
                        tracing::warn!("Failed to get request status: {err:?}");
                        continue;
                    }
                };

            if !matches!(req_status, RequestStatus::Unknown) {
                tracing::debug!(
                    "Skipping order {} reason: order status no longer bidding: {:?}",
                    calldata.request.id,
                    req_status
                );
                continue;
            }

            let fulfillment_type = match req_status {
                RequestStatus::Locked => FulfillmentType::FulfillAfterLockExpire,
                _ => FulfillmentType::LockAndFulfill,
            };

            tracing::info!(
                "Found open order: {:x} with request status: {:?}, preparing to process with fulfillment type: {:?}",
                calldata.request.id,
                req_status,
                fulfillment_type
            );

            let new_order = OrderRequest::new(
                calldata.request.clone(),
                calldata.clientSignature.clone(),
                fulfillment_type,
                market_addr,
                chain_id,
            );

            new_order_tx
                .send(Box::new(new_order))
                .await
                .map_err(|_| MarketMonitorErr::ReceiverDropped)?;
            order_count += 1;
        }

        tracing::info!("Found {order_count} open orders");

        Ok(order_count)
    }

    async fn monitor_orders(
        market_addr: Address,
        provider: Arc<P>,
        new_order_tx: mpsc::Sender<Box<OrderRequest>>,
    ) -> Result<(), MarketMonitorErr> {
        let chain_id = provider.get_chain_id().await.context("Failed to get chain id")?;

        let market = BoundlessMarketService::new(market_addr, provider.clone(), Address::ZERO);
        // TODO: RPC providers can drop filters over time or flush them
        // we should try and move this to a subscription filter if we have issue with the RPC
        // dropping filters

        let event = market
            .instance()
            .RequestSubmitted_filter()
            .watch()
            .await
            .context("Failed to subscribe to RequestSubmitted event")?;
        tracing::info!("Subscribed to RequestSubmitted event");
        event
            .into_stream()
            .for_each(|log_res| async {
                match log_res {
                    Ok((event, log)) => {
                        if let Err(err) = Self::process_log(
                            event,
                            log,
                            provider.clone(),
                            market_addr,
                            chain_id,
                            &new_order_tx,
                        )
                        .await
                        {
                            let event_err = MarketMonitorErr::LogProcessingFailed(err);
                            tracing::error!("Failed to process event log: {event_err:?}");
                        }
                    }
                    Err(err) => {
                        let event_err = MarketMonitorErr::EventPollingErr(anyhow::anyhow!(err));
                        tracing::warn!("Failed to fetch event log: {event_err:?}");
                    }
                }
            })
            .await;

        Err(MarketMonitorErr::EventPollingErr(anyhow::anyhow!(
            "Event polling exited, polling failed (possible RPC error)"
        )))
    }

    /// Monitors the RequestLocked events and updates the database accordingly.
    async fn monitor_order_locks(
        market_addr: Address,
        prover_addr: Address,
        provider: Arc<P>,
        db: DbObj,
        new_order_tx: mpsc::Sender<Box<OrderRequest>>,
        order_stream: Option<OrderStreamClient>,
    ) -> Result<(), MarketMonitorErr> {
        let market = BoundlessMarketService::new(market_addr, provider.clone(), Address::ZERO);
        let chain_id = provider.get_chain_id().await.context("Failed to get chain id")?;
        let event = market
            .instance()
            .RequestLocked_filter()
            .watch()
            .await
            .context("Failed to subscribe to RequestLocked event")?;
        tracing::info!("Subscribed to RequestLocked event");

        event
            .into_stream()
            .for_each(|log_res| async {
                match log_res {
                    Ok((event, log)) => {
                        tracing::debug!(
                            "Detected request {:x} locked by {:x}",
                            event.requestId,
                            event.prover,
                        );
                        if let Err(e) = db
                            .set_request_locked(
                                U256::from(event.requestId),
                                &event.prover.to_string(),
                                log.block_number.unwrap(),
                            )
                            .await
                        {
                            match e {
                                DbError::SqlUniqueViolation(_) => {
                                    tracing::warn!("Duplicate request locked detected {:x}: {e:?}", event.requestId);
                                }
                                _ => {
                                    tracing::error!("Failed to store request locked for request {:x} in db: {e:?}", event.requestId);
                                }
                            }
                        }

                        // If the request was not locked by the prover, we create an order to evaluate the request
                        // for fulfilling after the lock expires.
                        if event.prover != prover_addr {
                            // Try to get from market first. If the request was submitted via the order stream, we will be unable to find it there.
                            // In that case we check the order stream.
                            let mut order: Option<OrderRequest> = None;
                            if let Ok((proof_request, signature)) = market.get_submitted_request(event.requestId, None).await {
                                order = Some(OrderRequest::new(
                                    proof_request,
                                    signature,
                                    FulfillmentType::FulfillAfterLockExpire,
                                    market_addr,
                                    chain_id,
                                ));
                            } else if let Some(order_stream) = &order_stream {
                                if let Ok(order_stream_order) = order_stream.fetch_order(event.requestId, None).await {
                                    let proof_request = order_stream_order.request;
                                    let signature = order_stream_order.signature;
                                    order = Some(OrderRequest::new(
                                        proof_request,
                                        signature.as_bytes().into(),
                                        FulfillmentType::FulfillAfterLockExpire,
                                        market_addr,
                                        chain_id,
                                    ));
                                }
                            }

                            if let Some(order) = order {
                                if let Err(e) = new_order_tx.send(Box::new(order)).await {
                                    tracing::error!("Failed to send order locked by another prover, {:x}: {e:?}", event.requestId);
                                }
                            } else {
                                tracing::warn!("Failed to get order from market or order stream for locked request {:x}. Unable to evaluate for fulfillment after lock expires.", event.requestId);
                            }
                        }
                    }
                    Err(err) => {
                        let event_err = MarketMonitorErr::EventPollingErr(anyhow::anyhow!(err));
                        tracing::warn!("Failed to fetch RequestLocked event log: {event_err:?}");
                    }
                }
            })
            .await;

        Err(MarketMonitorErr::EventPollingErr(anyhow::anyhow!(
            "Event polling exited, polling failed (possible RPC error)",
        )))
    }

    /// Monitors the RequestFulfilled events and updates the database accordingly.
    async fn monitor_order_fulfillments(
        market_addr: Address,
        provider: Arc<P>,
        db: DbObj,
    ) -> Result<(), MarketMonitorErr> {
        let market = BoundlessMarketService::new(market_addr, provider.clone(), Address::ZERO);
        let event = market
            .instance()
            .RequestFulfilled_filter()
            .watch()
            .await
            .context("Failed to subscribe to RequestFulfilled event")?;
        tracing::info!("Subscribed to RequestFulfilled event");

        event
            .into_stream()
            .for_each(|log_res| async {
                match log_res {
                    Ok((event, log)) => {
                        tracing::debug!("Detected request fulfilled {:x}", event.requestId);
                        if let Err(e) = db
                            .set_request_fulfilled(
                                U256::from(event.requestId),
                                log.block_number.unwrap(),
                            )
                            .await
                        {
                            match e {
                                DbError::SqlUniqueViolation(_) => {
                                    tracing::warn!("Duplicate fulfillment event detected: {e:?}");
                                }
                                _ => {
                                    tracing::error!(
                                        "Failed to store fulfillment for request id {:x}: {e:?}",
                                        event.requestId
                                    );
                                }
                            }
                        }
                    }
                    Err(err) => {
                        let event_err = MarketMonitorErr::EventPollingErr(anyhow::anyhow!(err));
                        tracing::warn!("Failed to fetch RequestFulfilled event log: {event_err:?}");
                    }
                }
            })
            .await;

        Err(MarketMonitorErr::EventPollingErr(anyhow::anyhow!(
            "Event polling order fulfillments exited, polling failed (possible RPC error)",
        )))
    }

    async fn process_log(
        event: IBoundlessMarket::RequestSubmitted,
        log: Log,
        provider: Arc<P>,
        market_addr: Address,
        chain_id: u64,
        new_order_tx: &tokio::sync::mpsc::Sender<Box<OrderRequest>>,
    ) -> Result<()> {
        tracing::info!("Detected new request {:x}", event.requestId);

        let tx_hash = log.transaction_hash.context("Missing transaction hash")?;
        let tx_data =
            provider.get_transaction_by_hash(tx_hash).await?.context("Missing transaction data")?;

        let calldata = IBoundlessMarket::submitRequestCall::abi_decode(tx_data.input())
            .context("Failed to decode calldata")?;

        // Check the request id flag to determine if the request is smart contract signed. If so we verify the
        // ERC1271 signature by calling isValidSignature on the smart contract client. Otherwise we verify the
        // the signature as an ECDSA signature.
        let request_id = RequestId::from_lossy(calldata.request.id);
        if request_id.smart_contract_signed {
            let erc1271 = IERC1271::new(request_id.addr, provider);
            let request_hash = calldata.request.signing_hash(market_addr, chain_id)?;
            tracing::debug!(
                "Validating ERC1271 signature for request 0x{:x}, calling contract: {} with hash {:x}",
                calldata.request.id,
                request_id.addr,
                request_hash
            );
            match erc1271
                .isValidSignature(request_hash, calldata.clientSignature.clone())
                .call()
                .await
            {
                Ok(magic_value) => {
                    if magic_value != ERC1271_MAGIC_VALUE {
                        tracing::warn!("Invalid ERC1271 signature for request 0x{:x}, contract: {} returned magic value: 0x{:x}", calldata.request.id, request_id.addr, magic_value);
                        return Ok(());
                    }
                }
                Err(err) => {
                    tracing::warn!("Failed to call ERC1271 isValidSignature for request 0x{:x}, contract: {} - {err:?}", calldata.request.id, request_id.addr);
                    return Ok(());
                }
            }
        } else if let Err(err) =
            calldata.request.verify_signature(&calldata.clientSignature, market_addr, chain_id)
        {
            tracing::warn!(
                "Failed to validate order signature: 0x{:x} - {err:?}",
                calldata.request.id
            );
            return Ok(()); // Return early without propagating the error if signature verification fails.
        }

        let new_order = OrderRequest::new(
            calldata.request.clone(),
            calldata.clientSignature.clone(),
            FulfillmentType::LockAndFulfill,
            market_addr,
            chain_id,
        );

        let order_id = new_order.request.id;
        if let Err(e) = new_order_tx.send(Box::new(new_order)).await {
            tracing::error!(
                "Failed to send new on-chain order {:x} to OrderPicker: {}",
                order_id,
                e
            );
        } else {
            tracing::debug!("Sent new on-chain order {:x} to OrderPicker via channel.", order_id);
        }
        Ok(())
    }
}

impl<P> RetryTask for MarketMonitor<P>
where
    P: Provider<Ethereum> + 'static + Clone,
{
    type Error = MarketMonitorErr;
    fn spawn(&self) -> RetryRes<Self::Error> {
        let lookback_blocks = self.lookback_blocks;
        let market_addr = self.market_addr;
        let provider = self.provider.clone();
        let prover_addr = self.prover_addr;
        let chain_monitor = self.chain_monitor.clone();
        let new_order_tx = self.new_order_tx.clone();
        let db = self.db.clone();
        let order_stream = self.order_stream.clone();

        Box::pin(async move {
            tracing::info!("Starting up market monitor");

            Self::find_open_orders(
                lookback_blocks,
                market_addr,
                provider.clone(),
                chain_monitor,
                &new_order_tx,
            )
            .await
            .map_err(|err| {
                tracing::error!("Monitor failed to find open orders on startup.");
                SupervisorErr::Recover(err)
            })?;

            tokio::select! {
                Err(err) = Self::monitor_orders(market_addr, provider.clone(), new_order_tx.clone()) => {
                    tracing::warn!("Monitor for new orders failed, restarting.");
                    Err(SupervisorErr::Recover(err))
                }
                Err(err) = Self::monitor_order_fulfillments(market_addr, provider.clone(), db.clone()) => {
                    tracing::warn!("Monitor for order fulfillments failed, restarting.");
                    Err(SupervisorErr::Recover(err))
                }
                Err(err) = Self::monitor_order_locks(market_addr, prover_addr, provider.clone(), db, new_order_tx, order_stream) => {
                    tracing::warn!("Monitor for order locks failed, restarting.");
                    Err(SupervisorErr::Recover(err))
                }
            }
        })
    }
}

#[cfg(test)]
mod tests {
    use super::*;
    use crate::{db::SqliteDb, now_timestamp};
    use alloy::{
        network::EthereumWallet,
        node_bindings::Anvil,
        primitives::{Address, U256},
        providers::{ext::AnvilApi, ProviderBuilder, WalletProvider},
        signers::local::PrivateKeySigner,
        sol_types::eip712_domain,
    };
    use boundless_market::{
        contracts::{
<<<<<<< HEAD
            boundless_market::{BoundlessMarketService, FulfillmentTx},
            hit_points::default_allowance,
            AssessorReceipt, Input, InputType, Offer, Predicate, PredicateType, ProofRequest,
            Requirements,
=======
            boundless_market::BoundlessMarketService, hit_points::default_allowance,
            AssessorReceipt, Offer, Predicate, PredicateType, ProofRequest, RequestInput,
            RequestInputType, Requirements,
>>>>>>> 7d68c664
        },
        input::GuestEnv,
    };
    use boundless_market_test_utils::{
        create_test_ctx, deploy_boundless_market, mock_singleton, TestCtx, ASSESSOR_GUEST_ID,
        ASSESSOR_GUEST_PATH, ECHO_ID,
    };
    use risc0_zkvm::sha::Digest;

    #[tokio::test]
    async fn find_orders() {
        let anvil = Anvil::new().spawn();
        let signer: PrivateKeySigner = anvil.keys()[0].clone().into();
        let provider = Arc::new(
            ProviderBuilder::new()
                .wallet(EthereumWallet::from(signer.clone()))
                .connect(&anvil.endpoint())
                .await
                .unwrap(),
        );

        let market_address = deploy_boundless_market(
            signer.address(),
            provider.clone(),
            Address::ZERO,
            Address::ZERO,
            Digest::from(ASSESSOR_GUEST_ID),
            format!("file://{ASSESSOR_GUEST_PATH}"),
            Some(signer.address()),
        )
        .await
        .unwrap();
        let boundless_market = BoundlessMarketService::new(
            market_address,
            provider.clone(),
            provider.default_signer_address(),
        );

        let min_price = 1;
        let max_price = 10;
        let proving_request = ProofRequest {
            id: boundless_market.request_id_from_nonce().await.unwrap(),
            requirements: Requirements::new(
                Digest::ZERO,
                Predicate { predicateType: PredicateType::PrefixMatch, data: Default::default() },
            ),
            imageUrl: "test".to_string(),
            input: RequestInput { inputType: RequestInputType::Url, data: Default::default() },
            offer: Offer {
                minPrice: U256::from(min_price),
                maxPrice: U256::from(max_price),
                biddingStart: now_timestamp() - 5,
                timeout: 1000,
                lockTimeout: 1000,
                rampUpPeriod: 1,
                lockStake: U256::from(0),
            },
        };

        boundless_market.submit_request(&proving_request, &signer).await.unwrap();

        // let event: Event<_, _, IBoundlessMarket::RequestSubmitted, _> = Event::new(&provider,
        // Filter::new());

        // tx_receipt.inner.logs().into_iter().map(|log| Ok((decode_log(&log)?, log))).collect()

        let chain_monitor = Arc::new(ChainMonitorService::new(provider.clone()).await.unwrap());
        tokio::spawn(chain_monitor.spawn());

        let (order_tx, mut order_rx) = tokio::sync::mpsc::channel(16);
        let orders =
            MarketMonitor::find_open_orders(2, market_address, provider, chain_monitor, &order_tx)
                .await
                .unwrap();
        assert_eq!(orders, 1);

        order_rx.try_recv().unwrap();
        assert!(order_rx.try_recv().is_err());
    }

    #[tokio::test]
    async fn block_times() {
        let anvil = Anvil::new().spawn();
        let signer: PrivateKeySigner = anvil.keys()[0].clone().into();
        let provider = Arc::new(
            ProviderBuilder::new()
                .wallet(EthereumWallet::from(signer))
                .connect(&anvil.endpoint())
                .await
                .unwrap(),
        );

        provider.anvil_mine(Some(10), Some(2)).await.unwrap();

        let chain_monitor = Arc::new(ChainMonitorService::new(provider.clone()).await.unwrap());
        tokio::spawn(chain_monitor.spawn());
        let (order_tx, _order_rx) = tokio::sync::mpsc::channel(16);
        let db: DbObj = Arc::new(SqliteDb::new("sqlite::memory:").await.unwrap());
        let market_monitor = MarketMonitor::new(
            1,
            Address::ZERO,
            provider,
            db,
            chain_monitor,
            Address::ZERO,
            None,
            order_tx,
        );

        let block_time = market_monitor.get_block_time().await.unwrap();
        assert_eq!(block_time, 2);
    }

    #[tokio::test]
    #[tracing_test::traced_test]
    async fn test_e2e_monitor() {
        // Setup anvil
        let anvil = Anvil::new().spawn();

        let ctx = create_test_ctx(&anvil).await.unwrap();

        let eip712_domain = eip712_domain! {
            name: "IBoundlessMarket",
            version: "1",
            chain_id: anvil.chain_id(),
            verifying_contract: *ctx.customer_market.instance().address(),
        };

        let request = new_request(1, &ctx).await;
        let expires_at = request.expires_at();

        let request_id =
            ctx.customer_market.submit_request(&request, &ctx.customer_signer).await.unwrap();

        // fetch logs to retrieve the customer signature from the event
        let logs = ctx.customer_market.instance().RequestSubmitted_filter().query().await.unwrap();

        let (_, log) = logs.first().unwrap();
        let tx_hash = log.transaction_hash.unwrap();
        let tx_data = ctx
            .customer_market
            .instance()
            .provider()
            .get_transaction_by_hash(tx_hash)
            .await
            .unwrap()
            .unwrap();
        let inputs = tx_data.input();
        let calldata = IBoundlessMarket::submitRequestCall::abi_decode(inputs).unwrap();

        let request = calldata.request;
        let customer_sig = calldata.clientSignature;

        // Deposit prover balances
        let deposit = default_allowance();
        ctx.prover_market.deposit_stake_with_permit(deposit, &ctx.prover_signer).await.unwrap();

        // Lock the request
        ctx.prover_market.lock_request(&request, &customer_sig, None).await.unwrap();
        assert!(ctx.customer_market.is_locked(request_id).await.unwrap());
        assert!(
            ctx.customer_market.get_status(request_id, Some(expires_at)).await.unwrap()
                == RequestStatus::Locked
        );

        // mock the fulfillment
        let (root, set_verifier_seal, fulfillment, assessor_seal) =
            mock_singleton(&request, eip712_domain, ctx.prover_signer.address());

        // publish the committed root
        ctx.set_verifier.submit_merkle_root(root, set_verifier_seal).await.unwrap();

        let assessor_fill = AssessorReceipt {
            seal: assessor_seal,
            selectors: vec![],
            prover: ctx.prover_signer.address(),
            callbacks: vec![],
        };
        // fulfill the request
        ctx.prover_market
            .fulfill(FulfillmentTx::new(vec![fulfillment.clone()], assessor_fill.clone()))
            .await
            .unwrap();
        assert!(ctx.customer_market.is_fulfilled(request_id).await.unwrap());

        // retrieve journal and seal from the fulfilled request
        let (journal, seal) =
            ctx.customer_market.get_request_fulfillment(request_id).await.unwrap();

        assert_eq!(journal, fulfillment.journal);
        assert_eq!(seal, fulfillment.seal);
    }

    async fn new_request<P: Provider>(idx: u32, ctx: &TestCtx<P>) -> ProofRequest {
        ProofRequest::new(
            RequestId::new(ctx.customer_signer.address(), idx),
            Requirements::new(
                Digest::from(ECHO_ID),
                Predicate { predicateType: PredicateType::PrefixMatch, data: Default::default() },
            ),
            "http://image_uri.null",
            GuestEnv::builder().build_inline().unwrap(),
            Offer {
                minPrice: U256::from(20000000000000u64),
                maxPrice: U256::from(40000000000000u64),
                biddingStart: now_timestamp(),
                timeout: 100,
                rampUpPeriod: 1,
                lockStake: U256::from(10),
                lockTimeout: 100,
            },
        )
    }
}<|MERGE_RESOLUTION|>--- conflicted
+++ resolved
@@ -582,16 +582,10 @@
     };
     use boundless_market::{
         contracts::{
-<<<<<<< HEAD
             boundless_market::{BoundlessMarketService, FulfillmentTx},
             hit_points::default_allowance,
-            AssessorReceipt, Input, InputType, Offer, Predicate, PredicateType, ProofRequest,
-            Requirements,
-=======
-            boundless_market::BoundlessMarketService, hit_points::default_allowance,
             AssessorReceipt, Offer, Predicate, PredicateType, ProofRequest, RequestInput,
             RequestInputType, Requirements,
->>>>>>> 7d68c664
         },
         input::GuestEnv,
     };
