// Copyright (c) 2025 RISC Zero, Inc.
//
// All rights reserved.

use std::sync::Arc;

use alloy::{
    consensus::Transaction,
    network::Ethereum,
    primitives::{Address, U256},
    providers::Provider,
    rpc::types::{Filter, Log},
    sol,
    sol_types::{SolCall, SolEvent},
};

use anyhow::{Context, Result};
use boundless_market::contracts::{
    boundless_market::BoundlessMarketService, IBoundlessMarket, RequestId, RequestStatus,
};
use futures_util::StreamExt;

use crate::{
    chain_monitor::ChainMonitorService,
    db::DbError,
    task::{RetryRes, RetryTask, SupervisorErr},
    DbObj, FulfillmentType, Order,
};

const BLOCK_TIME_SAMPLE_SIZE: u64 = 10;

pub struct MarketMonitor<P> {
    lookback_blocks: u64,
    market_addr: Address,
    provider: Arc<P>,
    db: DbObj,
    chain_monitor: Arc<ChainMonitorService<P>>,
    prover_addr: Address,
}

sol! {
    #[sol(rpc)]
    interface IERC1271 {
        function isValidSignature(bytes32 hash, bytes memory signature) external view returns (bytes4 magicValue);
    }
}

const ERC1271_MAGIC_VALUE: [u8; 4] = [0x16, 0x26, 0xba, 0x7e];

impl<P> MarketMonitor<P>
where
    P: Provider<Ethereum> + 'static + Clone,
{
    pub fn new(
        lookback_blocks: u64,
        market_addr: Address,
        provider: Arc<P>,
        db: DbObj,
        chain_monitor: Arc<ChainMonitorService<P>>,
        prover_addr: Address,
    ) -> Self {
        Self { lookback_blocks, market_addr, provider, db, chain_monitor, prover_addr }
    }

    /// Queries chain history to sample for the median block time
    pub async fn get_block_time(&self) -> Result<u64> {
        let current_block = self.chain_monitor.current_block_number().await?;

        let mut timestamps = vec![];
        let sample_start = current_block - std::cmp::min(current_block, BLOCK_TIME_SAMPLE_SIZE);
        for i in sample_start..current_block {
            let block = self
                .provider
                .get_block_by_number(i.into())
                .await
                .with_context(|| format!("Failed get block {i}"))?
                .with_context(|| format!("Missing block {i}"))?;

            timestamps.push(block.header.timestamp);
        }

        let mut block_times =
            timestamps.windows(2).map(|elm| elm[1] - elm[0]).collect::<Vec<u64>>();
        block_times.sort();

        Ok(block_times[block_times.len() / 2])
    }

    async fn find_open_orders(
        lookback_blocks: u64,
        market_addr: Address,
        provider: Arc<P>,
        db: DbObj,
        chain_monitor: Arc<ChainMonitorService<P>>,
    ) -> Result<u64> {
        let current_block = chain_monitor.current_block_number().await?;
        let chain_id = provider.get_chain_id().await?;

        let start_block = current_block.saturating_sub(lookback_blocks);

        tracing::info!("Searching for existing open orders: {start_block} - {current_block}");

        let market = BoundlessMarketService::new(market_addr, provider.clone(), Address::ZERO);
        // let event: Event<_, _, IBoundlessMarket::RequestSubmitted, _> = Event::new(
        //     provider.clone(),
        //     Filter::new().from_block(start_block).address(market_addr),
        // );

        // let logs = event.query().await.context("Failed to query RequestSubmitted events")?;

        let filter = Filter::new()
            .event_signature(IBoundlessMarket::RequestSubmitted::SIGNATURE_HASH)
            .from_block(start_block)
            .address(market_addr);

        // TODO: This could probably be cleaned up but the alloy examples
        // don't have a lot of clean log decoding samples, and the Event::query()
        // interface would randomly fail for me?
        let logs = provider.get_logs(&filter).await?;
        let decoded_logs = logs.iter().filter_map(|log| {
            match log.log_decode::<IBoundlessMarket::RequestSubmitted>() {
                Ok(res) => Some(res),
                Err(err) => {
                    tracing::error!("Failed to decode RequestSubmitted log: {err:?}");
                    None
                }
            }
        });

        tracing::debug!("Found {} possible in the past {} blocks", logs.len(), lookback_blocks);
        let mut order_count = 0;
        for log in decoded_logs {
            let event = &log.inner.data;
            let request_id = U256::from(event.requestId);
            let tx_hash = log.transaction_hash.context("Missing transaction hash")?;
            let tx_data = provider
                .get_transaction_by_hash(tx_hash)
                .await?
                .context("Missing transaction data")?;
            let calldata = IBoundlessMarket::submitRequestCall::abi_decode(tx_data.input(), true)
                .context("Failed to decode calldata")?;
            let order_exists = match db.order_exists_with_request_id(request_id).await {
                Ok(val) => val,
                Err(err) => {
                    tracing::error!("Failed to check if order exists in db: {err:?}");
                    continue;
                }
            };
            // TODO(#162) Handle the case where multiple requests share an ID.
            if order_exists {
                continue;
            }

            let req_status =
                match market.get_status(request_id, Some(calldata.request.expires_at())).await {
                    Ok(val) => val,
                    Err(err) => {
                        tracing::warn!("Failed to get request status: {err:?}");
                        continue;
                    }
                };

            if !matches!(req_status, RequestStatus::Unknown) {
                tracing::debug!(
                    "Skipping order {} reason: order status no longer bidding: {:?}",
                    calldata.request.id,
                    req_status
                );
                continue;
            }

            let fulfillment_type = match req_status {
                RequestStatus::Locked => FulfillmentType::FulfillAfterLockExpire,
                _ => FulfillmentType::LockAndFulfill,
            };

            tracing::info!(
                "Found open order: {} with request status: {:?}, adding to database with fulfillment type: {:?}",
                calldata.request.id,
                req_status,
                fulfillment_type
            );
            if let Err(err) = db
                .add_order(Order::new(
                    calldata.request.clone(),
                    calldata.clientSignature.clone(),
                    fulfillment_type,
                    market_addr,
                    chain_id,
                ))
                .await
            {
                tracing::error!("Failed to insert order in to database: {err:?}");
                continue;
            }
            order_count += 1;
        }

        tracing::info!("Found {order_count} open orders");

        Ok(order_count)
    }

    async fn monitor_orders(market_addr: Address, provider: Arc<P>, db: DbObj) -> Result<()> {
        let chain_id = provider.get_chain_id().await?;

        let market = BoundlessMarketService::new(market_addr, provider.clone(), Address::ZERO);
        // TODO: RPC providers can drop filters over time or flush them
        // we should try and move this to a subscription filter if we have issue with the RPC
        // dropping filters

        let event = market.instance().RequestSubmitted_filter().watch().await?;
        tracing::info!("Subscribed to RequestSubmitted event");
        event
            .into_stream()
            .for_each(|log_res| async {
                match log_res {
                    Ok((event, log)) => {
                        if let Err(err) = Self::process_log(
                            event,
                            log,
                            provider.clone(),
                            market_addr,
                            chain_id,
                            &db,
                        )
                        .await
                        {
                            tracing::error!("Failed to process event log: {err:?}");
                        }
                    }
                    Err(err) => {
                        tracing::warn!("Failed to fetch event log: {:?}", err);
                    }
                }
            })
            .await;

        anyhow::bail!("Event polling exited, polling failed (possible RPC error)");
    }

    /// Monitors the RequestLocked events and updates the database accordingly.
    async fn monitor_order_locks(
        market_addr: Address,
        prover_addr: Address,
        provider: Arc<P>,
        db: DbObj,
    ) -> Result<()> {
        let market = BoundlessMarketService::new(market_addr, provider.clone(), Address::ZERO);
        let chain_id = provider.get_chain_id().await?;
        let event = market.instance().RequestLocked_filter().watch().await?;
        tracing::info!("Subscribed to RequestLocked event");

        event
            .into_stream()
            .for_each(|log_res| async {
                match log_res {
<<<<<<< HEAD
                    Ok((event, log)) => {
                        tracing::info!(
=======
                    Ok((event, _)) => {
                        tracing::debug!(
>>>>>>> f3d61399
                            "Detected request {:x} locked by {:x}",
                            event.requestId,
                            event.prover
                        );
                        if let Err(e) = db
                            .set_request_locked(
                                U256::from(event.requestId),
                                &event.prover.to_string(),
                                log.block_timestamp.unwrap(),
                                log.block_number.unwrap(),
                            )
                            .await
                        {
                            tracing::error!(
                                "Failed to store request locked for request {:x} in db: {e:?}",
                                event.requestId
                            );
                        }

                        // If the request was not locked by the prover, we create an order to evaluate the request
                        // for fulfilling after the lock expires.
                        if event.prover != prover_addr {
<<<<<<< HEAD
                            let (proof_request, signature) =
                                market.get_submitted_request(event.requestId, None).await.unwrap();
                            let order = Order::new(
                                proof_request,
                                signature,
                                FulfillmentType::FulfillAfterLockExpire,
                                market_addr,
                                chain_id,
                            );
                            if let Err(e) = db.add_order(order).await {
                                tracing::error!("Failed to add order to database with fulfillment type: {:?}: {e:?}", FulfillmentType::FulfillAfterLockExpire);
                            } else {
                                tracing::info!(
                                    "Added order {:x} to database with fulfillment type: {:?}",
                                    event.requestId,
                                    FulfillmentType::FulfillAfterLockExpire
=======
                            if let Err(e) = db
                                .set_order_status(
                                    U256::from(event.requestId),
                                    OrderStatus::LockedByOther,
                                )
                                .await
                            {
                                tracing::error!(
                                    "Failed to update order status to LockedByOther: {e:?}"
>>>>>>> f3d61399
                                );
                            }
                        }
                    }
                    Err(err) => {
                        tracing::warn!("Failed to fetch RequestLocked event log: {:?}", err);
                    }
                }
            })
            .await;

        anyhow::bail!("Event polling exited, polling failed (possible RPC error)");
    }

    /// Monitors the RequestFulfilled events and updates the database accordingly.
    async fn monitor_order_fulfillments(
        market_addr: Address,
        provider: Arc<P>,
        db: DbObj,
    ) -> Result<()> {
        let market = BoundlessMarketService::new(market_addr, provider.clone(), Address::ZERO);
        let event = market.instance().RequestFulfilled_filter().watch().await?;
        tracing::info!("Subscribed to RequestFulfilled event");

        event
            .into_stream()
            .for_each(|log_res| async {
                match log_res {
<<<<<<< HEAD
                    Ok((event, log)) => {
                        tracing::info!("Detected request fulfilled {:x}", event.requestId);
                        if let Err(e) = db
                            .set_request_fulfilled(
                                U256::from(event.requestId),
                                log.block_timestamp.unwrap(),
                                log.block_number.unwrap(),
                            )
                            .await
                        {
                            tracing::error!(
                                "Failed to store fulfillment for request id {:x}: {e:?}",
                                event.requestId
                            );
=======
                    Ok((event, _)) => {
                        tracing::debug!("Detected request fulfilled {:x}", event.requestId);
                        if let Err(e) = db.set_order_complete(U256::from(event.requestId)).await {
                            tracing::error!("Failed to update order status to Done: {e:?}");
>>>>>>> f3d61399
                        }
                    }
                    Err(err) => {
                        tracing::warn!("Failed to fetch RequestFulfilled event log: {:?}", err);
                    }
                }
            })
            .await;

        anyhow::bail!("Event polling exited, polling failed (possible RPC error)");
    }

    async fn process_log(
        event: IBoundlessMarket::RequestSubmitted,
        log: Log,
        provider: Arc<P>,
        market_addr: Address,
        chain_id: u64,
        db: &DbObj,
    ) -> Result<()> {
        tracing::info!("Detected new request {:x}", event.requestId);

        let tx_hash = log.transaction_hash.context("Missing transaction hash")?;
        let tx_data =
            provider.get_transaction_by_hash(tx_hash).await?.context("Missing transaction data")?;

        let calldata = IBoundlessMarket::submitRequestCall::abi_decode(tx_data.input(), true)
            .context("Failed to decode calldata")?;

        // Check the request id flag to determine if the request is smart contract signed. If so we verify the
        // ERC1271 signature by calling isValidSignature on the smart contract client. Otherwise we verify the
        // the signature as an ECDSA signature.
        let request_id = RequestId::from_lossy(calldata.request.id);
        if request_id.smart_contract_signed {
            let erc1271 = IERC1271::new(request_id.addr, provider);
            let request_hash = calldata.request.signing_hash(market_addr, chain_id)?;
            tracing::debug!(
                "Validating ERC1271 signature for request 0x{:x}, calling contract: {} with hash {:x}",
                calldata.request.id,
                request_id.addr,
                request_hash
            );
            match erc1271
                .isValidSignature(request_hash, calldata.clientSignature.clone())
                .call()
                .await
            {
                Ok(res) => {
                    let magic_value = res.magicValue;
                    if magic_value != ERC1271_MAGIC_VALUE {
                        tracing::warn!("Invalid ERC1271 signature for request 0x{:x}, contract: {} returned magic value: 0x{:x}", calldata.request.id, request_id.addr, magic_value);
                        return Ok(());
                    }
                }
                Err(err) => {
                    tracing::warn!("Failed to call ERC1271 isValidSignature for request 0x{:x}, contract: {} - {err:?}", calldata.request.id, request_id.addr);
                    return Ok(());
                }
            }
        } else if let Err(err) =
            calldata.request.verify_signature(&calldata.clientSignature, market_addr, chain_id)
        {
            tracing::warn!(
                "Failed to validate order signature: 0x{:x} - {err:?}",
                calldata.request.id
            );
            return Ok(()); // Return early without propagating the error if signature verification fails.
        }

        if let Err(err) = db
            .add_order(Order::new(
                calldata.request,
                calldata.clientSignature,
                FulfillmentType::LockAndFulfill,
                market_addr,
                chain_id,
            ))
            .await
        {
            match err {
                DbError::SqlErr(sqlx::Error::Database(db_err)) => {
                    if db_err.is_unique_violation() {
                        tracing::warn!("Duplicate order detected: {db_err:?}");
                    } else {
                        tracing::error!("Failed to add new order into DB: {db_err:?}");
                    }
                }
                _ => {
                    tracing::error!("Failed to add new order into DB: {err:?}");
                }
            }
        }
        Ok(())
    }
}

impl<P> RetryTask for MarketMonitor<P>
where
    P: Provider<Ethereum> + 'static + Clone,
{
    fn spawn(&self) -> RetryRes {
        let lookback_blocks = self.lookback_blocks;
        let market_addr = self.market_addr;
        let provider = self.provider.clone();
        let db = self.db.clone();
        let chain_monitor = self.chain_monitor.clone();
        let prover_addr = self.prover_addr;

        Box::pin(async move {
            tracing::info!("Starting up market monitor");

            Self::find_open_orders(
                lookback_blocks,
                market_addr,
                provider.clone(),
                db.clone(),
                chain_monitor,
            )
            .await
            .map_err(|err| {
                tracing::error!("Monitor failed to find open orders on startup: {err:?}");
                SupervisorErr::Recover(err)
            })?;

            tokio::select! {
                Err(err) = Self::monitor_orders(market_addr, provider.clone(), db.clone()) => {
                    tracing::error!("Monitor for new orders failed, restarting: {err:?}");
                    Err(SupervisorErr::Recover(err))
                }
                Err(err) = Self::monitor_order_fulfillments(market_addr, provider.clone(), db.clone()) => {
                    tracing::error!("Monitor for order fulfillments failed, restarting: {err:?}");
                    Err(SupervisorErr::Recover(err))
                }
                Err(err) = Self::monitor_order_locks(market_addr, prover_addr, provider.clone(), db.clone()) => {
                    tracing::error!("Monitor for order locks failed, restarting: {err:?}");
                    Err(SupervisorErr::Recover(err))
                }
            }
        })
    }
}

#[cfg(test)]
mod tests {
    use super::*;
    use crate::{db::SqliteDb, now_timestamp};
    use alloy::{
        network::EthereumWallet,
        node_bindings::Anvil,
        primitives::{Address, U256},
        providers::{ext::AnvilApi, ProviderBuilder, WalletProvider},
        signers::local::PrivateKeySigner,
        sol_types::eip712_domain,
    };
    use boundless_market::{
        contracts::{
            boundless_market::BoundlessMarketService, hit_points::default_allowance,
            AssessorReceipt, Input, InputType, Offer, Predicate, PredicateType, ProofRequest,
            Requirements,
        },
        input::InputBuilder,
    };
    use boundless_market_test_utils::{
        create_test_ctx, deploy_boundless_market, mock_singleton, TestCtx,
    };
    use guest_assessor::{ASSESSOR_GUEST_ID, ASSESSOR_GUEST_PATH};
    use guest_set_builder::{SET_BUILDER_ID, SET_BUILDER_PATH};
    use guest_util::ECHO_ID;
    use risc0_zkvm::sha::Digest;

    #[tokio::test]
    async fn find_orders() {
        let anvil = Anvil::new().spawn();
        let signer: PrivateKeySigner = anvil.keys()[0].clone().into();
        let provider = Arc::new(
            ProviderBuilder::new()
                .wallet(EthereumWallet::from(signer.clone()))
                .connect(&anvil.endpoint())
                .await
                .unwrap(),
        );

        let market_address = deploy_boundless_market(
            signer.address(),
            provider.clone(),
            Address::ZERO,
            Address::ZERO,
            Digest::from(ASSESSOR_GUEST_ID),
            format!("file://{ASSESSOR_GUEST_PATH}"),
            Some(signer.address()),
        )
        .await
        .unwrap();
        let boundless_market = BoundlessMarketService::new(
            market_address,
            provider.clone(),
            provider.default_signer_address(),
        );

        let min_price = 1;
        let max_price = 10;
        let proving_request = ProofRequest {
            id: boundless_market.request_id_from_nonce().await.unwrap(),
            requirements: Requirements::new(
                Digest::ZERO,
                Predicate { predicateType: PredicateType::PrefixMatch, data: Default::default() },
            ),
            imageUrl: "test".to_string(),
            input: Input { inputType: InputType::Url, data: Default::default() },
            offer: Offer {
                minPrice: U256::from(min_price),
                maxPrice: U256::from(max_price),
                biddingStart: now_timestamp() - 5,
                timeout: 1000,
                lockTimeout: 1000,
                rampUpPeriod: 1,
                lockStake: U256::from(0),
            },
        };

        boundless_market.submit_request(&proving_request, &signer).await.unwrap();

        // let event: Event<_, _, IBoundlessMarket::RequestSubmitted, _> = Event::new(&provider,
        // Filter::new());

        // tx_receipt.inner.logs().into_iter().map(|log| Ok((decode_log(&log)?, log))).collect()

        let chain_monitor = Arc::new(ChainMonitorService::new(provider.clone()).await.unwrap());
        tokio::spawn(chain_monitor.spawn());

        let db: DbObj = Arc::new(SqliteDb::new("sqlite::memory:").await.unwrap());
        let orders =
            MarketMonitor::find_open_orders(2, market_address, provider, db, chain_monitor)
                .await
                .unwrap();
        assert_eq!(orders, 1);
    }

    #[tokio::test]
    async fn block_times() {
        let anvil = Anvil::new().spawn();
        let signer: PrivateKeySigner = anvil.keys()[0].clone().into();
        let provider = Arc::new(
            ProviderBuilder::new()
                .wallet(EthereumWallet::from(signer))
                .connect(&anvil.endpoint())
                .await
                .unwrap(),
        );

        provider.anvil_mine(Some(10), Some(2)).await.unwrap();

        let chain_monitor = Arc::new(ChainMonitorService::new(provider.clone()).await.unwrap());
        tokio::spawn(chain_monitor.spawn());
        let db: DbObj = Arc::new(SqliteDb::new("sqlite::memory:").await.unwrap());
        let market_monitor =
            MarketMonitor::new(1, Address::ZERO, provider, db, chain_monitor, Address::ZERO);

        let block_time = market_monitor.get_block_time().await.unwrap();
        assert_eq!(block_time, 2);
    }

    #[tokio::test]
    #[tracing_test::traced_test]
    async fn test_e2e_monitor() {
        // Setup anvil
        let anvil = Anvil::new().spawn();

        let ctx = create_test_ctx(
            &anvil,
            SET_BUILDER_ID,
            format!("file://{SET_BUILDER_PATH}"),
            ASSESSOR_GUEST_ID,
            format!("file://{ASSESSOR_GUEST_PATH}"),
        )
        .await
        .unwrap();

        let eip712_domain = eip712_domain! {
            name: "IBoundlessMarket",
            version: "1",
            chain_id: anvil.chain_id(),
            verifying_contract: *ctx.customer_market.instance().address(),
        };

        let request = new_request(1, &ctx).await;
        let expires_at = request.expires_at();

        let request_id =
            ctx.customer_market.submit_request(&request, &ctx.customer_signer).await.unwrap();

        // fetch logs to retrieve the customer signature from the event
        let logs = ctx.customer_market.instance().RequestSubmitted_filter().query().await.unwrap();

        let (_, log) = logs.first().unwrap();
        let tx_hash = log.transaction_hash.unwrap();
        let tx_data = ctx
            .customer_market
            .instance()
            .provider()
            .get_transaction_by_hash(tx_hash)
            .await
            .unwrap()
            .unwrap();
        let inputs = tx_data.input();
        let calldata = IBoundlessMarket::submitRequestCall::abi_decode(inputs, true).unwrap();

        let request = calldata.request;
        let customer_sig = calldata.clientSignature;

        // Deposit prover balances
        let deposit = default_allowance();
        ctx.prover_market.deposit_stake_with_permit(deposit, &ctx.prover_signer).await.unwrap();

        // Lock the request
        ctx.prover_market.lock_request(&request, &customer_sig, None).await.unwrap();
        assert!(ctx.customer_market.is_locked(request_id).await.unwrap());
        assert!(
            ctx.customer_market.get_status(request_id, Some(expires_at)).await.unwrap()
                == RequestStatus::Locked
        );

        // mock the fulfillment
        let (root, set_verifier_seal, fulfillment, assessor_seal) =
            mock_singleton(&request, eip712_domain, ctx.prover_signer.address());

        // publish the committed root
        ctx.set_verifier.submit_merkle_root(root, set_verifier_seal).await.unwrap();

        let assessor_fill = AssessorReceipt {
            seal: assessor_seal,
            selectors: vec![],
            prover: ctx.prover_signer.address(),
            callbacks: vec![],
        };
        // fulfill the request
        ctx.prover_market.fulfill(&fulfillment, assessor_fill).await.unwrap();
        assert!(ctx.customer_market.is_fulfilled(request_id).await.unwrap());

        // retrieve journal and seal from the fulfilled request
        let (journal, seal) =
            ctx.customer_market.get_request_fulfillment(request_id).await.unwrap();

        assert_eq!(journal, fulfillment.journal);
        assert_eq!(seal, fulfillment.seal);
    }

    async fn new_request<P: Provider>(idx: u32, ctx: &TestCtx<P>) -> ProofRequest {
        ProofRequest::new(
            RequestId::new(ctx.customer_signer.address(), idx),
            Requirements::new(
                Digest::from(ECHO_ID),
                Predicate { predicateType: PredicateType::PrefixMatch, data: Default::default() },
            ),
            "http://image_uri.null",
            InputBuilder::new().build_inline().unwrap(),
            Offer {
                minPrice: U256::from(20000000000000u64),
                maxPrice: U256::from(40000000000000u64),
                biddingStart: now_timestamp(),
                timeout: 100,
                rampUpPeriod: 1,
                lockStake: U256::from(10),
                lockTimeout: 100,
            },
        )
    }
}<|MERGE_RESOLUTION|>--- conflicted
+++ resolved
@@ -255,13 +255,8 @@
             .into_stream()
             .for_each(|log_res| async {
                 match log_res {
-<<<<<<< HEAD
                     Ok((event, log)) => {
                         tracing::info!(
-=======
-                    Ok((event, _)) => {
-                        tracing::debug!(
->>>>>>> f3d61399
                             "Detected request {:x} locked by {:x}",
                             event.requestId,
                             event.prover
@@ -284,7 +279,6 @@
                         // If the request was not locked by the prover, we create an order to evaluate the request
                         // for fulfilling after the lock expires.
                         if event.prover != prover_addr {
-<<<<<<< HEAD
                             let (proof_request, signature) =
                                 market.get_submitted_request(event.requestId, None).await.unwrap();
                             let order = Order::new(
@@ -301,17 +295,6 @@
                                     "Added order {:x} to database with fulfillment type: {:?}",
                                     event.requestId,
                                     FulfillmentType::FulfillAfterLockExpire
-=======
-                            if let Err(e) = db
-                                .set_order_status(
-                                    U256::from(event.requestId),
-                                    OrderStatus::LockedByOther,
-                                )
-                                .await
-                            {
-                                tracing::error!(
-                                    "Failed to update order status to LockedByOther: {e:?}"
->>>>>>> f3d61399
                                 );
                             }
                         }
@@ -340,7 +323,6 @@
             .into_stream()
             .for_each(|log_res| async {
                 match log_res {
-<<<<<<< HEAD
                     Ok((event, log)) => {
                         tracing::info!("Detected request fulfilled {:x}", event.requestId);
                         if let Err(e) = db
@@ -355,12 +337,6 @@
                                 "Failed to store fulfillment for request id {:x}: {e:?}",
                                 event.requestId
                             );
-=======
-                    Ok((event, _)) => {
-                        tracing::debug!("Detected request fulfilled {:x}", event.requestId);
-                        if let Err(e) = db.set_order_complete(U256::from(event.requestId)).await {
-                            tracing::error!("Failed to update order status to Done: {e:?}");
->>>>>>> f3d61399
                         }
                     }
                     Err(err) => {
