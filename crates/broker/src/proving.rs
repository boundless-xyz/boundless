// Copyright 2025 RISC Zero, Inc.
//
// Licensed under the Apache License, Version 2.0 (the "License");
// you may not use this file except in compliance with the License.
// You may obtain a copy of the License at
//
//     http://www.apache.org/licenses/LICENSE-2.0
//
// Unless required by applicable law or agreed to in writing, software
// distributed under the License is distributed on an "AS IS" BASIS,
// WITHOUT WARRANTIES OR CONDITIONS OF ANY KIND, either express or implied.
// See the License for the specific language governing permissions and
// limitations under the License.

use std::future::pending;
use std::time::Duration;

use crate::{
    config::ConfigLock,
    db::DbObj,
    errors::CodedError,
    futures_retry::retry,
    impl_coded_debug, now_timestamp,
    provers::ProverObj,
    requestor_monitor::PriorityRequestors,
    storage::{upload_image_uri, upload_input_uri},
    task::{RetryRes, RetryTask, SupervisorErr},
    utils::cancel_proof_and_fail_order,
<<<<<<< HEAD
    CompressionType, Order, OrderStateChange, OrderStatus,
=======
    FulfillmentType, Order, OrderStateChange, OrderStatus,
>>>>>>> 131327e8
};
use anyhow::{Context, Result};
use thiserror::Error;
use tokio_util::sync::CancellationToken;

#[derive(Error)]
pub enum ProvingErr {
    #[error("{code} Proving failed after retries: {0:#}", code = self.code())]
    ProvingFailed(anyhow::Error),

    #[error("{code} Request fulfilled by another prover", code = self.code())]
    ExternallyFulfilled,

    #[error("{code} Proving timed out", code = self.code())]
    ProvingTimedOut,

    #[error("{code} Unexpected error: {0:#}", code = self.code())]
    UnexpectedError(#[from] anyhow::Error),
}

impl_coded_debug!(ProvingErr);

impl CodedError for ProvingErr {
    fn code(&self) -> &str {
        match self {
            ProvingErr::ProvingFailed(_) => "[B-PRO-501]",
            ProvingErr::ExternallyFulfilled => "[B-PRO-502]",
            ProvingErr::ProvingTimedOut => "[B-PRO-503]",
            ProvingErr::UnexpectedError(_) => "[B-PRO-500]",
        }
    }
}

#[derive(Clone)]
pub struct ProvingService {
    db: DbObj,
    prover: ProverObj,
    config: ConfigLock,
    order_state_tx: tokio::sync::broadcast::Sender<OrderStateChange>,
    priority_requestors: PriorityRequestors,
}

impl ProvingService {
    pub async fn new(
        db: DbObj,
        prover: ProverObj,
        config: ConfigLock,
        order_state_tx: tokio::sync::broadcast::Sender<OrderStateChange>,
        priority_requestors: PriorityRequestors,
    ) -> Result<Self> {
        Ok(Self { db, prover, config, order_state_tx, priority_requestors })
    }

    async fn cancel_stark_session(&self, proof_id: &str, order_id: &str, reason: &str) {
        if let Err(err) = self.prover.cancel_stark(proof_id).await {
            tracing::warn!(
                "Failed to cancel proof {} for {} order {}: {}",
                proof_id,
                reason,
                order_id,
                err
            );
        }
    }

    async fn monitor_proof_internal(
        &self,
        order_id: &str,
        stark_proof_id: &str,
        compression_type: CompressionType,
        snark_proof_id: Option<String>,
    ) -> Result<OrderStatus> {
        let proof_res = self
            .prover
            .wait_for_stark(stark_proof_id)
            .await
            .context("Monitoring proof (stark) failed")?;

        tracing::info!(
            "compression_type: {compression_type:?}, snark_proof_id: {snark_proof_id:?}"
        );
        let is_compress = compression_type != CompressionType::None;

        if is_compress && snark_proof_id.is_none() {
            let compressed_proof_id = match compression_type {
                CompressionType::Groth16 => self
                    .prover
                    .compress(stark_proof_id)
                    .await
                    .context("Failed to compress proof")?,
                CompressionType::ShrinkBitvm2 => self
                    .prover
                    .shrink_bitvm2(stark_proof_id)
                    .await
                    .context("Failed to shrink proof")?,
                CompressionType::None => unreachable!("Compression type should not be None here"),
            };
            self.db
                .set_order_compressed_proof_id(order_id, &compressed_proof_id)
                .await
                .with_context(|| {
                    format!(
                        "Failed to set order {order_id} compressed proof id: {compressed_proof_id}"
                    )
                })?;
        };

        let status = match is_compress {
            false => OrderStatus::PendingAgg,
            true => OrderStatus::SkipAggregation,
        };

        tracing::info!(
            "Customer Proof complete for proof_id: {stark_proof_id}, order_id: {order_id} cycles: {} time: {}",
            proof_res.stats.total_cycles,
            proof_res.elapsed_time,
        );

        Ok(status)
    }

    async fn get_or_create_stark_session(&self, order: Order) -> Result<String> {
        let order_id = order.id();

        // Get the proof_id - either from existing order or create new proof
        match order.proof_id.clone() {
            Some(existing_proof_id) => {
                tracing::debug!("Using existing proof {existing_proof_id} for order {order_id}");
                Ok(existing_proof_id)
            }
            None => {
                // This is a new order that needs proving
                tracing::info!("Proving order {order_id}");

                // If the ID's are not present then upload them now
                // Mostly hit by skipping pre-flight
                let image_id = match order.image_id.as_ref() {
                    Some(val) => val.clone(),
                    None => upload_image_uri(&self.prover, &order.request, &self.config)
                        .await
                        .context("Failed to upload image")?,
                };

                let input_id = match order.input_id.as_ref() {
                    Some(val) => val.clone(),
                    None => upload_input_uri(
                        &self.prover,
                        &order.request,
                        &self.config,
                        &self.priority_requestors,
                    )
                    .await
                    .context("Failed to upload input")?,
                };

                let proof_id = self
                    .prover
                    .prove_stark(&image_id, &input_id, /* TODO assumptions */ vec![])
                    .await
                    .context("Failed to prove customer proof STARK order")?;

                tracing::debug!("Order {order_id} being proved, proof id: {proof_id}");

                self.db.set_order_proof_id(&order_id, &proof_id).await.with_context(|| {
                    format!("Failed to set order {order_id} proof id: {proof_id}")
                })?;

                Ok(proof_id)
            }
        }
    }

    pub async fn monitor_proof_with_timeout(
        &self,
        order: Order,
    ) -> Result<OrderStatus, ProvingErr> {
        let order_id = order.id();
        let request_id = order.request.id;

        let proof_id = order.proof_id.as_ref().context("Order should have proof ID")?;

        let timeout_duration = {
            let expiry_timestamp_secs =
                order.expire_timestamp.expect("Order should have expiry set");
            let now = now_timestamp();
            Duration::from_secs(expiry_timestamp_secs.saturating_sub(now))
        };
        // Only subscribe to order state events for FulfillAfterLockExpire orders
        let mut order_state_rx = if matches!(
            order.fulfillment_type,
            FulfillmentType::FulfillAfterLockExpire
        ) {
            let rx = self.order_state_tx.subscribe();

            // Check if the order has already been fulfilled before starting proof
            match self.db.is_request_fulfilled(request_id).await {
                Ok(true) => {
                    tracing::debug!(
                        "Order {} (request {}) was already fulfilled, skipping proof",
                        order_id,
                        request_id
                    );
                    self.cancel_stark_session(proof_id, &order_id, "externally fulfilled").await;
                    return Err(ProvingErr::ExternallyFulfilled);
                }
                Ok(false) => Some(rx),
                Err(e) => {
                    tracing::warn!(
                        "Failed to check fulfillment status for order {}, will continue proving: {e:?}",
                        order_id,
                    );
                    Some(rx)
                }
            }
        } else {
            None
        };

        let monitor_task = self.monitor_proof_internal(
            &order_id,
            proof_id,
            order.compression_type(),
            order.compressed_proof_id,
        );
        tokio::pin!(monitor_task);

        // Note: this timeout may not exactly match the order expiry exactly due to
        // discrepancy between wall clock and monotonic clock from the timeout,
        // but this time, along with aggregation and submission time, should never
        // exceed the actual order expiry.
        let timeout_future = tokio::time::sleep(timeout_duration);
        tokio::pin!(timeout_future);

        let order_status = loop {
            tokio::select! {
                // Proof monitoring completed
                res = &mut monitor_task => {
                    break res.with_context(|| {
                        format!("Monitoring proof failed for order {order_id}, proof_id: {proof_id}")
                    }).map_err(ProvingErr::ProvingFailed)?;
                }
                // Timeout occurred
                _ = &mut timeout_future => {
                    tracing::debug!(
                        "Proving timed out for order {}, cancelling proof {}",
                        order_id,
                        proof_id
                    );
                    self.cancel_stark_session(proof_id, &order_id, "timed out").await;
                    return Err(ProvingErr::ProvingTimedOut);
                }
                // External fulfillment notification (only active for FulfillAfterLockExpire orders)
                Some(recv_res) = async {
                    match &mut order_state_rx {
                        Some(rx) => Some(rx.recv().await),
                        None => pending::<Option<Result<OrderStateChange, tokio::sync::broadcast::error::RecvError>>>().await,
                    }
                } => {
                    match recv_res {
                        Ok(OrderStateChange::Fulfilled { request_id: fulfilled_request_id }) if fulfilled_request_id == request_id => {
                            tracing::debug!(
                                "Order {} (request {}) was fulfilled by another prover, cancelling proof {}",
                                order_id,
                                request_id,
                                proof_id
                            );
                            self.cancel_stark_session(proof_id, &order_id, "externally fulfilled").await;
                            return Err(ProvingErr::ExternallyFulfilled);
                        }
                        Ok(_) => {
                            // Fulfillment for a different request, continue monitoring
                        }
                        Err(_) => {
                            // Channel closed or lagged, continue monitoring
                            tracing::trace!("Fulfillment channel error, continuing proof monitoring");
                        }
                    }
                }
            }
        };

        Ok(order_status)
    }

    async fn prove_and_update_db(&self, mut order: Order) {
        let order_id = order.id();

        let (proof_retry_count, proof_retry_sleep_ms) = {
            let config = self.config.lock_all().unwrap();
            (config.prover.proof_retry_count, config.prover.proof_retry_sleep_ms)
        };

        let proof_id = match retry(
            proof_retry_count,
            proof_retry_sleep_ms,
            || async { self.get_or_create_stark_session(order.clone()).await },
            "get_or_create_stark_session",
        )
        .await
        {
            Ok(proof_id) => proof_id,
            Err(err) => {
                let proving_err = ProvingErr::ProvingFailed(err);
                tracing::error!(
                    "Failed to create stark session for order {order_id}: {proving_err:?}"
                );
                handle_order_failure(&self.db, &order_id, "Proving session create failed").await;
                return;
            }
        };

        order.proof_id = Some(proof_id);

        let result = retry(
            proof_retry_count,
            proof_retry_sleep_ms,
            || async { self.monitor_proof_with_timeout(order.clone()).await },
            "monitor_proof_with_timeout",
        )
        .await;

        match result {
            Ok(order_status) => {
                tracing::info!("Successfully completed proof monitoring for order {order_id}");

                if let Err(e) = self.db.set_aggregation_status(&order_id, order_status).await {
                    tracing::error!("Failed to set aggregation status for order {order_id}: {e:?}");
                }
            }
            Err(ProvingErr::ExternallyFulfilled) => {
                tracing::info!("Order {order_id} was fulfilled by another prover, cancelled proof");
                handle_order_failure(&self.db, &order_id, "Externally fulfilled").await;
            }
            Err(err) => {
                tracing::error!(
                    "Order {} with job id {} failed to prove after {} retries: {err:?}",
                    order_id,
                    order.proof_id.as_deref().unwrap_or("<invalid>"),
                    proof_retry_count
                );

                handle_order_failure(&self.db, &order_id, "Proving failed").await;
            }
        }
    }

    pub async fn find_and_monitor_proofs(&self) -> Result<(), ProvingErr> {
        let current_proofs =
            self.db.get_active_proofs().await.context("Failed to get active proofs")?;

        tracing::info!("Found {} proofs currently proving", current_proofs.len());
        let now = crate::now_timestamp();
        for order in current_proofs {
            let order_id = order.id();
            if order.expire_timestamp.unwrap() < now {
                tracing::warn!("Order {} had expired on proving task start", order_id);
                cancel_proof_and_fail_order(
                    &self.prover,
                    &self.db,
                    &order,
                    "Order expired on startup",
                )
                .await;
            }
            let prove_serv = self.clone();

            if order.proof_id.is_none() {
                tracing::error!("Order in status Proving missing proof_id: {order_id}");
                handle_order_failure(&prove_serv.db, &order_id, "Proving status missing proof_id")
                    .await;
                continue;
            }

            // TODO: Manage these tasks in a joinset?
            // They should all be fail-able without triggering a larger failure so it should be
            // fine.
            tokio::spawn(async move { prove_serv.prove_and_update_db(order).await });
        }

        Ok(())
    }
}

impl RetryTask for ProvingService {
    type Error = ProvingErr;
    fn spawn(&self, cancel_token: CancellationToken) -> RetryRes<Self::Error> {
        let proving_service_copy = self.clone();
        Box::pin(async move {
            tracing::info!("Starting proving service");

            // First search the DB for any existing dangling proofs and kick off their concurrent
            // monitors
            proving_service_copy.find_and_monitor_proofs().await.map_err(SupervisorErr::Fault)?;

            // Start monitoring for new proofs
            let mut proving_interval = tokio::time::interval(Duration::from_millis(500));
            proving_interval.set_missed_tick_behavior(tokio::time::MissedTickBehavior::Delay);
            loop {
                if cancel_token.is_cancelled() {
                    tracing::debug!("Proving service received cancellation");
                    break;
                }

                // TODO: parallel_proofs management
                // we need to query the Bento/Bonsai backend and constrain the number of running
                // parallel proofs currently bonsai does not have this feature but
                // we could add it to both to support it. Alternatively we could
                // track it in our local DB but that could de-sync from the proving-backend so
                // its not ideal
                let order_res = proving_service_copy
                    .db
                    .get_proving_order()
                    .await
                    .context("Failed to get proving order")
                    .map_err(ProvingErr::UnexpectedError)
                    .map_err(SupervisorErr::Recover)?;

                if let Some(order) = order_res {
                    let prov_serv = proving_service_copy.clone();
                    tokio::spawn(async move { prov_serv.prove_and_update_db(order).await });
                }

                // TODO: configuration
                tokio::time::sleep(tokio::time::Duration::from_millis(500)).await;
            }

            Ok(())
        })
    }
}

async fn handle_order_failure(db: &DbObj, order_id: &str, failure_reason: &'static str) {
    if let Err(inner_err) = db.set_order_failure(order_id, failure_reason).await {
        tracing::error!("Failed to set order {order_id} failure: {inner_err:?}");
    }
}

#[cfg(test)]
mod tests {
    use super::*;
    use crate::{
        db::SqliteDb,
        now_timestamp,
        provers::{encode_input, DefaultProver},
        FulfillmentType, OrderStatus,
    };
    use alloy::primitives::{Address, Bytes, U256};
    use boundless_market::contracts::{
        Offer, Predicate, ProofRequest, RequestInput, RequestInputType, Requirements,
    };
    use boundless_test_utils::guests::{ECHO_ELF, ECHO_ID};
    use chrono::Utc;
    use risc0_zkvm::sha::Digest;
    use std::sync::Arc;
    use tracing_test::traced_test;

    fn create_test_order(
        request_id: U256,
        image_id: String,
        input_id: String,
        proof_id: Option<String>,
        fulfillment_type: FulfillmentType,
        status: OrderStatus,
    ) -> Order {
        Order {
            status,
            updated_at: Utc::now(),
            target_timestamp: Some(0),
            request: ProofRequest {
                id: request_id,
                requirements: Requirements::new(Predicate::prefix_match(
                    Digest::ZERO,
                    Bytes::default(),
                )),

                imageUrl: "http://risczero.com/image".into(),
                input: RequestInput {
                    inputType: RequestInputType::Inline,
                    data: Default::default(),
                },
                offer: Offer {
                    minPrice: U256::from(2),
                    maxPrice: U256::from(4),
                    rampUpStart: now_timestamp(),
                    rampUpPeriod: 1,
                    lockTimeout: 100,
                    timeout: 100,
                    lockCollateral: U256::from(10),
                },
            },
            image_id: Some(image_id),
            input_id: Some(input_id),
            proof_id,
            compressed_proof_id: None,
            expire_timestamp: Some(now_timestamp() + 3600), // 1 hour from now
            client_sig: Bytes::new(),
            lock_price: None,
            fulfillment_type,
            error_msg: None,
            boundless_market_address: Address::ZERO,
            chain_id: 1,
            total_cycles: None,
            proving_started_at: None,
            cached_id: Default::default(),
        }
    }

    async fn send_order_state_event(
        order_state_tx: tokio::sync::broadcast::Sender<OrderStateChange>,
        state_change: OrderStateChange,
    ) {
        for _ in 0..50 {
            // Try for up to 5 seconds
            tokio::time::sleep(Duration::from_millis(100)).await;
            if order_state_tx.send(state_change.clone()).is_ok() {
                return;
            }
        }
        panic!("Failed to send order state event within timeout");
    }

    #[tokio::test]
    #[traced_test]
    async fn prove_order() {
        let db: DbObj = Arc::new(SqliteDb::new("sqlite::memory:").await.unwrap());
        let config = ConfigLock::default();
        let prover: ProverObj = Arc::new(DefaultProver::new());

        let image_id = Digest::from(ECHO_ID).to_string();
        prover.upload_image(&image_id, ECHO_ELF.to_vec()).await.unwrap();
        let input_id = prover
            .upload_input(encode_input(&vec![0x41, 0x41, 0x41, 0x41]).unwrap())
            .await
            .unwrap();

        let (order_state_tx, _) = tokio::sync::broadcast::channel(100);
        let priority_requestors = PriorityRequestors::new(config.clone(), 1);
        let proving_service = ProvingService::new(
            db.clone(),
            prover.clone(),
            config.clone(),
            order_state_tx,
            priority_requestors,
        )
        .await
        .unwrap();

        let order = create_test_order(
            U256::ZERO,
            image_id.clone(),
            input_id.clone(),
            None,
            FulfillmentType::LockAndFulfill,
            OrderStatus::PendingProving,
        );

        db.add_order(&order).await.unwrap();

        proving_service.prove_and_update_db(order.clone()).await;

        let order = db.get_order(&order.id()).await.unwrap().unwrap();
        assert_eq!(order.status, OrderStatus::PendingAgg);

        // Test that LockAndFulfill orders ignore fulfillment events
        let (order_state_tx, _) = tokio::sync::broadcast::channel(100);
        let priority_requestors = PriorityRequestors::new(config.clone(), 1);
        let proving_service_with_fulfillment = ProvingService::new(
            db.clone(),
            prover.clone(),
            config.clone(),
            order_state_tx.clone(),
            priority_requestors,
        )
        .await
        .unwrap();

        let lock_and_fulfill_order = create_test_order(
            U256::from(999),
            image_id,
            input_id,
            None,
            FulfillmentType::LockAndFulfill,
            OrderStatus::PendingProving,
        );

        db.add_order(&lock_and_fulfill_order).await.unwrap();

        // Spawn fulfillment event that should be ignored
        tokio::spawn(async move {
            send_order_state_event(
                order_state_tx,
                OrderStateChange::Fulfilled { request_id: lock_and_fulfill_order.request.id },
            )
            .await
        });

        proving_service_with_fulfillment.prove_and_update_db(lock_and_fulfill_order.clone()).await;

        let final_order = db.get_order(&lock_and_fulfill_order.id()).await.unwrap().unwrap();
        assert_eq!(final_order.status, OrderStatus::PendingAgg);
    }

    #[tokio::test]
    #[traced_test]
    async fn resume_proving() {
        let db: DbObj = Arc::new(SqliteDb::new("sqlite::memory:").await.unwrap());
        let config = ConfigLock::default();

        let prover: ProverObj = Arc::new(DefaultProver::new());

        let image_id = Digest::from(ECHO_ID).to_string();
        prover.upload_image(&image_id, ECHO_ELF.to_vec()).await.unwrap();
        let input_id = prover
            .upload_input(encode_input(&vec![0x41, 0x41, 0x41, 0x41]).unwrap())
            .await
            .unwrap();

        // pre-prove the stark so it already exists before the service comes up
        let proof_id = prover.prove_stark(&image_id, &input_id, vec![]).await.unwrap();

        let (order_state_tx, _) = tokio::sync::broadcast::channel(100);
        let priority_requestors = PriorityRequestors::new(config.clone(), 1);
        let proving_service = ProvingService::new(
            db.clone(),
            prover,
            config.clone(),
            order_state_tx,
            priority_requestors,
        )
        .await
        .unwrap();

        let order_id = U256::ZERO;
        let min_price = 2;
        let max_price = 4;

        let order = Order {
            status: OrderStatus::Proving,
            updated_at: Utc::now(),
            target_timestamp: Some(0),
            request: ProofRequest {
                id: order_id,
                requirements: Requirements::new(Predicate::prefix_match(
                    Digest::ZERO,
                    Bytes::default(),
                )),

                imageUrl: "http://risczero.com/image".into(),
                input: RequestInput {
                    inputType: RequestInputType::Inline,
                    data: Default::default(),
                },
                offer: Offer {
                    minPrice: U256::from(min_price),
                    maxPrice: U256::from(max_price),
                    rampUpStart: now_timestamp(),
                    rampUpPeriod: 1,
                    timeout: 100,
                    lockTimeout: 100,
                    lockCollateral: U256::from(10),
                },
            },
            image_id: Some(image_id),
            input_id: Some(input_id),
            proof_id: Some(proof_id.clone()),
            compressed_proof_id: None,
            expire_timestamp: Some(now_timestamp() + 3600), // 1 hour from now
            client_sig: Bytes::new(),
            lock_price: None,
            fulfillment_type: FulfillmentType::LockAndFulfill,
            error_msg: None,
            boundless_market_address: Address::ZERO,
            chain_id: 1,
            total_cycles: None,
            proving_started_at: None,
            cached_id: Default::default(),
        };
        db.add_order(&order).await.unwrap();

        proving_service.find_and_monitor_proofs().await.unwrap();

        // Sleep long enough for the tokio tasks to pickup and complete the order in the DB
        loop {
            let db_order = db.get_order(&order.id()).await.unwrap().unwrap();
            if db_order.status != OrderStatus::Proving {
                break;
            }
            tokio::time::sleep(tokio::time::Duration::from_millis(1000)).await;
        }

        let order = db.get_order(&order.id()).await.unwrap().unwrap();
        assert_eq!(order.status, OrderStatus::PendingAgg);
        assert_eq!(order.proof_id, Some(proof_id));

        assert!(logs_contain("Found 1 proofs currently proving"));
    }

    #[tokio::test]
    #[traced_test]
    async fn test_fulfillment_event_cancellation() {
        let db: DbObj = Arc::new(SqliteDb::new("sqlite::memory:").await.unwrap());
        let config = ConfigLock::default();
        let prover: ProverObj = Arc::new(DefaultProver::new());

        let image_id = Digest::from(ECHO_ID).to_string();
        prover.upload_image(&image_id, ECHO_ELF.to_vec()).await.unwrap();
        let input_id = prover
            .upload_input(encode_input(&vec![0x41, 0x41, 0x41, 0x41]).unwrap())
            .await
            .unwrap();

        let (order_state_tx, _) = tokio::sync::broadcast::channel(100);
        let priority_requestors = PriorityRequestors::new(config.clone(), 1);
        let proving_service = ProvingService::new(
            db.clone(),
            prover.clone(),
            config.clone(),
            order_state_tx.clone(),
            priority_requestors,
        )
        .await
        .unwrap();

        let request_id = U256::from(123);
        let proof_id = prover.prove_stark(&image_id, &input_id, vec![]).await.unwrap();

        // Test 1: FulfillAfterLockExpire order cancelled by matching fulfillment event
        let order = create_test_order(
            request_id,
            image_id.clone(),
            input_id.clone(),
            Some(proof_id.clone()),
            FulfillmentType::FulfillAfterLockExpire,
            OrderStatus::Proving,
        );

        db.add_order(&order).await.unwrap();

        let proving_service_clone = proving_service.clone();
        let order_clone = order.clone();
        let monitor_task = tokio::spawn(async move {
            proving_service_clone.monitor_proof_with_timeout(order_clone).await
        });

        // Send fulfillment event for the same request - should cancel proof
        send_order_state_event(order_state_tx.clone(), OrderStateChange::Fulfilled { request_id })
            .await;

        let result = monitor_task.await.unwrap();
        assert!(result.is_err());
        assert!(result.unwrap_err().to_string().contains("Request fulfilled by another prover"));

        // Test 2: FulfillAfterLockExpire order ignores different request ID
        let request_id_2 = U256::from(456);
        let different_fulfillment_id = U256::from(999);
        let proof_id_2 = prover.prove_stark(&image_id, &input_id, vec![]).await.unwrap();

        let order_2 = create_test_order(
            request_id_2,
            image_id,
            input_id,
            Some(proof_id_2.clone()),
            FulfillmentType::FulfillAfterLockExpire,
            OrderStatus::Proving,
        );

        db.add_order(&order_2).await.unwrap();

        let proving_service_clone_2 = proving_service.clone();
        let order_clone_2 = order_2.clone();
        let monitor_task_2 = tokio::spawn(async move {
            proving_service_clone_2.monitor_proof_with_timeout(order_clone_2).await
        });

        // Send fulfillment event for different request ID - should be ignored
        send_order_state_event(
            order_state_tx,
            OrderStateChange::Fulfilled { request_id: different_fulfillment_id },
        )
        .await;

        let result_2 = monitor_task_2.await.unwrap();
        assert!(result_2.is_ok());
        assert_eq!(result_2.unwrap(), OrderStatus::PendingAgg);

        assert!(logs_contain("was fulfilled by another prover"));
    }
}<|MERGE_RESOLUTION|>--- conflicted
+++ resolved
@@ -26,11 +26,7 @@
     storage::{upload_image_uri, upload_input_uri},
     task::{RetryRes, RetryTask, SupervisorErr},
     utils::cancel_proof_and_fail_order,
-<<<<<<< HEAD
-    CompressionType, Order, OrderStateChange, OrderStatus,
-=======
-    FulfillmentType, Order, OrderStateChange, OrderStatus,
->>>>>>> 131327e8
+    CompressionType, FulfillmentType, Order, OrderStateChange, OrderStatus,
 };
 use anyhow::{Context, Result};
 use thiserror::Error;
