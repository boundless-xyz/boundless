// Copyright 2025 Boundless Foundation, Inc.
//
// Licensed under the Apache License, Version 2.0 (the "License");
// you may not use this file except in compliance with the License.
// You may obtain a copy of the License at
//
//     http://www.apache.org/licenses/LICENSE-2.0
//
// Unless required by applicable law or agreed to in writing, software
// distributed under the License is distributed on an "AS IS" BASIS,
// WITHOUT WARRANTIES OR CONDITIONS OF ANY KIND, either express or implied.
// See the License for the specific language governing permissions and
// limitations under the License.

use std::time::Duration;

use crate::{
    config::ConfigLock,
    db::DbObj,
    errors::CodedError,
    futures_retry::retry,
    impl_coded_debug, now_timestamp,
    provers::{self, ProverObj},
    requestor_monitor::PriorityRequestors,
    storage::{upload_image_uri, upload_input_uri},
    task::{RetryRes, RetryTask, SupervisorErr},
    utils::cancel_proof_and_fail_order,
    CompressionType, FulfillmentType, Order, OrderStateChange, OrderStatus,
};
use anyhow::{Context, Result};
use thiserror::Error;
use tokio_util::sync::CancellationToken;

#[derive(Error)]
pub enum ProvingErr {
    #[error("{code} Proving failed after retries: {0:#}", code = self.code())]
    ProvingFailed(anyhow::Error),

    #[error("{code} Order not actionable, should cancel: {0}", code = self.code())]
    ShouldCancel(&'static str),

    #[error("{code} Proof completed but order not actionable: {0}", code = self.code())]
    CompletedNotActionable(&'static str),

    #[error("{code} Unexpected error: {0:#}", code = self.code())]
    UnexpectedError(#[from] anyhow::Error),
}

impl_coded_debug!(ProvingErr);

impl CodedError for ProvingErr {
    fn code(&self) -> &str {
        match self {
            ProvingErr::ProvingFailed(_) => "[B-PRO-501]",
            ProvingErr::ShouldCancel(_) => "[B-PRO-502]",
            ProvingErr::CompletedNotActionable(_) => "[B-PRO-503]",
            ProvingErr::UnexpectedError(_) => "[B-PRO-500]",
        }
    }
}

#[derive(Clone)]
pub struct ProvingService {
    db: DbObj,
    prover: ProverObj,
    config: ConfigLock,
    order_state_tx: tokio::sync::broadcast::Sender<OrderStateChange>,
    priority_requestors: PriorityRequestors,
}

impl ProvingService {
    pub async fn new(
        db: DbObj,
        prover: ProverObj,
        config: ConfigLock,
        order_state_tx: tokio::sync::broadcast::Sender<OrderStateChange>,
        priority_requestors: PriorityRequestors,
    ) -> Result<Self> {
        Ok(Self { db, prover, config, order_state_tx, priority_requestors })
    }

    async fn monitor_proof_internal(
        &self,
        order_id: &str,
        stark_proof_id: &str,
        compression_type: CompressionType,
        snark_proof_id: Option<String>,
    ) -> Result<OrderStatus> {
        let proof_res = self
            .prover
            .wait_for_stark(stark_proof_id)
            .await
            .context("Monitoring proof (stark) failed")?;

<<<<<<< HEAD
        tracing::info!(
            "compression_type: {compression_type:?}, snark_proof_id: {snark_proof_id:?}"
        );
        let is_compress = compression_type != CompressionType::None;

        if is_compress && snark_proof_id.is_none() {
            let compressed_proof_id = match compression_type {
                CompressionType::Groth16 => self
                    .prover
                    .compress(stark_proof_id)
                    .await
                    .context("Failed to compress proof")?,
                CompressionType::ShrinkBitvm2 => self
                    .prover
                    .shrink_bitvm2(stark_proof_id)
                    .await
                    .context("Failed to shrink proof")?,
                CompressionType::None => unreachable!("Compression type should not be None here"),
            };
=======
        if is_groth16 && snark_proof_id.is_none() {
            let (retry_count, sleep_ms) = {
                let config = self.config.lock_all().context("Failed to lock config")?;
                (config.prover.proof_retry_count, config.prover.proof_retry_sleep_ms)
            };

            let compressed_proof_id = retry(
                retry_count,
                sleep_ms,
                || async {
                    let proof_id = self.prover.compress(stark_proof_id).await?;
                    provers::verify_groth16_receipt(&self.prover, &proof_id).await?;
                    Ok::<String, provers::ProverError>(proof_id)
                },
                "compress_and_verify",
            )
            .await
            .context("Failed to compress and verify proof")?;

>>>>>>> 88ca8dad
            self.db
                .set_order_compressed_proof_id(order_id, &compressed_proof_id)
                .await
                .with_context(|| {
                    format!(
                        "Failed to set order {order_id} compressed proof id: {compressed_proof_id}"
                    )
                })?;
        };

        let status = match is_compress {
            false => OrderStatus::PendingAgg,
            true => OrderStatus::SkipAggregation,
        };

        tracing::info!(
            "Customer Proof complete for proof_id: {stark_proof_id}, order_id: {order_id} cycles: {} time: {}",
            proof_res.stats.total_cycles,
            proof_res.elapsed_time,
        );

        Ok(status)
    }

    async fn get_or_create_stark_session(&self, order: Order) -> Result<String> {
        let order_id = order.id();

        // Get the proof_id - either from existing order or create new proof
        match order.proof_id.clone() {
            Some(existing_proof_id) => {
                tracing::debug!("Using existing proof {existing_proof_id} for order {order_id}");
                Ok(existing_proof_id)
            }
            None => {
                // This is a new order that needs proving
                tracing::info!("Proving order {order_id}");

                // If the ID's are not present then upload them now
                // Mostly hit by skipping pre-flight
                let image_id = match order.image_id.as_ref() {
                    Some(val) => val.clone(),
                    None => upload_image_uri(&self.prover, &order.request, &self.config)
                        .await
                        .context("Failed to upload image")?,
                };

                let input_id = match order.input_id.as_ref() {
                    Some(val) => val.clone(),
                    None => upload_input_uri(
                        &self.prover,
                        &order.request,
                        &self.config,
                        &self.priority_requestors,
                    )
                    .await
                    .context("Failed to upload input")?,
                };

                let proof_id = self
                    .prover
                    .prove_stark(&image_id, &input_id, /* TODO assumptions */ vec![])
                    .await
                    .context("Failed to prove customer proof STARK order")?;

                tracing::debug!("Order {order_id} being proved, proof id: {proof_id}");

                self.db.set_order_proof_id(&order_id, &proof_id).await.with_context(|| {
                    format!("Failed to set order {order_id} proof id: {proof_id}")
                })?;

                Ok(proof_id)
            }
        }
    }

    pub async fn monitor_proof_with_timeout(
        &self,
        order: Order,
    ) -> Result<OrderStatus, ProvingErr> {
        let order_id = order.id();
        let request_id = order.request.id;

        let proof_id = order.proof_id.as_ref().context("Order should have proof ID")?;

        // Check config: should we cancel jobs when orders become not actionable?
        let should_cancel_on_not_actionable =
            self.config.lock_all().map(|c| c.market.cancel_proving_expired_orders).unwrap_or(false);

        let timeout_duration = {
            let expiry_timestamp_secs = order.request.expires_at();
            let now = now_timestamp();
            Duration::from_secs(expiry_timestamp_secs.saturating_sub(now))
        };

        // Track whether order is not actionable (expired or fulfilled externally)
        let mut not_actionable_reason: Option<&'static str> = None;

        let mut order_state_rx = self.order_state_tx.subscribe();
        if matches!(order.fulfillment_type, FulfillmentType::FulfillAfterLockExpire)
            || order.expire_timestamp.unwrap() < now_timestamp()
        {
            // Check if the order has already been fulfilled before starting proof
            match self.db.is_request_fulfilled(request_id).await {
                Ok(true) => {
                    tracing::debug!(
                        "Order {} (request {}) was already fulfilled before monitoring started",
                        order_id,
                        request_id
                    );
                    if should_cancel_on_not_actionable {
                        return Err(ProvingErr::ShouldCancel("Already fulfilled"));
                    } else {
                        not_actionable_reason = Some("Already fulfilled");
                    }
                }
                Ok(false) => {}
                Err(e) => {
                    tracing::warn!(
                        "Failed to check fulfillment status for order {}, will continue proving: {e:?}",
                        order_id,
                    );
                }
            }
        }

        let monitor_task = self.monitor_proof_internal(
            &order_id,
            proof_id,
            order.compression_type(),
            order.compressed_proof_id,
        );
        tokio::pin!(monitor_task);

        let timeout_future = tokio::time::sleep(timeout_duration);
        tokio::pin!(timeout_future);

        let order_status = loop {
            tokio::select! {
                // Proof monitoring completed
                res = &mut monitor_task => {
                    let status = res.with_context(|| {
                        format!("Monitoring proof failed for order {order_id}, proof_id: {proof_id}")
                    }).map_err(ProvingErr::ProvingFailed)?;

                    // If order not actionable, return error instead of success
                    if let Some(reason) = not_actionable_reason {
                        tracing::info!(
                            "Proof completed for order {} but order not actionable: {}",
                            order_id,
                            reason
                        );
                        return Err(ProvingErr::CompletedNotActionable(reason));
                    }

                    break status;
                }

                // Request expiry timeout
                _ = &mut timeout_future => {
                    tracing::debug!("Order {order_id} expired during proving");

                    if should_cancel_on_not_actionable {
                        return Err(ProvingErr::ShouldCancel("Order expired"));
                    } else {
                        tracing::debug!("Waiting for proof completion for capacity tracking");
                        not_actionable_reason = Some("Order expired");
                        // Disarm timeout so it doesn't fire again
                        timeout_future.as_mut().reset(tokio::time::Instant::now() + Duration::from_secs(365 * 24 * 60 * 60));
                    }
                }

                // External fulfillment notification
                recv_res = order_state_rx.recv() => {
                    match recv_res {
                        Ok(OrderStateChange::Fulfilled { request_id: fulfilled_request_id }) if fulfilled_request_id == request_id => {
                            // Determine if this makes the order not actionable based on order type
                            let is_not_actionable = match order.fulfillment_type {
                                FulfillmentType::FulfillAfterLockExpire => {
                                    // Always not actionable - someone else fulfilled it
                                    true
                                }
                                FulfillmentType::LockAndFulfill => {
                                    // Only not actionable if lock already expired
                                    now_timestamp() >= order.request.lock_expires_at()
                                }
                                FulfillmentType::FulfillWithoutLocking => {
                                    // Always not actionable - someone else fulfilled it
                                    true
                                }
                            };

                            if is_not_actionable {
                                tracing::debug!(
                                    "Order {} (request {}) fulfilled externally and not actionable",
                                    order_id,
                                    request_id
                                );

                                if should_cancel_on_not_actionable {
                                    return Err(ProvingErr::ShouldCancel("Externally fulfilled"));
                                } else {
                                    tracing::debug!("Waiting for proof completion for capacity tracking");
                                    not_actionable_reason = Some("Externally fulfilled");
                                }
                            } else {
                                tracing::trace!(
                                    "Order {} fulfilled externally but lock not expired yet, continuing",
                                    order_id
                                );
                            }
                        }
                        Ok(_) => {
                            // Fulfillment for a different request, continue monitoring
                        }
                        Err(_) => {
                            // Channel closed or lagged, continue monitoring
                            tracing::trace!("Fulfillment channel error, continuing proof monitoring");
                        }
                    }
                }
            }
        };

        Ok(order_status)
    }

    async fn prove_and_update_db(&self, mut order: Order) {
        let order_id = order.id();

        let (proof_retry_count, proof_retry_sleep_ms) = {
            let config = self.config.lock_all().unwrap();
            (config.prover.proof_retry_count, config.prover.proof_retry_sleep_ms)
        };

        let proof_id = match retry(
            proof_retry_count,
            proof_retry_sleep_ms,
            || async { self.get_or_create_stark_session(order.clone()).await },
            "get_or_create_stark_session",
        )
        .await
        {
            Ok(proof_id) => proof_id,
            Err(err) => {
                let proving_err = ProvingErr::ProvingFailed(err);
                tracing::error!(
                    "Failed to create stark session for order {order_id}: {proving_err:?}"
                );
                handle_order_failure(&self.db, &order_id, "Proving session create failed").await;
                return;
            }
        };

        order.proof_id = Some(proof_id);

        let result = retry(
            proof_retry_count,
            proof_retry_sleep_ms,
            || async { self.monitor_proof_with_timeout(order.clone()).await },
            "monitor_proof_with_timeout",
        )
        .await;

        match result {
            Ok(order_status) => {
                tracing::info!("Successfully completed proof monitoring for order {order_id}");

                if let Err(e) = self.db.set_aggregation_status(&order_id, order_status).await {
                    tracing::error!("Failed to set aggregation status for order {order_id}: {e:?}");
                }
            }
            Err(ProvingErr::ShouldCancel(reason)) => {
                tracing::info!("Order {order_id} not actionable, cancelling proof: {reason}");
                // Config says to cancel - release capacity immediately
                cancel_proof_and_fail_order(&self.prover, &self.db, &self.config, &order, reason)
                    .await;
            }
            Err(ProvingErr::CompletedNotActionable(reason)) => {
                tracing::info!(
                    "Order {order_id} proof completed but order not actionable: {reason}"
                );
                handle_order_failure(&self.db, &order_id, reason).await;
            }
            Err(err) => {
                tracing::error!(
                    "Order {} with job id {} failed to prove after {} retries: {err:?}",
                    order_id,
                    order.proof_id.as_deref().unwrap_or("<invalid>"),
                    proof_retry_count
                );

                handle_order_failure(&self.db, &order_id, "Proving failed").await;
            }
        }
    }

    pub async fn find_and_monitor_proofs(&self) -> Result<(), ProvingErr> {
        let current_proofs =
            self.db.get_active_proofs().await.context("Failed to get active proofs")?;

        tracing::info!("Found {} proofs currently proving", current_proofs.len());
        for order in current_proofs {
            let order_id = order.id();

            if order.proof_id.is_none() {
                tracing::error!("Order in status Proving missing proof_id: {order_id}");
                handle_order_failure(&self.db, &order_id, "Proving status missing proof_id").await;
                continue;
            }

            // Spawn monitoring task - it will handle expiry/cancellation based on config
            let prove_serv = self.clone();
            tokio::spawn(async move { prove_serv.prove_and_update_db(order).await });
        }

        Ok(())
    }
}

impl RetryTask for ProvingService {
    type Error = ProvingErr;
    fn spawn(&self, cancel_token: CancellationToken) -> RetryRes<Self::Error> {
        let proving_service_copy = self.clone();
        Box::pin(async move {
            tracing::info!("Starting proving service");

            // First search the DB for any existing dangling proofs and kick off their concurrent
            // monitors
            proving_service_copy.find_and_monitor_proofs().await.map_err(SupervisorErr::Fault)?;

            // Start monitoring for new proofs
            let mut proving_interval = tokio::time::interval(Duration::from_millis(500));
            proving_interval.set_missed_tick_behavior(tokio::time::MissedTickBehavior::Delay);
            loop {
                if cancel_token.is_cancelled() {
                    tracing::debug!("Proving service received cancellation");
                    break;
                }

                // TODO: parallel_proofs management
                // we need to query the Bento/Bonsai backend and constrain the number of running
                // parallel proofs currently bonsai does not have this feature but
                // we could add it to both to support it. Alternatively we could
                // track it in our local DB but that could de-sync from the proving-backend so
                // its not ideal
                let order_res = proving_service_copy
                    .db
                    .get_proving_order()
                    .await
                    .context("Failed to get proving order")
                    .map_err(ProvingErr::UnexpectedError)
                    .map_err(SupervisorErr::Recover)?;

                if let Some(order) = order_res {
                    let prov_serv = proving_service_copy.clone();
                    tokio::spawn(async move { prov_serv.prove_and_update_db(order).await });
                }

                // TODO: configuration
                tokio::time::sleep(tokio::time::Duration::from_millis(500)).await;
            }

            Ok(())
        })
    }
}

async fn handle_order_failure(db: &DbObj, order_id: &str, failure_reason: &'static str) {
    if let Err(inner_err) = db.set_order_failure(order_id, failure_reason).await {
        tracing::error!("Failed to set order {order_id} failure: {inner_err:?}");
    }
}

#[cfg(test)]
mod tests {
    use super::*;
    use crate::{
        db::SqliteDb,
        now_timestamp,
        provers::{encode_input, DefaultProver},
        FulfillmentType, OrderStatus,
    };
    use alloy::primitives::{Address, Bytes, U256};
    use boundless_market::contracts::{
        Offer, Predicate, ProofRequest, RequestInput, RequestInputType, Requirements,
    };
    use boundless_test_utils::guests::{ECHO_ELF, ECHO_ID};
    use chrono::Utc;
    use risc0_zkvm::sha::Digest;
    use std::sync::Arc;
    use tracing_test::traced_test;

    fn create_test_order(
        request_id: U256,
        image_id: String,
        input_id: String,
        proof_id: Option<String>,
        fulfillment_type: FulfillmentType,
        status: OrderStatus,
    ) -> Order {
        Order {
            status,
            updated_at: Utc::now(),
            target_timestamp: Some(0),
            request: ProofRequest {
                id: request_id,
                requirements: Requirements::new(Predicate::prefix_match(
                    Digest::ZERO,
                    Bytes::default(),
                )),

                imageUrl: "http://risczero.com/image".into(),
                input: RequestInput {
                    inputType: RequestInputType::Inline,
                    data: Default::default(),
                },
                offer: Offer {
                    minPrice: U256::from(2),
                    maxPrice: U256::from(4),
                    rampUpStart: now_timestamp(),
                    rampUpPeriod: 1,
                    lockTimeout: 100,
                    timeout: 100,
                    lockCollateral: U256::from(10),
                },
            },
            image_id: Some(image_id),
            input_id: Some(input_id),
            proof_id,
            compressed_proof_id: None,
            expire_timestamp: Some(now_timestamp() + 3600), // 1 hour from now
            client_sig: Bytes::new(),
            lock_price: None,
            fulfillment_type,
            error_msg: None,
            boundless_market_address: Address::ZERO,
            chain_id: 1,
            total_cycles: None,
            proving_started_at: None,
            cached_id: Default::default(),
        }
    }

    async fn send_order_state_event(
        order_state_tx: tokio::sync::broadcast::Sender<OrderStateChange>,
        state_change: OrderStateChange,
    ) {
        for _ in 0..50 {
            // Try for up to 5 seconds
            tokio::time::sleep(Duration::from_millis(100)).await;
            if order_state_tx.send(state_change.clone()).is_ok() {
                return;
            }
        }
        panic!("Failed to send order state event within timeout");
    }

    #[tokio::test]
    #[traced_test]
    async fn prove_order() {
        let db: DbObj = Arc::new(SqliteDb::new("sqlite::memory:").await.unwrap());
        let config = ConfigLock::default();
        let prover: ProverObj = Arc::new(DefaultProver::new());

        let image_id = Digest::from(ECHO_ID).to_string();
        prover.upload_image(&image_id, ECHO_ELF.to_vec()).await.unwrap();
        let input_id = prover
            .upload_input(encode_input(&vec![0x41, 0x41, 0x41, 0x41]).unwrap())
            .await
            .unwrap();

        let (order_state_tx, _) = tokio::sync::broadcast::channel(100);
        let priority_requestors = PriorityRequestors::new(config.clone(), 1);
        let proving_service = ProvingService::new(
            db.clone(),
            prover.clone(),
            config.clone(),
            order_state_tx,
            priority_requestors,
        )
        .await
        .unwrap();

        let order = create_test_order(
            U256::ZERO,
            image_id.clone(),
            input_id.clone(),
            None,
            FulfillmentType::LockAndFulfill,
            OrderStatus::PendingProving,
        );

        db.add_order(&order).await.unwrap();

        proving_service.prove_and_update_db(order.clone()).await;

        let order = db.get_order(&order.id()).await.unwrap().unwrap();
        assert_eq!(order.status, OrderStatus::PendingAgg);

        // Test that LockAndFulfill orders ignore fulfillment events
        let (order_state_tx, _) = tokio::sync::broadcast::channel(100);
        let priority_requestors = PriorityRequestors::new(config.clone(), 1);
        let proving_service_with_fulfillment = ProvingService::new(
            db.clone(),
            prover.clone(),
            config.clone(),
            order_state_tx.clone(),
            priority_requestors,
        )
        .await
        .unwrap();

        let lock_and_fulfill_order = create_test_order(
            U256::from(999),
            image_id,
            input_id,
            None,
            FulfillmentType::LockAndFulfill,
            OrderStatus::PendingProving,
        );

        db.add_order(&lock_and_fulfill_order).await.unwrap();

        // Spawn fulfillment event that should be ignored
        tokio::spawn(async move {
            send_order_state_event(
                order_state_tx,
                OrderStateChange::Fulfilled { request_id: lock_and_fulfill_order.request.id },
            )
            .await
        });

        proving_service_with_fulfillment.prove_and_update_db(lock_and_fulfill_order.clone()).await;

        let final_order = db.get_order(&lock_and_fulfill_order.id()).await.unwrap().unwrap();
        assert_eq!(final_order.status, OrderStatus::PendingAgg);
    }

    #[tokio::test]
    #[traced_test]
    async fn resume_proving() {
        let db: DbObj = Arc::new(SqliteDb::new("sqlite::memory:").await.unwrap());
        let config = ConfigLock::default();

        let prover: ProverObj = Arc::new(DefaultProver::new());

        let image_id = Digest::from(ECHO_ID).to_string();
        prover.upload_image(&image_id, ECHO_ELF.to_vec()).await.unwrap();
        let input_id = prover
            .upload_input(encode_input(&vec![0x41, 0x41, 0x41, 0x41]).unwrap())
            .await
            .unwrap();

        // pre-prove the stark so it already exists before the service comes up
        let proof_id = prover.prove_stark(&image_id, &input_id, vec![]).await.unwrap();

        let (order_state_tx, _) = tokio::sync::broadcast::channel(100);
        let priority_requestors = PriorityRequestors::new(config.clone(), 1);
        let proving_service = ProvingService::new(
            db.clone(),
            prover,
            config.clone(),
            order_state_tx,
            priority_requestors,
        )
        .await
        .unwrap();

        let order_id = U256::ZERO;
        let min_price = 2;
        let max_price = 4;

        let order = Order {
            status: OrderStatus::Proving,
            updated_at: Utc::now(),
            target_timestamp: Some(0),
            request: ProofRequest {
                id: order_id,
                requirements: Requirements::new(Predicate::prefix_match(
                    Digest::ZERO,
                    Bytes::default(),
                )),

                imageUrl: "http://risczero.com/image".into(),
                input: RequestInput {
                    inputType: RequestInputType::Inline,
                    data: Default::default(),
                },
                offer: Offer {
                    minPrice: U256::from(min_price),
                    maxPrice: U256::from(max_price),
                    rampUpStart: now_timestamp(),
                    rampUpPeriod: 1,
                    timeout: 100,
                    lockTimeout: 100,
                    lockCollateral: U256::from(10),
                },
            },
            image_id: Some(image_id),
            input_id: Some(input_id),
            proof_id: Some(proof_id.clone()),
            compressed_proof_id: None,
            expire_timestamp: Some(now_timestamp() + 3600), // 1 hour from now
            client_sig: Bytes::new(),
            lock_price: None,
            fulfillment_type: FulfillmentType::LockAndFulfill,
            error_msg: None,
            boundless_market_address: Address::ZERO,
            chain_id: 1,
            total_cycles: None,
            proving_started_at: None,
            cached_id: Default::default(),
        };
        db.add_order(&order).await.unwrap();

        proving_service.find_and_monitor_proofs().await.unwrap();

        // Sleep long enough for the tokio tasks to pickup and complete the order in the DB
        loop {
            let db_order = db.get_order(&order.id()).await.unwrap().unwrap();
            if db_order.status != OrderStatus::Proving {
                break;
            }
            tokio::time::sleep(tokio::time::Duration::from_millis(1000)).await;
        }

        let order = db.get_order(&order.id()).await.unwrap().unwrap();
        assert_eq!(order.status, OrderStatus::PendingAgg);
        assert_eq!(order.proof_id, Some(proof_id));

        assert!(logs_contain("Found 1 proofs currently proving"));
    }

    #[tokio::test]
    #[traced_test]
    async fn test_fulfillment_event_cancellation() {
        let db: DbObj = Arc::new(SqliteDb::new("sqlite::memory:").await.unwrap());
        let config = ConfigLock::default();
        let prover: ProverObj = Arc::new(DefaultProver::new());

        let image_id = Digest::from(ECHO_ID).to_string();
        prover.upload_image(&image_id, ECHO_ELF.to_vec()).await.unwrap();
        let input_id = prover
            .upload_input(encode_input(&vec![0x41, 0x41, 0x41, 0x41]).unwrap())
            .await
            .unwrap();

        let (order_state_tx, _) = tokio::sync::broadcast::channel(100);
        let priority_requestors = PriorityRequestors::new(config.clone(), 1);
        let proving_service = ProvingService::new(
            db.clone(),
            prover.clone(),
            config.clone(),
            order_state_tx.clone(),
            priority_requestors,
        )
        .await
        .unwrap();

        let request_id = U256::from(123);
        let proof_id = prover.prove_stark(&image_id, &input_id, vec![]).await.unwrap();

        // Test 1: FulfillAfterLockExpire order waits for completion when fulfilled externally
        let order = create_test_order(
            request_id,
            image_id.clone(),
            input_id.clone(),
            Some(proof_id.clone()),
            FulfillmentType::FulfillAfterLockExpire,
            OrderStatus::Proving,
        );

        db.add_order(&order).await.unwrap();

        let proving_service_clone = proving_service.clone();
        let order_clone = order.clone();
        let monitor_task = tokio::spawn(async move {
            proving_service_clone.monitor_proof_with_timeout(order_clone).await
        });

        // Send fulfillment event - should wait for proof completion (default config)
        send_order_state_event(order_state_tx.clone(), OrderStateChange::Fulfilled { request_id })
            .await;

        let result = monitor_task.await.unwrap();
        assert!(result.is_err());
        assert!(result.unwrap_err().to_string().contains("order not actionable"));

        // Test 2: FulfillAfterLockExpire order ignores different request ID
        let request_id_2 = U256::from(456);
        let different_fulfillment_id = U256::from(999);
        let proof_id_2 = prover.prove_stark(&image_id, &input_id, vec![]).await.unwrap();

        let order_2 = create_test_order(
            request_id_2,
            image_id,
            input_id,
            Some(proof_id_2.clone()),
            FulfillmentType::FulfillAfterLockExpire,
            OrderStatus::Proving,
        );

        db.add_order(&order_2).await.unwrap();

        let proving_service_clone_2 = proving_service.clone();
        let order_clone_2 = order_2.clone();
        let monitor_task_2 = tokio::spawn(async move {
            proving_service_clone_2.monitor_proof_with_timeout(order_clone_2).await
        });

        // Send fulfillment event for different request ID - should be ignored
        send_order_state_event(
            order_state_tx,
            OrderStateChange::Fulfilled { request_id: different_fulfillment_id },
        )
        .await;

        let result_2 = monitor_task_2.await.unwrap();
        assert!(result_2.is_ok());
        assert_eq!(result_2.unwrap(), OrderStatus::PendingAgg);

        assert!(logs_contain("fulfilled externally"));
    }
}<|MERGE_RESOLUTION|>--- conflicted
+++ resolved
@@ -92,28 +92,12 @@
             .await
             .context("Monitoring proof (stark) failed")?;
 
-<<<<<<< HEAD
         tracing::info!(
             "compression_type: {compression_type:?}, snark_proof_id: {snark_proof_id:?}"
         );
         let is_compress = compression_type != CompressionType::None;
 
         if is_compress && snark_proof_id.is_none() {
-            let compressed_proof_id = match compression_type {
-                CompressionType::Groth16 => self
-                    .prover
-                    .compress(stark_proof_id)
-                    .await
-                    .context("Failed to compress proof")?,
-                CompressionType::ShrinkBitvm2 => self
-                    .prover
-                    .shrink_bitvm2(stark_proof_id)
-                    .await
-                    .context("Failed to shrink proof")?,
-                CompressionType::None => unreachable!("Compression type should not be None here"),
-            };
-=======
-        if is_groth16 && snark_proof_id.is_none() {
             let (retry_count, sleep_ms) = {
                 let config = self.config.lock_all().context("Failed to lock config")?;
                 (config.prover.proof_retry_count, config.prover.proof_retry_sleep_ms)
@@ -123,7 +107,21 @@
                 retry_count,
                 sleep_ms,
                 || async {
-                    let proof_id = self.prover.compress(stark_proof_id).await?;
+                    let proof_id = match compression_type {
+                        CompressionType::Groth16 => self
+                            .prover
+                            .compress(stark_proof_id)
+                            .await
+                            .context("Failed to compress proof")?,
+                        CompressionType::ShrinkBitvm2 => self
+                            .prover
+                            .shrink_bitvm2(stark_proof_id)
+                            .await
+                            .context("Failed to shrink proof")?,
+                        CompressionType::None => {
+                            unreachable!("Compression type should not be None here")
+                        }
+                    };
                     provers::verify_groth16_receipt(&self.prover, &proof_id).await?;
                     Ok::<String, provers::ProverError>(proof_id)
                 },
@@ -132,7 +130,6 @@
             .await
             .context("Failed to compress and verify proof")?;
 
->>>>>>> 88ca8dad
             self.db
                 .set_order_compressed_proof_id(order_id, &compressed_proof_id)
                 .await
