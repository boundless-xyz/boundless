--- conflicted
+++ resolved
@@ -69,17 +69,9 @@
         Ok(())
     }
 
-<<<<<<< HEAD
     pub async fn prove_order(&self, order: Order) -> Result<()> {
         let order_id = order.id();
-        let (max_file_size, fetch_retries) = {
-            let config = self.config.lock_all().context("Failed to read config")?;
-            (config.market.max_file_size, config.market.max_fetch_retries)
-        };
-
-=======
-    pub async fn prove_order(&self, order_id: U256, order: Order) -> Result<()> {
->>>>>>> f3d61399
+
         // If the ID's are not present then upload them now
         // Mostly hit by skipping pre-flight
         let image_id = match order.image_id.as_ref() {
