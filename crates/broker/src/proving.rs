--- conflicted
+++ resolved
@@ -109,18 +109,14 @@
                 retry_count,
                 sleep_ms,
                 || async {
-<<<<<<< HEAD
-                    let proof_id = self.snark_prover.compress(stark_proof_id).await?;
-                    provers::verify_groth16_receipt(&self.snark_prover, &proof_id).await?;
-=======
                     let proof_id = match compression_type {
                         CompressionType::Groth16 => self
-                            .prover
+                            .snark_prover
                             .compress(stark_proof_id)
                             .await
                             .context("Failed to compress proof")?,
                         CompressionType::Blake3Groth16 => self
-                            .prover
+                            .snark_prover
                             .compress_blake3_groth16(stark_proof_id)
                             .await
                             .context("Failed to compress blake3 groth16 proof")?,
@@ -133,19 +129,18 @@
                             tracing::trace!(
                                 "Verifying compressed Groth16 receipt locally for proof_id: {proof_id}"
                             );
-                            provers::verify_groth16_receipt(&self.prover, &proof_id).await?;
+                            provers::verify_groth16_receipt(&self.snark_prover, &proof_id).await?;
                         }
                         CompressionType::Blake3Groth16 => {
                             tracing::trace!(
                                 "Verifying compressed Blake3 Groth16 receipt locally for proof_id: {proof_id}"
                             );
-                            provers::verify_blake3_groth16_receipt(&self.prover, &proof_id).await?;
+                            provers::verify_blake3_groth16_receipt(&self.snark_prover, &proof_id).await?;
                         }
                         CompressionType::None => {
                             unreachable!("Compression type should not be None here")
                         }
                     }
->>>>>>> 1754c60d
                     Ok::<String, provers::ProverError>(proof_id)
                 },
                 "compress_and_verify",
