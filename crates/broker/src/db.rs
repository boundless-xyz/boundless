// Copyright (c) 2025 RISC Zero, Inc.
//
// All rights reserved.

use std::{default::Default, str::FromStr, sync::Arc};

use alloy::primitives::{ruint::ParseError as RuintParseErr, B256, U256};
use async_trait::async_trait;
use chrono::Utc;
use risc0_zkvm::sha::Digest;
use sqlx::{
    sqlite::{SqliteConnectOptions, SqlitePool, SqlitePoolOptions},
    Row,
};
use thiserror::Error;

use crate::{AggregationState, Batch, BatchStatus, Order, OrderStatus, ProofRequest};

#[derive(Error, Debug)]
pub enum DbError {
    #[error("Order key {0} not found in DB")]
    OrderNotFound(U256),

    #[error("Batch key {0} not found in DB")]
    BatchNotFound(usize),

    #[error("Batch key {0} has no aggreagtion state")]
    BatchAggregationStateIsNone(usize),

    #[cfg(test)]
    #[error("Batch insert failed {0}")]
    BatchInsertFailure(usize),

    #[error("DB Missing column value: {0}")]
    MissingElm(&'static str),

    #[error("SQL error")]
    SqlErr(#[from] sqlx::Error),

    #[error("SQL Migration error")]
    MigrateErr(#[from] sqlx::migrate::MigrateError),

    #[error("JSON serialization err")]
    JsonErr(#[from] serde_json::Error),

    #[error("Invalid order id")]
    InvalidOrderId(#[from] RuintParseErr),

    #[error("Invalid block number: {0}")]
    BadBlockNumb(String),

    #[error("Failed to set last block")]
    SetBlockFail,

    #[error("Invalid order id: {0} missing field: {1}")]
    InvalidOrder(String, &'static str),

    #[error("Invalid max connection env var value")]
    MaxConnEnvVar(#[from] std::num::ParseIntError),
}

/// Struct containing the information about an order used by the aggregation worker.
#[derive(Clone, Debug)]
pub struct AggregationOrder {
    pub order_id: U256,
    pub proof_id: String,
    pub expire_block: u64,
    pub fee: U256,
}

#[async_trait]
pub trait BrokerDb {
    async fn add_order(&self, id: U256, order: Order) -> Result<Option<Order>, DbError>;
    async fn order_exists(&self, id: U256) -> Result<bool, DbError>;
    async fn get_order(&self, id: U256) -> Result<Option<Order>, DbError>;
    async fn get_submission_order(
        &self,
        id: U256,
    ) -> Result<(ProofRequest, String, B256, U256), DbError>;
    async fn get_order_for_pricing(&self) -> Result<Option<(U256, Order)>, DbError>;
    async fn get_active_pricing_orders(&self) -> Result<Vec<(U256, Order)>, DbError>;
    async fn set_order_lock(
        &self,
        id: U256,
        lock_block: u64,
        expire_block: u64,
    ) -> Result<(), DbError>;
    async fn set_proving_status(&self, id: U256, lock_price: U256) -> Result<(), DbError>;
    async fn set_order_failure(&self, id: U256, failure_str: String) -> Result<(), DbError>;
    async fn set_order_complete(&self, id: U256) -> Result<(), DbError>;
    async fn skip_order(&self, id: U256) -> Result<(), DbError>;
    async fn get_last_block(&self) -> Result<Option<u64>, DbError>;
    async fn set_last_block(&self, block_numb: u64) -> Result<(), DbError>;
    async fn get_pending_lock_orders(&self, end_block: u64) -> Result<Vec<(U256, Order)>, DbError>;
<<<<<<< HEAD
    async fn get_orders_committed_to_fulfil_count(&self) -> Result<u64, DbError>;
=======
    async fn get_orders_committed_to_fulfill_count(&self) -> Result<u64, DbError>;
>>>>>>> 5dd2f55e
    async fn get_proving_order(&self) -> Result<Option<(U256, Order)>, DbError>;
    async fn get_active_proofs(&self) -> Result<Vec<(U256, Order)>, DbError>;
    async fn set_order_proof_id(&self, order_id: U256, proof_id: &str) -> Result<(), DbError>;
    async fn set_image_input_ids(
        &self,
        id: U256,
        image_id: &str,
        input_id: &str,
    ) -> Result<(), DbError>;
    async fn set_aggregation_status(&self, id: U256) -> Result<(), DbError>;
    async fn get_aggregation_proofs(&self) -> Result<Vec<AggregationOrder>, DbError>;
    async fn complete_batch(&self, batch_id: usize, g16_proof_id: String) -> Result<(), DbError>;
    async fn get_complete_batch(&self) -> Result<Option<(usize, Batch)>, DbError>;
    async fn set_batch_submitted(&self, batch_id: usize) -> Result<(), DbError>;
    async fn set_batch_failure(&self, batch_id: usize, err: String) -> Result<(), DbError>;
    async fn get_current_batch(&self) -> Result<usize, DbError>;

    /// Update a batch with the results of an aggregation step.
    ///
    /// Sets the aggreagtion state, and adds the given orders to the batch, updating the batch fees
    /// and deadline. During finalization, the assessor_claim_digest is recorded as well.
    async fn update_batch(
        &self,
        batch_id: usize,
        aggreagtion_state: &AggregationState,
        orders: &[AggregationOrder],
        assessor_claim_digest: Option<Digest>,
    ) -> Result<(), DbError>;
    async fn get_batch(&self, batch_id: usize) -> Result<Batch, DbError>;

    #[cfg(test)]
    async fn add_batch(&self, batch_id: usize, batch: Batch) -> Result<(), DbError>;
    #[cfg(test)]
    async fn set_batch_status(&self, batch_id: usize, status: BatchStatus) -> Result<(), DbError>;
}

pub type DbObj = Arc<dyn BrokerDb + Send + Sync>;

const SQL_BLOCK_KEY: i64 = 0;

pub struct SqliteDb {
    pool: SqlitePool,
}

impl SqliteDb {
    pub async fn new(conn_str: &str) -> Result<Self, DbError> {
        let opts = SqliteConnectOptions::from_str(conn_str)?
            .journal_mode(sqlx::sqlite::SqliteJournalMode::Wal)
            .create_if_missing(true)
            .busy_timeout(std::time::Duration::from_secs(5));

        let pool = SqlitePoolOptions::new()
            // set timeouts to None for sqlite in-memory:
            // https://github.com/launchbadge/sqlx/issues/1647
            .max_lifetime(None)
            .idle_timeout(None)
            .min_connections(1)
            // Limit the DB to a single connection to prevent database-locked
            // this does effectively make the DB single threaded but it should be
            // a non-issue with the low DB contention
            .max_connections(1);

        let pool = pool.connect_with(opts).await?;

        sqlx::migrate!("./migrations").run(&pool).await?;

        Ok(Self { pool })
    }

    #[cfg(test)]
    pub async fn from(pool: SqlitePool) -> Result<Self, DbError> {
        Ok(Self { pool })
    }

    async fn new_batch(&self) -> Result<usize, DbError> {
        let batch = Batch { start_time: Utc::now(), ..Default::default() };

        let res: i64 = sqlx::query_scalar("INSERT INTO batches (data) VALUES ($1) RETURNING id")
            .bind(sqlx::types::Json(&batch))
            .fetch_one(&self.pool)
            .await?;

        Ok(res as usize)
    }
}

#[derive(sqlx::FromRow)]
struct DbOrder {
    id: String,
    #[sqlx(json)]
    data: Order,
}

#[derive(sqlx::FromRow)]
struct DbBatch {
    id: i64,
    #[sqlx(json)]
    data: Batch,
}

#[async_trait]
impl BrokerDb for SqliteDb {
    async fn add_order(&self, id: U256, order: Order) -> Result<Option<Order>, DbError> {
        sqlx::query("INSERT INTO orders (id, data) VALUES ($1, $2)")
            .bind(format!("{id:x}"))
            .bind(sqlx::types::Json(&order))
            .execute(&self.pool)
            .await?;
        Ok(Some(order))
    }

    async fn order_exists(&self, id: U256) -> Result<bool, DbError> {
        let res: i64 = sqlx::query_scalar("SELECT COUNT(1) FROM orders WHERE id = $1")
            .bind(format!("{id:x}"))
            .fetch_one(&self.pool)
            .await?;

        Ok(res == 1)
    }

    async fn get_order(&self, id: U256) -> Result<Option<Order>, DbError> {
        let order: Option<DbOrder> = sqlx::query_as("SELECT * FROM orders WHERE id = $1 LIMIT 1")
            .bind(format!("{id:x}"))
            .fetch_optional(&self.pool)
            .await?;

        Ok(order.map(|x| x.data))
    }

    async fn get_submission_order(
        &self,
        id: U256,
    ) -> Result<(ProofRequest, String, B256, U256), DbError> {
        let order = self.get_order(id).await?;
        if let Some(order) = order {
            Ok((
                order.request.clone(),
                order.proof_id.ok_or(DbError::MissingElm("proof_id"))?,
                order.request.requirements.imageId,
                order.lock_price.ok_or(DbError::MissingElm("lock_price"))?,
            ))
        } else {
            Err(DbError::OrderNotFound(id))
        }
    }

    async fn get_order_for_pricing(&self) -> Result<Option<(U256, Order)>, DbError> {
        let elm: Option<DbOrder> = sqlx::query_as(
            r#"
            UPDATE orders
            SET data = json_set(json_set(data, '$.status', $1), '$.update_at', $2)
            WHERE id =
                (SELECT id
                FROM orders
                WHERE data->>'status' = $3
                LIMIT 1)
            RETURNING *
            "#,
        )
        .bind(OrderStatus::Pricing)
        .bind(Utc::now().timestamp())
        .bind(OrderStatus::New)
        .fetch_optional(&self.pool)
        .await?;

        let Some(order) = elm else {
            return Ok(None);
        };

        Ok(Some((U256::from_str_radix(&order.id, 16)?, order.data)))
    }

    async fn get_active_pricing_orders(&self) -> Result<Vec<(U256, Order)>, DbError> {
        let orders: Vec<DbOrder> =
            sqlx::query_as("SELECT * FROM orders WHERE data->>'status' = $1")
                .bind(OrderStatus::Pricing)
                .fetch_all(&self.pool)
                .await?;

        let orders: Result<Vec<_>, _> = orders
            .into_iter()
            .map(|elm| Ok((U256::from_str_radix(&elm.id, 16)?, elm.data)))
            .collect();

        orders
    }

    async fn set_order_lock(
        &self,
        id: U256,
        lock_block: u64,
        expire_block: u64,
    ) -> Result<(), DbError> {
        let res = sqlx::query(
            r#"
            UPDATE orders
            SET data = json_set(
                       json_set(
                       json_set(
                       json_set(data,
                       '$.status', $1),
                       '$.target_block', $2),
                       '$.expire_block', $3),
                       '$.updated_at', $4)
            WHERE
                id = $5"#,
        )
        .bind(OrderStatus::Locking)
        // TODO: can we work out how to correctly
        // use bind + a json field with out string formatting
        // the sql query?
        .bind(lock_block as i64)
        .bind(expire_block as i64)
        .bind(Utc::now().timestamp())
        .bind(format!("{id:x}"))
        .execute(&self.pool)
        .await?;

        if res.rows_affected() == 0 {
            return Err(DbError::OrderNotFound(id));
        }

        Ok(())
    }

    async fn set_proving_status(&self, id: U256, lock_price: U256) -> Result<(), DbError> {
        let res = sqlx::query(
            r#"
            UPDATE orders
            SET data = json_set(
                       json_set(
                       json_set(data,
                       '$.status', $1),
                       '$.updated_at', $2),
                       '$.lock_price', $3)
            WHERE
                id = $4"#,
        )
        .bind(OrderStatus::Locked)
        .bind(Utc::now().timestamp())
        .bind(lock_price.to_string())
        .bind(format!("{id:x}"))
        .execute(&self.pool)
        .await?;

        if res.rows_affected() == 0 {
            return Err(DbError::OrderNotFound(id));
        }

        Ok(())
    }

    async fn set_order_failure(&self, id: U256, failure_str: String) -> Result<(), DbError> {
        let res = sqlx::query(
            r#"
            UPDATE orders
            SET data = json_set(
                       json_set(
                       json_set(data,
                       '$.status', $1),
                       '$.updated_at', $2),
                       '$.error_msg', $3)
            WHERE
                id = $4"#,
        )
        .bind(OrderStatus::Failed)
        .bind(Utc::now().timestamp())
        .bind(failure_str)
        .bind(format!("{id:x}"))
        .execute(&self.pool)
        .await?;

        if res.rows_affected() == 0 {
            return Err(DbError::OrderNotFound(id));
        }

        Ok(())
    }

    async fn set_order_complete(&self, id: U256) -> Result<(), DbError> {
        let res = sqlx::query(
            r#"
            UPDATE orders
            SET data = json_set(
                       json_set(data,
                       '$.status', $1),
                       '$.updated_at', $2)
            WHERE
                id = $3"#,
        )
        .bind(OrderStatus::Done)
        .bind(Utc::now().timestamp())
        .bind(format!("{id:x}"))
        .execute(&self.pool)
        .await?;

        if res.rows_affected() == 0 {
            return Err(DbError::OrderNotFound(id));
        }

        Ok(())
    }

    async fn skip_order(&self, id: U256) -> Result<(), DbError> {
        let res = sqlx::query(
            r#"
            UPDATE orders
            SET data = json_set(
                       json_set(data,
                       '$.status', $1),
                       '$.updated_at', $2)
            WHERE
                id = $3"#,
        )
        .bind(OrderStatus::Skipped)
        .bind(Utc::now().timestamp())
        .bind(format!("{id:x}"))
        .execute(&self.pool)
        .await?;

        if res.rows_affected() == 0 {
            return Err(DbError::OrderNotFound(id));
        }

        Ok(())
    }

    async fn get_last_block(&self) -> Result<Option<u64>, DbError> {
        // TODO: query_as, seems to not work correctly here
        let res = sqlx::query("SELECT block FROM last_block WHERE id = $1")
            .bind(SQL_BLOCK_KEY)
            .fetch_optional(&self.pool)
            .await?;

        let Some(row) = res else {
            return Ok(None);
        };

        let block_str: String = row.try_get("block")?;

        Ok(Some(block_str.parse().map_err(|_err| DbError::BadBlockNumb(block_str))?))
    }

    async fn set_last_block(&self, block_numb: u64) -> Result<(), DbError> {
        let res = sqlx::query("REPLACE INTO last_block (id, block) VALUES ($1, $2)")
            .bind(SQL_BLOCK_KEY)
            .bind(block_numb.to_string())
            .execute(&self.pool)
            .await?;

        if res.rows_affected() == 0 {
            return Err(DbError::SetBlockFail);
        }

        Ok(())
    }

    async fn get_pending_lock_orders(&self, end_block: u64) -> Result<Vec<(U256, Order)>, DbError> {
        let orders: Vec<DbOrder> = sqlx::query_as(
            "SELECT * FROM orders WHERE data->>'status' = $1 AND data->>'target_block' <= $2",
        )
        .bind(OrderStatus::Locking)
        .bind(end_block as i64)
        .fetch_all(&self.pool)
        .await?;

        // Break if any order-id's are invalid and raise
        let orders: Result<Vec<_>, _> = orders
            .into_iter()
            .map(|elm| Ok((U256::from_str_radix(&elm.id, 16)?, elm.data)))
            .collect();

        orders
    }

<<<<<<< HEAD
    async fn get_orders_committed_to_fulfil_count(&self) -> Result<u64, DbError> {
=======
    async fn get_orders_committed_to_fulfill_count(&self) -> Result<u64, DbError> {
>>>>>>> 5dd2f55e
        let count: i64 = sqlx::query_scalar(
            "SELECT COUNT(*) FROM orders WHERE data->>'status' >= $1 AND data->>'status' <= $2",
        )
        .bind(OrderStatus::Locking)
        .bind(OrderStatus::PendingSubmission)
        .fetch_one(&self.pool)
        .await?;

        Ok(count as u64)
    }

    async fn get_proving_order(&self) -> Result<Option<(U256, Order)>, DbError> {
        let elm: Option<DbOrder> = sqlx::query_as(
            r#"
            UPDATE orders
            SET data = json_set(json_set(data, '$.status', $1), '$.update_at', $2)
            WHERE id =
                (SELECT id
                FROM orders
                WHERE data->>'status' = $3
                LIMIT 1)
            RETURNING *
            "#,
        )
        .bind(OrderStatus::Proving)
        .bind(Utc::now().timestamp())
        .bind(OrderStatus::Locked)
        .fetch_optional(&self.pool)
        .await?;

        let Some(order) = elm else {
            return Ok(None);
        };

        Ok(Some((U256::from_str_radix(&order.id, 16)?, order.data)))
    }

    async fn get_active_proofs(&self) -> Result<Vec<(U256, Order)>, DbError> {
        let orders: Vec<DbOrder> =
            sqlx::query_as("SELECT * FROM orders WHERE data->>'status' = $1")
                .bind(OrderStatus::Proving)
                .fetch_all(&self.pool)
                .await?;

        let orders: Result<Vec<_>, _> = orders
            .into_iter()
            .map(|elm| Ok((U256::from_str_radix(&elm.id, 16)?, elm.data)))
            .collect();

        orders
    }

    async fn set_order_proof_id(&self, id: U256, proof_id: &str) -> Result<(), DbError> {
        let res = sqlx::query(
            r#"
            UPDATE orders
            SET data = json_set(
                       json_set(data,
                       '$.proof_id', $1),
                       '$.updated_at', $2)
            WHERE
                id = $3"#,
        )
        .bind(proof_id)
        .bind(Utc::now().timestamp())
        .bind(format!("{id:x}"))
        .execute(&self.pool)
        .await?;

        if res.rows_affected() == 0 {
            return Err(DbError::OrderNotFound(id));
        }

        Ok(())
    }

    async fn set_image_input_ids(
        &self,
        id: U256,
        image_id: &str,
        input_id: &str,
    ) -> Result<(), DbError> {
        let res = sqlx::query(
            r#"
            UPDATE orders
            SET data = json_set(
                       json_set(
                       json_set(data,
                       '$.image_id', $1),
                       '$.input_id', $2),
                       '$.updated_at', $3)
            WHERE
                id = $4"#,
        )
        .bind(image_id)
        .bind(input_id)
        .bind(Utc::now().timestamp())
        .bind(format!("{id:x}"))
        .execute(&self.pool)
        .await?;

        if res.rows_affected() == 0 {
            return Err(DbError::OrderNotFound(id));
        }

        Ok(())
    }

    async fn set_aggregation_status(&self, id: U256) -> Result<(), DbError> {
        let res = sqlx::query(
            r#"
            UPDATE orders
            SET data = json_set(
                       json_set(data,
                       '$.status', $1),
                       '$.updated_at', $2)
            WHERE
                id = $3"#,
        )
        .bind(OrderStatus::PendingAgg)
        .bind(Utc::now().timestamp())
        .bind(format!("{id:x}"))
        .execute(&self.pool)
        .await?;

        if res.rows_affected() == 0 {
            return Err(DbError::OrderNotFound(id));
        }

        Ok(())
    }

    async fn get_aggregation_proofs(&self) -> Result<Vec<AggregationOrder>, DbError> {
        let orders: Vec<DbOrder> = sqlx::query_as(
            r#"
            UPDATE orders
            SET data = json_set(
                       json_set(data,
                       '$.status', $1),
                       '$.update_at', $2)
            WHERE
                data->>'status' IN ($3, $4)
            RETURNING *
            "#,
        )
        .bind(OrderStatus::Aggregating)
        .bind(Utc::now().timestamp())
        .bind(OrderStatus::PendingAgg)
        .bind(OrderStatus::Aggregating)
        .fetch_all(&self.pool)
        .await?;

        let mut agg_orders = vec![];
        for order in orders.into_iter() {
            agg_orders.push(AggregationOrder {
                order_id: U256::from_str_radix(&order.id, 16)?,
                proof_id: order
                    .data
                    .proof_id
                    .ok_or(DbError::InvalidOrder(order.id.clone(), "proof_id"))?,
                expire_block: order
                    .data
                    .expire_block
                    .ok_or(DbError::InvalidOrder(order.id.clone(), "expire_block"))?,
                fee: order.data.lock_price.ok_or(DbError::InvalidOrder(order.id, "lock_price"))?,
            })
        }

        Ok(agg_orders)
    }

    async fn complete_batch(&self, batch_id: usize, g16_proof_id: String) -> Result<(), DbError> {
        let batch = self.get_batch(batch_id).await?;
        if batch.aggregation_state.is_none() {
            return Err(DbError::BatchAggregationStateIsNone(batch_id));
        }

        let res = sqlx::query(
            r#"
            UPDATE batches
            SET data = json_set(
                       json_set(data,
                       '$.status', $1),
                       '$.aggregation_state.groth16_proof_id', $2)
            WHERE
                id = $3"#,
        )
        .bind(BatchStatus::Complete)
        .bind(g16_proof_id)
        .bind(batch_id as i64)
        .execute(&self.pool)
        .await?;

        if res.rows_affected() == 0 {
            return Err(DbError::BatchNotFound(batch_id));
        }

        Ok(())
    }

    async fn get_complete_batch(&self) -> Result<Option<(usize, Batch)>, DbError> {
        let elm: Option<DbBatch> = sqlx::query_as(
            r#"
            UPDATE batches
            SET
                data = json_set(data, '$.status', $1)
            WHERE id =
                (SELECT id
                FROM batches
                WHERE data->>'status' = $2
                LIMIT 1)
            RETURNING *
            "#,
        )
        .bind(BatchStatus::PendingSubmission)
        .bind(BatchStatus::Complete)
        .fetch_optional(&self.pool)
        .await?;

        let Some(db_batch) = elm else {
            return Ok(None);
        };

        Ok(Some((db_batch.id as usize, db_batch.data)))
    }

    async fn set_batch_submitted(&self, batch_id: usize) -> Result<(), DbError> {
        let res = sqlx::query(
            r#"
            UPDATE batches
            SET
                data = json_set(data, '$.status', $1)
            WHERE
                id = $2"#,
        )
        .bind(BatchStatus::Submitted)
        .bind(batch_id as i64)
        .execute(&self.pool)
        .await?;

        if res.rows_affected() == 0 {
            return Err(DbError::BatchNotFound(batch_id));
        }

        Ok(())
    }

    async fn set_batch_failure(&self, batch_id: usize, err: String) -> Result<(), DbError> {
        let res = sqlx::query(
            r#"
            UPDATE batches
            SET
                data = json_set(
                       json_set(data,
                       '$.status', $1),
                       '$.error_msg', $2)
            WHERE
                id = $3"#,
        )
        .bind(BatchStatus::Failed)
        .bind(err)
        .bind(batch_id as i64)
        .execute(&self.pool)
        .await?;

        if res.rows_affected() == 0 {
            return Err(DbError::BatchNotFound(batch_id));
        }

        Ok(())
    }

    async fn get_current_batch(&self) -> Result<usize, DbError> {
        let batch_count: i64 =
            sqlx::query_scalar("SELECT COUNT(*) FROM batches").fetch_one(&self.pool).await?;

        if batch_count == 0 {
            self.new_batch().await
        } else {
            let cur_batch: Option<DbBatch> =
                sqlx::query_as("SELECT * FROM batches WHERE data->>'status' IN ($1, $2) LIMIT 1")
                    .bind(BatchStatus::Aggregating)
                    .bind(BatchStatus::PendingCompression)
                    .fetch_optional(&self.pool)
                    .await?;

            if let Some(batch) = cur_batch {
                Ok(batch.id as usize)
            } else {
                self.new_batch().await
            }
        }
    }

    async fn update_batch(
        &self,
        batch_id: usize,
        aggreagtion_state: &AggregationState,
        orders: &[AggregationOrder],
        assessor_claim_digest: Option<Digest>,
    ) -> Result<(), DbError> {
        let mut txn = self.pool.begin().await?;

        let rows = sqlx::query(r#"SELECT data->>'fees' as fees, data->>'block_deadline' as deadline FROM batches WHERE id = $1"#)
            .bind(batch_id as i64)
            .fetch_optional(&mut *txn)
            .await?;

        let Some(rows) = rows else {
            return Err(DbError::BatchNotFound(batch_id));
        };

        let db_fees: String = rows.try_get("fees")?;
        let db_deadline: Option<i64> = rows.try_get("deadline")?;

        let new_deadline = orders
            .iter()
            .fold(db_deadline, |min, order| {
                Some(i64::min(min.unwrap_or(i64::MAX), order.expire_block as i64))
            })
            .unwrap_or(i64::MAX);

        let db_fees = U256::from_str(&db_fees)?;
        let new_fees = orders.iter().fold(db_fees, |sum, order| sum + order.fee);

        // Update the batch fees, deadline, and aggregation state.
        let res = sqlx::query(
            r#"
            UPDATE batches
            SET
                data = json_set(
                       json_set(
                       json_set(data,
                       '$.block_deadline', $1),
                       '$.fees', $2),
                       '$.aggregation_state', json($3))
            WHERE
                id = $4"#,
        )
        .bind(new_deadline)
        .bind(format!("0x{new_fees:x}"))
        .bind(sqlx::types::Json(aggreagtion_state))
        .bind(batch_id as i64)
        .execute(&mut *txn)
        .await?;

        if res.rows_affected() == 0 {
            return Err(DbError::BatchNotFound(batch_id));
        }

        // Insert all the new orders.
        for order in orders {
            let res = sqlx::query(
                r#"
                UPDATE batches
                SET
                    data = json_set(data, '$.orders', json_insert(data->>'orders', '$[#]', $1))
                WHERE
                    id = $2"#,
            )
            .bind(format!("0x{:x}", order.order_id))
            .bind(batch_id as i64)
            .execute(&mut *txn)
            .await?;

            if res.rows_affected() == 0 {
                return Err(DbError::BatchNotFound(batch_id));
            }

            let res = sqlx::query(
                r#"
                UPDATE orders
                SET data = json_set(
                           json_set(data,
                           '$.status', $1),
                           '$.updated_at', $2)
                WHERE
                    id = $3"#,
            )
            .bind(OrderStatus::PendingSubmission)
            .bind(Utc::now().timestamp())
            .bind(format!("{:x}", order.order_id))
            .execute(&mut *txn)
            .await?;

            if res.rows_affected() == 0 {
                return Err(DbError::OrderNotFound(order.order_id));
            }
        }

        if let Some(assessor_claim_digest) = assessor_claim_digest {
            let res = sqlx::query(
                r#"
                UPDATE batches
                SET
                    data = json_set(
                           json_set(data,
                           '$.status', $1),
                           '$.assessor_claim_digest', json($2))
                WHERE
                    id = $3"#,
            )
            .bind(BatchStatus::PendingCompression)
            .bind(sqlx::types::Json(assessor_claim_digest))
            .bind(batch_id as i64)
            .execute(&mut *txn)
            .await?;

            if res.rows_affected() == 0 {
                return Err(DbError::BatchNotFound(batch_id));
            }
        }

        txn.commit().await?;

        Ok(())
    }

    async fn get_batch(&self, batch_id: usize) -> Result<Batch, DbError> {
        let batch: Option<DbBatch> = sqlx::query_as("SELECT * FROM batches WHERE id = $1")
            .bind(batch_id as i64)
            .fetch_optional(&self.pool)
            .await?;

        if let Some(batch) = batch {
            Ok(batch.data)
        } else {
            Err(DbError::BatchNotFound(batch_id))
        }
    }

    #[cfg(test)]
    async fn add_batch(&self, batch_id: usize, batch: Batch) -> Result<(), DbError> {
        let res = sqlx::query("INSERT INTO batches (id, data) VALUES ($1, $2)")
            .bind(batch_id as i64)
            .bind(sqlx::types::Json(batch))
            .execute(&self.pool)
            .await?;

        if res.rows_affected() == 0 {
            return Err(DbError::BatchInsertFailure(batch_id));
        }

        Ok(())
    }

    #[cfg(test)]
    async fn set_batch_status(&self, batch_id: usize, status: BatchStatus) -> Result<(), DbError> {
        let res = sqlx::query(
            r#"
                UPDATE batches
                SET
                    data = json_set(data,
                           '$.status', $1)
                WHERE
                    id = $2"#,
        )
        .bind(status)
        .bind(batch_id as i64)
        .execute(&self.pool)
        .await?;

        if res.rows_affected() == 0 {
            return Err(DbError::BatchNotFound(batch_id));
        }

        Ok(())
    }
}

#[cfg(test)]
mod tests {
    use super::*;
    use crate::ProofRequest;
    use alloy::primitives::{Address, Bytes, U256};
    use boundless_market::contracts::{
        Input, InputType, Offer, Predicate, PredicateType, Requirements,
    };
    use risc0_aggregation::GuestState;

    fn create_order() -> Order {
        Order {
            status: OrderStatus::New,
            updated_at: Utc::now(),
            target_block: None,
            request: ProofRequest::new(
                1,
                &Address::ZERO,
                Requirements {
                    imageId: Default::default(),
                    predicate: Predicate {
                        predicateType: PredicateType::DigestMatch,
                        data: B256::ZERO.into(),
                    },
                },
                "http://risczero.com",
                Input { inputType: InputType::Inline, data: "".into() },
                Offer {
                    minPrice: U256::from(1),
                    maxPrice: U256::from(2),
                    biddingStart: 0,
                    timeout: 100,
                    rampUpPeriod: 1,
                    lockStake: U256::from(0),
                },
            ),
            image_id: None,
            input_id: None,
            proof_id: None,
            expire_block: None,
            client_sig: Bytes::new(),
            lock_price: None,
            error_msg: None,
        }
    }

    #[sqlx::test]
    async fn add_order(pool: SqlitePool) {
        let db: DbObj = Arc::new(SqliteDb::from(pool).await.unwrap());
        let id = U256::ZERO;
        let order = create_order();
        db.add_order(id, order).await.unwrap();
    }

    #[sqlx::test]
    async fn order_not_exists(pool: SqlitePool) {
        let db: DbObj = Arc::new(SqliteDb::from(pool).await.unwrap());
        assert!(!db.order_exists(U256::ZERO).await.unwrap());
    }

    #[sqlx::test]
    async fn order_exists(pool: SqlitePool) {
        let db: DbObj = Arc::new(SqliteDb::from(pool).await.unwrap());
        let id = U256::ZERO;
        let order = create_order();
        db.add_order(id, order).await.unwrap();

        assert!(db.order_exists(id).await.unwrap());
    }

    #[sqlx::test]
    async fn get_order(pool: SqlitePool) {
        let db: DbObj = Arc::new(SqliteDb::from(pool).await.unwrap());
        let id = U256::ZERO;
        let order = create_order();
        db.add_order(id, order.clone()).await.unwrap();

        let db_order = db.get_order(id).await.unwrap().unwrap();

        assert_eq!(order.request, db_order.request);
    }

    #[sqlx::test]
    async fn get_submission_order(pool: SqlitePool) {
        let db: DbObj = Arc::new(SqliteDb::from(pool).await.unwrap());
        let id = U256::ZERO;
        let mut order = create_order();
        order.proof_id = Some("test".to_string());
        order.lock_price = Some(U256::from(10));
        db.add_order(id, order.clone()).await.unwrap();

        let submit_order = db.get_submission_order(id).await.unwrap();
        assert_eq!(submit_order.0, order.request);
        assert_eq!(submit_order.1, order.proof_id.unwrap());
        assert_eq!(submit_order.2, order.request.requirements.imageId);
        assert_eq!(submit_order.3, order.lock_price.unwrap());
    }

    #[sqlx::test]
    async fn get_order_for_pricing(pool: SqlitePool) {
        let db: DbObj = Arc::new(SqliteDb::from(pool).await.unwrap());
        let id = U256::ZERO;
        let order = create_order();
        db.add_order(id, order.clone()).await.unwrap();

        let price_order = db.get_order_for_pricing().await.unwrap();
        let price_order = price_order.unwrap();
        assert_eq!(price_order.0, id);
        assert_eq!(price_order.1.status, OrderStatus::Pricing);
        assert_ne!(price_order.1.updated_at, order.updated_at);
    }

    #[sqlx::test]
    async fn get_active_pricing_orders(pool: SqlitePool) {
        let db: DbObj = Arc::new(SqliteDb::from(pool).await.unwrap());

        let id = U256::ZERO;
        let mut order = create_order();
        order.status = OrderStatus::Pricing;
        db.add_order(id, order.clone()).await.unwrap();

        let orders = db.get_active_pricing_orders().await.unwrap();
        assert_eq!(orders.len(), 1);
        assert_eq!(orders[0].0, id);
        assert_eq!(orders[0].1.status, OrderStatus::Pricing);
    }

    #[sqlx::test]
    async fn set_order_lock(pool: SqlitePool) {
        let db: DbObj = Arc::new(SqliteDb::from(pool).await.unwrap());
        let id = U256::ZERO;
        let order = create_order();
        db.add_order(id, order.clone()).await.unwrap();

        let lock_block = 10;
        let expire_block = 20;
        db.set_order_lock(id, lock_block, expire_block).await.unwrap();

        let db_order = db.get_order(id).await.unwrap().unwrap();
        assert_eq!(db_order.status, OrderStatus::Locking);
        assert_eq!(db_order.target_block, Some(lock_block));
        assert_eq!(db_order.expire_block, Some(expire_block));
    }

    #[sqlx::test]
    #[should_panic(expected = "OrderNotFound(1)")]
    async fn set_order_lock_fail(pool: SqlitePool) {
        let db: DbObj = Arc::new(SqliteDb::from(pool).await.unwrap());
        let id = U256::ZERO;
        let order = create_order();
        db.add_order(id, order.clone()).await.unwrap();
        let bad_id = U256::from(1);
        db.set_order_lock(bad_id, 1, 1).await.unwrap();
    }

    #[sqlx::test]
    async fn set_proving_status(pool: SqlitePool) {
        let db: DbObj = Arc::new(SqliteDb::from(pool).await.unwrap());
        let id = U256::ZERO;
        let order = create_order();
        db.add_order(id, order.clone()).await.unwrap();

        let lock_price = U256::from(20);

        db.set_proving_status(id, lock_price).await.unwrap();

        let db_order = db.get_order(id).await.unwrap().unwrap();
        assert_eq!(db_order.status, OrderStatus::Locked);
        assert_eq!(db_order.lock_price, Some(lock_price));
    }

    #[sqlx::test]
    async fn set_order_failure(pool: SqlitePool) {
        let db: DbObj = Arc::new(SqliteDb::from(pool).await.unwrap());
        let id = U256::ZERO;
        let order = create_order();
        db.add_order(id, order.clone()).await.unwrap();

        let failure_str = "TEST_FAIL";
        db.set_order_failure(id, failure_str.into()).await.unwrap();

        let db_order = db.get_order(id).await.unwrap().unwrap();
        assert_eq!(db_order.status, OrderStatus::Failed);
        assert_eq!(db_order.error_msg, Some(failure_str.into()));
    }

    #[sqlx::test]
    async fn set_order_complete(pool: SqlitePool) {
        let db: DbObj = Arc::new(SqliteDb::from(pool).await.unwrap());
        let id = U256::ZERO;
        let order = create_order();
        db.add_order(id, order.clone()).await.unwrap();

        db.set_order_complete(id).await.unwrap();

        let db_order = db.get_order(id).await.unwrap().unwrap();
        assert_eq!(db_order.status, OrderStatus::Done);
    }

    #[sqlx::test]
    async fn skip_order(pool: SqlitePool) {
        let db: DbObj = Arc::new(SqliteDb::from(pool).await.unwrap());
        let id = U256::ZERO;
        let order = create_order();
        db.add_order(id, order.clone()).await.unwrap();

        db.skip_order(id).await.unwrap();
        let db_order = db.get_order(id).await.unwrap().unwrap();
        assert_eq!(db_order.status, OrderStatus::Skipped);
    }

    #[sqlx::test]
    async fn set_get_block(pool: SqlitePool) {
        let db: DbObj = Arc::new(SqliteDb::from(pool).await.unwrap());

        let mut block_numb = 20;
        db.set_last_block(block_numb).await.unwrap();

        let db_block = db.get_last_block().await.unwrap().unwrap();
        assert_eq!(block_numb, db_block);

        block_numb = 21;
        db.set_last_block(block_numb).await.unwrap();

        let db_block = db.get_last_block().await.unwrap().unwrap();
        assert_eq!(block_numb, db_block);
    }

    #[sqlx::test]
    async fn get_pending_lock_orders(pool: SqlitePool) {
        let db: DbObj = Arc::new(SqliteDb::from(pool).await.unwrap());

        let id = U256::ZERO;
        let target_block = 20;
        let good_end = 25;
        let bad_end = 15;
        let mut order = create_order();
        order.status = OrderStatus::Locking;
        order.target_block = Some(target_block);
        db.add_order(id, order.clone()).await.unwrap();
        order.target_block = Some(good_end + 1);
        db.add_order(id + U256::from(1), order.clone()).await.unwrap();

        let res = db.get_pending_lock_orders(good_end).await.unwrap();

        assert_eq!(res.len(), 1);
        assert_eq!(res[0].0, id);
        assert_eq!(res[0].1.target_block, Some(target_block));

        let res = db.get_pending_lock_orders(bad_end).await.unwrap();
        assert_eq!(res.len(), 0);
    }

    #[sqlx::test]
    async fn get_proving_order(pool: SqlitePool) {
        let db: DbObj = Arc::new(SqliteDb::from(pool).await.unwrap());

        let id = U256::ZERO;
        let mut order = create_order();
        order.status = OrderStatus::Locked;
        db.add_order(id, order.clone()).await.unwrap();

        let db_order = db.get_proving_order().await.unwrap();
        let db_order = db_order.unwrap();
        assert_eq!(db_order.0, id);
        assert_eq!(db_order.1.status, OrderStatus::Proving);
    }

    #[sqlx::test]
    async fn set_order_proof_id(pool: SqlitePool) {
        let db: DbObj = Arc::new(SqliteDb::from(pool).await.unwrap());

        let id = U256::ZERO;
        let order = create_order();
        db.add_order(id, order.clone()).await.unwrap();

        let proof_id = "test";
        db.set_order_proof_id(id, proof_id).await.unwrap();

        let db_order = db.get_order(id).await.unwrap().unwrap();
        assert_eq!(db_order.proof_id, Some(proof_id.into()));
    }

    #[sqlx::test]
    async fn get_active_proofs(pool: SqlitePool) {
        let db: DbObj = Arc::new(SqliteDb::from(pool).await.unwrap());

        let id = U256::ZERO;
        let mut order = create_order();
        order.status = OrderStatus::Done;
        db.add_order(id, order.clone()).await.unwrap();

        let id_2 = U256::from(1);
        let mut order = create_order();
        order.status = OrderStatus::Proving;
        db.add_order(id_2, order.clone()).await.unwrap();

        let proving_orders = db.get_active_proofs().await.unwrap();
        assert_eq!(proving_orders.len(), 1);
        assert_eq!(proving_orders[0].0, id_2);
    }

    #[sqlx::test]
    async fn set_image_input_ids(pool: SqlitePool) {
        let db: DbObj = Arc::new(SqliteDb::from(pool).await.unwrap());

        let id = U256::ZERO;
        let mut order = create_order();
        order.status = OrderStatus::Locked;
        db.add_order(id, order.clone()).await.unwrap();

        let image_id = "test_img";
        let input_id = "test_input";
        db.set_image_input_ids(id, image_id, input_id).await.unwrap();

        let db_order = db.get_order(id).await.unwrap().unwrap();

        assert_eq!(db_order.image_id, Some(image_id.into()));
        assert_eq!(db_order.input_id, Some(input_id.into()));
    }

    #[sqlx::test]
    async fn set_aggregation_status(pool: SqlitePool) {
        let db: DbObj = Arc::new(SqliteDb::from(pool).await.unwrap());

        let id = U256::ZERO;
        let order = create_order();
        db.add_order(id, order.clone()).await.unwrap();

        db.set_aggregation_status(id).await.unwrap();

        let db_order = db.get_order(id).await.unwrap().unwrap();

        assert_eq!(db_order.status, OrderStatus::PendingAgg);
    }

    #[sqlx::test]
    async fn get_aggregation_proofs(pool: SqlitePool) {
        let db: DbObj = Arc::new(SqliteDb::from(pool).await.unwrap());

        let orders = [
            Order {
                status: OrderStatus::New,
                proof_id: Some("test_id3".to_string()),
                expire_block: Some(10),
                lock_price: Some(U256::from(10u64)),
                ..create_order()
            },
            Order {
                status: OrderStatus::PendingAgg,
                proof_id: Some("test_id1".to_string()),
                expire_block: Some(10),
                lock_price: Some(U256::from(10u64)),
                ..create_order()
            },
            Order {
                status: OrderStatus::Aggregating,
                proof_id: Some("test_id2".to_string()),
                expire_block: Some(10),
                lock_price: Some(U256::from(10u64)),
                ..create_order()
            },
            Order {
                status: OrderStatus::PendingSubmission,
                proof_id: Some("test_id4".to_string()),
                expire_block: Some(10),
                lock_price: Some(U256::from(10u64)),
                ..create_order()
            },
        ];
        for (i, order) in orders.iter().enumerate() {
            db.add_order(U256::from(i), order.clone()).await.unwrap();
        }

        let agg_proofs = db.get_aggregation_proofs().await.unwrap();

        assert_eq!(agg_proofs.len(), 2);

        let agg_proof = &agg_proofs[0];
        assert_eq!(agg_proof.order_id, U256::from(1u64));
        assert_eq!(agg_proof.proof_id, "test_id1");
        assert_eq!(agg_proof.expire_block, 10);
        assert_eq!(agg_proof.fee, U256::from(10u64));

        let agg_proof = &agg_proofs[1];
        assert_eq!(agg_proof.order_id, U256::from(2u64));
        assert_eq!(agg_proof.proof_id, "test_id2");
        assert_eq!(agg_proof.expire_block, 10);
        assert_eq!(agg_proof.fee, U256::from(10u64));

        let db_order = db.get_order(U256::from(1u64)).await.unwrap().unwrap();
        assert_eq!(db_order.status, OrderStatus::Aggregating);
        let db_order = db.get_order(U256::from(2u64)).await.unwrap().unwrap();
        assert_eq!(db_order.status, OrderStatus::Aggregating);
    }

    #[sqlx::test]
    async fn get_current_batch(pool: SqlitePool) {
        let db: DbObj = Arc::new(SqliteDb::from(pool).await.unwrap());

        let batch_id = db.get_current_batch().await.unwrap();
        assert_eq!(batch_id, 1);

        let batch = db.get_batch(batch_id).await.unwrap();
        assert_eq!(batch.status, BatchStatus::Aggregating);

        let batch_id = db.get_current_batch().await.unwrap();
        assert_eq!(batch_id, 1);

        db.set_batch_status(1, BatchStatus::PendingCompression).await.unwrap();

        let batch = db.get_batch(batch_id).await.unwrap();
        assert_eq!(batch.status, BatchStatus::PendingCompression);

        let batch_id = db.get_current_batch().await.unwrap();
        assert_eq!(batch_id, 1);
    }

    #[sqlx::test]
    async fn add_batch(pool: SqlitePool) {
        let db: DbObj = Arc::new(SqliteDb::from(pool).await.unwrap());

        let batch_id = 1;
        let batch = Batch { start_time: Utc::now(), ..Default::default() };
        db.add_batch(batch_id, batch.clone()).await.unwrap();

        let batch = db.get_batch(batch_id).await.unwrap();
        assert_eq!(batch.status, BatchStatus::Aggregating);
    }

    #[sqlx::test]
    async fn complete_batch(pool: SqlitePool) {
        let db: DbObj = Arc::new(SqliteDb::from(pool).await.unwrap());

        let batch_id = 1;
        let batch = Batch {
            aggregation_state: Some(AggregationState {
                guest_state: GuestState::initial([1u32; 8]),
                claim_digests: vec![],
                groth16_proof_id: None,
                proof_id: "a".to_string(),
            }),
            ..Default::default()
        };
        db.add_batch(batch_id, batch).await.unwrap();

        let g16_proof_id = "Testg16";
        db.complete_batch(batch_id, g16_proof_id.into()).await.unwrap();

        let db_batch = db.get_batch(batch_id).await.unwrap();
        assert_eq!(db_batch.status, BatchStatus::Complete);
        assert_eq!(db_batch.aggregation_state.unwrap().groth16_proof_id.unwrap(), g16_proof_id);
    }

    #[sqlx::test]
    async fn get_complete_batch(pool: SqlitePool) {
        let db: DbObj = Arc::new(SqliteDb::from(pool).await.unwrap());

        let batch_id = 1;
        let batch =
            Batch { start_time: Utc::now(), status: BatchStatus::Complete, ..Default::default() };

        db.add_batch(batch_id, batch.clone()).await.unwrap();

        let (db_batch_id, db_batch) = db.get_complete_batch().await.unwrap().unwrap();
        assert_eq!(db_batch_id, batch_id);
        assert_eq!(db_batch.status, BatchStatus::PendingSubmission);
    }

    #[sqlx::test]
    async fn set_batch_submitted(pool: SqlitePool) {
        let db: DbObj = Arc::new(SqliteDb::from(pool).await.unwrap());

        let batch_id = db.get_current_batch().await.unwrap();
        db.set_batch_submitted(batch_id).await.unwrap();

        let db_batch = db.get_batch(batch_id).await.unwrap();
        assert_eq!(db_batch.status, BatchStatus::Submitted);
    }

    #[sqlx::test]
    async fn set_batch_failure(pool: SqlitePool) {
        let db: DbObj = Arc::new(SqliteDb::from(pool).await.unwrap());

        let batch_id = db.get_current_batch().await.unwrap();
        let err_msg = "test_err";
        db.set_batch_failure(batch_id, err_msg.into()).await.unwrap();

        let db_batch = db.get_batch(batch_id).await.unwrap();
        assert_eq!(db_batch.status, BatchStatus::Failed);
        assert_eq!(db_batch.error_msg, Some(err_msg.into()));
    }

    #[sqlx::test]
    async fn update_batch(pool: SqlitePool) {
        // Create a persistent DB for manual testing:
        //
        // let db_url = "sqlite:///tmp/test.db";
        // if !Sqlite::database_exists(db_url).await.unwrap() {
        //     Sqlite::create_database(db_url).await.unwrap()
        // }
        // let tmp_pool = SqlitePool::connect("sqlite:///tmp/test.db").await.unwrap();
        // sqlx::migrate!("./migrations").run(&tmp_pool).await.unwrap();

        let db: DbObj = Arc::new(SqliteDb::from(pool).await.unwrap());
        db.add_order(U256::from(11), create_order()).await.unwrap();
        db.add_order(U256::from(12), create_order()).await.unwrap();

        let batch_id = 1;
        let agg_proofs = [
            AggregationOrder {
                proof_id: "a".to_string(),
                order_id: U256::from(11),
                expire_block: 20,
                fee: U256::from(5),
            },
            AggregationOrder {
                proof_id: "b".to_string(),
                order_id: U256::from(12),
                expire_block: 25,
                fee: U256::from(10),
            },
        ];
        let claim_digests = vec![[1u32; 8].into(), [2u32; 8].into()];
        let mut guest_state = GuestState::initial([3u32; 8]);
        guest_state.mmr.extend(&claim_digests);
        let agg_state = AggregationState {
            guest_state,
            proof_id: "c".to_string(),
            claim_digests: claim_digests.clone(),
            groth16_proof_id: None,
        };

        let base_fees = U256::from(10);
        let batch = Batch {
            start_time: Utc::now(),
            block_deadline: Some(100),
            fees: base_fees,
            ..Default::default()
        };

        db.add_batch(batch_id, batch.clone()).await.unwrap();
        db.update_batch(batch_id, &agg_state, &agg_proofs, Some([4u32; 8].into())).await.unwrap();

        let db_batch = db.get_batch(batch_id).await.unwrap();
        assert_eq!(db_batch.status, BatchStatus::PendingCompression);
        assert_eq!(db_batch.orders, vec![U256::from(11), U256::from(12)]);
        assert_eq!(db_batch.block_deadline, Some(20));
        assert_eq!(db_batch.fees, U256::from(25));
        assert!(db_batch.aggregation_state.is_some());
        let agg_state = db_batch.aggregation_state.unwrap();
        assert_eq!(agg_state.groth16_proof_id.as_ref(), None);
        assert!(!agg_state.guest_state.is_initial());
        assert_eq!(&agg_state.proof_id, "c");
        assert_eq!(&agg_state.claim_digests, &claim_digests);
    }
}<|MERGE_RESOLUTION|>--- conflicted
+++ resolved
@@ -92,11 +92,7 @@
     async fn get_last_block(&self) -> Result<Option<u64>, DbError>;
     async fn set_last_block(&self, block_numb: u64) -> Result<(), DbError>;
     async fn get_pending_lock_orders(&self, end_block: u64) -> Result<Vec<(U256, Order)>, DbError>;
-<<<<<<< HEAD
-    async fn get_orders_committed_to_fulfil_count(&self) -> Result<u64, DbError>;
-=======
     async fn get_orders_committed_to_fulfill_count(&self) -> Result<u64, DbError>;
->>>>>>> 5dd2f55e
     async fn get_proving_order(&self) -> Result<Option<(U256, Order)>, DbError>;
     async fn get_active_proofs(&self) -> Result<Vec<(U256, Order)>, DbError>;
     async fn set_order_proof_id(&self, order_id: U256, proof_id: &str) -> Result<(), DbError>;
@@ -472,11 +468,7 @@
         orders
     }
 
-<<<<<<< HEAD
-    async fn get_orders_committed_to_fulfil_count(&self) -> Result<u64, DbError> {
-=======
     async fn get_orders_committed_to_fulfill_count(&self) -> Result<u64, DbError> {
->>>>>>> 5dd2f55e
         let count: i64 = sqlx::query_scalar(
             "SELECT COUNT(*) FROM orders WHERE data->>'status' >= $1 AND data->>'status' <= $2",
         )
