// Copyright (c) 2025 RISC Zero, Inc.
//
// All rights reserved.

use std::{collections::HashMap, sync::Arc, time::Duration};

use alloy::{
    network::Ethereum,
    primitives::{utils::format_ether, Address, B256, U256},
    providers::{Provider, WalletProvider},
    sol_types::SolStruct,
    transports::BoxTransport,
};
use anyhow::{anyhow, bail, ensure, Context, Result};
use boundless_market::contracts::{
<<<<<<< HEAD
    boundless_market::BoundlessMarketService, encode_seal, set_verifier::SetVerifierService,
    Fulfillment, FulfillmentAssessor, Selectors,
=======
    boundless_market::BoundlessMarketService, encode_seal, Fulfillment,
>>>>>>> 0ad62354
};
use guest_assessor::ASSESSOR_GUEST_ID;
use risc0_aggregation::{SetInclusionReceipt, SetInclusionReceiptVerifierParameters};
use risc0_ethereum_contracts::set_verifier::SetVerifierService;
use risc0_zkvm::{
    sha::{Digest, Digestible},
    MaybePruned, Receipt, ReceiptClaim,
};

use crate::{
    config::ConfigLock,
    db::DbObj,
    provers::ProverObj,
    task::{RetryRes, RetryTask, SupervisorErr},
    Batch,
};

#[derive(Clone)]
pub struct Submitter<P> {
    db: DbObj,
    prover: ProverObj,
    market: BoundlessMarketService<BoxTransport, Arc<P>>,
    set_verifier: SetVerifierService<BoxTransport, Arc<P>>,
    set_verifier_addr: Address,
    set_builder_img_id: Digest,
    prover_address: Address,
    config: ConfigLock,
}

impl<P> Submitter<P>
where
    P: Provider<BoxTransport, Ethereum> + WalletProvider + 'static + Clone,
{
    #[allow(clippy::too_many_arguments)]
    pub fn new(
        db: DbObj,
        config: ConfigLock,
        prover: ProverObj,
        provider: Arc<P>,
        set_verifier_addr: Address,
        market_addr: Address,
        set_builder_img_id: Digest,
    ) -> Result<Self> {
        let txn_timeout_opt = {
            let config = config.lock_all().context("Failed to read config")?;
            config.batcher.txn_timeout
        };

        let mut market = BoundlessMarketService::new(
            market_addr,
            provider.clone(),
            provider.default_signer_address(),
        );
        if let Some(txn_timeout) = txn_timeout_opt {
            market = market.with_timeout(Duration::from_secs(txn_timeout));
        }

        let mut set_verifier = SetVerifierService::new(
            set_verifier_addr,
            provider.clone(),
            provider.default_signer_address(),
        );
        if let Some(txn_timeout) = txn_timeout_opt {
            set_verifier = set_verifier.with_timeout(Duration::from_secs(txn_timeout));
        }

        let prover_address = provider.default_signer_address();

        Ok(Self {
            db,
            prover,
            market,
            set_verifier,
            set_verifier_addr,
            set_builder_img_id,
            prover_address,
            config,
        })
    }

    async fn fetch_encode_g16(&self, g16_proof_id: &str) -> Result<Vec<u8>> {
        let groth16_receipt = self
            .prover
            .get_compressed_receipt(g16_proof_id)
            .await
            .context("Failed to fetch g16 receipt")?
            .context("Groth16 receipt missing")?;

        let groth16_receipt: Receipt =
            bincode::deserialize(&groth16_receipt).context("Failed to deserialize g16 receipt")?;

        let encoded_seal =
            encode_seal(&groth16_receipt).context("Failed to encode g16 receipt seal")?;

        Ok(encoded_seal)
    }

    pub async fn submit_batch(&self, batch_id: usize, batch: &Batch) -> Result<()> {
        tracing::info!("Submitting batch {batch_id}");

        let Some(ref aggregation_state) = batch.aggregation_state else {
            bail!("Cannot submit batch with no recorded aggregation state");
        };
        let Some(ref groth16_proof_id) = aggregation_state.groth16_proof_id else {
            bail!("Cannot submit batch with no recorded Groth16 proof ID");
        };
        ensure!(
            !aggregation_state.claim_digests.is_empty(),
            "Cannot submit batch with no claim digests"
        );
        ensure!(
            batch.assessor_claim_digest.is_some(),
            "Cannot submit batch with no assessor claim digest"
        );
        ensure!(
            aggregation_state.guest_state.mmr.is_finalized(),
            "Cannot submit guest state that is not finalized"
        );

        // Collect the needed parts for the new merkle root:
        let batch_seal = self.fetch_encode_g16(groth16_proof_id).await?;
        let batch_root = risc0_aggregation::merkle_root(&aggregation_state.claim_digests);
        let root = B256::from_slice(batch_root.as_bytes());

        ensure!(
            aggregation_state.guest_state.mmr.clone().finalized_root().unwrap() == batch_root,
            "Guest state finalized root is inconsistent with claim digests"
        );

        // Collect the needed parts for the fulfillBatch:
        let inclusion_params =
            SetInclusionReceiptVerifierParameters { image_id: self.set_builder_img_id };

        let mut fulfillments = vec![];
        let mut order_prices = HashMap::new();

        for order_id in batch.orders.iter() {
            tracing::info!("Submitting order {order_id:x}");

            let res = async {
                let (order_request, order_proof_id, order_img_id, lock_price) =
                    self.db.get_submission_order(*order_id).await.context(
                        "Failed to get order from DB for submission, order NOT finalized",
                    )?;

                order_prices.insert(order_id, lock_price);

                let order_journal = self
                    .prover
                    .get_journal(&order_proof_id)
                    .await
                    .context("Failed to get order journal from prover")?
                    .context("Order proof Journal missing")?;

                // NOTE: We assume here that the order execution ended with exit code 0.
                let order_claim =
                    ReceiptClaim::ok(order_img_id.0, MaybePruned::Pruned(order_journal.digest()));
                let order_claim_index = aggregation_state
                    .claim_digests
                    .iter()
                    .position(|claim| *claim == order_claim.digest())
                    .ok_or(anyhow!(
                        "Failed to find order claim {order_claim:x?} in aggregated claims"
                    ))?;
                let order_path = risc0_aggregation::merkle_path(
                    &aggregation_state.claim_digests,
                    order_claim_index,
                );
                tracing::debug!(
                    "Merkle path for order {order_id:x} : {:x?} : {order_path:x?}",
                    order_claim.digest()
                );
                let set_inclusion_receipt = SetInclusionReceipt::from_path_with_verifier_params(
                    order_claim,
                    order_path,
                    inclusion_params.digest(),
                );
                let seal =
                    set_inclusion_receipt.abi_encode_seal().context("Failed to encode seal")?;

                let request_digest = order_request
                    .eip712_signing_hash(&self.market.eip712_domain().await?.alloy_struct());
                fulfillments.push(Fulfillment {
                    id: *order_id,
                    requestDigest: request_digest,
                    imageId: order_img_id,
                    journal: order_journal.into(),
                    seal: seal.into(),
                    requirePayment: true,
                });
                anyhow::Ok(())
            };

            if let Err(err) = res.await {
                tracing::error!("Failed to submit {order_id:x}: {err}");
                if let Err(db_err) = self.db.set_order_failure(*order_id, err.to_string()).await {
                    tracing::error!("Failed to set order failure during proof submission: {order_id:x} {db_err:?}");
                }
            }
        }

        let assessor_claim_index = aggregation_state
            .claim_digests
            .iter()
            .position(|claim| *claim == batch.assessor_claim_digest.unwrap())
            .ok_or(anyhow!("Failed to find order claim assessor claim in aggregated claims"))?;
        let assessor_path =
            risc0_aggregation::merkle_path(&aggregation_state.claim_digests, assessor_claim_index);
        tracing::debug!(
            "Merkle path for assessor : {:x?} : {assessor_path:x?}",
            batch.assessor_claim_digest
        );

        let assessor_seal = SetInclusionReceipt::from_path_with_verifier_params(
            // TODO: Set inclusion proofs, when ABI encoded, currently don't contain anything
            // derived from the claim. So instead of constructing the journal, we simply use the
            // zero digest. We should either plumb through the data for the assessor journal, or we
            // should make an explicit way to encode an inclusion proof without the claim.
            ReceiptClaim::ok(ASSESSOR_GUEST_ID, MaybePruned::Pruned(Digest::ZERO)),
            assessor_path,
            inclusion_params.digest(),
        );
        let assessor_seal =
            assessor_seal.abi_encode_seal().context("ABI encode assessor set inclusion receipt")?;

        let single_txn_fulfill = {
            let config = self.config.lock_all().context("Failed to read config")?;
            config.batcher.single_txn_fulfill
        };
        let assessor_fill = FulfillmentAssessor {
            seal: assessor_seal.into(),
            selectors: Selectors::new(),
            prover: self.prover_address,
        };
        if single_txn_fulfill {
            if let Err(err) = self
                .market
                .submit_merkle_and_fulfill(
                    self.set_verifier_addr,
                    root,
                    batch_seal.into(),
                    fulfillments.clone(),
                    assessor_fill,
                )
                .await
            {
                tracing::error!("Failed to submit proofs for batch {batch_id}: {err:?}");

                for fulfillment in fulfillments.iter() {
                    if let Err(db_err) = self
                        .db
                        .set_order_failure(U256::from(fulfillment.id), format!("{err:?}"))
                        .await
                    {
                        tracing::error!(
                            "Failed to set order failure during proof submission: {:x} {db_err:?}",
                            fulfillment.id
                        );
                    }
                }
                bail!("transaction to fulfill batch failed");
            }
        } else {
            let contains_root = match self.set_verifier.contains_root(root).await {
                Ok(res) => res,
                Err(err) => {
                    tracing::error!("Failed to query if set-verifier contains the new root, trying to submit anyway {err:?}");
                    false
                }
            };
            if !contains_root {
                tracing::info!("Submitting app merkle root: {root}");
                self.set_verifier
                    .submit_merkle_root(root, batch_seal.into())
                    .await
                    .context("Failed to submit app merkle_root")?;
            } else {
                tracing::info!("Contract already contains root, skipping to fulfillment");
            }

            if let Err(err) = self.market.fulfill_batch(fulfillments.clone(), assessor_fill).await {
                tracing::error!("Failed to submit proofs: {err:?} for batch {batch_id}");
                for fulfillment in fulfillments.iter() {
                    if let Err(db_err) = self
                        .db
                        .set_order_failure(U256::from(fulfillment.id), format!("{err:?}"))
                        .await
                    {
                        tracing::error!(
                            "Failed to set order failure during proof submission: {:x} {db_err:?}",
                            fulfillment.id
                        );
                    }
                }
                bail!("transaction to fulfill batch failed");
            }
        }

        for fulfillment in fulfillments.iter() {
            if let Err(db_err) = self.db.set_order_complete(U256::from(fulfillment.id)).await {
                tracing::error!(
                    "Failed to set order complete during proof submission: {:x} {db_err:?}",
                    fulfillment.id
                );
                continue;
            }
            let lock_price = order_prices.get(&fulfillment.id).unwrap_or(&U256::ZERO);
            tracing::info!(
                "✨ Completed order: {:x} fee: {} ✨",
                fulfillment.id,
                format_ether(*lock_price)
            );
        }

        Ok(())
    }

    pub async fn process_next_batch(&self) -> Result<bool, SupervisorErr> {
        let batch_res = self
            .db
            .get_complete_batch()
            .await
            .context("Failed to check db for complete batch")
            .map_err(SupervisorErr::Recover)?;

        let Some((batch_id, batch)) = batch_res else {
            return Ok(false);
        };

        let max_batch_submission_attempts = self
            .config
            .lock_all()
            .map_err(|e| SupervisorErr::Recover(e.into()))?
            .batcher
            .max_submission_attempts;

        let mut errors = Vec::new();
        for attempt in 0..max_batch_submission_attempts {
            match self.submit_batch(batch_id, &batch).await {
                Ok(_) => {
                    if let Err(db_err) = self.db.set_batch_submitted(batch_id).await {
                        tracing::error!("Failed to set batch submitted status: {db_err:?}");
                        return Err(SupervisorErr::Fault(db_err.into()));
                    }
                    tracing::info!(
                        "Completed batch: {batch_id} total_fees: {}",
                        format_ether(batch.fees)
                    );
                    return Ok(true);
                }
                Err(err) => {
                    tracing::warn!(
                        "Batch submission attempt {}/{} failed",
                        attempt + 1,
                        max_batch_submission_attempts,
                    );
                    errors.push(err);
                }
            }
        }
        tracing::error!("Batch {batch_id} has reached max submission attempts");
        if let Err(err) = self.db.set_batch_failure(batch_id, format!("{errors:?}")).await {
            tracing::error!("Failed to set batch failure in db: {batch_id} - {err:?}");
            return Err(SupervisorErr::Recover(err.into()));
        }
        Ok(false)
    }
}

impl<P> RetryTask for Submitter<P>
where
    P: Provider<BoxTransport, Ethereum> + WalletProvider + 'static + Clone,
{
    fn spawn(&self) -> RetryRes {
        let obj_clone = self.clone();

        Box::pin(async move {
            tracing::info!("Starting Submitter service");
            loop {
                obj_clone.process_next_batch().await?;

                // TODO: configuration
                tokio::time::sleep(tokio::time::Duration::from_secs(1)).await;
            }
        })
    }
}

#[cfg(test)]
mod tests {
    use super::*;
    use crate::{
        db::SqliteDb,
        provers::{encode_input, MockProver},
        AggregationState, Batch, BatchStatus, Order, OrderStatus,
    };
    use alloy::{
<<<<<<< HEAD
        network::EthereumWallet, node_bindings::Anvil, primitives::U256,
        providers::ProviderBuilder, signers::local::PrivateKeySigner,
=======
        network::EthereumWallet,
        node_bindings::{Anvil, AnvilInstance},
        primitives::{B256, U256},
        providers::{
            fillers::{
                BlobGasFiller, ChainIdFiller, FillProvider, GasFiller, JoinFill, NonceFiller,
                WalletFiller,
            },
            Identity, ProviderBuilder, RootProvider,
        },
        signers::local::PrivateKeySigner,
>>>>>>> 0ad62354
    };
    use boundless_assessor::{AssessorInput, Fulfillment};
    use boundless_market::contracts::{
        hit_points::default_allowance,
        test_utils::{
            deploy_boundless_market, deploy_hit_points, deploy_mock_verifier, deploy_set_verifier,
        },
        Input, InputType, Offer, Predicate, PredicateType, ProofRequest, Requirements,
    };
    use chrono::Utc;
    use guest_assessor::{ASSESSOR_GUEST_ELF, ASSESSOR_GUEST_ID};
    use guest_set_builder::{SET_BUILDER_ELF, SET_BUILDER_ID};
    use guest_util::{ECHO_ELF, ECHO_ID};
    use risc0_aggregation::GuestState;
    use risc0_zkvm::sha::Digest;
    use tracing_test::traced_test;

    type TestProvider = FillProvider<
        JoinFill<
            JoinFill<
                Identity,
                JoinFill<GasFiller, JoinFill<BlobGasFiller, JoinFill<NonceFiller, ChainIdFiller>>>,
            >,
            WalletFiller<EthereumWallet>,
        >,
        RootProvider<BoxTransport>,
        BoxTransport,
        Ethereum,
    >;

    async fn build_submitter_and_batch(
        config: ConfigLock,
    ) -> (AnvilInstance, Submitter<TestProvider>, DbObj, usize) {
        let anvil = Anvil::new().spawn();
        let signer: PrivateKeySigner = anvil.keys()[0].clone().into();
        let customer_signer: PrivateKeySigner = anvil.keys()[1].clone().into();
        let prover_addr = signer.address();
        let customer_addr = customer_signer.address();
        tracing::info!("prover: {prover_addr} customer: {customer_addr}");

        let provider = Arc::new(
            ProviderBuilder::new()
                .with_recommended_fillers()
                .wallet(EthereumWallet::from(signer.clone()))
                .on_builtin(&anvil.endpoint())
                .await
                .unwrap(),
        );

        let customer_provider = Arc::new(
            ProviderBuilder::new()
                .with_recommended_fillers()
                .wallet(EthereumWallet::from(customer_signer.clone()))
                .on_builtin(&anvil.endpoint())
                .await
                .unwrap(),
        );

        let verifier = deploy_mock_verifier(provider.clone()).await.unwrap();
        let set_verifier =
            deploy_set_verifier(provider.clone(), verifier, Digest::from(SET_BUILDER_ID))
                .await
                .unwrap();
        let hit_points = deploy_hit_points(&signer, provider.clone()).await.unwrap();
        let market_address = deploy_boundless_market(
            &signer,
            provider.clone(),
            set_verifier,
            hit_points,
            Digest::from(ASSESSOR_GUEST_ID),
            Some(prover_addr),
        )
        .await
        .unwrap();

        let market = BoundlessMarketService::new(market_address, provider.clone(), prover_addr);
        market.deposit_stake_with_permit(default_allowance(), &signer).await.unwrap();

        let market_customer =
            BoundlessMarketService::new(market_address, customer_provider.clone(), customer_addr);
        market_customer.deposit(U256::from(10000000000u64)).await.unwrap();

        let db: DbObj = Arc::new(SqliteDb::new("sqlite::memory:").await.unwrap());
        let prover: ProverObj = Arc::new(MockProver::default());

        let echo_id = Digest::from(ECHO_ID);
        let echo_id_str = echo_id.to_string();
        prover.upload_image(&echo_id_str, ECHO_ELF.to_vec()).await.unwrap();
        let input_id = prover
            .upload_input(encode_input(&vec![0x41, 0x41, 0x41, 0x41]).unwrap())
            .await
            .unwrap();

        let set_builder_id = Digest::from(SET_BUILDER_ID);
        let set_builder_id_str = set_builder_id.to_string();
        prover.upload_image(&set_builder_id_str, SET_BUILDER_ELF.to_vec()).await.unwrap();

        let assessor_id = Digest::from(ASSESSOR_GUEST_ID);
        let assessor_id_str = assessor_id.to_string();
        prover.upload_image(&assessor_id_str, ASSESSOR_GUEST_ELF.to_vec()).await.unwrap();

        let echo_proof =
            prover.prove_and_monitor_stark(&echo_id_str, &input_id, vec![]).await.unwrap();
        let echo_receipt = prover.get_receipt(&echo_proof.id).await.unwrap().unwrap();

        let order_request = ProofRequest::new(
            market_customer.index_from_nonce().await.unwrap(),
            &customer_addr,
            Requirements::new(
                echo_id,
                Predicate { predicateType: PredicateType::PrefixMatch, data: Default::default() },
            ),
            "http://risczero.com/image",
            Input { inputType: InputType::Inline, data: Default::default() },
            Offer {
                minPrice: U256::from(2),
                maxPrice: U256::from(4),
                biddingStart: 0,
                timeout: 100,
                lockTimeout: 100,
                rampUpPeriod: 1,
                lockStake: U256::from(10),
            },
        );

        let chain_id = provider.get_chain_id().await.unwrap();
        let client_sig = order_request
            .sign_request(&customer_signer, market_address, chain_id)
            .await
            .unwrap()
            .as_bytes();

        let assessor_input = prover
            .upload_input(
                AssessorInput {
                    domain: boundless_market::contracts::eip712_domain(market_address, chain_id),
                    fills: vec![Fulfillment {
                        request: order_request.clone(),
                        signature: client_sig.into(),
                        journal: echo_receipt.journal.bytes.clone(),
                        require_payment: true,
                    }],
                    prover_address: prover_addr,
                }
                .to_vec(),
            )
            .await
            .unwrap();

        let assessor_proof = prover
            .prove_and_monitor_stark(&assessor_id_str, &assessor_input, vec![echo_proof.id.clone()])
            .await
            .unwrap();
        let assessor_receipt = prover.get_receipt(&assessor_proof.id).await.unwrap().unwrap();

        // Build and finalize the aggregation in one execution.
        let set_builder_input = prover
            .upload_input(
                encode_input(
                    &GuestState::initial(set_builder_id)
                        .into_input(
                            vec![
                                echo_receipt.claim().unwrap().value().unwrap(),
                                assessor_receipt.claim().unwrap().value().unwrap(),
                            ],
                            true,
                        )
                        .unwrap(),
                )
                .unwrap(),
            )
            .await
            .unwrap();

        let aggregation_proof = prover
            .prove_and_monitor_stark(
                &set_builder_id_str,
                &set_builder_input,
                vec![echo_proof.id.clone(), assessor_proof.id.clone()],
            )
            .await
            .unwrap();

        let batch_g16 = prover.compress(&aggregation_proof.id).await.unwrap();
        let batch_journal = prover.get_journal(&aggregation_proof.id).await.unwrap().unwrap();
        let batch_guest_state = GuestState::decode(&batch_journal).unwrap();
        assert!(batch_guest_state.mmr.is_finalized());
        assert_eq!(
            batch_guest_state.mmr.clone().finalized_root().unwrap(),
            risc0_aggregation::merkle_root(&[
                echo_receipt.claim().unwrap().digest(),
                assessor_receipt.claim().unwrap().digest(),
            ])
        );

        let order = Order {
            status: OrderStatus::PendingSubmission,
            updated_at: Utc::now(),
            target_block: Some(0),
            request: order_request,
            image_id: Some(echo_id_str.clone()),
            input_id: Some(input_id.clone()),
            proof_id: Some(echo_proof.id.clone()),
            expire_block: Some(100),
            client_sig: client_sig.into(),
            lock_price: Some(U256::ZERO),
            error_msg: None,
        };
        let order_id = U256::from(order.request.id);
        db.add_order(order_id, order.clone()).await.unwrap();

        let batch_id = 0;
        let batch = Batch {
            status: BatchStatus::Complete,
            assessor_claim_digest: Some(assessor_receipt.claim().unwrap().digest()),
            orders: vec![order_id],
            fees: U256::ZERO,
            start_time: Utc::now(),
            block_deadline: Some(
                order.request.offer.biddingStart + order.request.offer.timeout as u64,
            ),
            error_msg: None,
            aggregation_state: Some(AggregationState {
                guest_state: batch_guest_state,
                proof_id: aggregation_proof.id,
                groth16_proof_id: Some(batch_g16),
                claim_digests: vec![
                    echo_receipt.claim().unwrap().digest(),
                    assessor_receipt.claim().unwrap().digest(),
                ],
            }),
        };
        db.add_batch(batch_id, batch).await.unwrap();

        market.lock_request(&order.request, &client_sig.into(), None).await.unwrap();

        let submitter = Submitter::new(
            db.clone(),
            config,
            prover.clone(),
            provider.clone(),
            set_verifier,
            market_address,
            set_builder_id,
        )
        .unwrap();

        (anvil, submitter, db, batch_id)
    }

    async fn process_next_batch<P>(submitter: Submitter<P>, db: DbObj, batch_id: usize)
    where
        P: Provider<BoxTransport, Ethereum> + WalletProvider + 'static + Clone,
    {
        assert!(submitter.process_next_batch().await.unwrap());
        let batch = db.get_batch(batch_id).await.unwrap();
        assert_eq!(batch.status, BatchStatus::Submitted);
    }

    #[tokio::test]
    #[traced_test]
    async fn submit_batch() {
        let config = ConfigLock::default();
        let (_anvil, submitter, db, batch_id) = build_submitter_and_batch(config).await;
        process_next_batch(submitter, db, batch_id).await;
    }

    #[tokio::test]
    #[traced_test]
    async fn submit_batch_merged_txn() {
        let config = ConfigLock::default();
        config.load_write().as_mut().unwrap().batcher.single_txn_fulfill = true;
        let (_anvil, submitter, db, batch_id) = build_submitter_and_batch(config).await;
        process_next_batch(submitter, db, batch_id).await;
    }

    #[tokio::test]
    #[traced_test]
    async fn submit_batch_retry_max_attempts() {
        let config = ConfigLock::default();
        let (anvil, submitter, _db, _batch_id) = build_submitter_and_batch(config).await;

        drop(anvil); // drop anvil to simluate an RPC fault

        assert!(!submitter.process_next_batch().await.unwrap()); // returned Ok(false)
        assert!(logs_contain("Batch submission attempt 1/3 failed"));

        assert!(!submitter.process_next_batch().await.unwrap()); // returned Ok(false)
        assert!(logs_contain("Batch submission attempt 2/3 failed"));

        assert!(!submitter.process_next_batch().await.unwrap()); // returned Ok(false)
        assert!(logs_contain("reached max submission attempts"));
    }
}<|MERGE_RESOLUTION|>--- conflicted
+++ resolved
@@ -13,12 +13,8 @@
 };
 use anyhow::{anyhow, bail, ensure, Context, Result};
 use boundless_market::contracts::{
-<<<<<<< HEAD
-    boundless_market::BoundlessMarketService, encode_seal, set_verifier::SetVerifierService,
-    Fulfillment, FulfillmentAssessor, Selectors,
-=======
-    boundless_market::BoundlessMarketService, encode_seal, Fulfillment,
->>>>>>> 0ad62354
+    boundless_market::BoundlessMarketService, encode_seal, Fulfillment, FulfillmentAssessor,
+    Selectors,
 };
 use guest_assessor::ASSESSOR_GUEST_ID;
 use risc0_aggregation::{SetInclusionReceipt, SetInclusionReceiptVerifierParameters};
@@ -416,13 +412,9 @@
         AggregationState, Batch, BatchStatus, Order, OrderStatus,
     };
     use alloy::{
-<<<<<<< HEAD
-        network::EthereumWallet, node_bindings::Anvil, primitives::U256,
-        providers::ProviderBuilder, signers::local::PrivateKeySigner,
-=======
         network::EthereumWallet,
         node_bindings::{Anvil, AnvilInstance},
-        primitives::{B256, U256},
+        primitives::U256,
         providers::{
             fillers::{
                 BlobGasFiller, ChainIdFiller, FillProvider, GasFiller, JoinFill, NonceFiller,
@@ -431,7 +423,6 @@
             Identity, ProviderBuilder, RootProvider,
         },
         signers::local::PrivateKeySigner,
->>>>>>> 0ad62354
     };
     use boundless_assessor::{AssessorInput, Fulfillment};
     use boundless_market::contracts::{
