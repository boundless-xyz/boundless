// Copyright 2025 RISC Zero, Inc.
//
// Licensed under the Apache License, Version 2.0 (the "License");
// you may not use this file except in compliance with the License.
// You may obtain a copy of the License at
//
//     http://www.apache.org/licenses/LICENSE-2.0
//
// Unless required by applicable law or agreed to in writing, software
// distributed under the License is distributed on an "AS IS" BASIS,
// WITHOUT WARRANTIES OR CONDITIONS OF ANY KIND, either express or implied.
// See the License for the specific language governing permissions and
// limitations under the License.

use std::{collections::HashMap, sync::Arc, time::Duration};

use alloy::{
    network::Ethereum,
    primitives::{
        utils::{format_ether, format_units},
        Address, B256, U256,
    },
    providers::{Provider, WalletProvider},
    sol_types::{SolStruct, SolValue},
};
use anyhow::{anyhow, Context, Result};
use boundless_market::{
    contracts::{
        boundless_market::{BoundlessMarketService, FulfillmentTx, MarketError, UnlockedRequest},
        boundless_market_contract::CallbackData,
        encode_seal, AssessorJournal, AssessorReceipt, Fulfillment, PredicateType,
    },
    selector::{is_groth16_selector, is_shrink_bitvm2_selector},
};
use risc0_aggregation::{SetInclusionReceipt, SetInclusionReceiptVerifierParameters};
use risc0_ethereum_contracts::set_verifier::SetVerifierService;
use risc0_zkvm::{
    sha::{Digest, Digestible},
    MaybePruned, Receipt, ReceiptClaim,
};

use crate::{
    config::ConfigLock,
    db::DbObj,
    impl_coded_debug, now_timestamp,
    provers::ProverObj,
    task::{RetryRes, RetryTask, SupervisorErr},
    Batch, FulfillmentType, Order,
};
use thiserror::Error;

use crate::errors::CodedError;

use tokio_util::sync::CancellationToken;

#[derive(Error)]
pub enum SubmitterErr {
    #[error("{code} Batch submission failed: {0:?}", code = self.code())]
    BatchSubmissionFailed(Vec<Self>),

    #[error("{code} Batch submission failed due to timeouts: {0:?}", code = self.code())]
    BatchSubmissionFailedTimeouts(Vec<Self>),

    #[error("{code} Failed to confirm transaction: {0}", code = self.code())]
    TxnConfirmationError(MarketError),

    #[error("{code} All requests expired before submission: {0:?}", code = self.code())]
    AllRequestsExpiredBeforeSubmission(Vec<String>),

    #[error("{code} Some requests expired before submission: {0:?}", code = self.code())]
    SomeRequestsExpiredBeforeSubmission(Vec<String>),

    #[error("{code} Market error: {0}", code = self.code())]
    MarketError(#[from] MarketError),

    #[error("{code} Unexpected error: {0:?}", code = self.code())]
    UnexpectedErr(#[from] anyhow::Error),
}

impl_coded_debug!(SubmitterErr);

impl CodedError for SubmitterErr {
    fn code(&self) -> &str {
        match self {
            SubmitterErr::UnexpectedErr(_) => "[B-SUB-500]",
            SubmitterErr::AllRequestsExpiredBeforeSubmission(_) => "[B-SUB-001]",
            SubmitterErr::SomeRequestsExpiredBeforeSubmission(_) => "[B-SUB-005]",
            SubmitterErr::MarketError(_) => "[B-SUB-002]",
            SubmitterErr::BatchSubmissionFailed(_) => "[B-SUB-004]",
            SubmitterErr::BatchSubmissionFailedTimeouts(_) => "[B-SUB-003]",
            SubmitterErr::TxnConfirmationError(_) => "[B-SUB-006]",
        }
    }
}

#[derive(Clone)]
pub struct Submitter<P> {
    db: DbObj,
    prover: ProverObj,
    market: BoundlessMarketService<Arc<P>>,
    set_verifier: SetVerifierService<Arc<P>>,
    set_verifier_addr: Address,
    set_builder_img_id: Digest,
    prover_address: Address,
    config: ConfigLock,
}

impl<P> Submitter<P>
where
    P: Provider<Ethereum> + WalletProvider + 'static + Clone,
{
    #[allow(clippy::too_many_arguments)]
    pub fn new(
        db: DbObj,
        config: ConfigLock,
        prover: ProverObj,
        provider: Arc<P>,
        set_verifier_addr: Address,
        market_addr: Address,
        set_builder_img_id: Digest,
    ) -> Result<Self> {
        let txn_timeout_opt = {
            let config = config.lock_all().context("Failed to read config")?;
            config.batcher.txn_timeout
        };

        let mut market = BoundlessMarketService::new(
            market_addr,
            provider.clone(),
            provider.default_signer_address(),
        );
        if let Some(txn_timeout) = txn_timeout_opt {
            tracing::debug!("Setting market timeout to {}", txn_timeout);
            market = market.with_timeout(Duration::from_secs(txn_timeout));
        }

        let mut set_verifier = SetVerifierService::new(
            set_verifier_addr,
            provider.clone(),
            provider.default_signer_address(),
        );
        if let Some(txn_timeout) = txn_timeout_opt {
            tracing::debug!("Setting set verifier timeout to {}", txn_timeout);
            set_verifier = set_verifier.with_timeout(Duration::from_secs(txn_timeout));
        }

        let prover_address = provider.default_signer_address();

        Ok(Self {
            db,
            prover,
            market,
            set_verifier,
            set_verifier_addr,
            set_builder_img_id,
            prover_address,
            config,
        })
    }

    async fn fetch_encode_g16(&self, g16_proof_id: &str) -> Result<Vec<u8>> {
        let groth16_receipt = self
            .prover
            .get_compressed_receipt(g16_proof_id)
            .await
            .context("Failed to fetch g16 receipt")?
            .context("Groth16 receipt missing")?;

        let groth16_receipt: Receipt =
            bincode::deserialize(&groth16_receipt).context("Failed to deserialize g16 receipt")?;

        let encoded_seal =
            encode_seal(&groth16_receipt).context("Failed to encode g16 receipt seal")?;

        Ok(encoded_seal)
    }

    pub async fn submit_batch(&self, batch_id: usize, batch: &Batch) -> Result<(), SubmitterErr> {
        tracing::info!("Submitting batch {batch_id}");

        let Some(ref aggregation_state) = batch.aggregation_state else {
            return Err(SubmitterErr::UnexpectedErr(anyhow!(
                "Cannot submit batch with no recorded aggregation state"
            )));
        };
        let Some(ref groth16_proof_id) = aggregation_state.groth16_proof_id else {
            return Err(SubmitterErr::UnexpectedErr(anyhow!(
                "Cannot submit batch with no recorded Groth16 proof ID"
            )));
        };
        if aggregation_state.claim_digests.is_empty() {
            return Err(SubmitterErr::UnexpectedErr(anyhow!(
                "Cannot submit batch with no claim digests"
            )));
        }
        if batch.assessor_proof_id.is_none() {
            return Err(SubmitterErr::UnexpectedErr(anyhow!(
                "Cannot submit batch with no assessor receipt"
            )));
        }
        if !aggregation_state.guest_state.mmr.is_finalized() {
            return Err(SubmitterErr::UnexpectedErr(anyhow!(
                "Cannot submit guest state that is not finalized"
            )));
        }

        // Check that at least one order in the batch is not expired before submitting on chain.
        // Can happen if we overcommitted to work and proving took longer than expected.
        let now = now_timestamp();
        let order_ids = batch.orders.iter().map(|order| order.as_str()).collect::<Vec<_>>();
        let orders = self.db.get_orders(&order_ids).await.context("Failed to get orders")?;
        let expired_orders =
            orders.iter().filter(|order| order.expire_timestamp.unwrap() < now).collect::<Vec<_>>();
        if expired_orders.len() == orders.len() {
            return self.handle_expired_requests_error(batch_id, orders).await;
        } else if !expired_orders.is_empty() {
            // Still submit, since we support partial fulfillment.
            tracing::warn!("Some orders in batch {batch_id} are expired ({}). Batch will still be submitted. {:?}", expired_orders.iter().map(ToString::to_string).collect::<Vec<_>>().join(", "), SubmitterErr::SomeRequestsExpiredBeforeSubmission(expired_orders.iter().map(|order| order.id()).collect()));
        }

        // Collect the needed parts for the new merkle root:
        let batch_seal = self.fetch_encode_g16(groth16_proof_id).await?;
        let batch_root = risc0_aggregation::merkle_root(&aggregation_state.claim_digests);
        let root = B256::from_slice(batch_root.as_bytes());

        if aggregation_state.guest_state.mmr.clone().finalized_root().unwrap() != batch_root {
            return Err(SubmitterErr::UnexpectedErr(anyhow!(
                "Guest state finalized root is inconsistent with claim digests"
            )));
        }

        // Collect the needed parts for the fulfillBatch:
        let assessor_proof_id = &batch.assessor_proof_id.clone().unwrap();
        let assessor_receipt = self
            .prover
            .get_receipt(assessor_proof_id)
            .await
            .context("Failed to get assessor receipt")?
            .context("Assessor receipt missing")?;
        let assessor_claim_digest = assessor_receipt
            .claim()
            .with_context(|| format!("Receipt for assessor {assessor_proof_id} missing claim"))?
            .value()
            .with_context(|| format!("Receipt for assessor {assessor_proof_id} claims pruned"))?
            .digest();
        let assessor_journal = AssessorJournal::abi_decode(&assessor_receipt.journal.bytes)
            .context("Failed to decode assessor journal for {assessor_proof_id}")?;

        let inclusion_params =
            SetInclusionReceiptVerifierParameters { image_id: self.set_builder_img_id };

        let mut fulfillments = vec![];
        let mut requests_to_price: Vec<UnlockedRequest> = vec![];

        struct OrderPrice {
            price: U256,
            stake_reward: U256,
        }
        let mut order_prices: HashMap<&str, OrderPrice> = HashMap::new();
        let mut fulfillment_to_order_id: HashMap<U256, &str> = HashMap::new();

        for order_id in batch.orders.iter() {
            tracing::info!("Submitting order {order_id}");

            let res = async {
                let (
                    order_request,
                    client_sig,
                    order_proof_id,
                    order_img_id,
                    lock_price,
                    fulfillment_type,
                ) =
                    self.db.get_submission_order(order_id).await.context(
                        "Failed to get order from DB for submission, order NOT finalized",
                    )?;

                let mut stake_reward = U256::ZERO;
                if fulfillment_type == FulfillmentType::FulfillAfterLockExpire {
                    requests_to_price
                        .push(UnlockedRequest::new(order_request.clone(), client_sig.clone()));
                    stake_reward = order_request.offer.stake_reward_if_locked_and_not_fulfilled();
                }

                order_prices.insert(order_id, OrderPrice { price: lock_price, stake_reward });

                let order_journal = self
                    .prover
                    .get_journal(&order_proof_id)
                    .await
                    .context("Failed to get order journal from prover")?
                    .context("Order proof Journal missing")?;
                // NOTE: We assume here that the order execution ended with exit code 0.
                let order_claim =
                    ReceiptClaim::ok(order_img_id.0, MaybePruned::Pruned(order_journal.digest()));
                let order_claim_digest = order_claim.digest();
                let seal = if is_groth16_selector(order_request.requirements.selector)
                    || is_shrink_bitvm2_selector(order_request.requirements.selector)
                {
                    let compressed_proof_id =
                        self.db.get_order_compressed_proof_id(order_id).await.context(
                            "Failed to get order compressed proof ID from DB for submission",
                        )?;
                    self.fetch_encode_g16(&compressed_proof_id)
                        .await
                        .context("Failed to fetch and encode g16 proof")?
                } else {
                    let order_claim_index = aggregation_state
                        .claim_digests
                        .iter()
                        .position(|claim| *claim == order_claim_digest)
                        .ok_or(anyhow!(
                            "Failed to find order claim {order_claim:x?} in aggregated claims"
                        ))?;
                    let order_path = risc0_aggregation::merkle_path(
                        &aggregation_state.claim_digests,
                        order_claim_index,
                    );
                    tracing::debug!(
                        "Merkle path for order {order_id} : {:x?} : {order_path:x?}",
                        order_claim_digest
                    );
                    let set_inclusion_receipt = SetInclusionReceipt::from_path_with_verifier_params(
                        order_claim,
                        order_path,
                        inclusion_params.digest(),
                    );
                    set_inclusion_receipt.abi_encode_seal().context("Failed to encode seal")?
                };

                tracing::debug!("Seal for order {order_id} : {}", hex::encode(seal.clone()));

                let request_digest = order_request
                    .eip712_signing_hash(&self.market.eip712_domain().await?.alloy_struct());
                let request_id = order_request.id;
                fulfillment_to_order_id.insert(request_id, order_id);
                let predicate_type = order_request.requirements.predicate.predicateType;
<<<<<<< HEAD
                let mut image_id_or_claim_digest = order_img_id;
                let mut journal = order_journal;
                if predicate_type == PredicateType::ClaimDigestMatch {
                    // TODO(ec2): Do we have to recalculate? Or can we get it from the requirements?
                    image_id_or_claim_digest =
                        order_request.requirements.predicate.data.0.as_ref().try_into().unwrap();
                    journal = vec![];
=======

                let (claim_digest, callback_data) = match predicate_type {
                    PredicateType::ClaimDigestMatch => (
                        order_request.requirements.predicate.data.0.as_ref().try_into().unwrap(),
                        vec![],
                    ),
                    _ => (
                        order_claim_digest,
                        CallbackData { imageId: order_img_id, journal: order_journal.into() }
                            .abi_encode(),
                    ),
>>>>>>> 50167b36
                };

                fulfillments.push(Fulfillment {
                    id: request_id,
                    requestDigest: request_digest,
                    callbackData: callback_data.into(),
                    claimDigest: <[u8; 32]>::from(claim_digest).into(),
                    seal: seal.into(),
                    predicateType: predicate_type,
                });
                anyhow::Ok(())
            };

            if let Err(err) = res.await {
                tracing::error!("Failed to submit {order_id}: {err}");
                if let Err(db_err) = self.db.set_order_failure(order_id, "Failed to submit").await {
                    tracing::error!("Failed to set order failure during proof submission: {order_id} {db_err:?}");
                }
            }
        }

        let assessor_claim_index = aggregation_state
            .claim_digests
            .iter()
            .position(|claim| *claim == assessor_claim_digest)
            .ok_or(anyhow!("Failed to find order claim assessor claim in aggregated claims"))?;
        let assessor_path =
            risc0_aggregation::merkle_path(&aggregation_state.claim_digests, assessor_claim_index);
        tracing::debug!(
            "Merkle path for assessor : {:x?} : {assessor_path:x?}",
            assessor_claim_digest
        );

        let assessor_seal = SetInclusionReceipt::from_path_with_verifier_params(
            // TODO: Set inclusion proofs, when ABI encoded, currently don't contain anything
            // derived from the claim. So instead of constructing the journal, we simply use the
            // zero digest. We should either plumb through the data for the assessor journal, or we
            // should make an explicit way to encode an inclusion proof without the claim.
            ReceiptClaim::ok(Digest::ZERO, MaybePruned::Pruned(Digest::ZERO)),
            assessor_path,
            inclusion_params.digest(),
        );
        let assessor_seal =
            assessor_seal.abi_encode_seal().context("ABI encode assessor set inclusion receipt")?;

        let assessor_receipt = AssessorReceipt {
            seal: assessor_seal.into(),
            selectors: assessor_journal.selectors,
            prover: self.prover_address,
            callbacks: assessor_journal.callbacks,
        };

        let (single_txn_fulfill, withdraw) = {
            let config = self.config.lock_all().context("Failed to read config")?;
            (config.batcher.single_txn_fulfill, config.batcher.withdraw)
        };

        let mut fulfillment_tx = FulfillmentTx::new(fulfillments.clone(), assessor_receipt)
            .with_withdraw(withdraw)
            .with_unlocked_requests(requests_to_price);
        if single_txn_fulfill {
            fulfillment_tx =
                fulfillment_tx.with_submit_root(self.set_verifier_addr, root, batch_seal);
        } else {
            let contains_root = match self.set_verifier.contains_root(root).await {
                Ok(res) => res,
                Err(err) => {
                    tracing::warn!("Failed to query if set-verifier contains the new root, trying to submit anyway {err:?}");
                    false
                }
            };
            if !contains_root {
                tracing::info!("Submitting app merkle root: {root}");
                if let Err(err) =
                    self.set_verifier.submit_merkle_root(root, batch_seal.into()).await
                {
                    let order_ids: Vec<&str> = fulfillments
                        .iter()
                        .map(|f| *fulfillment_to_order_id.get(&f.id).unwrap())
                        .collect();
                    tracing::warn!("Failed to submit app merkle root for orders: {order_ids:?}");

                    // Map the error from the R0 Contracts crate crate to an error type from BoundlessMarket
                    if err.to_string().contains("failed to confirm tx") {
                        self.handle_fulfillment_error(
                            MarketError::TxnConfirmationError(err),
                            batch_id,
                            &fulfillments,
                            &order_ids,
                        )
                        .await?;
                    } else {
                        self.handle_fulfillment_error(
                            MarketError::Error(err),
                            batch_id,
                            &fulfillments,
                            &order_ids,
                        )
                        .await?;
                    }
                }
            } else {
                tracing::info!("Contract already contains root, skipping to fulfillment");
            }
        };

        if let Err(err) = self.market.fulfill(fulfillment_tx).await {
            let order_ids: Vec<&str> =
                fulfillments.iter().map(|f| *fulfillment_to_order_id.get(&f.id).unwrap()).collect();
            tracing::warn!("Failed to fulfill batch for orders: {order_ids:?}");
            self.handle_fulfillment_error(err, batch_id, &fulfillments, &order_ids).await?;
        }

        for fulfillment in fulfillments.iter() {
            let order_id = fulfillment_to_order_id.get(&fulfillment.id).unwrap();

            if let Err(db_err) = self.db.set_order_complete(order_id).await {
                tracing::error!(
                    "Failed to set order complete during proof submission: {:x} {db_err:?}",
                    fulfillment.id
                );
                continue;
            }
            let order_price = order_prices
                .get(order_id)
                .unwrap_or(&OrderPrice { price: U256::ZERO, stake_reward: U256::ZERO });

            let eth_reward_log = format!("eth_reward: {}", format_ether(order_price.price));
            let stake_token_decimals = self.market.stake_token_decimals().await?;
            let stake_reward =
                format_units(order_price.stake_reward, stake_token_decimals).unwrap();
            let mut stake_reward_log = format!("stake_reward: {stake_reward}");

            // If we expect a stake reward, check if we won the proof race to be the first secondary prover.
            if order_price.stake_reward > U256::ZERO {
                let prover = self.market.get_request_fulfillment_prover(fulfillment.id).await;
                if let Ok(prover) = prover {
                    if prover != self.prover_address {
                        stake_reward_log = format!("stake_reward: 0 (lost secondary prover race to {prover} for {stake_reward})");
                    }
                } else {
                    tracing::warn!("Failed to confirm if we were the first secondary prover for fulfillment {:x}", fulfillment.id);
                }
            }

            tracing::info!(
                "✨ Completed order: 0x{:x} {} {} ✨",
                fulfillment.id,
                eth_reward_log,
                stake_reward_log
            );
        }

        Ok(())
    }

    async fn handle_expired_requests_error(
        &self,
        batch_id: usize,
        orders: Vec<Order>,
    ) -> Result<(), SubmitterErr> {
        tracing::warn!("All orders in batch {batch_id} are expired ({}). Batch will not be submitted, and all orders will be marked as failed.", &orders.iter().map(|order| format!("{order}")).collect::<Vec<_>>().join(", "));
        for order in orders.clone() {
            if let Err(db_err) =
                self.db.set_order_failure(order.id().as_str(), "Failed to submit batch").await
            {
                tracing::error!(
                    "Failed to set order failure during proof submission: {} {db_err:?}",
                    order.id()
                );
            }
        }
        Err(SubmitterErr::AllRequestsExpiredBeforeSubmission(
            orders.iter().map(|order| format!("{order}")).collect(),
        ))
    }

    async fn handle_fulfillment_error(
        &self,
        err: MarketError,
        batch_id: usize,
        fulfillments: &[Fulfillment],
        order_ids: &[&str],
    ) -> Result<(), SubmitterErr> {
        tracing::warn!("Failed to submit proofs for batch {batch_id}: {err:?} ");
        for (fulfillment, order_id) in fulfillments.iter().zip(order_ids.iter()) {
            if let Err(db_err) = self.db.set_order_failure(order_id, "Failed to submit batch").await
            {
                tracing::error!(
                    "Failed to set order failure during proof submission: {:x} {db_err:?}",
                    fulfillment.id
                );
            }
        }

        if let MarketError::TxnConfirmationError(_) = &err {
            return Err(SubmitterErr::TxnConfirmationError(err));
        }

        Err(SubmitterErr::MarketError(err))
    }

    pub async fn process_next_batch(&self) -> Result<(), SubmitterErr> {
        let batch_res =
            self.db.get_complete_batch().await.context("Failed to get complete batch")?;

        let Some((batch_id, batch)) = batch_res else {
            return Ok(());
        };

        let max_batch_submission_attempts = self
            .config
            .lock_all()
            .context("Failed to read config")?
            .batcher
            .max_submission_attempts;

        let mut errors = Vec::new();
        for attempt in 0..max_batch_submission_attempts {
            match self.submit_batch(batch_id, &batch).await {
                Ok(_) => {
                    self.db
                        .set_batch_submitted(batch_id)
                        .await
                        .context("Failed to set batch submitted")?;
                    tracing::info!(
                        "Completed batch: {batch_id} total_fees: {}",
                        format_ether(batch.fees)
                    );
                    return Ok(());
                }
                Err(err) => {
                    tracing::warn!(
                        "Batch submission attempt {}/{} failed. Error: {err:?}",
                        attempt + 1,
                        max_batch_submission_attempts,
                    );
                    errors.push(err);
                }
            }
        }
        tracing::warn!("Batch {batch_id} has reached max submission attempts. Errors: {errors:?}");
        if let Err(err) = self.db.set_batch_failure(batch_id, format!("{errors:?}")).await {
            return Err(SubmitterErr::UnexpectedErr(anyhow!(
                "Failed to set batch failure in db: {batch_id} - {err:?}"
            )));
        }
        if errors.iter().all(|e| matches!(e, SubmitterErr::TxnConfirmationError(_))) {
            Err(SubmitterErr::BatchSubmissionFailedTimeouts(errors))
        } else {
            Err(SubmitterErr::BatchSubmissionFailed(errors))
        }
    }
}

impl<P> RetryTask for Submitter<P>
where
    P: Provider<Ethereum> + WalletProvider + 'static + Clone,
{
    type Error = SubmitterErr;
    fn spawn(&self, cancel_token: CancellationToken) -> RetryRes<Self::Error> {
        let obj_clone = self.clone();

        Box::pin(async move {
            tracing::info!("Starting Submitter service");
            loop {
                if cancel_token.is_cancelled() {
                    tracing::debug!("Submitter service received cancellation");
                    break;
                }

                // Process batch without interruption
                let result = obj_clone.process_next_batch().await;
                if let Err(err) = result {
                    // Only restart the service on unexpected errors.
                    match err {
                        SubmitterErr::BatchSubmissionFailed(_)
                        | SubmitterErr::BatchSubmissionFailedTimeouts(_) => {
                            tracing::error!("Batch submission failed: {err:?}");
                        }
                        _ => {
                            tracing::error!("Submitter service failed: {err:?}");
                            return Err(SupervisorErr::Recover(err));
                        }
                    }
                }

                // TODO: configuration
                tokio::time::sleep(tokio::time::Duration::from_secs(1)).await;
            }
            Ok(())
        })
    }
}

#[cfg(test)]
mod tests {
    use super::*;
    use crate::{
        db::SqliteDb,
        now_timestamp,
        provers::{encode_input, DefaultProver},
        AggregationState, Batch, BatchStatus, Order, OrderStatus,
    };
    use alloy::{
        network::EthereumWallet,
        node_bindings::{Anvil, AnvilInstance},
        primitives::U256,
        providers::ProviderBuilder,
        signers::local::PrivateKeySigner,
    };
    use boundless_assessor::{AssessorInput, Fulfillment};
    use boundless_market::{
        contracts::{
            hit_points::default_allowance, Offer, Predicate, PredicateType, ProofRequest,
            RequestId, RequestInput, RequestInputType, Requirements,
        },
        input::GuestEnv,
    };
    use boundless_market_test_utils::{
        deploy_boundless_market, deploy_hit_points, deploy_mock_verifier, deploy_set_verifier,
        ASSESSOR_GUEST_ELF, ASSESSOR_GUEST_ID, ASSESSOR_GUEST_PATH, ECHO_ELF, ECHO_ID,
        SET_BUILDER_ELF, SET_BUILDER_ID, SET_BUILDER_PATH,
    };
    use chrono::Utc;
    use risc0_aggregation::GuestState;
    use risc0_zkvm::sha::Digest;
    use tracing_test::traced_test;

    async fn build_submitter_and_batch(
        config: ConfigLock,
    ) -> (AnvilInstance, Submitter<impl Provider + WalletProvider + Clone + 'static>, DbObj, usize)
    {
        let anvil = Anvil::new().spawn();
        let signer: PrivateKeySigner = anvil.keys()[0].clone().into();
        let customer_signer: PrivateKeySigner = anvil.keys()[1].clone().into();
        let prover_addr = signer.address();
        let customer_addr = customer_signer.address();
        tracing::info!("prover: {prover_addr} customer: {customer_addr}");

        let provider = Arc::new(
            ProviderBuilder::new()
                .wallet(EthereumWallet::from(signer.clone()))
                .connect(&anvil.endpoint())
                .await
                .unwrap(),
        );

        let customer_provider = Arc::new(
            ProviderBuilder::new()
                .wallet(EthereumWallet::from(customer_signer.clone()))
                .connect(&anvil.endpoint())
                .await
                .unwrap(),
        );

        let verifier = deploy_mock_verifier(provider.clone()).await.unwrap();
        let set_verifier = deploy_set_verifier(
            provider.clone(),
            verifier,
            Digest::from(SET_BUILDER_ID),
            format!("file://{SET_BUILDER_PATH}"),
        )
        .await
        .unwrap();
        let hit_points = deploy_hit_points(prover_addr, provider.clone()).await.unwrap();
        let market_address = deploy_boundless_market(
            prover_addr,
            provider.clone(),
            set_verifier,
            hit_points,
            Digest::from(ASSESSOR_GUEST_ID),
            format!("file://{ASSESSOR_GUEST_PATH}"),
            Some(prover_addr),
        )
        .await
        .unwrap();

        let market = BoundlessMarketService::new(market_address, provider.clone(), prover_addr);
        market.deposit_stake_with_permit(default_allowance(), &signer).await.unwrap();

        let market_customer =
            BoundlessMarketService::new(market_address, customer_provider.clone(), customer_addr);
        market_customer.deposit(U256::from(10000000000u64)).await.unwrap();

        let db: DbObj = Arc::new(SqliteDb::new("sqlite::memory:").await.unwrap());
        let prover: ProverObj = Arc::new(DefaultProver::new());

        let echo_id = Digest::from(ECHO_ID);
        let echo_id_str = echo_id.to_string();
        prover.upload_image(&echo_id_str, ECHO_ELF.to_vec()).await.unwrap();
        let input_id = prover
            .upload_input(encode_input(&vec![0x41, 0x41, 0x41, 0x41]).unwrap())
            .await
            .unwrap();

        let set_builder_id = Digest::from(SET_BUILDER_ID);
        let set_builder_id_str = set_builder_id.to_string();
        prover.upload_image(&set_builder_id_str, SET_BUILDER_ELF.to_vec()).await.unwrap();

        let assessor_id = Digest::from(ASSESSOR_GUEST_ID);
        let assessor_id_str = assessor_id.to_string();
        prover.upload_image(&assessor_id_str, ASSESSOR_GUEST_ELF.to_vec()).await.unwrap();

        let echo_proof =
            prover.prove_and_monitor_stark(&echo_id_str, &input_id, vec![]).await.unwrap();
        let echo_receipt = prover.get_receipt(&echo_proof.id).await.unwrap().unwrap();

        let order_request = ProofRequest::new(
            RequestId::new(customer_addr, market_customer.index_from_nonce().await.unwrap()),
            Requirements::new(
                echo_id,
                Predicate { predicateType: PredicateType::PrefixMatch, data: Default::default() },
            ),
            "http://risczero.com/image",
            RequestInput { inputType: RequestInputType::Inline, data: Default::default() },
            Offer {
                minPrice: U256::from(2),
                maxPrice: U256::from(4),
                biddingStart: now_timestamp(),
                timeout: 100,
                lockTimeout: 100,
                rampUpPeriod: 1,
                lockStake: U256::from(10),
            },
        );

        let chain_id = provider.get_chain_id().await.unwrap();
        let client_sig = order_request
            .sign_request(&customer_signer, market_address, chain_id)
            .await
            .unwrap()
            .as_bytes();

        let assessor_input = AssessorInput {
            domain: boundless_market::contracts::eip712_domain(market_address, chain_id),
            fills: vec![Fulfillment {
                request: order_request.clone(),
                signature: client_sig.into(),
                journal: echo_receipt.journal.bytes.clone(),
            }],
            prover_address: prover_addr,
        };
        let assessor_stdin = GuestEnv::builder().write_frame(&assessor_input.encode()).stdin;

        let assessor_input = prover.upload_input(assessor_stdin).await.unwrap();

        let assessor_proof = prover
            .prove_and_monitor_stark(&assessor_id_str, &assessor_input, vec![echo_proof.id.clone()])
            .await
            .unwrap();
        let assessor_receipt = prover.get_receipt(&assessor_proof.id).await.unwrap().unwrap();

        // Build and finalize the aggregation in one execution.
        let set_builder_input = prover
            .upload_input(
                encode_input(
                    &GuestState::initial(set_builder_id)
                        .into_input(
                            vec![
                                echo_receipt.claim().unwrap().value().unwrap(),
                                assessor_receipt.claim().unwrap().value().unwrap(),
                            ],
                            true,
                        )
                        .unwrap(),
                )
                .unwrap(),
            )
            .await
            .unwrap();

        let aggregation_proof = prover
            .prove_and_monitor_stark(
                &set_builder_id_str,
                &set_builder_input,
                vec![echo_proof.id.clone(), assessor_proof.id.clone()],
            )
            .await
            .unwrap();

        let batch_g16 = prover.compress(&aggregation_proof.id).await.unwrap();
        let batch_journal = prover.get_journal(&aggregation_proof.id).await.unwrap().unwrap();
        let batch_guest_state = GuestState::decode(&batch_journal).unwrap();
        assert!(batch_guest_state.mmr.is_finalized());
        assert_eq!(
            batch_guest_state.mmr.clone().finalized_root().unwrap(),
            risc0_aggregation::merkle_root(&[
                echo_receipt.claim().unwrap().digest(),
                assessor_receipt.claim().unwrap().digest(),
            ])
        );

        let order = Order {
            status: OrderStatus::PendingSubmission,
            updated_at: Utc::now(),
            target_timestamp: Some(0),
            request: order_request,
            image_id: Some(echo_id_str.clone()),
            input_id: Some(input_id.clone()),
            proof_id: Some(echo_proof.id.clone()),
            compressed_proof_id: None,
            expire_timestamp: Some(now_timestamp() + 100),
            client_sig: client_sig.into(),
            lock_price: Some(U256::ZERO),
            fulfillment_type: FulfillmentType::LockAndFulfill,
            error_msg: None,
            boundless_market_address: market_address,
            chain_id,
            total_cycles: None,
            proving_started_at: None,
            cached_id: Default::default(),
        };
        let order_id = order.id();
        db.add_order(&order).await.unwrap();

        let batch_id = 0;
        let batch = Batch {
            status: BatchStatus::Complete,
            assessor_proof_id: Some(assessor_proof.id),
            orders: vec![order_id],
            fees: U256::ZERO,
            start_time: Utc::now(),
            deadline: Some(order.request.offer.biddingStart + order.request.offer.timeout as u64),
            error_msg: None,
            aggregation_state: Some(AggregationState {
                guest_state: batch_guest_state,
                proof_id: aggregation_proof.id,
                groth16_proof_id: Some(batch_g16),
                claim_digests: vec![
                    echo_receipt.claim().unwrap().digest(),
                    assessor_receipt.claim().unwrap().digest(),
                ],
            }),
        };
        db.add_batch(batch_id, batch).await.unwrap();

        market.lock_request(&order.request, client_sig.to_vec(), None).await.unwrap();

        let submitter = Submitter::new(
            db.clone(),
            config,
            prover.clone(),
            provider.clone(),
            set_verifier,
            market_address,
            set_builder_id,
        )
        .unwrap();

        (anvil, submitter, db, batch_id)
    }

    async fn process_next_batch<P>(submitter: Submitter<P>, db: DbObj, batch_id: usize)
    where
        P: Provider<Ethereum> + WalletProvider + 'static + Clone,
    {
        submitter.process_next_batch().await.unwrap();
        let batch = db.get_batch(batch_id).await.unwrap();
        assert_eq!(batch.status, BatchStatus::Submitted);
    }

    #[tokio::test]
    #[traced_test]
    async fn submit_batch() {
        let config = ConfigLock::default();
        let (_anvil, submitter, db, batch_id) = build_submitter_and_batch(config).await;
        process_next_batch(submitter, db, batch_id).await;
    }

    #[tokio::test]
    #[traced_test]
    async fn submit_batch_merged_txn() {
        let config = ConfigLock::default();
        config.load_write().as_mut().unwrap().batcher.single_txn_fulfill = true;
        let (_anvil, submitter, db, batch_id) = build_submitter_and_batch(config).await;
        process_next_batch(submitter, db, batch_id).await;
    }

    #[tokio::test]
    #[traced_test]
    async fn submit_batch_retry_max_attempts() {
        let config = ConfigLock::default();
        let (anvil, submitter, _db, _batch_id) = build_submitter_and_batch(config).await;

        drop(anvil); // drop anvil to simluate an RPC fault

        let res = submitter.process_next_batch().await;
        assert!(logs_contain("Batch submission attempt 1/2 failed"));
        assert!(logs_contain("reached max submission attempts"));
        assert!(matches!(res, Err(SubmitterErr::BatchSubmissionFailed(_))));
    }
}<|MERGE_RESOLUTION|>--- conflicted
+++ resolved
@@ -335,15 +335,6 @@
                 let request_id = order_request.id;
                 fulfillment_to_order_id.insert(request_id, order_id);
                 let predicate_type = order_request.requirements.predicate.predicateType;
-<<<<<<< HEAD
-                let mut image_id_or_claim_digest = order_img_id;
-                let mut journal = order_journal;
-                if predicate_type == PredicateType::ClaimDigestMatch {
-                    // TODO(ec2): Do we have to recalculate? Or can we get it from the requirements?
-                    image_id_or_claim_digest =
-                        order_request.requirements.predicate.data.0.as_ref().try_into().unwrap();
-                    journal = vec![];
-=======
 
                 let (claim_digest, callback_data) = match predicate_type {
                     PredicateType::ClaimDigestMatch => (
@@ -355,7 +346,6 @@
                         CallbackData { imageId: order_img_id, journal: order_journal.into() }
                             .abi_encode(),
                     ),
->>>>>>> 50167b36
                 };
 
                 fulfillments.push(Fulfillment {
