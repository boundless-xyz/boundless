// Copyright (c) 2025 RISC Zero, Inc.
//
// All rights reserved.

use std::{collections::HashMap, sync::Arc, time::Duration};

use alloy::{
    network::Ethereum,
    primitives::{utils::format_ether, Address, B256, U256},
    providers::{Provider, WalletProvider},
    sol_types::{SolStruct, SolValue},
};
use anyhow::{anyhow, bail, ensure, Context, Result};
use boundless_market::{
    contracts::{
        boundless_market::BoundlessMarketService, encode_seal, AssessorJournal, AssessorReceipt,
        Fulfillment,
    },
    selector::is_groth16_selector,
};
use guest_assessor::ASSESSOR_GUEST_ID;
use risc0_aggregation::{SetInclusionReceipt, SetInclusionReceiptVerifierParameters};
use risc0_ethereum_contracts::set_verifier::SetVerifierService;
use risc0_zkvm::{
    sha::{Digest, Digestible},
    MaybePruned, Receipt, ReceiptClaim,
};

use crate::{
    config::ConfigLock,
    db::DbObj,
    provers::ProverObj,
    task::{RetryRes, RetryTask, SupervisorErr},
    Batch,
};

#[derive(Clone)]
pub struct Submitter<P> {
    db: DbObj,
    prover: ProverObj,
    market: BoundlessMarketService<Arc<P>>,
    set_verifier: SetVerifierService<Arc<P>>,
    set_verifier_addr: Address,
    set_builder_img_id: Digest,
    prover_address: Address,
    config: ConfigLock,
}

impl<P> Submitter<P>
where
    P: Provider<Ethereum> + WalletProvider + 'static + Clone,
{
    #[allow(clippy::too_many_arguments)]
    pub fn new(
        db: DbObj,
        config: ConfigLock,
        prover: ProverObj,
        provider: Arc<P>,
        set_verifier_addr: Address,
        market_addr: Address,
        set_builder_img_id: Digest,
    ) -> Result<Self> {
        let txn_timeout_opt = {
            let config = config.lock_all().context("Failed to read config")?;
            config.batcher.txn_timeout
        };

        let mut market = BoundlessMarketService::new(
            market_addr,
            provider.clone(),
            provider.default_signer_address(),
        );
        if let Some(txn_timeout) = txn_timeout_opt {
            market = market.with_timeout(Duration::from_secs(txn_timeout));
        }

        let mut set_verifier = SetVerifierService::new(
            set_verifier_addr,
            provider.clone(),
            provider.default_signer_address(),
        );
        if let Some(txn_timeout) = txn_timeout_opt {
            set_verifier = set_verifier.with_timeout(Duration::from_secs(txn_timeout));
        }

        let prover_address = provider.default_signer_address();

        Ok(Self {
            db,
            prover,
            market,
            set_verifier,
            set_verifier_addr,
            set_builder_img_id,
            prover_address,
            config,
        })
    }

    async fn fetch_encode_g16(&self, g16_proof_id: &str) -> Result<Vec<u8>> {
        let groth16_receipt = self
            .prover
            .get_compressed_receipt(g16_proof_id)
            .await
            .context("Failed to fetch g16 receipt")?
            .context("Groth16 receipt missing")?;

        let groth16_receipt: Receipt =
            bincode::deserialize(&groth16_receipt).context("Failed to deserialize g16 receipt")?;

        let encoded_seal =
            encode_seal(&groth16_receipt).context("Failed to encode g16 receipt seal")?;

        Ok(encoded_seal)
    }

    pub async fn submit_batch(&self, batch_id: usize, batch: &Batch) -> Result<()> {
        tracing::info!("Submitting batch {batch_id}");

        let Some(ref aggregation_state) = batch.aggregation_state else {
            bail!("Cannot submit batch with no recorded aggregation state");
        };
        let Some(ref groth16_proof_id) = aggregation_state.groth16_proof_id else {
            bail!("Cannot submit batch with no recorded Groth16 proof ID");
        };
        ensure!(
            !aggregation_state.claim_digests.is_empty(),
            "Cannot submit batch with no claim digests"
        );
        ensure!(batch.assessor_proof_id.is_some(), "Cannot submit batch with no assessor receipt");
        ensure!(
            aggregation_state.guest_state.mmr.is_finalized(),
            "Cannot submit guest state that is not finalized"
        );

        // Collect the needed parts for the new merkle root:
        let batch_seal = self.fetch_encode_g16(groth16_proof_id).await?;
        let batch_root = risc0_aggregation::merkle_root(&aggregation_state.claim_digests);
        let root = B256::from_slice(batch_root.as_bytes());

        ensure!(
            aggregation_state.guest_state.mmr.clone().finalized_root().unwrap() == batch_root,
            "Guest state finalized root is inconsistent with claim digests"
        );

        // Collect the needed parts for the fulfillBatch:
        let assessor_proof_id = &batch.assessor_proof_id.clone().unwrap();
        let assessor_receipt = self
            .prover
            .get_receipt(assessor_proof_id)
            .await
            .context("Failed to get assessor receipt")?
            .context("Assessor receipt missing")?;
        let assessor_claim_digest = assessor_receipt
            .claim()
            .with_context(|| format!("Receipt for assessor {assessor_proof_id} missing claim"))?
            .value()
            .with_context(|| format!("Receipt for assessor {assessor_proof_id} claims pruned"))?
            .digest();
        let assessor_journal =
            AssessorJournal::abi_decode(&assessor_receipt.journal.bytes, true)
                .context("Failed to decode assessor journal for {assessor_proof_id}")?;

        let inclusion_params =
            SetInclusionReceiptVerifierParameters { image_id: self.set_builder_img_id };

        let mut fulfillments = vec![];
        let mut order_prices = HashMap::new();

        for order_id in batch.orders.iter() {
            tracing::info!("Submitting order {order_id:x}");

            let res = async {
                let (order_request, order_proof_id, order_img_id, lock_price) =
                    self.db.get_submission_order(*order_id).await.context(
                        "Failed to get order from DB for submission, order NOT finalized",
                    )?;

                order_prices.insert(order_id, lock_price);

                let order_journal = self
                    .prover
                    .get_journal(&order_proof_id)
                    .await
                    .context("Failed to get order journal from prover")?
                    .context("Order proof Journal missing")?;

                let seal = if is_groth16_selector(order_request.requirements.selector) {
                    let compressed_proof_id =
                        self.db.get_order_compressed_proof_id(*order_id).await.context(
                            "Failed to get order compressed proof ID from DB for submission",
                        )?;
                    self.fetch_encode_g16(&compressed_proof_id)
                        .await
                        .context("Failed to fetch and encode g16 proof")?
                } else {
                    // NOTE: We assume here that the order execution ended with exit code 0.
                    let order_claim = ReceiptClaim::ok(
                        order_img_id.0,
                        MaybePruned::Pruned(order_journal.digest()),
                    );
                    let order_claim_index = aggregation_state
                        .claim_digests
                        .iter()
                        .position(|claim| *claim == order_claim.digest())
                        .ok_or(anyhow!(
                            "Failed to find order claim {order_claim:x?} in aggregated claims"
                        ))?;
                    let order_path = risc0_aggregation::merkle_path(
                        &aggregation_state.claim_digests,
                        order_claim_index,
                    );
                    tracing::debug!(
                        "Merkle path for order {order_id:x} : {:x?} : {order_path:x?}",
                        order_claim.digest()
                    );
                    let set_inclusion_receipt = SetInclusionReceipt::from_path_with_verifier_params(
                        order_claim,
                        order_path,
                        inclusion_params.digest(),
                    );
                    set_inclusion_receipt.abi_encode_seal().context("Failed to encode seal")?
                };

                tracing::debug!("Seal for order {order_id:x} : {}", hex::encode(seal.clone()));

                let request_digest = order_request
                    .eip712_signing_hash(&self.market.eip712_domain().await?.alloy_struct());
                fulfillments.push(Fulfillment {
                    id: *order_id,
                    requestDigest: request_digest,
                    imageId: order_img_id,
                    journal: order_journal.into(),
                    seal: seal.into(),
                });
                anyhow::Ok(())
            };

            if let Err(err) = res.await {
                tracing::error!("Failed to submit {order_id:x}: {err}");
                if let Err(db_err) = self.db.set_order_failure(*order_id, err.to_string()).await {
                    tracing::error!("Failed to set order failure during proof submission: {order_id:x} {db_err:?}");
                }
            }
        }

        let assessor_claim_index = aggregation_state
            .claim_digests
            .iter()
            .position(|claim| *claim == assessor_claim_digest)
            .ok_or(anyhow!("Failed to find order claim assessor claim in aggregated claims"))?;
        let assessor_path =
            risc0_aggregation::merkle_path(&aggregation_state.claim_digests, assessor_claim_index);
        tracing::debug!(
            "Merkle path for assessor : {:x?} : {assessor_path:x?}",
            assessor_claim_digest
        );

        let assessor_seal = SetInclusionReceipt::from_path_with_verifier_params(
            // TODO: Set inclusion proofs, when ABI encoded, currently don't contain anything
            // derived from the claim. So instead of constructing the journal, we simply use the
            // zero digest. We should either plumb through the data for the assessor journal, or we
            // should make an explicit way to encode an inclusion proof without the claim.
            ReceiptClaim::ok(ASSESSOR_GUEST_ID, MaybePruned::Pruned(Digest::ZERO)),
            assessor_path,
            inclusion_params.digest(),
        );
        let assessor_seal =
            assessor_seal.abi_encode_seal().context("ABI encode assessor set inclusion receipt")?;

        let single_txn_fulfill = {
            let config = self.config.lock_all().context("Failed to read config")?;
            config.batcher.single_txn_fulfill
        };
        let assessor_receipt = AssessorReceipt {
            seal: assessor_seal.into(),
            selectors: assessor_journal.selectors,
            prover: self.prover_address,
            callbacks: assessor_journal.callbacks,
        };
        if single_txn_fulfill {
            if let Err(err) = self
                .market
                .submit_merkle_and_fulfill(
                    self.set_verifier_addr,
                    root,
                    batch_seal.into(),
                    fulfillments.clone(),
                    assessor_receipt,
                )
                .await
            {
                tracing::error!("Failed to submit proofs for batch {batch_id}: {err:?}");

                for fulfillment in fulfillments.iter() {
                    if let Err(db_err) = self
                        .db
                        .set_order_failure(U256::from(fulfillment.id), format!("{err:?}"))
                        .await
                    {
                        tracing::error!(
                            "Failed to set order failure during proof submission: {:x} {db_err:?}",
                            fulfillment.id
                        );
                    }
                }
                bail!("transaction to fulfill batch failed");
            }
        } else {
            let contains_root = match self.set_verifier.contains_root(root).await {
                Ok(res) => res,
                Err(err) => {
                    tracing::error!("Failed to query if set-verifier contains the new root, trying to submit anyway {err:?}");
                    false
                }
            };
            if !contains_root {
                tracing::info!("Submitting app merkle root: {root}");
                self.set_verifier
                    .submit_merkle_root(root, batch_seal.into())
                    .await
                    .context("Failed to submit app merkle_root")?;
            } else {
                tracing::info!("Contract already contains root, skipping to fulfillment");
            }

            if let Err(err) =
                self.market.fulfill_batch(fulfillments.clone(), assessor_receipt).await
            {
                tracing::error!("Failed to submit proofs: {err:?} for batch {batch_id}");
                for fulfillment in fulfillments.iter() {
                    if let Err(db_err) = self
                        .db
                        .set_order_failure(U256::from(fulfillment.id), format!("{err:?}"))
                        .await
                    {
                        tracing::error!(
                            "Failed to set order failure during proof submission: {:x} {db_err:?}",
                            fulfillment.id
                        );
                    }
                }
                bail!("transaction to fulfill batch failed");
            }
        }

        for fulfillment in fulfillments.iter() {
            if let Err(db_err) = self.db.set_order_complete(U256::from(fulfillment.id)).await {
                tracing::error!(
                    "Failed to set order complete during proof submission: {:x} {db_err:?}",
                    fulfillment.id
                );
                continue;
            }
            let lock_price = order_prices.get(&fulfillment.id).unwrap_or(&U256::ZERO);
            tracing::info!(
                "✨ Completed order: {:x} fee: {} ✨",
                fulfillment.id,
                format_ether(*lock_price)
            );
        }

        Ok(())
    }

    pub async fn process_next_batch(&self) -> Result<bool, SupervisorErr> {
        let batch_res = self
            .db
            .get_complete_batch()
            .await
            .context("Failed to check db for complete batch")
            .map_err(SupervisorErr::Recover)?;

        let Some((batch_id, batch)) = batch_res else {
            return Ok(false);
        };

        let max_batch_submission_attempts = self
            .config
            .lock_all()
            .map_err(|e| SupervisorErr::Recover(e.into()))?
            .batcher
            .max_submission_attempts;

        let mut errors = Vec::new();
        for attempt in 0..max_batch_submission_attempts {
            match self.submit_batch(batch_id, &batch).await {
                Ok(_) => {
                    if let Err(db_err) = self.db.set_batch_submitted(batch_id).await {
                        tracing::error!("Failed to set batch submitted status: {db_err:?}");
                        return Err(SupervisorErr::Fault(db_err.into()));
                    }
                    tracing::info!(
                        "Completed batch: {batch_id} total_fees: {}",
                        format_ether(batch.fees)
                    );
                    return Ok(true);
                }
                Err(err) => {
                    tracing::warn!(
                        "Batch submission attempt {}/{} failed",
                        attempt + 1,
                        max_batch_submission_attempts,
                    );
                    errors.push(err);
                }
            }
        }
        tracing::error!("Batch {batch_id} has reached max submission attempts");
        if let Err(err) = self.db.set_batch_failure(batch_id, format!("{errors:?}")).await {
            tracing::error!("Failed to set batch failure in db: {batch_id} - {err:?}");
            return Err(SupervisorErr::Recover(err.into()));
        }
        Ok(false)
    }
}

impl<P> RetryTask for Submitter<P>
where
    P: Provider<Ethereum> + WalletProvider + 'static + Clone,
{
    fn spawn(&self) -> RetryRes {
        let obj_clone = self.clone();

        Box::pin(async move {
            tracing::info!("Starting Submitter service");
            loop {
                obj_clone.process_next_batch().await?;

                // TODO: configuration
                tokio::time::sleep(tokio::time::Duration::from_secs(1)).await;
            }
        })
    }
}

#[cfg(test)]
mod tests {
    use super::*;
    use crate::{
        db::SqliteDb,
        now_timestamp,
        provers::{encode_input, DefaultProver},
        AggregationState, Batch, BatchStatus, Order, OrderStatus,
    };
    use alloy::{
        network::EthereumWallet,
        node_bindings::{Anvil, AnvilInstance},
        primitives::U256,
        providers::ProviderBuilder,
        signers::local::PrivateKeySigner,
    };
    use boundless_assessor::{AssessorInput, Fulfillment};
    use boundless_market::{
        contracts::{
            hit_points::default_allowance,
            test_utils::{
                deploy_boundless_market, deploy_hit_points, deploy_mock_verifier,
                deploy_set_verifier,
            },
            Input, InputType, Offer, Predicate, PredicateType, ProofRequest, Requirements,
        },
<<<<<<< HEAD
        Input, InputType, Offer, Predicate, PredicateType, ProofRequest, RequestId, Requirements,
=======
        input::InputBuilder,
>>>>>>> a1852ce1
    };
    use chrono::Utc;
    use guest_assessor::{ASSESSOR_GUEST_ELF, ASSESSOR_GUEST_ID, ASSESSOR_GUEST_PATH};
    use guest_set_builder::{SET_BUILDER_ELF, SET_BUILDER_ID, SET_BUILDER_PATH};
    use guest_util::{ECHO_ELF, ECHO_ID};
    use risc0_aggregation::GuestState;
    use risc0_zkvm::sha::Digest;
    use tracing_test::traced_test;

    async fn build_submitter_and_batch(
        config: ConfigLock,
    ) -> (AnvilInstance, Submitter<impl Provider + WalletProvider + Clone + 'static>, DbObj, usize)
    {
        let anvil = Anvil::new().spawn();
        let signer: PrivateKeySigner = anvil.keys()[0].clone().into();
        let customer_signer: PrivateKeySigner = anvil.keys()[1].clone().into();
        let prover_addr = signer.address();
        let customer_addr = customer_signer.address();
        tracing::info!("prover: {prover_addr} customer: {customer_addr}");

        let provider = Arc::new(
            ProviderBuilder::new()
                .wallet(EthereumWallet::from(signer.clone()))
                .connect(&anvil.endpoint())
                .await
                .unwrap(),
        );

        let customer_provider = Arc::new(
            ProviderBuilder::new()
                .wallet(EthereumWallet::from(customer_signer.clone()))
                .connect(&anvil.endpoint())
                .await
                .unwrap(),
        );

        let verifier = deploy_mock_verifier(provider.clone()).await.unwrap();
        let set_verifier = deploy_set_verifier(
            provider.clone(),
            verifier,
            Digest::from(SET_BUILDER_ID),
            format!("file://{SET_BUILDER_PATH}"),
        )
        .await
        .unwrap();
        let hit_points = deploy_hit_points(prover_addr, provider.clone()).await.unwrap();
        let market_address = deploy_boundless_market(
            prover_addr,
            provider.clone(),
            set_verifier,
            hit_points,
            Digest::from(ASSESSOR_GUEST_ID),
            format!("file://{ASSESSOR_GUEST_PATH}"),
            Some(prover_addr),
        )
        .await
        .unwrap();

        let market = BoundlessMarketService::new(market_address, provider.clone(), prover_addr);
        market.deposit_stake_with_permit(default_allowance(), &signer).await.unwrap();

        let market_customer =
            BoundlessMarketService::new(market_address, customer_provider.clone(), customer_addr);
        market_customer.deposit(U256::from(10000000000u64)).await.unwrap();

        let db: DbObj = Arc::new(SqliteDb::new("sqlite::memory:").await.unwrap());
        let prover: ProverObj = Arc::new(DefaultProver::new());

        let echo_id = Digest::from(ECHO_ID);
        let echo_id_str = echo_id.to_string();
        prover.upload_image(&echo_id_str, ECHO_ELF.to_vec()).await.unwrap();
        let input_id = prover
            .upload_input(encode_input(&vec![0x41, 0x41, 0x41, 0x41]).unwrap())
            .await
            .unwrap();

        let set_builder_id = Digest::from(SET_BUILDER_ID);
        let set_builder_id_str = set_builder_id.to_string();
        prover.upload_image(&set_builder_id_str, SET_BUILDER_ELF.to_vec()).await.unwrap();

        let assessor_id = Digest::from(ASSESSOR_GUEST_ID);
        let assessor_id_str = assessor_id.to_string();
        prover.upload_image(&assessor_id_str, ASSESSOR_GUEST_ELF.to_vec()).await.unwrap();

        let echo_proof =
            prover.prove_and_monitor_stark(&echo_id_str, &input_id, vec![]).await.unwrap();
        let echo_receipt = prover.get_receipt(&echo_proof.id).await.unwrap().unwrap();

        let order_request = ProofRequest::new(
            RequestId::new(customer_addr, market_customer.index_from_nonce().await.unwrap()),
            Requirements::new(
                echo_id,
                Predicate { predicateType: PredicateType::PrefixMatch, data: Default::default() },
            ),
            "http://risczero.com/image",
            Input { inputType: InputType::Inline, data: Default::default() },
            Offer {
                minPrice: U256::from(2),
                maxPrice: U256::from(4),
                biddingStart: now_timestamp(),
                timeout: 100,
                lockTimeout: 100,
                rampUpPeriod: 1,
                lockStake: U256::from(10),
            },
        );

        let chain_id = provider.get_chain_id().await.unwrap();
        let client_sig = order_request
            .sign_request(&customer_signer, market_address, chain_id)
            .await
            .unwrap()
            .as_bytes();

        let assessor_input = AssessorInput {
            domain: boundless_market::contracts::eip712_domain(market_address, chain_id),
            fills: vec![Fulfillment {
                request: order_request.clone(),
                signature: client_sig.into(),
                journal: echo_receipt.journal.bytes.clone(),
            }],
            prover_address: prover_addr,
        };
        let assessor_stdin = InputBuilder::new().write_frame(&assessor_input.encode()).stdin;

        let assessor_input = prover.upload_input(assessor_stdin).await.unwrap();

        let assessor_proof = prover
            .prove_and_monitor_stark(&assessor_id_str, &assessor_input, vec![echo_proof.id.clone()])
            .await
            .unwrap();
        let assessor_receipt = prover.get_receipt(&assessor_proof.id).await.unwrap().unwrap();

        // Build and finalize the aggregation in one execution.
        let set_builder_input = prover
            .upload_input(
                encode_input(
                    &GuestState::initial(set_builder_id)
                        .into_input(
                            vec![
                                echo_receipt.claim().unwrap().value().unwrap(),
                                assessor_receipt.claim().unwrap().value().unwrap(),
                            ],
                            true,
                        )
                        .unwrap(),
                )
                .unwrap(),
            )
            .await
            .unwrap();

        let aggregation_proof = prover
            .prove_and_monitor_stark(
                &set_builder_id_str,
                &set_builder_input,
                vec![echo_proof.id.clone(), assessor_proof.id.clone()],
            )
            .await
            .unwrap();

        let batch_g16 = prover.compress(&aggregation_proof.id).await.unwrap();
        let batch_journal = prover.get_journal(&aggregation_proof.id).await.unwrap().unwrap();
        let batch_guest_state = GuestState::decode(&batch_journal).unwrap();
        assert!(batch_guest_state.mmr.is_finalized());
        assert_eq!(
            batch_guest_state.mmr.clone().finalized_root().unwrap(),
            risc0_aggregation::merkle_root(&[
                echo_receipt.claim().unwrap().digest(),
                assessor_receipt.claim().unwrap().digest(),
            ])
        );

        let order = Order {
            status: OrderStatus::PendingSubmission,
            updated_at: Utc::now(),
            target_timestamp: Some(0),
            request: order_request,
            image_id: Some(echo_id_str.clone()),
            input_id: Some(input_id.clone()),
            proof_id: Some(echo_proof.id.clone()),
            compressed_proof_id: None,
            expire_timestamp: Some(now_timestamp() + 100),
            client_sig: client_sig.into(),
            lock_price: Some(U256::ZERO),
            error_msg: None,
        };
        let order_id = U256::from(order.request.id);
        db.add_order(order_id, order.clone()).await.unwrap();

        let batch_id = 0;
        let batch = Batch {
            status: BatchStatus::Complete,
            assessor_proof_id: Some(assessor_proof.id),
            orders: vec![order_id],
            fees: U256::ZERO,
            start_time: Utc::now(),
            deadline: Some(order.request.offer.biddingStart + order.request.offer.timeout as u64),
            error_msg: None,
            aggregation_state: Some(AggregationState {
                guest_state: batch_guest_state,
                proof_id: aggregation_proof.id,
                groth16_proof_id: Some(batch_g16),
                claim_digests: vec![
                    echo_receipt.claim().unwrap().digest(),
                    assessor_receipt.claim().unwrap().digest(),
                ],
            }),
        };
        db.add_batch(batch_id, batch).await.unwrap();

        market.lock_request(&order.request, &client_sig.into(), None).await.unwrap();

        let submitter = Submitter::new(
            db.clone(),
            config,
            prover.clone(),
            provider.clone(),
            set_verifier,
            market_address,
            set_builder_id,
        )
        .unwrap();

        (anvil, submitter, db, batch_id)
    }

    async fn process_next_batch<P>(submitter: Submitter<P>, db: DbObj, batch_id: usize)
    where
        P: Provider<Ethereum> + WalletProvider + 'static + Clone,
    {
        assert!(submitter.process_next_batch().await.unwrap());
        let batch = db.get_batch(batch_id).await.unwrap();
        assert_eq!(batch.status, BatchStatus::Submitted);
    }

    #[tokio::test]
    #[traced_test]
    async fn submit_batch() {
        let config = ConfigLock::default();
        let (_anvil, submitter, db, batch_id) = build_submitter_and_batch(config).await;
        process_next_batch(submitter, db, batch_id).await;
    }

    #[tokio::test]
    #[traced_test]
    async fn submit_batch_merged_txn() {
        let config = ConfigLock::default();
        config.load_write().as_mut().unwrap().batcher.single_txn_fulfill = true;
        let (_anvil, submitter, db, batch_id) = build_submitter_and_batch(config).await;
        process_next_batch(submitter, db, batch_id).await;
    }

    #[tokio::test]
    #[traced_test]
    async fn submit_batch_retry_max_attempts() {
        let config = ConfigLock::default();
        let (anvil, submitter, _db, _batch_id) = build_submitter_and_batch(config).await;

        drop(anvil); // drop anvil to simluate an RPC fault

        assert!(!submitter.process_next_batch().await.unwrap()); // returned Ok(false)
        assert!(logs_contain("Batch submission attempt 1/3 failed"));

        assert!(!submitter.process_next_batch().await.unwrap()); // returned Ok(false)
        assert!(logs_contain("Batch submission attempt 2/3 failed"));

        assert!(!submitter.process_next_batch().await.unwrap()); // returned Ok(false)
        assert!(logs_contain("reached max submission attempts"));
    }
}<|MERGE_RESOLUTION|>--- conflicted
+++ resolved
@@ -458,13 +458,10 @@
                 deploy_boundless_market, deploy_hit_points, deploy_mock_verifier,
                 deploy_set_verifier,
             },
-            Input, InputType, Offer, Predicate, PredicateType, ProofRequest, Requirements,
+            Input, InputType, Offer, Predicate, PredicateType, ProofRequest, RequestId,
+            Requirements,
         },
-<<<<<<< HEAD
-        Input, InputType, Offer, Predicate, PredicateType, ProofRequest, RequestId, Requirements,
-=======
         input::InputBuilder,
->>>>>>> a1852ce1
     };
     use chrono::Utc;
     use guest_assessor::{ASSESSOR_GUEST_ELF, ASSESSOR_GUEST_ID, ASSESSOR_GUEST_PATH};
