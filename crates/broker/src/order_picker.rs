--- conflicted
+++ resolved
@@ -30,23 +30,19 @@
 use thiserror::Error;
 use tokio::task::JoinSet;
 
-<<<<<<< HEAD
 use OrderPricingOutcome::{Lock, ProveImmediate, Skip};
-
-const MAX_PRICING_BATCH_SIZE: u32 = 10;
 
 // fraction the stake the protocol gives to the prover who fills an order that was locked by another prover but expired
 // e.g. a value of 1 means 1/4 of the original stake is given to the prover who fills the order.
 // This is determined by the constant SLASHING_BURN_BPS defined in the BoundlessMarket contract.
 // The value is 4 because the slashing burn is 75% of the stake, and we give the remaining 1/4 of that to the prover.
 const FRACTION_STAKE_REWARD: u64 = 4;
-=======
+
 /// Maximum number of orders to concurrently work on pricing. Used to limit pricing tasks spawned.
 const MAX_PRICING_BATCH_SIZE: u32 = 10;
 
 /// Gas allocated to verifying a smart contract signature. Copied from BoundlessMarket.sol.
 const ERC1271_MAX_GAS_FOR_CHECK: u64 = 100000;
->>>>>>> 97be99e8
 
 #[derive(Error, Debug)]
 #[non_exhaustive]
@@ -262,24 +258,20 @@
             format_units(gas_price, "gwei").unwrap()
         );
 
-<<<<<<< HEAD
-        if gas_to_lock_order > available_gas {
-            tracing::warn!("Estimated there will be insufficient gas to lock this order after locking and fulfilling pending orders");
-            return Ok(Skip);
-=======
-        if order_gas_cost > order.request.offer.maxPrice {
+        if order_gas_cost > order.request.offer.maxPrice && lock_expired {
+            // Cannot check the gas cost for lock expired orders where the reward is a fraction of the stake
+            // TODO: This can be added once we have a price feed for the stake token in gas tokens
             tracing::info!(
                 "Estimated gas cost to lock and fill order {order_id:x} execeeds max price; max price {}", format_ether(order.request.offer.maxPrice)
             );
             self.db.skip_order(order_id).await.context("Failed to delete order")?;
-            return Ok(None);
->>>>>>> 97be99e8
+            return Ok(Skip);
         }
 
         if order_gas_cost > available_gas {
             tracing::warn!("Estimated there will be insufficient gas to lock and fill order {order_id:x} after locking and fulfilling pending orders; available_gas {} ether", format_ether(available_gas));
             self.db.skip_order(order_id).await.context("Failed to delete order")?;
-            return Ok(None);
+            return Ok(Skip);
         }
 
         if lockin_stake > available_stake {
@@ -440,19 +432,9 @@
             drop(prover_available);
             tracing::debug!("Order {order_id:x} estimated to take {proof_time_seconds}s to prove");
 
-<<<<<<< HEAD
-            let res = self.evaluate_order(order_id, order, &proof_res, lock_expired).await;
-=======
             let res = self
-                .evaluate_order(
-                    order_id,
-                    order,
-                    &proof_res,
-                    order_gas_cost,
-                    config_min_mcycle_price,
-                )
+                .evaluate_order(order_id, order, &proof_res, order_gas_cost, lock_expired)
                 .await;
->>>>>>> 97be99e8
             if let Err(e) = res {
                 // Failed to select order, decrement the reserved capacity.
                 let mut prover_available = self.prover_available_at.lock().await;
@@ -461,18 +443,7 @@
             }
             res
         } else {
-<<<<<<< HEAD
-            self.evaluate_order(order_id, order, &proof_res, lock_expired).await
-=======
-            self.evaluate_order(
-                order_id,
-                order,
-                &proof_res,
-                order_gas_cost,
-                config_min_mcycle_price,
-            )
-            .await
->>>>>>> 97be99e8
+            self.evaluate_order(order_id, order, &proof_res, order_gas_cost, lock_expired).await
         }
     }
 
@@ -481,35 +452,13 @@
         order_id: U256,
         order: &Order,
         proof_res: &ProofResult,
-<<<<<<< HEAD
+        order_gas_cost: U256,
         lock_expired: bool,
     ) -> Result<OrderPricingOutcome, PriceOrderErr> {
         if lock_expired {
             return self.evaluate_lock_expired_order(order_id, order, proof_res).await;
         } else {
-            self.evaluate_lockable_order(order_id, order, proof_res).await
-=======
-        order_gas_cost: U256,
-        config_min_mcycle_price: U256,
-    ) -> Result<Option<OrderLockTiming>, PriceOrderErr> {
-        let journal = self
-            .prover
-            .get_preflight_journal(&proof_res.id)
-            .await
-            .context("Failed to fetch preflight journal")?
-            .context("Failed to find preflight journal")?;
-
-        // ensure the journal is a size we are willing to submit on-chain
-        let max_journal_bytes =
-            self.config.lock_all().context("Failed to read config")?.market.max_journal_bytes;
-        if journal.len() > max_journal_bytes {
-            tracing::info!(
-                "Order {order_id:x} journal larger than set limit ({} > {}), skipping",
-                journal.len(),
-                max_journal_bytes
-            );
-            return Ok(None);
->>>>>>> 97be99e8
+            self.evaluate_lockable_order(order_id, order, proof_res, order_gas_cost).await
         }
     }
 
@@ -519,6 +468,7 @@
         order_id: U256,
         order: &Order,
         proof_res: &ProofResult,
+        order_gas_cost: U256,
     ) -> Result<OrderPricingOutcome, PriceOrderErr> {
         let config_min_mcycle_price = {
             let config = self.config.lock_all().context("Failed to read config")?;
@@ -577,7 +527,6 @@
         Ok(Lock { target_timestamp_secs, expiry_secs })
     }
 
-<<<<<<< HEAD
     /// Evaluate if a lock expired order is worth picking based on how much of the slashed stake token we can recover
     /// and the configured min mcycle price in stake tokens
     async fn evaluate_lock_expired_order(
@@ -624,8 +573,6 @@
         Ok(ProveImmediate)
     }
 
-=======
->>>>>>> 97be99e8
     async fn find_existing_orders(&self) -> Result<()> {
         let pricing_orders = self
             .db
@@ -1859,12 +1806,18 @@
         }
         let ctx = TestCtxBuilder::default().with_config(config).build().await;
 
-        let min_price = 200000000000u64;
-        let max_price = 400000000000u64;
+        let min_price = U256::from(200000000000u64);
+        let max_price = U256::from(400000000000u64);
 
         let mut order = ctx
-            .generate_next_order(1, U256::from(min_price), U256::from(max_price), U256::from(0))
+            .generate_next_order(OrderParams {
+                order_index: 1,
+                min_price,
+                max_price,
+                ..Default::default()
+            })
             .await;
+
         order.status = OrderStatus::New;
         order.request.offer.biddingStart = now_timestamp();
         order.request.offer.lockTimeout = 0;
@@ -1895,12 +1848,18 @@
         }
         let ctx = TestCtxBuilder::default().with_config(config).build().await;
 
-        let min_price = 200000000000u64;
-        let max_price = 400000000000u64;
+        let min_price = U256::from(200000000000u64);
+        let max_price = U256::from(400000000000u64);
 
         let mut order = ctx
-            .generate_next_order(1, U256::from(min_price), U256::from(max_price), U256::from(0))
+            .generate_next_order(OrderParams {
+                order_index: 1,
+                min_price,
+                max_price,
+                ..Default::default()
+            })
             .await;
+
         order.status = OrderStatus::New;
         order.request.offer.biddingStart = now_timestamp();
         order.request.offer.lockTimeout = 0;
