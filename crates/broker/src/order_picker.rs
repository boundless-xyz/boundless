// Copyright (c) 2024 RISC Zero, Inc.
//
// All rights reserved.

use std::sync::Arc;

use alloy::{
    network::Ethereum,
    primitives::{
        utils::{format_ether, parse_ether},
        Address, U256,
    },
    providers::{Provider, WalletProvider},
    transports::Transport,
};
use anyhow::{Context, Result};
use boundless_market::contracts::proof_market::ProofMarketService;
use thiserror::Error;

#[derive(Error, Debug)]
pub enum PriceOrderErr {
    #[error("Failed to fetch / push input: {0}")]
    FetchInputErr(anyhow::Error),

    #[error("Failed to fetch / push image: {0}")]
    FetchImageErr(anyhow::Error),

    #[error("Guest execution faulted: {0}")]
    GuestPanic(String),

    #[error("Other: {0}")]
    OtherErr(#[from] anyhow::Error),
}

use crate::{
    config::ConfigLock,
    db::DbObj,
    provers::{ProverError, ProverObj},
    task::{RetryRes, RetryTask, SupervisorErr},
    Order,
};

#[derive(Clone)]
pub struct OrderPicker<T, P> {
    db: DbObj,
    config: ConfigLock,
    prover: ProverObj,
    provider: Arc<P>,
    block_time: u64,
    market: ProofMarketService<T, Arc<P>>,
}

impl<T, P> OrderPicker<T, P>
where
    T: Transport + Clone,
    P: Provider<T, Ethereum> + 'static + Clone + WalletProvider,
{
    pub fn new(
        db: DbObj,
        config: ConfigLock,
        prover: ProverObj,
        block_time: u64,
        market_addr: Address,
        provider: Arc<P>,
    ) -> Self {
        let market = ProofMarketService::new(
            market_addr,
            provider.clone(),
            provider.default_signer_address(),
        );
        Self { db, config, prover, block_time, provider, market }
    }

    async fn price_order(&self, order_id: U256, order: &Order) -> Result<(), PriceOrderErr> {
        tracing::debug!("Processing order {order_id:x}: {order:?}");

        let (min_deadline, allowed_addresses_opt) = {
            let config = self.config.lock_all().context("Failed to read config")?;
            (config.market.min_deadline, config.market.allow_client_addresses.clone())
        };

        let current_block =
            self.provider.get_block_number().await.context("Failed to get current block")?;

        // Initial sanity checks:
        if let Some(allow_addresses) = allowed_addresses_opt {
            let client_addr = order.request.client_address();
            if !allow_addresses.contains(&client_addr) {
                tracing::warn!("Removing order {order_id:x} from {client_addr} because it is not in allowed addrs");
                self.db.skip_order(order_id).await.context("Order not in allowed addr list")?;
                return Ok(());
            }
        }

        // is the order expired already?

        let expire_block = order.request.offer.biddingStart + order.request.offer.timeout as u64;

        if expire_block <= current_block {
            tracing::warn!("Removing order {order_id:x} because it has expired");
            self.db.skip_order(order_id).await.context("Failed to delete expired order")?;
            return Ok(());
        };

        // Does the order expire within the min deadline
        let seconds_left = (expire_block - current_block) * self.block_time;
        if seconds_left <= min_deadline {
            tracing::warn!("Removing order {order_id:x} because it expires within the deadline");
            self.db.skip_order(order_id).await.context("Failed to delete short deadline order")?;
            return Ok(());
        }

        let expire_block: u64 =
            expire_block.try_into().context("Failed to cast U256 block to u64")?;

        // Check if the stake is sane and if we can afford it
        let max_stake = {
            let config = self.config.lock_all().context("Failed to read config")?;
            parse_ether(&config.market.max_stake).context("Failed to parse max_stake")?
        };

        let lockin_stake = U256::from(order.request.offer.lockinStake);
        if lockin_stake > max_stake {
            tracing::warn!("Removing high stake order {order_id:x}");
            self.db.skip_order(order_id).await.context("Failed to delete order")?;
            return Ok(());
        }

        let current_balance = self
            .provider
            .get_balance(self.provider.default_signer_address())
            .await
            .context("Failed to get current wallet balance")?;

        // Check that we have the funds to handle this
        // TODO: with two parallel price_orders() running we could hit an issue
        // were we over commit on stake. Need to probably sync the stake
        if lockin_stake >= current_balance {
            tracing::warn!("Stake is higher than current balance on order {order_id:x}");
            self.db.skip_order(order_id).await.context("Failed to delete order")?;
            return Ok(());
        }

        let (skip_preflight, max_size, peak_prove_khz, fetch_retries) = {
            let config = self.config.lock_all().context("Failed to read config")?;
            let skip_preflight =
                if let Some(skip_preflights) = config.market.skip_preflight_ids.as_ref() {
                    skip_preflights.contains(&order.request.requirements.imageId)
                } else {
                    false
                };

            (
                skip_preflight,
                config.market.max_file_size,
                config.market.peak_prove_khz,
                config.market.max_fetch_retries,
            )
        };

        if skip_preflight {
            // If we skip preflight we lockin the order asap
            self.db
                .set_order_lock(order_id, order.request.offer.biddingStart, expire_block)
                .await
                .with_context(|| format!("Failed to set_order_lock for order {order_id:x}"))?;
            return Ok(());
        }

        // TODO: Move URI handling like this into the prover impls
        let image_id = crate::upload_image_uri(&self.prover, order, max_size, fetch_retries)
            .await
<<<<<<< HEAD
            .map_err(PriceOrderErr::FetchImageErr)?;
=======
            .context("Failed to fetch and upload image_id")?;
>>>>>>> f727dbc4

        let input_id = crate::upload_input_uri(&self.prover, order, max_size, fetch_retries)
            .await
<<<<<<< HEAD
            .map_err(PriceOrderErr::FetchInputErr)?;
=======
            .context("Failed to fetch and upload input_id")?;
>>>>>>> f727dbc4

        // Record the image/input IDs for proving stage
        self.db
            .set_image_input_ids(order_id, &image_id, &input_id)
            .await
            .context("Failed to record Input/Image IDs to DB")?;

        // Create a executor limit based on the max price of the order
        let config_min_mcycle_price = {
            let config = self.config.lock_all().context("Failed to read config")?;
            parse_ether(&config.market.mcycle_price).context("Failed to parse mcycle_price")?
        };

        let exec_limit: u64 = (U256::from(order.request.offer.maxPrice) / config_min_mcycle_price)
            .try_into()
            .context("Failed to convert U256 exec limit to u64")?;

        if exec_limit == 0 {
            tracing::warn!(
                "Removing order {order_id:x} because it's mcycle price limit is below 0 mcycles"
            );
            self.db
                .skip_order(order_id)
                .await
                .context("Order max price below min mcycle price, limit 0")?;
            return Ok(());
        }

        tracing::debug!(
            "Starting preflight execution of {order_id:x} exec limit {exec_limit} mcycles"
        );
        // TODO add a future timeout here to put a upper bound on how long to preflight for
        let proof_res = self
            .prover
            .preflight(
                &image_id,
                &input_id,
                vec![],
                /* TODO assumptions */ Some(exec_limit * 1024 * 1024),
            )
            .await
            .map_err(|err| match err {
                ProverError::ProvingFailed(ref err_msg) => {
                    // TODO: Get enum'd errors from the SDK to prevent str
                    // checks
                    if err_msg.contains("GuestPanic") {
                        PriceOrderErr::GuestPanic(err_msg.clone())
                    } else {
                        PriceOrderErr::OtherErr(err.into())
                    }
                }
                _ => PriceOrderErr::OtherErr(err.into()),
            })?;

        // TODO: this only checks that we could prove this at peak_khz, not if the cluster currently
        // can absorb that proving load, we need to cordinate this check with parallel
        // proofs and the current state of Bento
        if let Some(prove_khz) = peak_prove_khz {
            let required_khz = (proof_res.stats.total_cycles / 1_000) / seconds_left;
            tracing::debug!("peak_prove_khz checking: {prove_khz} required: {required_khz}");
            if required_khz >= prove_khz {
                tracing::warn!("Order {order_id:x} peak_prove_khz check failed req: {required_khz} | config: {prove_khz}");
                self.db.skip_order(order_id).await.context("Failed to delete order")?;
                return Ok(());
            }
        }

        // Validate the predicates:
        let journal = self
            .prover
            .get_preflight_journal(&proof_res.id)
            .await
            .context("Failed to fetch preflight journal")?
            .context("Failed to find preflight journal")?;

        if !order.request.requirements.predicate.eval(journal.clone()) {
            tracing::warn!("Order {order_id:x} predicate check failed, skipping");
            self.db.skip_order(order_id).await.context("Failed to delete order")?;
            return Ok(());
        }

        let one_mill = U256::from(1_000_000);

        let mcycle_price_min = (U256::from(order.request.offer.minPrice)
            / U256::from(proof_res.stats.total_cycles))
            * one_mill;
        let mcycle_price_max = (U256::from(order.request.offer.maxPrice)
            / U256::from(proof_res.stats.total_cycles))
            * one_mill;

        tracing::info!(
            "Order price: min: {} max: {} - cycles: {} - mcycle price: {} - {} - stake: {}",
            format_ether(U256::from(order.request.offer.minPrice)),
            format_ether(U256::from(order.request.offer.maxPrice)),
            proof_res.stats.total_cycles,
            format_ether(mcycle_price_min),
            format_ether(mcycle_price_max),
            order.request.offer.lockinStake,
        );

        // Skip the order if it will never be worth it
        if mcycle_price_max < config_min_mcycle_price {
            tracing::warn!("Removing under priced order {order_id:x}");
            self.db.skip_order(order_id).await.context("Failed to delete order")?;
            return Ok(());
        }

        if mcycle_price_min >= config_min_mcycle_price {
            tracing::info!(
                "Selecting order {order_id:x} at price {} - ASAP",
                format_ether(U256::from(order.request.offer.minPrice))
            );
            // set the target block to a past block (aka the order block or current)
            // so we schedule the lock ASAP.
            self.db
                .set_order_lock(order_id, order.request.offer.biddingStart, expire_block)
                .await
                .with_context(|| format!("Failed to set_order_lock for order {order_id:x}"))?;
        }
        // Here we have to pick a target block that the price would be at our target price
        // TODO: Clean up and do more testing on this since its just a rough shot first draft
        else {
            let target_min_price =
                config_min_mcycle_price * (U256::from(proof_res.stats.total_cycles)) / one_mill;
            tracing::debug!("Target price: {target_min_price}");

            let target_block: u64 = self
                .market
                .block_at_price(&order.request.offer, target_min_price)
                .context("Failed to get target price block")?
                .try_into()
                .context("Block number unable to cast to u64")?;
            tracing::info!(
                "Selecting order {order_id:x} at price {} - at block {}",
                format_ether(target_min_price),
                target_block,
            );

            self.db
                .set_order_lock(order_id, target_block, expire_block)
                .await
                .with_context(|| format!("Failed to set_order_lock for order {order_id:x}"))?;
        }

        Ok(())
    }

    async fn find_existing_orders(&self) -> Result<()> {
        let pricing_orders = self
            .db
            .get_active_pricing_orders()
            .await
            .context("Failed to get active orders for pricing from db")?;

        tracing::info!("Found {} orders currently pricing to resume", pricing_orders.len());

        // TODO: This just restarts the process of preflight which is slightly wasteful
        // we should probably save off the preflight session ID into the DB and resume monitoring
        // like how we do in the prover.
        for (order_id, order) in pricing_orders {
            let self_copy = self.clone();
            tokio::spawn(async move {
                if let Err(err) = self_copy.price_order(order_id, &order).await {
                    self_copy
                        .db
                        .set_order_failure(order_id, format!("{err:?}"))
                        .await
                        .expect("Failed to set DB failure");
                }
            });
        }

        Ok(())
    }
}

impl<T, P> RetryTask for OrderPicker<T, P>
where
    T: Transport + Clone,
    P: Provider<T, Ethereum> + 'static + Clone + WalletProvider,
{
    fn spawn(&self) -> RetryRes {
        let picker_copy = self.clone();
        // Find existing Pricing orders and start processing them (resume)

        Box::pin(async move {
            tracing::info!("Starting order picking monitor");

            picker_copy.find_existing_orders().await.map_err(SupervisorErr::Fault)?;

            loop {
                let order_res = picker_copy
                    .db
                    .get_order_for_pricing()
                    .await
                    .map_err(|err| SupervisorErr::Recover(err.into()))?;

                if let Some((order_id, order)) = order_res {
                    let picker_clone = picker_copy.clone();
                    // TODO: We should consider having handles for these inner tasks
                    // but they are one-shots that self-clean up on the DB so maybe its fine?
                    tokio::spawn(async move {
                        if let Err(err) = picker_clone.price_order(order_id, &order).await {
                            picker_clone
                                .db
                                .set_order_failure(order_id, err.to_string())
                                .await
                                .expect("Failed to set order failure");
                            match err {
                                PriceOrderErr::OtherErr(err) => {
                                    tracing::error!("Pricing order failed: {order_id:x} {err:?}");
                                }
                                // Only warn on known / classified errors
                                _ => {
                                    tracing::warn!(
                                        "Pricing order soft failed: {order_id:x} {err:?}"
                                    );
                                }
                            }
                        }
                    });
                }
                // TODO: Configuration
                tokio::time::sleep(tokio::time::Duration::from_millis(500)).await;
            }
        })
    }
}

#[cfg(test)]
mod tests {
    use super::*;
    use crate::{
        db::SqliteDb,
        provers::{encode_input, MockProver},
        OrderStatus,
    };
    use alloy::{
        network::EthereumWallet,
        node_bindings::Anvil,
        primitives::{aliases::U96, Address, Bytes, B256},
        providers::{ext::AnvilApi, ProviderBuilder},
        signers::local::PrivateKeySigner,
    };
    use boundless_market::contracts::{
        test_utils::ProofMarket, Input, InputType, Offer, Predicate, PredicateType, ProvingRequest,
        Requirements,
    };
    use chrono::Utc;
    use guest_util::{ECHO_ELF, ECHO_ID};
    use httpmock::prelude::*;
    use risc0_zkvm::sha::Digest;
    use tracing_test::traced_test;

    // TODO: We need to make a testing harness to run lots of different
    // orders + configs through the system of price_order()
    // so we need a way to quickly define the parameters or spin up the deps
    #[tokio::test]
    #[traced_test]
    async fn price_order() {
        let anvil = Anvil::new().spawn();
        let signer: PrivateKeySigner = anvil.keys()[0].clone().into();
        let provider = Arc::new(
            ProviderBuilder::new()
                .with_recommended_fillers()
                .wallet(EthereumWallet::from(signer.clone()))
                .on_http(anvil.endpoint().parse().unwrap()),
        );

        provider.anvil_mine(Some(U256::from(4)), Some(U256::from(2))).await.unwrap();
        let contract_address =
            *ProofMarket::deploy(provider.clone(), Address::ZERO, B256::ZERO, String::new())
                .await
                .unwrap()
                .address();
        let proof_market = ProofMarketService::new(
            contract_address,
            provider.clone(),
            provider.default_signer_address(),
        );

        let db: DbObj = Arc::new(SqliteDb::new("sqlite::memory:").await.unwrap());
        let config = ConfigLock::default();

        {
            config.load_write().unwrap().market.mcycle_price = "0.0000001".into();
        }

        let prover: ProverObj = Arc::new(MockProver::default());
        let image_id = Digest::from(ECHO_ID);
        let input_buf = encode_input(&vec![0x41, 0x41, 0x41, 0x41]).unwrap();

        let picker = OrderPicker::new(db.clone(), config, prover, 2, contract_address, provider);

        let server = MockServer::start();
        let get_mock = server.mock(|when, then| {
            when.method(GET).path("/image");
            then.status(200).body(ECHO_ELF);
        });
        let image_uri = format!("http://{}/image", server.address());

        let min_price = 200000000000u64;
        let max_price = 400000000000u64;

        let order_id = U256::ZERO;
        let order = Order {
            status: OrderStatus::Pricing,
            updated_at: Utc::now(),
            request: ProvingRequest::new(
                proof_market.index_from_nonce().await.unwrap(),
                &signer.address(),
                Requirements {
                    imageId: <[u8; 32]>::from(image_id).into(),
                    predicate: Predicate {
                        predicateType: PredicateType::PrefixMatch,
                        data: Default::default(),
                    },
                },
                &image_uri,
                Input { inputType: InputType::Inline, data: input_buf.into() },
                Offer {
                    minPrice: U96::from(min_price),
                    maxPrice: U96::from(max_price),
                    biddingStart: 0,
                    timeout: 100,
                    rampUpPeriod: 1,
                    lockinStake: U96::from(0),
                },
            ),
            target_block: None,
            image_id: None,
            input_id: None,
            proof_id: None,
            expire_block: None,
            path: None,
            client_sig: Bytes::new(),
            lock_price: None,
            error_msg: None,
        };

        let _request_id = proof_market.submit_request(&order.request, &signer).await.unwrap();

        db.add_order(order_id, order.clone()).await.unwrap();
        picker.price_order(order_id, &order).await.unwrap();

        let db_order = db.get_order(order_id).await.unwrap().unwrap();
        assert_eq!(db_order.status, OrderStatus::Locking);
        assert_eq!(db_order.target_block, Some(order.request.offer.biddingStart));

        get_mock.assert();
    }

    #[tokio::test]
    #[traced_test]
    async fn skip_bad_predicate() {
        let anvil = Anvil::new().spawn();
        let signer: PrivateKeySigner = anvil.keys()[0].clone().into();
        let provider = Arc::new(
            ProviderBuilder::new()
                .with_recommended_fillers()
                .wallet(EthereumWallet::from(signer.clone()))
                .on_http(anvil.endpoint().parse().unwrap()),
        );

        provider.anvil_mine(Some(U256::from(4)), Some(U256::from(2))).await.unwrap();
        let contract_address =
            *ProofMarket::deploy(provider.clone(), Address::ZERO, B256::ZERO, String::new())
                .await
                .unwrap()
                .address();
        let proof_market = ProofMarketService::new(
            contract_address,
            provider.clone(),
            provider.default_signer_address(),
        );

        let db: DbObj = Arc::new(SqliteDb::new("sqlite::memory:").await.unwrap());
        let config = ConfigLock::default();

        {
            config.load_write().unwrap().market.mcycle_price = "0.0000001".into();
        }

        let prover: ProverObj = Arc::new(MockProver::default());
        let image_id = Digest::from(ECHO_ID);
        let input_buf = encode_input(&vec![0x41, 0x41, 0x41, 0x41]).unwrap();

        let picker = OrderPicker::new(db.clone(), config, prover, 2, contract_address, provider);

        let server = MockServer::start();
        let get_mock = server.mock(|when, then| {
            when.method(GET).path("/image");
            then.status(200).body(ECHO_ELF);
        });
        let image_uri = format!("http://{}/image", server.address());

        let min_price = 200000000000u64;
        let max_price = 400000000000u64;

        let order_id = U256::ZERO;
        let order = Order {
            status: OrderStatus::Pricing,
            updated_at: Utc::now(),
            target_block: None,
            request: ProvingRequest::new(
                proof_market.index_from_nonce().await.unwrap(),
                &signer.address(),
                Requirements {
                    imageId: <[u8; 32]>::from(image_id).into(),
                    predicate: Predicate {
                        predicateType: PredicateType::DigestMatch,
                        data: B256::ZERO.into(),
                    },
                },
                &image_uri,
                Input { inputType: InputType::Inline, data: input_buf.into() },
                Offer {
                    minPrice: U96::from(min_price),
                    maxPrice: U96::from(max_price),
                    biddingStart: 0,
                    timeout: 100,
                    rampUpPeriod: 1,
                    lockinStake: U96::from(0),
                },
            ),
            image_id: None,
            input_id: None,
            proof_id: None,
            expire_block: None,
            path: None,
            client_sig: Bytes::new(),
            lock_price: None,
            error_msg: None,
        };

        let _request_id = proof_market.submit_request(&order.request, &signer).await.unwrap();

        db.add_order(order_id, order.clone()).await.unwrap();
        picker.price_order(order_id, &order).await.unwrap();

        let db_order = db.get_order(order_id).await.unwrap().unwrap();
        assert_eq!(db_order.status, OrderStatus::Skipped);

        assert!(logs_contain("predicate check failed, skipping"));

        get_mock.assert();
    }

    #[tokio::test]
    #[traced_test]
    async fn skip_unallowed_addr() {
        let anvil = Anvil::new().spawn();
        let signer: PrivateKeySigner = anvil.keys()[0].clone().into();
        let provider = Arc::new(
            ProviderBuilder::new()
                .with_recommended_fillers()
                .wallet(EthereumWallet::from(signer.clone()))
                .on_http(anvil.endpoint().parse().unwrap()),
        );

        provider.anvil_mine(Some(U256::from(4)), Some(U256::from(2))).await.unwrap();
        let contract_address =
            *ProofMarket::deploy(provider.clone(), Address::ZERO, B256::ZERO, String::new())
                .await
                .unwrap()
                .address();
        let proof_market = ProofMarketService::new(
            contract_address,
            provider.clone(),
            provider.default_signer_address(),
        );

        let db: DbObj = Arc::new(SqliteDb::new("sqlite::memory:").await.unwrap());
        let config = ConfigLock::default();

        {
            config.load_write().unwrap().market.allow_client_addresses = Some(vec![Address::ZERO]);
        }

        let prover: ProverObj = Arc::new(MockProver::default());
        let image_id = Digest::from(ECHO_ID);
        let input_buf = encode_input(&vec![0x41, 0x41, 0x41, 0x41]).unwrap();

        let picker = OrderPicker::new(db.clone(), config, prover, 2, contract_address, provider);

        let order_id = U256::from(proof_market.request_id_from_nonce().await.unwrap());
        let min_price = 200000000000u64;
        let max_price = 400000000000u64;

        let order = Order {
            status: OrderStatus::Pricing,
            updated_at: Utc::now(),
            target_block: None,
            request: ProvingRequest::new(
                proof_market.index_from_nonce().await.unwrap(),
                &signer.address(),
                Requirements {
                    imageId: <[u8; 32]>::from(image_id).into(),
                    predicate: Predicate {
                        predicateType: PredicateType::DigestMatch,
                        data: B256::ZERO.into(),
                    },
                },
                "",
                Input { inputType: InputType::Inline, data: input_buf.into() },
                Offer {
                    minPrice: U96::from(min_price),
                    maxPrice: U96::from(max_price),
                    biddingStart: 0,
                    timeout: 100,
                    rampUpPeriod: 1,
                    lockinStake: U96::from(0),
                },
            ),
            image_id: None,
            input_id: None,
            proof_id: None,
            expire_block: None,
            path: None,
            client_sig: Bytes::new(),
            lock_price: None,
            error_msg: None,
        };

        let _request_id = proof_market.submit_request(&order.request, &signer).await.unwrap();

        db.add_order(order_id, order.clone()).await.unwrap();
        picker.price_order(order_id, &order).await.unwrap();

        let db_order = db.get_order(order_id).await.unwrap().unwrap();
        assert_eq!(db_order.status, OrderStatus::Skipped);

        assert!(logs_contain("because it is not in allowed addrs"));
    }

    #[tokio::test]
    #[traced_test]
    async fn resume_order_pricing() {
        let anvil = Anvil::new().spawn();
        let signer: PrivateKeySigner = anvil.keys()[0].clone().into();
        let provider = Arc::new(
            ProviderBuilder::new()
                .with_recommended_fillers()
                .wallet(EthereumWallet::from(signer.clone()))
                .on_http(anvil.endpoint().parse().unwrap()),
        );

        provider.anvil_mine(Some(U256::from(4)), Some(U256::from(2))).await.unwrap();
        let contract_address =
            *ProofMarket::deploy(provider.clone(), Address::ZERO, B256::ZERO, String::new())
                .await
                .unwrap()
                .address();
        let proof_market = ProofMarketService::new(
            contract_address,
            provider.clone(),
            provider.default_signer_address(),
        );

        let db: DbObj = Arc::new(SqliteDb::new("sqlite::memory:").await.unwrap());
        let config = ConfigLock::default();

        {
            config.load_write().unwrap().market.mcycle_price = "0.0000001".into();
        }

        let prover: ProverObj = Arc::new(MockProver::default());
        let image_id = Digest::from(ECHO_ID);
        let input_buf = encode_input(&vec![0x41, 0x41, 0x41, 0x41]).unwrap();

        let picker = OrderPicker::new(db.clone(), config, prover, 2, contract_address, provider);

        let server = MockServer::start();
        let get_mock = server.mock(|when, then| {
            when.method(GET).path("/image");
            then.status(200).body(ECHO_ELF);
        });
        let image_uri = format!("http://{}/image", server.address());

        let min_price = 200000000000u64;
        let max_price = 400000000000u64;

        let order_id = U256::ZERO;
        let order = Order {
            status: OrderStatus::Pricing,
            updated_at: Utc::now(),
            request: ProvingRequest::new(
                proof_market.index_from_nonce().await.unwrap(),
                &signer.address(),
                Requirements {
                    imageId: <[u8; 32]>::from(image_id).into(),
                    predicate: Predicate {
                        predicateType: PredicateType::PrefixMatch,
                        data: Default::default(),
                    },
                },
                &image_uri,
                Input { inputType: InputType::Inline, data: input_buf.into() },
                Offer {
                    minPrice: U96::from(min_price),
                    maxPrice: U96::from(max_price),
                    biddingStart: 0,
                    timeout: 100,
                    rampUpPeriod: 1,
                    lockinStake: U96::from(0),
                },
            ),
            target_block: None,
            image_id: None,
            input_id: None,
            proof_id: None,
            expire_block: None,
            path: None,
            client_sig: Bytes::new(),
            lock_price: None,
            error_msg: None,
        };

        let _request_id = proof_market.submit_request(&order.request, &signer).await.unwrap();
        db.add_order(order_id, order.clone()).await.unwrap();

        picker.find_existing_orders().await.unwrap();

        assert!(logs_contain("Found 1 orders currently pricing to resume"));

        // Try and wait for the order to complete pricing
        for _ in 0..4 {
            let db_order = db.get_order(order_id).await.unwrap().unwrap();
            if db_order.status != OrderStatus::Pricing {
                break;
            }
            tokio::time::sleep(tokio::time::Duration::from_millis(100)).await;
        }

        let db_order = db.get_order(order_id).await.unwrap().unwrap();
        assert_eq!(db_order.status, OrderStatus::Locking);
        assert_eq!(db_order.target_block, Some(order.request.offer.biddingStart));

        get_mock.assert();
    }

    // TODO: Test
    // need to test the non-ASAP path for pricing, aka picking a block ahead in time to make sure
    // that price calculator is working correctly.
}<|MERGE_RESOLUTION|>--- conflicted
+++ resolved
@@ -170,19 +170,11 @@
         // TODO: Move URI handling like this into the prover impls
         let image_id = crate::upload_image_uri(&self.prover, order, max_size, fetch_retries)
             .await
-<<<<<<< HEAD
             .map_err(PriceOrderErr::FetchImageErr)?;
-=======
-            .context("Failed to fetch and upload image_id")?;
->>>>>>> f727dbc4
 
         let input_id = crate::upload_input_uri(&self.prover, order, max_size, fetch_retries)
             .await
-<<<<<<< HEAD
             .map_err(PriceOrderErr::FetchInputErr)?;
-=======
-            .context("Failed to fetch and upload input_id")?;
->>>>>>> f727dbc4
 
         // Record the image/input IDs for proving stage
         self.db
