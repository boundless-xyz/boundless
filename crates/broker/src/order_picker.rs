// Copyright (c) 2025 RISC Zero, Inc.
//
// All rights reserved.

use std::sync::Arc;

use crate::chain_monitor::ChainMonitorService;
use alloy::{
    network::Ethereum,
    primitives::{
        utils::{format_ether, parse_ether},
        Address, FixedBytes, U256,
    },
    providers::{Provider, WalletProvider},
    transports::BoxTransport,
};
use anyhow::{Context, Result};
use boundless_market::contracts::{boundless_market::BoundlessMarketService, RequestError};
use thiserror::Error;

#[derive(Error, Debug)]
#[non_exhaustive]
pub enum PriceOrderErr {
    #[error("Failed to fetch / push input: {0}")]
    FetchInputErr(anyhow::Error),

    #[error("Failed to fetch / push image: {0}")]
    FetchImageErr(anyhow::Error),

    #[error("Guest execution faulted: {0}")]
    GuestPanic(String),

    #[error("Request: {0}")]
    RequestError(#[from] RequestError),

    #[error("Other: {0}")]
    OtherErr(#[from] anyhow::Error),
}

use crate::{
    config::ConfigLock,
    db::DbObj,
    provers::{ProverError, ProverObj},
    task::{RetryRes, RetryTask, SupervisorErr},
    Order,
};

#[derive(Clone)]
pub struct OrderPicker<P> {
    db: DbObj,
    config: ConfigLock,
    prover: ProverObj,
    provider: Arc<P>,
    chain_monitor: Arc<ChainMonitorService<P>>,
    block_time: u64,
    market: BoundlessMarketService<BoxTransport, Arc<P>>,
}

impl<P> OrderPicker<P>
where
    P: Provider<BoxTransport, Ethereum> + 'static + Clone + WalletProvider,
{
    pub fn new(
        db: DbObj,
        config: ConfigLock,
        prover: ProverObj,
        block_time: u64,
        market_addr: Address,
        provider: Arc<P>,
        chain_monitor: Arc<ChainMonitorService<P>>,
    ) -> Self {
        let market = BoundlessMarketService::new(
            market_addr,
            provider.clone(),
            provider.default_signer_address(),
        );
        Self { db, config, prover, chain_monitor, block_time, provider, market }
    }

    async fn price_order(&self, order_id: U256, order: &Order) -> Result<(), PriceOrderErr> {
        tracing::debug!("Processing order {order_id:x}: {order:?}");

        let (min_deadline, allowed_addresses_opt) = {
            let config = self.config.lock_all().context("Failed to read config")?;
            (config.market.min_deadline, config.market.allow_client_addresses.clone())
        };

        let current_block = self.chain_monitor.current_block_number().await?;

        // Initial sanity checks:
        if let Some(allow_addresses) = allowed_addresses_opt {
            let client_addr = order.request.client_address()?;
            if !allow_addresses.contains(&client_addr) {
                tracing::warn!("Removing order {order_id:x} from {client_addr} because it is not in allowed addrs");
                self.db.skip_order(order_id).await.context("Order not in allowed addr list")?;
                return Ok(());
            }
        }

<<<<<<< HEAD
        // TODO(#cargoBM-536): Filter based on supported selectors
=======
        // TODO(#BM-536): Filter based on supported selectors
>>>>>>> b9f707ab
        // Drop orders that specify a selector
        if order.request.requirements.selector != FixedBytes::<4>([0; 4]) {
            tracing::warn!("Removing order {order_id:x} because it has a selector requirement");
            self.db.skip_order(order_id).await.context("Order has a selector requirement")?;
            return Ok(());
        }

        // is the order expired already?

        let expire_block = order.request.offer.biddingStart + order.request.offer.timeout as u64;

        if expire_block <= current_block {
            tracing::warn!("Removing order {order_id:x} because it has expired");
            self.db.skip_order(order_id).await.context("Failed to delete expired order")?;
            return Ok(());
        };

        // Does the order expire within the min deadline
        let seconds_left = (expire_block - current_block) * self.block_time;
        if seconds_left <= min_deadline {
            tracing::warn!("Removing order {order_id:x} because it expires within the deadline left: {seconds_left} deadline: {min_deadline}");
            self.db.skip_order(order_id).await.context("Failed to delete short deadline order")?;
            return Ok(());
        }

        // Check if the stake is sane and if we can afford it
        let max_stake = {
            let config = self.config.lock_all().context("Failed to read config")?;
            parse_ether(&config.market.max_stake).context("Failed to parse max_stake")?
        };

        let lockin_stake = U256::from(order.request.offer.lockStake);
        if lockin_stake > max_stake {
            tracing::warn!("Removing high stake order {order_id:x}");
            self.db.skip_order(order_id).await.context("Failed to delete order")?;
            return Ok(());
        }

        // Check that we have both enough staking tokens to stake, and enough gas tokens to lock and fulfil
        let gas_price = self.provider.get_gas_price().await.context("Failed to get gas price")?;
        let gas_to_lock_order =
            U256::from(gas_price) * U256::from(self.estimate_gas_to_lock(order).await?);
        let available_gas = self.available_gas_balance().await?;
        let available_stake = self.available_stake_balance().await?;

        if gas_to_lock_order > available_gas {
            tracing::warn!("Estimated there will be insufficient gas to lock this order after locking and fulfilling pending orders");
            self.db.skip_order(order_id).await.context("Failed to delete order")?;
            return Ok(());
        }
        if lockin_stake > available_stake {
            tracing::warn!(
                "Insufficient available stake to lock order {order_id:x}. Requires {lockin_stake}, has {available_stake}"
            );
            self.db.skip_order(order_id).await.context("Failed to delete order")?;
            return Ok(());
        }

        let (skip_preflight, max_size, peak_prove_khz, fetch_retries, max_mcycle_limit) = {
            let config = self.config.lock_all().context("Failed to read config")?;
            let skip_preflight =
                if let Some(skip_preflights) = config.market.skip_preflight_ids.as_ref() {
                    skip_preflights.contains(&order.request.requirements.imageId)
                } else {
                    false
                };

            (
                skip_preflight,
                config.market.max_file_size,
                config.market.peak_prove_khz,
                config.market.max_fetch_retries,
                config.market.max_mcycle_limit,
            )
        };

        if skip_preflight {
            // If we skip preflight we lockin the order asap
            self.db
                .set_order_lock(order_id, order.request.offer.biddingStart, expire_block)
                .await
                .with_context(|| format!("Failed to set_order_lock for order {order_id:x}"))?;
            return Ok(());
        }

        // TODO: Move URI handling like this into the prover impls
        let image_id = crate::upload_image_uri(&self.prover, order, max_size, fetch_retries)
            .await
            .map_err(PriceOrderErr::FetchImageErr)?;

        let input_id = crate::upload_input_uri(&self.prover, order, max_size, fetch_retries)
            .await
            .map_err(PriceOrderErr::FetchInputErr)?;

        // Record the image/input IDs for proving stage
        self.db
            .set_image_input_ids(order_id, &image_id, &input_id)
            .await
            .context("Failed to record Input/Image IDs to DB")?;

        // Create a executor limit based on the max price of the order
        let config_min_mcycle_price = {
            let config = self.config.lock_all().context("Failed to read config")?;
            parse_ether(&config.market.mcycle_price).context("Failed to parse mcycle_price")?
        };

        let exec_limit: u64 = (U256::from(order.request.offer.maxPrice) / config_min_mcycle_price)
            .try_into()
            .context("Failed to convert U256 exec limit to u64")?;

        if exec_limit == 0 {
            tracing::warn!(
                "Removing order {order_id:x} because it's mcycle price limit is below 0 mcycles"
            );
            self.db
                .skip_order(order_id)
                .await
                .context("Order max price below min mcycle price, limit 0")?;
            return Ok(());
        }

        tracing::debug!(
            "Starting preflight execution of {order_id:x} exec limit {exec_limit} mcycles"
        );
        // TODO add a future timeout here to put a upper bound on how long to preflight for
        let proof_res = self
            .prover
            .preflight(
                &image_id,
                &input_id,
                vec![],
                /* TODO assumptions */ Some(exec_limit * 1024 * 1024),
            )
            .await
            .map_err(|err| match err {
                ProverError::ProvingFailed(ref err_msg) => {
                    // TODO: Get enum'd errors from the SDK to prevent str
                    // checks
                    if err_msg.contains("GuestPanic") {
                        PriceOrderErr::GuestPanic(err_msg.clone())
                    } else {
                        PriceOrderErr::OtherErr(err.into())
                    }
                }
                _ => PriceOrderErr::OtherErr(err.into()),
            })?;

        // If a max_mcycle_limit is configured check if the order is over that limit
        if let Some(mcycle_limit) = max_mcycle_limit {
            let mcycles = proof_res.stats.total_cycles / 1_000_000;
            if mcycles >= mcycle_limit {
                tracing::warn!("Order {order_id:x} max_mcycle_limit check failed req: {mcycle_limit} | config: {mcycles}");
                self.db.skip_order(order_id).await.context("Failed to delete order")?;
                return Ok(());
            }
        }

        // TODO: this only checks that we could prove this at peak_khz, not if the cluster currently
        // can absorb that proving load, we need to cordinate this check with parallel
        // proofs and the current state of Bento
        if let Some(prove_khz) = peak_prove_khz {
            let required_khz = (proof_res.stats.total_cycles / 1_000) / seconds_left;
            tracing::debug!("peak_prove_khz checking: {prove_khz} required: {required_khz}");
            if required_khz >= prove_khz {
                tracing::warn!("Order {order_id:x} peak_prove_khz check failed req: {required_khz} | config: {prove_khz}");
                self.db.skip_order(order_id).await.context("Failed to delete order")?;
                return Ok(());
            }
        }

        let journal = self
            .prover
            .get_preflight_journal(&proof_res.id)
            .await
            .context("Failed to fetch preflight journal")?
            .context("Failed to find preflight journal")?;

        // ensure the journal is a size we are willing to submit on-chain
        let max_journal_bytes =
            self.config.lock_all().context("Failed to read config")?.market.max_journal_bytes;
        if journal.len() > max_journal_bytes {
            tracing::warn!(
                "Order {order_id:x} journal larger than set limit ({} > {}), skipping",
                journal.len(),
                max_journal_bytes
            );
            self.db.skip_order(order_id).await.context("Failed to delete order")?;
            return Ok(());
        }

        // Validate the predicates:
        if !order.request.requirements.predicate.eval(journal.clone()) {
            tracing::warn!("Order {order_id:x} predicate check failed, skipping");
            self.db.skip_order(order_id).await.context("Failed to delete order")?;
            return Ok(());
        }

        let one_mill = U256::from(1_000_000);

        let mcycle_price_min = (U256::from(order.request.offer.minPrice)
            / U256::from(proof_res.stats.total_cycles))
            * one_mill;
        let mcycle_price_max = (U256::from(order.request.offer.maxPrice)
            / U256::from(proof_res.stats.total_cycles))
            * one_mill;

        tracing::info!(
            "Order price: min: {} max: {} - cycles: {} - mcycle price: {} - {} - stake: {}",
            format_ether(U256::from(order.request.offer.minPrice)),
            format_ether(U256::from(order.request.offer.maxPrice)),
            proof_res.stats.total_cycles,
            format_ether(mcycle_price_min),
            format_ether(mcycle_price_max),
            order.request.offer.lockStake,
        );

        // Skip the order if it will never be worth it
        if mcycle_price_max < config_min_mcycle_price {
            tracing::warn!("Removing under priced order {order_id:x}");
            self.db.skip_order(order_id).await.context("Failed to delete order")?;
            return Ok(());
        }

        if mcycle_price_min >= config_min_mcycle_price {
            tracing::info!(
                "Selecting order {order_id:x} at price {} - ASAP",
                format_ether(U256::from(order.request.offer.minPrice))
            );
            // set the target block to a past block (aka the order block or current)
            // so we schedule the lock ASAP.
            self.db
                .set_order_lock(order_id, order.request.offer.biddingStart, expire_block)
                .await
                .with_context(|| format!("Failed to set_order_lock for order {order_id:x}"))?;
        }
        // Here we have to pick a target block that the price would be at our target price
        // TODO: Clean up and do more testing on this since its just a rough shot first draft
        else {
            let target_min_price =
                config_min_mcycle_price * (U256::from(proof_res.stats.total_cycles)) / one_mill;
            tracing::debug!("Target price: {target_min_price}");

            let target_block: u64 = self
                .market
                .block_at_price(&order.request.offer, target_min_price)
                .context("Failed to get target price block")?;
            tracing::info!(
                "Selecting order {order_id:x} at price {} - at block {}",
                format_ether(target_min_price),
                target_block,
            );

            self.db
                .set_order_lock(order_id, target_block, expire_block)
                .await
                .with_context(|| format!("Failed to set_order_lock for order {order_id:x}"))?;
        }

        Ok(())
    }

    async fn find_existing_orders(&self) -> Result<()> {
        let pricing_orders = self
            .db
            .get_active_pricing_orders()
            .await
            .context("Failed to get active orders for pricing from db")?;

        tracing::info!("Found {} orders currently pricing to resume", pricing_orders.len());

        // TODO: This just restarts the process of preflight which is slightly wasteful
        // we should probably save off the preflight session ID into the DB and resume monitoring
        // like how we do in the prover.
        for (order_id, order) in pricing_orders {
            let self_copy = self.clone();
            tokio::spawn(async move {
                if let Err(err) = self_copy.price_order(order_id, &order).await {
                    self_copy
                        .db
                        .set_order_failure(order_id, format!("{err:?}"))
                        .await
                        .expect("Failed to set DB failure");
                }
            });
        }

        Ok(())
    }

    /// Return the total amount of stake that is marked locally in the DB to be locked
    /// but has not yet been locked in the market contract thus has not been deducted from the account balance
    async fn pending_locked_stake(&self) -> Result<U256> {
        let pending_locks = self.db.get_pending_lock_orders(0).await?;
        let stake = pending_locks
            .iter()
            .map(|(_, order)| order.request.offer.lockStake)
            .fold(U256::ZERO, |acc, x| acc + x);
        Ok(stake)
    }

    /// Estimate of gas for locking a single order
    /// Currently just uses the config estimate but this may change in the future
    async fn estimate_gas_to_lock(&self, _order: &Order) -> Result<u64> {
        Ok(self.config.lock_all().context("Failed to read config")?.market.lockin_gas_estimate)
    }

    /// Estimate of gas for locking in any pending locks and submitting any pending proofs
    async fn estimate_gas_to_lock_pending(&self) -> Result<u64> {
        let mut gas = 0;
        for (_, order) in self.db.get_pending_lock_orders(0).await?.iter() {
            gas += self.estimate_gas_to_lock(order).await?;
        }
        Ok(gas)
    }

    /// Estimate of gas for fulfilling any orders either pending lock or locked
    async fn estimate_gas_to_fulfill_pending(&self) -> Result<u64> {
        let pending_fulfill_orders = self.db.get_orders_committed_to_fulfill_count().await?;
        Ok((pending_fulfill_orders)
            * self.config.lock_all().context("Failed to read config")?.market.fulfill_gas_estimate)
    }

    /// Estimate the total gas tokens reserved to lock and fulfill all pending orders
    async fn gas_reserved(&self) -> Result<U256> {
        let gas_price = self.provider.get_gas_price().await.context("Failed to get gas price")?;
        let lock_pending_gas = self.estimate_gas_to_lock_pending().await?;
        let fulfill_pending_gas = self.estimate_gas_to_fulfill_pending().await?;
        Ok(U256::from(gas_price) * U256::from(lock_pending_gas + fulfill_pending_gas))
    }

    /// Return available gas balance.
    ///
    /// This is defined as the balance of the signer account.
    async fn available_gas_balance(&self) -> Result<U256> {
        let balance = self
            .provider
            .get_balance(self.provider.default_signer_address())
            .await
            .context("Failed to get current wallet balance")?;

        let gas_reserved = self.gas_reserved().await?;

        tracing::debug!(
            "Available Balance = account_balance({}) - expected_future_gas({})",
            format_ether(balance),
            format_ether(gas_reserved)
        );

        Ok(balance - gas_reserved)
    }

    /// Return available stake balance.
    ///
    /// This is defined as the balance in staking tokens of the signer account minus any pending locked stake.
    async fn available_stake_balance(&self) -> Result<U256> {
        let balance = self.market.balance_of_stake(self.provider.default_signer_address()).await?;
        let pending_balance = self.pending_locked_stake().await?;
        Ok(balance - pending_balance)
    }
}

impl<P> RetryTask for OrderPicker<P>
where
    P: Provider<BoxTransport, Ethereum> + 'static + Clone + WalletProvider,
{
    fn spawn(&self) -> RetryRes {
        let picker_copy = self.clone();
        // Find existing Pricing orders and start processing them (resume)

        Box::pin(async move {
            tracing::info!("Starting order picking monitor");

            picker_copy.find_existing_orders().await.map_err(SupervisorErr::Fault)?;

            loop {
                let order_res = picker_copy
                    .db
                    .get_order_for_pricing()
                    .await
                    .map_err(|err| SupervisorErr::Recover(err.into()))?;

                if let Some((order_id, order)) = order_res {
                    let picker_clone = picker_copy.clone();
                    // TODO: We should consider having handles for these inner tasks
                    // but they are one-shots that self-clean up on the DB so maybe its fine?
                    tokio::spawn(async move {
                        if let Err(err) = picker_clone.price_order(order_id, &order).await {
                            picker_clone
                                .db
                                .set_order_failure(order_id, err.to_string())
                                .await
                                .expect("Failed to set order failure");
                            match err {
                                PriceOrderErr::OtherErr(err) => {
                                    tracing::error!("Pricing order failed: {order_id:x} {err:?}");
                                }
                                // Only warn on known / classified errors
                                _ => {
                                    tracing::warn!(
                                        "Pricing order soft failed: {order_id:x} {err:?}"
                                    );
                                }
                            }
                        }
                    });
                }
                // TODO: Configuration
                tokio::time::sleep(tokio::time::Duration::from_millis(500)).await;
            }
        })
    }
}

#[cfg(test)]
mod tests {
    use super::*;
    use crate::{db::SqliteDb, provers::MockProver, OrderStatus};
    use alloy::{
        network::EthereumWallet,
        node_bindings::{Anvil, AnvilInstance},
        primitives::{aliases::U96, Address, Bytes, B256},
        providers::{
            ext::AnvilApi,
            fillers::{
                BlobGasFiller, ChainIdFiller, FillProvider, GasFiller, JoinFill, NonceFiller,
                WalletFiller,
            },
            Identity, ProviderBuilder, RootProvider,
        },
        signers::local::PrivateKeySigner,
    };
    use boundless_market::contracts::{
        test_utils::{deploy_boundless_market, deploy_hit_points},
        Input, Offer, Predicate, PredicateType, ProofRequest, Requirements,
    };
    use chrono::Utc;
    use guest_assessor::ASSESSOR_GUEST_ID;
    use guest_util::{ECHO_ELF, ECHO_ID};
    use httpmock::prelude::*;
    use risc0_zkvm::sha::Digest;
    use tracing_test::traced_test;

    type TestProvider = FillProvider<
        JoinFill<
            JoinFill<
                Identity,
                JoinFill<GasFiller, JoinFill<BlobGasFiller, JoinFill<NonceFiller, ChainIdFiller>>>,
            >,
            WalletFiller<EthereumWallet>,
        >,
        RootProvider<BoxTransport>,
        BoxTransport,
        Ethereum,
    >;

    /// Reusable context for testing the order picker
    struct TestCtx<P> {
        pub anvil: AnvilInstance,
        pub picker: OrderPicker<P>,
        pub boundless_market: BoundlessMarketService<BoxTransport, Arc<P>>,
        pub image_server: MockServer,
        pub db: DbObj,
        pub provider: Arc<P>,
    }

    impl TestCtx<TestProvider> {
        pub fn builder() -> TestCtxBuilder {
            TestCtxBuilder::default()
        }

        pub fn image_uri(&self) -> String {
            format!("http://{}/image", self.image_server.address())
        }

        pub fn signer(&self, index: usize) -> PrivateKeySigner {
            self.anvil.keys()[index].clone().into()
        }

        pub async fn next_order(
            &self,
            min_price: U256,
            max_price: U256,
            lock_stake: U256,
        ) -> (U256, Order) {
            let image_id = Digest::from(ECHO_ID);
            let order_index = self.boundless_market.index_from_nonce().await.unwrap();
            (
                U256::from(order_index),
                Order {
                    status: OrderStatus::Pricing,
                    updated_at: Utc::now(),
                    request: ProofRequest::new(
                        order_index,
                        &self.provider.default_signer_address(),
                        Requirements::new(
                            image_id,
                            Predicate {
                                predicateType: PredicateType::PrefixMatch,
                                data: Default::default(),
                            },
                        ),
                        self.image_uri(),
                        Input::builder()
                            .write_slice(&[0x41, 0x41, 0x41, 0x41])
                            .build_inline()
                            .unwrap(),
                        Offer {
                            minPrice: min_price,
                            maxPrice: max_price,
                            biddingStart: 0,
                            timeout: 100,
                            lockTimeout: 100,
                            rampUpPeriod: 1,
                            lockStake: lock_stake,
                        },
                    ),
                    target_block: None,
                    image_id: None,
                    input_id: None,
                    proof_id: None,
                    expire_block: None,
                    client_sig: Bytes::new(),
                    lock_price: None,
                    error_msg: None,
                },
            )
        }
    }

    #[derive(Default)]
    struct TestCtxBuilder {
        initial_signer_eth: Option<i32>,
        initial_hp: Option<U256>,
        config: Option<ConfigLock>,
    }

    impl TestCtxBuilder {
        pub fn with_initial_signer_eth(self, eth: i32) -> Self {
            Self { initial_signer_eth: Some(eth), ..self }
        }
        pub fn with_initial_hp(self, hp: U256) -> Self {
            assert!(hp < U256::from(U96::MAX), "Cannot have more than 2^96 hit points");
            Self { initial_hp: Some(hp), ..self }
        }
        pub fn with_config(self, config: ConfigLock) -> Self {
            Self { config: Some(config), ..self }
        }
        pub async fn build(self) -> TestCtx<TestProvider> {
            let anvil = Anvil::new()
                .args(["--balance", &format!("{}", self.initial_signer_eth.unwrap_or(10000))])
                .spawn();
            let signer: PrivateKeySigner = anvil.keys()[0].clone().into();
            let provider = Arc::new(
                ProviderBuilder::new()
                    .with_recommended_fillers()
                    .wallet(EthereumWallet::from(signer.clone()))
                    .on_builtin(&anvil.endpoint())
                    .await
                    .unwrap(),
            );

            provider.anvil_mine(Some(U256::from(4)), Some(U256::from(2))).await.unwrap();

            let hp_contract = deploy_hit_points(&signer, provider.clone()).await.unwrap();
            let market_address = deploy_boundless_market(
                &signer,
                provider.clone(),
                Address::ZERO,
                hp_contract,
                Digest::from(ASSESSOR_GUEST_ID),
                Some(signer.address()),
            )
            .await
            .unwrap();

            let boundless_market = BoundlessMarketService::new(
                market_address,
                provider.clone(),
                provider.default_signer_address(),
            );

            if let Some(initial_hp) = self.initial_hp {
                tracing::debug!("Setting initial locked hitpoints to {}", initial_hp);
                boundless_market.deposit_stake_with_permit(initial_hp, &signer).await.unwrap();
                assert_eq!(
                    boundless_market
                        .balance_of_stake(provider.default_signer_address())
                        .await
                        .unwrap(),
                    initial_hp
                );
            }

            let image_server = MockServer::start();
            let _get_mock = image_server.mock(|when, then| {
                when.method(GET).path("/image");
                then.status(200).body(ECHO_ELF);
            });

            let db: DbObj = Arc::new(SqliteDb::new("sqlite::memory:").await.unwrap());
            let config = self.config.unwrap_or_default();
            let prover: ProverObj = Arc::new(MockProver::default());
            let chain_monitor = Arc::new(ChainMonitorService::new(provider.clone()).await.unwrap());
            tokio::spawn(chain_monitor.spawn());

            let picker = OrderPicker::new(
                db.clone(),
                config,
                prover,
                2,
                market_address,
                provider.clone(),
                chain_monitor,
            );

            TestCtx { anvil, picker, boundless_market, image_server, db, provider }
        }
    }

    #[tokio::test]
    #[traced_test]
    async fn price_order() {
        let config = ConfigLock::default();
        {
            config.load_write().unwrap().market.mcycle_price = "0.0000001".into();
        }
        let ctx = TestCtx::builder().with_config(config).build().await;

        let min_price = 200000000000u64;
        let max_price = 400000000000u64;

        let (order_id, order) =
            ctx.next_order(U256::from(min_price), U256::from(max_price), U256::from(0)).await;

        let _request_id =
            ctx.boundless_market.submit_request(&order.request, &ctx.signer(0)).await.unwrap();

        ctx.db.add_order(order_id, order.clone()).await.unwrap();
        ctx.picker.price_order(order_id, &order).await.unwrap();

        let db_order = ctx.db.get_order(order_id).await.unwrap().unwrap();
        assert_eq!(db_order.status, OrderStatus::Locking);
        assert_eq!(db_order.target_block, Some(order.request.offer.biddingStart));
    }

    #[tokio::test]
    #[traced_test]
    async fn skip_bad_predicate() {
        let config = ConfigLock::default();
        {
            config.load_write().unwrap().market.mcycle_price = "0.0000001".into();
        }
        let ctx = TestCtx::builder().with_config(config).build().await;

        let min_price = 200000000000u64;
        let max_price = 400000000000u64;

        let (order_id, mut order) =
            ctx.next_order(U256::from(min_price), U256::from(max_price), U256::from(0)).await;

        // set a bad predicate
        order.request.requirements.predicate =
            Predicate { predicateType: PredicateType::DigestMatch, data: B256::ZERO.into() };

        let _request_id =
            ctx.boundless_market.submit_request(&order.request, &ctx.signer(0)).await.unwrap();

        ctx.db.add_order(order_id, order.clone()).await.unwrap();
        ctx.picker.price_order(order_id, &order).await.unwrap();

        let db_order = ctx.db.get_order(order_id).await.unwrap().unwrap();
        assert_eq!(db_order.status, OrderStatus::Skipped);

        assert!(logs_contain("predicate check failed, skipping"));
    }

    #[tokio::test]
    #[traced_test]
    async fn skip_unallowed_addr() {
        let config = ConfigLock::default();
        {
            config.load_write().unwrap().market.mcycle_price = "0.0000001".into();
            config.load_write().unwrap().market.allow_client_addresses = Some(vec![Address::ZERO]);
        }
        let ctx = TestCtx::builder().with_config(config).build().await;

        let min_price = 200000000000u64;
        let max_price = 400000000000u64;

        let (order_id, order) =
            ctx.next_order(U256::from(min_price), U256::from(max_price), U256::from(0)).await;

        let _request_id =
            ctx.boundless_market.submit_request(&order.request, &ctx.signer(0)).await.unwrap();

        ctx.db.add_order(order_id, order.clone()).await.unwrap();
        ctx.picker.price_order(order_id, &order).await.unwrap();

        let db_order = ctx.db.get_order(order_id).await.unwrap().unwrap();
        assert_eq!(db_order.status, OrderStatus::Skipped);

        assert!(logs_contain("because it is not in allowed addrs"));
    }

    #[tokio::test]
    #[traced_test]
    async fn resume_order_pricing() {
        let config = ConfigLock::default();
        {
            config.load_write().unwrap().market.mcycle_price = "0.0000001".into();
        }
        let ctx = TestCtx::builder().with_config(config).build().await;

        let min_price = 200000000000u64;
        let max_price = 400000000000u64;

        let (order_id, order) =
            ctx.next_order(U256::from(min_price), U256::from(max_price), U256::from(0)).await;

        let _request_id =
            ctx.boundless_market.submit_request(&order.request, &ctx.signer(0)).await.unwrap();

        ctx.db.add_order(order_id, order.clone()).await.unwrap();

        ctx.picker.find_existing_orders().await.unwrap();

        assert!(logs_contain("Found 1 orders currently pricing to resume"));

        // Try and wait for the order to complete pricing
        for _ in 0..4 {
            let db_order = ctx.db.get_order(order_id).await.unwrap().unwrap();
            if db_order.status != OrderStatus::Pricing {
                break;
            }
            tokio::time::sleep(tokio::time::Duration::from_millis(100)).await;
        }

        let db_order = ctx.db.get_order(order_id).await.unwrap().unwrap();
        assert_eq!(db_order.status, OrderStatus::Locking);
        assert_eq!(db_order.target_block, Some(order.request.offer.biddingStart));
    }

    // TODO: Test
    // need to test the non-ASAP path for pricing, aka picking a block ahead in time to make sure
    // that price calculator is working correctly.

    #[tokio::test]
    #[traced_test]
    async fn pending_locked_stake() {
        let lockin_stake = U256::from(10);

        let config = ConfigLock::default();
        {
            config.load_write().unwrap().market.mcycle_price = "0.0000001".into();
            config.load_write().unwrap().market.max_stake = "10".into();
        }

        let ctx =
            TestCtx::builder().with_config(config).with_initial_hp(U256::from(100)).build().await;
        assert_eq!(ctx.picker.pending_locked_stake().await.unwrap(), U256::ZERO);

        let (order_id, order) = ctx
            .next_order(U256::from(200000000000u64), U256::from(400000000000u64), lockin_stake)
            .await;

        ctx.db.add_order(order_id, order.clone()).await.unwrap();
        ctx.picker.price_order(order_id, &order).await.unwrap();
        // order is pending lock so stake is counted
        assert_eq!(ctx.picker.pending_locked_stake().await.unwrap(), lockin_stake);

        ctx.db.set_order_lock(order_id, 2, 100).await.unwrap();
        // order no longer pending lock so stake no longer counted
        assert_eq!(ctx.picker.pending_locked_stake().await.unwrap(), U256::ZERO);
    }

    #[tokio::test]
    #[traced_test]
    async fn use_gas_to_lock_estimate_from_config() {
        let lockin_gas = 123_456;
        let config = ConfigLock::default();
        {
            config.load_write().unwrap().market.mcycle_price = "0.0000001".into();
            config.load_write().unwrap().market.lockin_gas_estimate = lockin_gas;
        }

        let ctx = TestCtx::builder().with_config(config).build().await;
        assert_eq!(ctx.picker.pending_locked_stake().await.unwrap(), U256::ZERO);

        let (order_id, order) = ctx
            .next_order(U256::from(200000000000u64), U256::from(400000000000u64), U256::ZERO)
            .await;
        assert_eq!(ctx.picker.estimate_gas_to_lock(&order).await.unwrap(), lockin_gas);

        ctx.db.add_order(order_id, order.clone()).await.unwrap();
        ctx.picker.price_order(order_id, &order).await.unwrap();

        assert_eq!(ctx.picker.estimate_gas_to_lock_pending().await.unwrap(), lockin_gas);
    }

    #[tokio::test]
    #[traced_test]
    async fn use_gas_to_fulfill_estimate_from_config() {
        let fulfill_gas = 123_456;
        let config = ConfigLock::default();
        {
            config.load_write().unwrap().market.mcycle_price = "0.0000001".into();
            config.load_write().unwrap().market.fulfill_gas_estimate = fulfill_gas;
        }

        let ctx = TestCtx::builder().with_config(config).build().await;
        assert_eq!(ctx.picker.pending_locked_stake().await.unwrap(), U256::ZERO);

        let (_, order) = ctx
            .next_order(U256::from(200000000000u64), U256::from(400000000000u64), U256::ZERO)
            .await;
        ctx.db.add_order(U256::from(0), order.clone()).await.unwrap();
        ctx.picker.price_order(U256::from(0), &order).await.unwrap();

        assert_eq!(ctx.picker.estimate_gas_to_fulfill_pending().await.unwrap(), fulfill_gas);

        // add another order
        let (_, order) = ctx
            .next_order(U256::from(200000000000u64), U256::from(400000000000u64), U256::ZERO)
            .await;
        ctx.db.add_order(U256::from(1), order.clone()).await.unwrap();
        ctx.picker.price_order(U256::from(1), &order).await.unwrap();

        // gas estimate stacks (until estimates factor in bundling)
        assert_eq!(ctx.picker.estimate_gas_to_fulfill_pending().await.unwrap(), 2 * fulfill_gas);
    }

    #[tokio::test]
    #[traced_test]
    async fn pending_order_gas_estimation() {
        let lockin_gas = 1000;
        let fulfill_gas = 50000;
        let config = ConfigLock::default();
        {
            config.load_write().unwrap().market.mcycle_price = "0.0000001".into();
            config.load_write().unwrap().market.fulfill_gas_estimate = fulfill_gas;
            config.load_write().unwrap().market.lockin_gas_estimate = lockin_gas;
        }

        let ctx = TestCtx::builder().with_config(config).build().await;
        assert_eq!(ctx.picker.pending_locked_stake().await.unwrap(), U256::ZERO);

        let (order_id, order) = ctx
            .next_order(U256::from(200000000000u64), U256::from(400000000000u64), U256::ZERO)
            .await;
        ctx.db.add_order(order_id, order.clone()).await.unwrap();
        ctx.picker.price_order(order_id, &order).await.unwrap();

        let gas_price = ctx.provider.get_gas_price().await.unwrap();
        assert_eq!(
            ctx.picker.gas_reserved().await.unwrap(),
            U256::from(gas_price) * U256::from(fulfill_gas + lockin_gas)
        );
        // lock the order
        ctx.db.set_order_lock(order_id, 2, 100).await.unwrap();
        // only fulfillment gas now reserved
        assert_eq!(
            ctx.picker.gas_reserved().await.unwrap(),
            U256::from(gas_price) * U256::from(fulfill_gas)
        );
    }

    #[tokio::test]
    #[traced_test]
    async fn cannot_overcommit_stake() {
        let signer_inital_balance_eth = 2;
        let lockin_stake = U256::from(150);

        let config = ConfigLock::default();
        {
            config.load_write().unwrap().market.mcycle_price = "0.0000001".into();
            config.load_write().unwrap().market.max_stake = "10".into();
        }

        let ctx = TestCtx::builder()
            .with_initial_signer_eth(signer_inital_balance_eth)
            .with_initial_hp(lockin_stake)
            .with_config(config)
            .build()
            .await;
        let (_, order) = ctx
            .next_order(U256::from(200000000000u64), U256::from(400000000000u64), U256::from(100))
            .await;

        let orders = std::iter::repeat(order).take(2).collect::<Vec<_>>();

        for (order_id, order) in orders.iter().enumerate() {
            ctx.db.add_order(U256::from(order_id), order.clone()).await.unwrap();
            ctx.picker.price_order(U256::from(order_id), order).await.unwrap();
        }

        // only the first order above should have marked as active pricing, the second one should have been skipped due to insufficient stake
        assert_eq!(
            ctx.db.get_order(U256::from(0)).await.unwrap().unwrap().status,
            OrderStatus::Locking
        );
        assert_eq!(
            ctx.db.get_order(U256::from(1)).await.unwrap().unwrap().status,
            OrderStatus::Skipped
        );
        assert!(logs_contain("Insufficient available stake to lock order"));
    }

    #[tokio::test]
    #[traced_test]
    async fn skips_journal_exceeding_limit() {
        // set this by testing a very small limit (1 byte)
        let config = ConfigLock::default();
        {
            config.load_write().unwrap().market.mcycle_price = "0.0000001".into();
            config.load_write().unwrap().market.max_journal_bytes = 1;
        }
        let lockin_stake = U256::from(10);

        let ctx =
            TestCtx::builder().with_config(config).with_initial_hp(lockin_stake).build().await;
        let (_, order) = ctx
            .next_order(U256::from(200000000000u64), U256::from(400000000000u64), lockin_stake)
            .await;

        let order_id = U256::from(0);
        ctx.db.add_order(U256::from(order_id), order.clone()).await.unwrap();
        ctx.picker.price_order(U256::from(order_id), &order).await.unwrap();

        assert_eq!(ctx.db.get_order(order_id).await.unwrap().unwrap().status, OrderStatus::Skipped);
        assert!(logs_contain("journal larger than set limit"));
    }
}<|MERGE_RESOLUTION|>--- conflicted
+++ resolved
@@ -97,11 +97,7 @@
             }
         }
 
-<<<<<<< HEAD
-        // TODO(#cargoBM-536): Filter based on supported selectors
-=======
         // TODO(#BM-536): Filter based on supported selectors
->>>>>>> b9f707ab
         // Drop orders that specify a selector
         if order.request.requirements.selector != FixedBytes::<4>([0; 4]) {
             tracing::warn!("Removing order {order_id:x} because it has a selector requirement");
