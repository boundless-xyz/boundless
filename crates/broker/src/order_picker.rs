// Copyright 2025 RISC Zero, Inc.
//
// Licensed under the Apache License, Version 2.0 (the "License");
// you may not use this file except in compliance with the License.
// You may obtain a copy of the License at
//
//     http://www.apache.org/licenses/LICENSE-2.0
//
// Unless required by applicable law or agreed to in writing, software
// distributed under the License is distributed on an "AS IS" BASIS,
// WITHOUT WARRANTIES OR CONDITIONS OF ANY KIND, either express or implied.
// See the License for the specific language governing permissions and
// limitations under the License.

use risc0_zkvm::sha::Digest;
use sha2::{Digest as Sha2Digest, Sha256};
use std::collections::BTreeMap;
use std::sync::Arc;
use std::time::Duration;

use crate::{
    chain_monitor::ChainMonitorService,
    config::ConfigLock,
    db::DbObj,
    errors::CodedError,
    provers::{ProverError, ProverObj},
    storage::{upload_image_uri, upload_input_uri},
    task::{RetryRes, RetryTask, SupervisorErr},
    utils, FulfillmentType, OrderRequest, OrderStateChange,
};
use crate::{
    now_timestamp,
    provers::{ExecutorResp, ProofResult},
};
use alloy::{
    network::Ethereum,
    primitives::{
        utils::{format_ether, format_units, parse_ether, parse_units},
        Address, U256,
    },
    providers::{Provider, WalletProvider},
    uint,
};
use anyhow::{Context, Result};
use boundless_market::{
    contracts::{boundless_market::BoundlessMarketService, RequestError, RequestInputType},
    selector::SupportedSelectors,
};
use moka::future::Cache;
use thiserror::Error;
use tokio::sync::{broadcast, mpsc, Mutex};
use tokio::task::JoinSet;
use tokio_util::sync::CancellationToken;

use OrderPricingOutcome::{Lock, ProveAfterLockExpire, Skip};

const MIN_CAPACITY_CHECK_INTERVAL: Duration = Duration::from_secs(5);

const ONE_MILLION: U256 = uint!(1_000_000_U256);

/// Maximum number of orders to cache for deduplication
const ORDER_DEDUP_CACHE_SIZE: u64 = 5000;

/// In-memory LRU cache for order deduplication by ID (prevents duplicate order processing)
type OrderCache = Arc<Cache<String, ()>>;

/// Configuration for preflight result caching
const PREFLIGHT_CACHE_SIZE: u64 = 5000;
const PREFLIGHT_CACHE_TTL_SECS: u64 = 3 * 60 * 60; // 3 hours

/// Cache for preflight results to avoid duplicate computations
type PreflightCache = Arc<Cache<PreflightCacheKey, PreflightCacheValue>>;

#[derive(Error, Debug, Clone)]
#[non_exhaustive]
pub enum OrderPickerErr {
    #[error("{code} failed to fetch / push input: {0}", code = self.code())]
    FetchInputErr(#[source] Arc<anyhow::Error>),

    #[error("{code} failed to fetch / push image: {0}", code = self.code())]
    FetchImageErr(#[source] Arc<anyhow::Error>),

    #[error("{code} guest panicked: {0}", code = self.code())]
    GuestPanic(String),

    #[error("{code} invalid request: {0}", code = self.code())]
    RequestError(Arc<RequestError>),

    #[error("{code} RPC error: {0:?}", code = self.code())]
    RpcErr(Arc<anyhow::Error>),

    #[error("{code} Unexpected error: {0:?}", code = self.code())]
    UnexpectedErr(Arc<anyhow::Error>),
}

impl CodedError for OrderPickerErr {
    fn code(&self) -> &str {
        match self {
            OrderPickerErr::FetchInputErr(_) => "[B-OP-001]",
            OrderPickerErr::FetchImageErr(_) => "[B-OP-002]",
            OrderPickerErr::GuestPanic(_) => "[B-OP-003]",
            OrderPickerErr::RequestError(_) => "[B-OP-004]",
            OrderPickerErr::RpcErr(_) => "[B-OP-005]",
            OrderPickerErr::UnexpectedErr(_) => "[B-OP-500]",
        }
    }
}

impl From<anyhow::Error> for OrderPickerErr {
    fn from(err: anyhow::Error) -> Self {
        OrderPickerErr::UnexpectedErr(Arc::new(err))
    }
}

impl From<RequestError> for OrderPickerErr {
    fn from(err: RequestError) -> Self {
        OrderPickerErr::RequestError(Arc::new(err))
    }
}

#[derive(Clone)]
pub struct OrderPicker<P> {
    db: DbObj,
    config: ConfigLock,
    prover: ProverObj,
    provider: Arc<P>,
    chain_monitor: Arc<ChainMonitorService<P>>,
    market: BoundlessMarketService<Arc<P>>,
    supported_selectors: SupportedSelectors,
    // TODO ideal not to wrap in mutex, but otherwise would require supervisor refactor, try to find alternative
    new_order_rx: Arc<Mutex<mpsc::Receiver<Box<OrderRequest>>>>,
    priced_orders_tx: mpsc::Sender<Box<OrderRequest>>,
    stake_token_decimals: u8,
    order_cache: OrderCache,
    preflight_cache: PreflightCache,
    order_state_tx: broadcast::Sender<OrderStateChange>,
}

#[derive(Debug)]
#[non_exhaustive]
enum OrderPricingOutcome {
    // Order should be locked and proving commence after lock is secured
    Lock {
        total_cycles: u64,
        target_timestamp_secs: u64,
        // TODO handle checking what time the lock should occur before, when estimating proving time.
        expiry_secs: u64,
    },
    // Do not lock the order, but consider proving and fulfilling it after the lock expires
    ProveAfterLockExpire {
        total_cycles: u64,
        lock_expire_timestamp_secs: u64,
        expiry_secs: u64,
    },
    // Do not accept engage order
    Skip,
}

impl<P> OrderPicker<P>
where
    P: Provider<Ethereum> + 'static + Clone + WalletProvider,
{
    #[allow(clippy::too_many_arguments)]
    pub fn new(
        db: DbObj,
        config: ConfigLock,
        prover: ProverObj,
        market_addr: Address,
        provider: Arc<P>,
        chain_monitor: Arc<ChainMonitorService<P>>,
        new_order_rx: mpsc::Receiver<Box<OrderRequest>>,
        order_result_tx: mpsc::Sender<Box<OrderRequest>>,
        stake_token_decimals: u8,
        order_state_tx: broadcast::Sender<OrderStateChange>,
    ) -> Self {
        let market = BoundlessMarketService::new(
            market_addr,
            provider.clone(),
            provider.default_signer_address(),
        );

        Self {
            db,
            config,
            prover,
            provider,
            chain_monitor,
            market,
            supported_selectors: SupportedSelectors::default(),
            new_order_rx: Arc::new(Mutex::new(new_order_rx)),
            priced_orders_tx: order_result_tx,
            stake_token_decimals,
            order_cache: Arc::new(
                Cache::builder()
                    .max_capacity(ORDER_DEDUP_CACHE_SIZE)
                    .time_to_live(Duration::from_secs(60 * 60)) // 1 hour
                    .build(),
            ),
            preflight_cache: Arc::new(
                Cache::builder()
                    .max_capacity(PREFLIGHT_CACHE_SIZE)
                    .time_to_live(Duration::from_secs(PREFLIGHT_CACHE_TTL_SECS))
                    .build(),
            ),
            order_state_tx,
        }
    }

    async fn price_order_and_update_state(
        &self,
        mut order: Box<OrderRequest>,
        cancel_token: CancellationToken,
    ) -> bool {
        let order_id = order.id();
        let f = || async {
            let pricing_result = tokio::select! {
                result = self.price_order(&mut order) => result,
                _ = cancel_token.cancelled() => {
                    tracing::info!("Order pricing cancelled during pricing for order {order_id}");

                    // Add the cancelled order to the database as skipped
                    if let Err(e) = self.db.insert_skipped_request(&order).await {
                        tracing::error!("Failed to add cancelled order to database: {e}");
                    }
                    return Ok(false);
                }
            };

            match pricing_result {
                Ok(Lock { total_cycles, target_timestamp_secs, expiry_secs }) => {
                    order.total_cycles = Some(total_cycles);
                    order.target_timestamp = Some(target_timestamp_secs);
                    order.expire_timestamp = Some(expiry_secs);

                    tracing::info!(
                        "Order {order_id} scheduled for lock attempt in {}s (timestamp: {}), when price threshold met",
                        target_timestamp_secs.saturating_sub(now_timestamp()),
                        target_timestamp_secs,
                    );

                    self.priced_orders_tx
                        .send(order)
                        .await
                        .context("Failed to send to order_result_tx")?;

                    Ok::<_, OrderPickerErr>(true)
                }
                Ok(ProveAfterLockExpire {
                    total_cycles,
                    lock_expire_timestamp_secs,
                    expiry_secs,
                }) => {
                    tracing::info!("Setting order {order_id} to prove after lock expiry at {lock_expire_timestamp_secs}");
                    order.total_cycles = Some(total_cycles);
                    order.target_timestamp = Some(lock_expire_timestamp_secs);
                    order.expire_timestamp = Some(expiry_secs);

                    self.priced_orders_tx
                        .send(order)
                        .await
                        .context("Failed to send to order_result_tx")?;

                    Ok(true)
                }
                Ok(Skip) => {
                    tracing::info!("Skipping order {order_id}");

                    // Add the skipped order to the database
                    self.db
                        .insert_skipped_request(&order)
                        .await
                        .context("Failed to add skipped order to database")?;
                    Ok(false)
                }
                Err(err) => {
                    tracing::warn!("Failed to price order {order_id}: {err}");
                    self.db
                        .insert_skipped_request(&order)
                        .await
                        .context("Failed to skip failed priced order")?;
                    Ok(false)
                }
            }
        };

        match f().await {
            Ok(true) => true,
            Ok(false) => false,
            Err(err) => {
                tracing::error!("Failed to update for order {order_id}: {err}");
                false
            }
        }
    }

    async fn price_order(
        &self,
        order: &mut OrderRequest,
    ) -> Result<OrderPricingOutcome, OrderPickerErr> {
        let order_id = order.id();
        tracing::debug!("Pricing order {order_id}");

        let now = now_timestamp();

        // If order_expiration > lock_expiration the period in-between is when order can be filled
        // by anyone without staking to partially claim the slashed stake
        let lock_expired = order.fulfillment_type == FulfillmentType::FulfillAfterLockExpire;

        let expiration = order.expiry();
        let lockin_stake =
            if lock_expired { U256::ZERO } else { U256::from(order.request.offer.lockStake) };

        if expiration <= now {
            tracing::info!("Removing order {order_id} because it has expired");
            return Ok(Skip);
        };

        let (min_deadline, allowed_addresses_opt, denied_addresses_opt) = {
            let config = self.config.lock_all().context("Failed to read config")?;
            (
                config.market.min_deadline,
                config.market.allow_client_addresses.clone(),
                config.market.deny_requestor_addresses.clone(),
            )
        };

        // Does the order expire within the min deadline
        let seconds_left = expiration.saturating_sub(now);
        if seconds_left <= min_deadline {
            tracing::info!("Removing order {order_id} because it expires within min_deadline: {seconds_left}, min_deadline: {min_deadline}");
            return Ok(Skip);
        }

        // Initial sanity checks:
        if let Some(allow_addresses) = allowed_addresses_opt {
            let client_addr = order.request.client_address();
            if !allow_addresses.contains(&client_addr) {
                tracing::info!("Removing order {order_id} from {client_addr} because it is not in allowed addrs");
                return Ok(Skip);
            }
        }

        if let Some(deny_addresses) = denied_addresses_opt {
            let client_addr = order.request.client_address();
            if deny_addresses.contains(&client_addr) {
                tracing::info!(
                    "Removing order {order_id} from {client_addr} because it is in denied addrs"
                );
                return Ok(Skip);
            }
        }

        if !self.supported_selectors.is_supported(order.request.requirements.selector) {
            tracing::info!(
                "Removing order {order_id} because it has an unsupported selector requirement"
            );

            return Ok(Skip);
        };

        // Check if the stake is sane and if we can afford it
        // For lock expired orders, we don't check the max stake because we can't lock those orders.
        let max_stake = {
            let config = self.config.lock_all().context("Failed to read config")?;
            parse_ether(&config.market.max_stake).context("Failed to parse max_stake")?
        };

        if !lock_expired && lockin_stake > max_stake {
            tracing::info!("Removing high stake order {order_id}, lock stake: {lockin_stake}, max stake: {max_stake}");
            return Ok(Skip);
        }

        // Short circuit if the order has been locked.
        if order.fulfillment_type == FulfillmentType::LockAndFulfill
            && self
                .db
                .is_request_locked(U256::from(order.request.id))
                .await
                .context("Failed to check if request is locked before pricing")?
        {
            tracing::debug!("Order {order_id} is already locked, skipping");
            return Ok(Skip);
        }

        if order.fulfillment_type == FulfillmentType::FulfillAfterLockExpire
            && self
                .db
                .is_request_fulfilled(U256::from(order.request.id))
                .await
                .context("Failed to check if request is fulfilled before pricing")?
        {
            tracing::debug!("Order {order_id} is already fulfilled, skipping");
            return Ok(Skip);
        }

        // Check that we have both enough staking tokens to stake, and enough gas tokens to lock and fulfil
        // NOTE: We use the current gas price and a rough heuristic on gas costs. Its possible that
        // gas prices may go up (or down) by the time its time to fulfill. This does not aim to be
        // a tight estimate, although improving this estimate will allow for a more profit.
        let gas_price =
            self.chain_monitor.current_gas_price().await.context("Failed to get gas price")?;
        let order_gas = if lock_expired {
            // No need to include lock gas if its a lock expired order
            U256::from(
                utils::estimate_gas_to_fulfill(
                    &self.config,
                    &self.supported_selectors,
                    &order.request,
                )
                .await?,
            )
        } else {
            U256::from(
                utils::estimate_gas_to_lock(&self.config, order).await?
                    + utils::estimate_gas_to_fulfill(
                        &self.config,
                        &self.supported_selectors,
                        &order.request,
                    )
                    .await?,
            )
        };
        let order_gas_cost = U256::from(gas_price) * order_gas;
        let available_gas = self.available_gas_balance().await?;
        let available_stake = self.available_stake_balance().await?;
        tracing::debug!(
            "Estimated {order_gas} gas to {} order {order_id}; {} ether @ {} gwei",
            if lock_expired { "fulfill" } else { "lock and fulfill" },
            format_ether(order_gas_cost),
            format_units(gas_price, "gwei").unwrap()
        );

        if order_gas_cost > order.request.offer.maxPrice && !lock_expired {
            // Cannot check the gas cost for lock expired orders where the reward is a fraction of the stake
            // TODO: This can be added once we have a price feed for the stake token in gas tokens
            tracing::info!(
                "Estimated gas cost to lock and fulfill order {order_id}: {} exceeds max price; max price {}",
                format_ether(order_gas_cost),
                format_ether(order.request.offer.maxPrice)
            );
            return Ok(Skip);
        }

        if order_gas_cost > available_gas {
            tracing::warn!("Estimated there will be insufficient gas for order {order_id} after locking and fulfilling pending orders; available_gas {} ether", format_ether(available_gas));
            return Ok(Skip);
        }

        if !lock_expired && lockin_stake > available_stake {
            tracing::warn!(
                "Insufficient available stake to lock order {order_id}. Requires {lockin_stake}, has {available_stake}"
            );
            return Ok(Skip);
        }

        // Calculate exec limit (handles priority requestors and config internally)
        let (exec_limit_cycles, prove_limit) = self.calculate_exec_limits(order, order_gas_cost)?;

        if prove_limit < 2 {
            // Exec limit is based on user cycles, and 2 is the minimum number of user cycles for a
            // provable execution.
            // TODO when/if total cycle limit is allowed in future, update this to be total cycle min
            tracing::info!("Removing order {order_id} because its exec limit is too low");

            return Ok(Skip);
        }

        tracing::debug!(
            "Starting preflight execution of {order_id} with limit of {} cycles (~{} mcycles)",
            exec_limit_cycles,
            exec_limit_cycles / 1_000_000
        );

        // Create cache key based on input type
        let image_id = Digest::from(order.request.requirements.imageId.0);
        let cache_key = match order.request.input.inputType {
            RequestInputType::Url => {
                let input_url = std::str::from_utf8(&order.request.input.data)
                    .context("input url is not utf8")
                    .map_err(|e| OrderPickerErr::FetchInputErr(Arc::new(e)))?
                    .to_string();
                PreflightCacheKey { image_id, input: InputCacheKey::Url(input_url) }
            }
            RequestInputType::Inline => {
                // For inline inputs, use SHA256 hash of the data
                let mut hasher = Sha256::new();
                Sha2Digest::update(&mut hasher, &order.request.input.data);
                let input_hash: [u8; 32] = hasher.finalize().into();
                PreflightCacheKey { image_id, input: InputCacheKey::Hash(input_hash) }
            }
            RequestInputType::__Invalid => {
                return Err(OrderPickerErr::UnexpectedErr(Arc::new(anyhow::anyhow!(
                    "Unknown input type: {:?}",
                    order.request.input.inputType
                ))));
            }
        };

        // Loop while the cached result is skipped and has a lower exec limit than the current order.
        let preflight_result = loop {
            let prover = self.prover.clone();
            let config = self.config.clone();
            let request = order.request.clone();
            let order_id_clone = order_id.clone();
            let cache_key_clone = cache_key.clone();

            let cache_cloned = self.preflight_cache.clone();
            let result = tokio::task::spawn(async move {

                // Multiple concurrent calls of this coalesce into a single execution. This is done
                // to prevent multiple preflight jobs starting for the same program/input.
                // https://docs.rs/moka/latest/moka/sync/struct.Cache.html#concurrent-calls-on-the-same-key-2
                cache_cloned
                    .try_get_with(cache_key_clone, async move {
                        tracing::trace!(
                            "Starting preflight of {order_id_clone} with exec limit {exec_limit_cycles} mcycles",
                        );

                        // Upload image and input only if not cached
                        let image_id = upload_image_uri(&prover, &request, &config)
                            .await
                            .map_err(|e| OrderPickerErr::FetchImageErr(Arc::new(e)))?;

                        let input_id = upload_input_uri(&prover, &request, &config)
                            .await
                            .map_err(|e| OrderPickerErr::FetchInputErr(Arc::new(e)))?;

                        // TODO add a future timeout here to put a upper bound on how long to preflight for
                        match prover
                            .preflight(
                                &image_id,
                                &input_id,
                                vec![],
                                Some(exec_limit_cycles),
                                &order_id_clone,
                            )
                            .await
                        {
                            Ok(res) => {
                                tracing::debug!(
                                    "Preflight execution of {order_id_clone} with session id {} and {} mcycles completed in {} seconds",
                                    res.id,
                                    res.stats.total_cycles / 1_000_000,
                                    res.elapsed_time
                                );
                                Ok(PreflightCacheValue::Success {
                                    exec_session_id: res.id,
                                    cycle_count: res.stats.total_cycles,
                                    image_id,
                                    input_id,
                                })
                            }
                            Err(err) => match err {
                                ProverError::ProvingFailed(ref err_msg)
                                    if err_msg.contains("Session limit exceeded") =>
                                {
                                    tracing::debug!(
                                        "Skipping order {order_id_clone} due to session limit exceeded: {}",
                                        err_msg
                                    );
                                    Ok(PreflightCacheValue::Skip {
                                        cached_limit: exec_limit_cycles,
                                    })
                                }
                                ProverError::ProvingFailed(ref err_msg)
                                    if err_msg.contains("GuestPanic") =>
                                {
                                    Err(OrderPickerErr::GuestPanic(err_msg.clone()))
                                }
                                _ => Err(OrderPickerErr::UnexpectedErr(Arc::new(err.into()))),
                            },
                        }
                    })
                    .await
            })
            .await
            .map_err(|e| OrderPickerErr::UnexpectedErr(Arc::new(e.into())))?;

            let cached_value = match result {
                Ok(value) => value,
                Err(e) => break Err((*e).clone()),
            };

            if let PreflightCacheValue::Skip { cached_limit } = cached_value {
                if cached_limit < exec_limit_cycles {
                    tracing::debug!(
                        "Cached result has insufficient limit for order {order_id} (cached: {}, required: {}), re-running preflight",
                        cached_limit, exec_limit_cycles
                    );
                    self.preflight_cache.invalidate(&cache_key).await;
                    continue;
                }
            }

            break Ok(cached_value);
        };

        // Handle the preflight result
        let (exec_session_id, cycle_count) = match preflight_result {
            Ok(PreflightCacheValue::Success {
                exec_session_id,
                cycle_count,
                image_id,
                input_id,
            }) => {
                tracing::debug!(
                    "Using preflight result for {order_id}: session id {} with {} mcycles",
                    exec_session_id,
                    cycle_count / 1_000_000
                );

                // Update order with the uploaded IDs
                order.image_id = Some(image_id.clone());
                order.input_id = Some(input_id.clone());

                (exec_session_id, cycle_count)
            }
            Ok(PreflightCacheValue::Skip { .. }) => {
                return Ok(Skip);
            }
            Err(err) => {
                return Err(err);
            }
        };

        let proof_res = ProofResult {
            id: exec_session_id,
            stats: ExecutorResp { total_cycles: cycle_count, ..Default::default() },
            elapsed_time: 0.0,
        };

        // If a max_mcycle_limit is configured check if the order is over that limit
        let proof_cycles = proof_res.stats.total_cycles;
        if proof_cycles > prove_limit {
            tracing::info!("Order {order_id} max_mcycle_limit check failed req: {proof_cycles} | config: {prove_limit}");
            return Ok(Skip);
        }

        let journal = self
            .prover
            .get_preflight_journal(&proof_res.id)
            .await
            .context("Failed to fetch preflight journal")?
            .context("Failed to find preflight journal")?;

        // ensure the journal is a size we are willing to submit on-chain
        let max_journal_bytes =
            self.config.lock_all().context("Failed to read config")?.market.max_journal_bytes;
        if journal.len() > max_journal_bytes {
            tracing::info!(
                "Order {order_id} journal larger than set limit ({} > {}), skipping",
                journal.len(),
                max_journal_bytes
            );
            return Ok(Skip);
        }

        // Validate the predicates:
        if !order.request.requirements.predicate.eval(journal.clone()) {
            tracing::info!("Order {order_id} predicate check failed, skipping");
            return Ok(Skip);
        }

        self.evaluate_order(order, &proof_res, order_gas_cost, lock_expired).await
    }

    async fn evaluate_order(
        &self,
        order: &OrderRequest,
        proof_res: &ProofResult,
        order_gas_cost: U256,
        lock_expired: bool,
    ) -> Result<OrderPricingOutcome, OrderPickerErr> {
        if lock_expired {
            return self.evaluate_lock_expired_order(order, proof_res).await;
        } else {
            self.evaluate_lockable_order(order, proof_res, order_gas_cost).await
        }
    }

    /// Evaluate if a regular lockable order is worth picking based on the price and the configured min mcycle price
    async fn evaluate_lockable_order(
        &self,
        order: &OrderRequest,
        proof_res: &ProofResult,
        order_gas_cost: U256,
    ) -> Result<OrderPricingOutcome, OrderPickerErr> {
        let config_min_mcycle_price = {
            let config = self.config.lock_all().context("Failed to read config")?;
            parse_ether(&config.market.mcycle_price).context("Failed to parse mcycle_price")?
        };

        let order_id = order.id();
        let one_mill = U256::from(1_000_000);

        let mcycle_price_min = U256::from(order.request.offer.minPrice)
            .saturating_sub(order_gas_cost)
            .saturating_mul(one_mill)
            / U256::from(proof_res.stats.total_cycles);
        let mcycle_price_max = U256::from(order.request.offer.maxPrice)
            .saturating_sub(order_gas_cost)
            .saturating_mul(one_mill)
            / U256::from(proof_res.stats.total_cycles);

        tracing::debug!(
            "Order {order_id} price: {}-{} ETH, {}-{} ETH per mcycle, {} stake required, {} ETH gas cost",
            format_ether(U256::from(order.request.offer.minPrice)),
            format_ether(U256::from(order.request.offer.maxPrice)),
            format_ether(mcycle_price_min),
            format_ether(mcycle_price_max),
            format_units(U256::from(order.request.offer.lockStake), self.stake_token_decimals).unwrap_or_default(),
            format_ether(order_gas_cost),
        );

        // Skip the order if it will never be worth it
        if mcycle_price_max < config_min_mcycle_price {
            tracing::debug!("Removing under priced order {order_id}");
            return Ok(Skip);
        }

        let target_timestamp_secs = if mcycle_price_min >= config_min_mcycle_price {
            tracing::info!(
                "Selecting order {order_id} at price {} - ASAP",
                format_ether(U256::from(order.request.offer.minPrice))
            );
            0 // Schedule the lock ASAP
        } else {
            let target_min_price = config_min_mcycle_price
                .saturating_mul(U256::from(proof_res.stats.total_cycles))
                .div_ceil(ONE_MILLION)
                + order_gas_cost;
            tracing::debug!(
                "Order {order_id} minimum profitable price: {} ETH",
                format_ether(target_min_price)
            );

            order
                .request
                .offer
                .time_at_price(target_min_price)
                .context("Failed to get target price timestamp")?
        };

        let expiry_secs = order.request.offer.biddingStart + order.request.offer.lockTimeout as u64;

        Ok(Lock { total_cycles: proof_res.stats.total_cycles, target_timestamp_secs, expiry_secs })
    }

    /// Evaluate if a lock expired order is worth picking based on how much of the slashed stake token we can recover
    /// and the configured min mcycle price in stake tokens
    async fn evaluate_lock_expired_order(
        &self,
        order: &OrderRequest,
        proof_res: &ProofResult,
    ) -> Result<OrderPricingOutcome, OrderPickerErr> {
        let config_min_mcycle_price_stake_tokens: U256 = {
            let config = self.config.lock_all().context("Failed to read config")?;
            parse_units(&config.market.mcycle_price_stake_token, self.stake_token_decimals)
                .context("Failed to parse mcycle_price")?
                .into()
        };

        let total_cycles = U256::from(proof_res.stats.total_cycles);

        // Reward for the order is a fraction of the stake once the lock has expired
        let price = order.request.offer.stake_reward_if_locked_and_not_fulfilled();
        let mcycle_price_in_stake_tokens = price.saturating_mul(ONE_MILLION) / total_cycles;

        tracing::info!(
            "Order price: {} (stake tokens) - cycles: {} - mcycle price: {} (stake tokens), config_min_mcycle_price_stake_tokens: {} (stake tokens)",
            format_ether(price),
            proof_res.stats.total_cycles,
            format_ether(mcycle_price_in_stake_tokens),
            format_ether(config_min_mcycle_price_stake_tokens),
        );

        // Skip the order if it will never be worth it
        if mcycle_price_in_stake_tokens < config_min_mcycle_price_stake_tokens {
            tracing::info!(
                "Removing under priced order (slashed stake reward too low) {} (stake price {} < config min stake price {})",
                order.id(),
                format_ether(mcycle_price_in_stake_tokens),
                format_ether(config_min_mcycle_price_stake_tokens)
            );
            return Ok(Skip);
        }

        Ok(ProveAfterLockExpire {
            total_cycles: proof_res.stats.total_cycles,
            lock_expire_timestamp_secs: order.request.offer.biddingStart
                + order.request.offer.lockTimeout as u64,
            expiry_secs: order.request.offer.biddingStart + order.request.offer.timeout as u64,
        })
    }

    /// Estimate of gas for fulfilling any orders either pending lock or locked
    async fn estimate_gas_to_fulfill_pending(&self) -> Result<u64> {
        let mut gas = 0;
        for order in self.db.get_committed_orders().await? {
            let gas_estimate = utils::estimate_gas_to_fulfill(
                &self.config,
                &self.supported_selectors,
                &order.request,
            )
            .await?;
            gas += gas_estimate;
        }
        tracing::debug!("Total gas estimate to fulfill pending orders: {}", gas);
        Ok(gas)
    }

    /// Estimate the total gas tokens reserved to lock and fulfill all pending orders
    async fn gas_balance_reserved(&self) -> Result<U256> {
        let gas_price =
            self.chain_monitor.current_gas_price().await.context("Failed to get gas price")?;
        let fulfill_pending_gas = self.estimate_gas_to_fulfill_pending().await?;
        Ok(U256::from(gas_price) * U256::from(fulfill_pending_gas))
    }

    /// Return available gas balance.
    ///
    /// This is defined as the balance of the signer account.
    async fn available_gas_balance(&self) -> Result<U256, OrderPickerErr> {
        let balance = self
            .provider
            .get_balance(self.provider.default_signer_address())
            .await
            .map_err(|err| OrderPickerErr::RpcErr(Arc::new(err.into())))?;

        let gas_balance_reserved = self.gas_balance_reserved().await?;

        let available = balance.saturating_sub(gas_balance_reserved);
        tracing::debug!(
            "available gas balance: (account_balance) {} - (expected_future_gas) {} = {}",
            format_ether(balance),
            format_ether(gas_balance_reserved),
            format_ether(available)
        );

        Ok(available)
    }

    /// Return available stake balance.
    ///
    /// This is defined as the balance in staking tokens of the signer account minus any pending locked stake.
    async fn available_stake_balance(&self) -> Result<U256> {
        let balance = self.market.balance_of_stake(self.provider.default_signer_address()).await?;
        Ok(balance)
    }

    /// Calculates the cycle limit for the preflight and also for the max cycles that this specific
    /// order variant will consider proving for.
<<<<<<< HEAD
=======
    ///
    /// The reason for calculating both preflight and prove limits is to execute the order with
    /// a large enough cycle limit for both lock and fulfill orders as well as for if the order
    /// expires and to prove after lock expiry so that the execution can be cached and only happen
    /// once. The prove limit is the limit for this specific order variant and decides the max
    /// cycles the order can be for the prover to decide to commit to proving it.
>>>>>>> 00cfc4b2
    fn calculate_exec_limits(
        &self,
        order: &OrderRequest,
        order_gas_cost: U256,
    ) -> Result<(u64, u64), OrderPickerErr> {
        // Derive parameters from order
        let order_id = order.id();
        let lock_expired = order.fulfillment_type == FulfillmentType::FulfillAfterLockExpire;
        let now = now_timestamp();
        let request_expiration = order.expiry();
        let lock_expiry = order.request.lock_expires_at();
        let order_expiry = order.request.expires_at();
        let (
            max_mcycle_limit,
            peak_prove_khz,
            min_mcycle_price,
            min_mcycle_price_stake_token,
            priority_requestor_addresses,
        ) = {
            let config = self.config.lock_all().context("Failed to read config")?;
            (
                config.market.max_mcycle_limit,
                config.market.peak_prove_khz,
                parse_ether(&config.market.mcycle_price).context("Failed to parse mcycle_price")?,
                parse_units(&config.market.mcycle_price_stake_token, self.stake_token_decimals)
                    .context("Failed to parse mcycle_price")?
                    .into(),
                config.market.priority_requestor_addresses.clone(),
            )
        };

        // Pricing based cycle limits: Calculate the cycle limit based on stake price
        let stake_based_limit = if min_mcycle_price_stake_token == U256::ZERO {
            tracing::warn!("min_mcycle_price_stake_token is 0, setting unlimited exec limit");
            u64::MAX
        } else {
            let price = order.request.offer.stake_reward_if_locked_and_not_fulfilled();
            (price.saturating_mul(ONE_MILLION).div_ceil(min_mcycle_price_stake_token))
                .try_into()
<<<<<<< HEAD
                .unwrap_or(u64::MAX)
=======
                .context("Failed to convert U256 exec limit to u64")?
>>>>>>> 00cfc4b2
        };

        let mut preflight_limit = stake_based_limit;
        let mut prove_limit = stake_based_limit;

        // If lock and fulfill, potentially increase that to ETH-based value if higher
        if !lock_expired {
            // Calculate eth-based limit for lock and fulfill orders
            let eth_based_limit = if min_mcycle_price == U256::ZERO {
                tracing::warn!("min_mcycle_price is 0, setting unlimited exec limit");
                u64::MAX
            } else {
                (U256::from(order.request.offer.maxPrice)
                    .saturating_sub(order_gas_cost)
                    .saturating_mul(ONE_MILLION)
                    / min_mcycle_price)
                    .try_into()
<<<<<<< HEAD
                    .unwrap_or(u64::MAX)
=======
                    .context("Failed to convert U256 exec limit to u64")?
>>>>>>> 00cfc4b2
            };

            if eth_based_limit > stake_based_limit {
                // Eth based limit is higher, use that for both preflight and prove
                preflight_limit = eth_based_limit;
                prove_limit = eth_based_limit;
            } else {
                // Otherwise lower the prove cycle limit for this order variant
                prove_limit = eth_based_limit;
            }
            tracing::debug!(
                "Order {order_id} initial preflight pricing cycle limit to prove: {} cycles",
                prove_limit
            );
        }

        debug_assert!(
            preflight_limit >= prove_limit,
            "preflight_limit ({preflight_limit}) < prove_limit ({prove_limit})",
        );

        // Apply max mcycle limit cap
        let mut max_mcycle_limit = max_mcycle_limit;
        // Check if priority requestor address - skip all exec limit calculations
        let client_addr = order.request.client_address();
        if let Some(allow_addresses) = &priority_requestor_addresses {
            if allow_addresses.contains(&client_addr) {
                max_mcycle_limit = None;
                tracing::debug!("Order {order_id} exec limit config ignored due to client {} being part of priority_requestor_addresses.", client_addr);
            }
        }

        if let Some(config_mcycle_limit) = max_mcycle_limit {
            let config_cycle_limit = config_mcycle_limit.saturating_mul(1_000_000);
            if prove_limit > config_cycle_limit {
                tracing::debug!(
                    "Order {order_id} prove limit capped by max_mcycle_limit config: {} -> {} cycles",
                    prove_limit,
                    config_cycle_limit
                );
                prove_limit = config_cycle_limit;
                preflight_limit = config_cycle_limit;
            } else if preflight_limit > config_cycle_limit {
                preflight_limit = config_cycle_limit;
            }
        }

        // Apply timing constraints based on peak prove khz
        if let Some(peak_prove_khz) = peak_prove_khz {
            let prove_window = request_expiration.saturating_sub(now);
            let prove_deadline_limit = calculate_max_cycles_for_time(peak_prove_khz, prove_window);
            if prove_limit > prove_deadline_limit {
                tracing::debug!("Order {order_id} prove limit capped by deadline: {} -> {} cycles ({:.1}s at {} peak_prove_khz)", prove_limit, prove_deadline_limit, prove_window, peak_prove_khz);
                prove_limit = prove_deadline_limit;
            }

            // For preflight, also check fulfill-after-expiry window
            let new_preflight_limit = if !lock_expired {
                let fulfill_after_expiry_window = order_expiry.saturating_sub(lock_expiry);
                let fulfill_after_expiry_limit =
                    calculate_max_cycles_for_time(peak_prove_khz, fulfill_after_expiry_window);
                std::cmp::max(prove_deadline_limit, fulfill_after_expiry_limit)
            } else {
                prove_deadline_limit
            };

            if preflight_limit > new_preflight_limit {
                preflight_limit = new_preflight_limit;
            }
        }

        tracing::trace!(
            "Order {order_id} final limits - preflight: {} cycles, prove: {} cycles",
            preflight_limit,
            prove_limit
        );

        debug_assert!(
            preflight_limit >= prove_limit,
            "preflight_limit ({preflight_limit}) < prove_limit ({prove_limit})",
        );

        Ok((preflight_limit, prove_limit))
    }
}

/// Input type for preflight cache
#[derive(Hash, Eq, PartialEq, Clone, Debug)]
enum InputCacheKey {
    Url(String),
    Hash([u8; 32]),
}

/// Key type for the preflight cache
#[derive(Hash, Eq, PartialEq, Clone, Debug)]
struct PreflightCacheKey {
    image_id: Digest,
    input: InputCacheKey,
}

/// Value type for the preflight cache
#[derive(Clone, Debug)]
enum PreflightCacheValue {
    Success { exec_session_id: String, cycle_count: u64, image_id: String, input_id: String },
    Skip { cached_limit: u64 },
}

/// Handles a lock event for a request
/// Cancels and removes only LockAndFulfill orders
#[allow(clippy::vec_box)]
fn handle_lock_event(
    request_id: U256,
    active_tasks: &mut BTreeMap<U256, BTreeMap<String, CancellationToken>>,
    pending_orders: &mut Vec<Box<OrderRequest>>,
) {
    // Cancel only LockAndFulfill active tasks
    if let Some(order_tasks) = active_tasks.get_mut(&request_id) {
        let initial_count = order_tasks.len();
        order_tasks.retain(|order_id, task_token| {
            if order_id.contains("LockAndFulfill") {
                task_token.cancel();
                false
            } else {
                true
            }
        });
        let cancelled = initial_count - order_tasks.len();

        if cancelled > 0 {
            tracing::debug!(
                "Cancelled {} LockAndFulfill preflights for locked request 0x{:x}",
                cancelled,
                request_id
            );
        }

        // Remove the entry if no tasks remain
        if order_tasks.is_empty() {
            active_tasks.remove(&request_id);
        }
    }

    // Remove only pending LockAndFulfill orders
    let initial_len = pending_orders.len();
    pending_orders.retain(|order| {
        let same_request = U256::from(order.request.id) == request_id;
        let is_lock_and_fulfill = order.fulfillment_type == FulfillmentType::LockAndFulfill;
        !(same_request && is_lock_and_fulfill)
    });
    let removed_orders = initial_len - pending_orders.len();

    if removed_orders > 0 {
        tracing::debug!(
            "Removed {} pending LockAndFulfill orders for locked request 0x{:x}",
            removed_orders,
            request_id
        );
    }
}

/// Handles a fulfill event for a request
/// Cancels and removes all orders for the request
#[allow(clippy::vec_box)]
fn handle_fulfill_event(
    request_id: U256,
    active_tasks: &mut BTreeMap<U256, BTreeMap<String, CancellationToken>>,
    pending_orders: &mut Vec<Box<OrderRequest>>,
) {
    // Cancel all active tasks
    if let Some(order_tasks) = active_tasks.remove(&request_id) {
        let count = order_tasks.len();
        tracing::debug!(
            "Cancelling {} active preflights for fulfilled request 0x{:x}",
            count,
            request_id
        );
        for (_, task_token) in order_tasks {
            task_token.cancel();
        }
    }

    // Remove all pending orders
    let initial_len = pending_orders.len();
    pending_orders.retain(|order| U256::from(order.request.id) != request_id);
    let removed_orders = initial_len - pending_orders.len();

    if removed_orders > 0 {
        tracing::debug!(
            "Removed {} pending orders for fulfilled request 0x{:x}",
            removed_orders,
            request_id
        );
    }
}

impl<P> RetryTask for OrderPicker<P>
where
    P: Provider<Ethereum> + 'static + Clone + WalletProvider,
{
    type Error = OrderPickerErr;
    fn spawn(&self, cancel_token: CancellationToken) -> RetryRes<Self::Error> {
        let picker = self.clone();

        Box::pin(async move {
            tracing::info!("Starting order picking monitor");

            let read_config = || -> Result<_, Self::Error> {
                let cfg = picker.config.lock_all().map_err(|err| {
                    OrderPickerErr::UnexpectedErr(Arc::new(anyhow::anyhow!(
                        "Failed to read config: {err}"
                    )))
                })?;
                Ok((
                    cfg.market.max_concurrent_preflights as usize,
                    cfg.market.order_pricing_priority,
                    cfg.market.priority_requestor_addresses.clone(),
                ))
            };

            let (mut current_capacity, mut priority_mode, mut priority_addresses) =
                read_config().map_err(SupervisorErr::Fault)?;
            let mut tasks: JoinSet<(String, U256)> = JoinSet::new();
            let mut rx = picker.new_order_rx.lock().await;
            let mut order_state_rx = picker.order_state_tx.subscribe();
            let mut capacity_check_interval = tokio::time::interval(MIN_CAPACITY_CHECK_INTERVAL);
            let mut pending_orders: Vec<Box<OrderRequest>> = Vec::new();
            let mut active_tasks: BTreeMap<U256, BTreeMap<String, CancellationToken>> =
                BTreeMap::new();
            let mut last_active_tasks_log: String = String::new();

            loop {
                tokio::select! {
                    // This channel is cancellation safe, so it's fine to use in the select!
                    Some(order) = rx.recv() => {
                        let order_id = order.id();
                        pending_orders.push(order);
                        tracing::debug!(
                            "Queued order {} to be priced. Currently {} queued pricing tasks: {}",
                            order_id,
                            pending_orders.len(),
                            pending_orders
                                .iter()
                                .map(ToString::to_string)
                                .collect::<Vec<_>>()
                                .join(", ")
                        );
                    }
                    Ok(state_change) = order_state_rx.recv() => {
                        match state_change {
                            OrderStateChange::Locked { request_id, prover } => {
                                tracing::debug!("Received order state change for request 0x{:x}: Locked by prover {:x}",
                                    request_id, prover);

                                handle_lock_event(request_id, &mut active_tasks, &mut pending_orders);
                            }
                            OrderStateChange::Fulfilled { request_id } => {
                                tracing::debug!("Received order state change for request 0x{:x}: Fulfilled",
                                    request_id);

                                handle_fulfill_event(request_id, &mut active_tasks, &mut pending_orders);
                            }
                        }
                    }
                    Some(result) = tasks.join_next(), if !tasks.is_empty() => {
                        if let Ok((order_id, request_id)) = result {
                            // Clean up the active task entry now that it's completed
                            if let Some(order_tasks) = active_tasks.get_mut(&request_id) {
                                order_tasks.remove(&order_id);
                                if order_tasks.is_empty() {
                                    active_tasks.remove(&request_id);
                                }
                            }


                            tracing::trace!("Priced task for order {} (request 0x{:x}) completed ({} remaining)",
                                order_id, request_id, tasks.len());
                        }
                    }
                    _ = capacity_check_interval.tick() => {
                        // Check capacity on an interval for capacity changes in config
                        let (new_capacity, new_priority_mode, new_priority_addresses) = read_config().map_err(SupervisorErr::Fault)?;
                        if new_capacity != current_capacity{
                            tracing::debug!("Pricing capacity changed from {} to {}", current_capacity, new_capacity);
                            current_capacity = new_capacity;
                        }
                        if new_priority_mode != priority_mode {
                            tracing::debug!("Order pricing priority changed from {:?} to {:?}", priority_mode, new_priority_mode);
                            priority_mode = new_priority_mode;
                        }
                        if new_priority_addresses != priority_addresses {
                            tracing::debug!("Priority requestor addresses changed");
                            priority_addresses = new_priority_addresses;
                        }

                        // Log active pricing tasks if they've changed
                        let current_tasks_log = format_active_tasks(&active_tasks);

                        if last_active_tasks_log != current_tasks_log {
                            tracing::debug!("Current pricing tasks: [{}]", current_tasks_log);
                            last_active_tasks_log = current_tasks_log;
                        }
                    }

                    _ = cancel_token.cancelled() => {
                        tracing::debug!("Order picker received cancellation, shutting down gracefully");

                        // Wait for all pricing tasks to be cancelled gracefully
                        while tasks.join_next().await.is_some() {}
                        break;
                    }
                }

                // Process pending orders if we have capacity
                if !pending_orders.is_empty() && tasks.len() < current_capacity {
                    let available_capacity = current_capacity - tasks.len();
                    let selected_orders = picker.select_pricing_orders(
                        &mut pending_orders,
                        priority_mode,
                        priority_addresses.as_deref(),
                        available_capacity,
                    );

                    for order in selected_orders {
                        let order_id = order.id();
                        let request_id = U256::from(order.request.id);

                        // Check if we're already processing this specific order
                        if let Some(order_tasks) = active_tasks.get(&request_id) {
                            if order_tasks.contains_key(&order_id) {
                                tracing::debug!(
                                    "Skipping order {order_id} - already being processed"
                                );
                                continue;
                            }
                        }

                        // Check if we've already started processing this order ID
                        if picker.order_cache.get(&order_id).await.is_some() {
                            tracing::debug!(
                                "Skipping duplicate order {order_id}, already being processed"
                            );
                            continue;
                        }

                        // Mark order as being processed immediately to prevent duplicates
                        picker.order_cache.insert(order_id.clone(), ()).await;

                        let picker_clone = picker.clone();
                        let task_cancel_token = cancel_token.child_token();

                        // Track the active task so it can be cancelled if needed
                        active_tasks
                            .entry(request_id)
                            .or_default()
                            .insert(order_id.clone(), task_cancel_token.clone());

                        tasks.spawn(async move {
                            picker_clone
                                .price_order_and_update_state(order, task_cancel_token)
                                .await;
                            (order_id, request_id)
                        });
                    }
                }
            }
            Ok(())
        })
    }
}

/// Format active pricing tasks for logging, limiting to first 3 and showing total count
fn format_active_tasks(
    active_tasks: &BTreeMap<U256, BTreeMap<String, CancellationToken>>,
) -> String {
    let mut order_iter = active_tasks.values().flat_map(|orders| orders.keys().cloned());

    let first_three: Vec<String> = order_iter.by_ref().take(3).collect();
    let remaining_count = order_iter.count();
    let total_count = first_three.len() + remaining_count;

    if remaining_count == 0 {
        first_three.join(", ")
    } else {
        format!("{}, ... ({} total)", first_three.join(", "), total_count)
    }
}

/// Returns the maximum cycles that can be proven within a given time period
/// based on the proving rate provided, in khz.
fn calculate_max_cycles_for_time(prove_khz: u64, time_seconds: u64) -> u64 {
    (prove_khz.saturating_mul(1_000)).saturating_mul(time_seconds)
}

#[cfg(test)]
pub(crate) mod tests {
    use std::time::Duration;

    use super::*;
    use crate::{
        chain_monitor::ChainMonitorService,
        db::SqliteDb,
        provers::{DefaultProver, Prover},
        FulfillmentType, OrderStatus,
    };
    use alloy::{
        network::EthereumWallet,
        node_bindings::{Anvil, AnvilInstance},
        primitives::{address, aliases::U96, utils::parse_units, Address, Bytes, FixedBytes, B256},
        providers::{ext::AnvilApi, ProviderBuilder},
        signers::local::PrivateKeySigner,
    };
    use async_trait::async_trait;
    use boundless_market::contracts::{
        Callback, Offer, Predicate, PredicateType, ProofRequest, RequestId, RequestInput,
        Requirements,
    };
    use boundless_market::storage::{MockStorageProvider, StorageProvider};
    use boundless_market_test_utils::{
        deploy_boundless_market, deploy_hit_points, ASSESSOR_GUEST_ID, ASSESSOR_GUEST_PATH,
        ECHO_ELF, ECHO_ID, LOOP_ELF, LOOP_ID,
    };
    use risc0_ethereum_contracts::selector::Selector;
    use risc0_zkvm::sha::Digest;
    use risc0_zkvm::Receipt;
    use tracing_test::traced_test;

    /// Reusable context for testing the order picker
    pub(crate) struct PickerTestCtx<P> {
        anvil: AnvilInstance,
        pub(crate) picker: OrderPicker<P>,
        boundless_market: BoundlessMarketService<Arc<P>>,
        storage_provider: MockStorageProvider,
        db: DbObj,
        provider: Arc<P>,
        priced_orders_rx: mpsc::Receiver<Box<OrderRequest>>,
        new_order_tx: mpsc::Sender<Box<OrderRequest>>,
    }

    /// Parameters for the generate_next_order function.
    pub(crate) struct OrderParams {
        pub(crate) order_index: u32,
        pub(crate) min_price: U256,
        pub(crate) max_price: U256,
        pub(crate) lock_stake: U256,
        pub(crate) fulfillment_type: FulfillmentType,
        pub(crate) bidding_start: u64,
        pub(crate) lock_timeout: u32,
        pub(crate) timeout: u32,
    }

    impl Default for OrderParams {
        fn default() -> Self {
            Self {
                order_index: 1,
                min_price: parse_ether("0.02").unwrap(),
                max_price: parse_ether("0.04").unwrap(),
                lock_stake: U256::ZERO,
                fulfillment_type: FulfillmentType::LockAndFulfill,
                bidding_start: now_timestamp(),
                lock_timeout: 900,
                timeout: 1200,
            }
        }
    }

    impl<P> PickerTestCtx<P>
    where
        P: Provider + WalletProvider,
    {
        pub(crate) fn signer(&self, index: usize) -> PrivateKeySigner {
            self.anvil.keys()[index].clone().into()
        }

        pub(crate) async fn generate_next_order(&self, params: OrderParams) -> Box<OrderRequest> {
            let image_url =
                self.storage_provider.upload_program(ECHO_ELF).await.unwrap().to_string();
            let image_id = Digest::from(ECHO_ID);
            let chain_id = self.provider.get_chain_id().await.unwrap();
            let boundless_market_address = self.boundless_market.instance().address();

            Box::new(OrderRequest {
                request: ProofRequest::new(
                    RequestId::new(self.provider.default_signer_address(), params.order_index),
                    Requirements::new(
                        image_id,
                        Predicate {
                            predicateType: PredicateType::PrefixMatch,
                            data: Default::default(),
                        },
                    ),
                    image_url,
                    RequestInput::builder()
                        .write_slice(&[0x41, 0x41, 0x41, 0x41])
                        .build_inline()
                        .unwrap(),
                    Offer {
                        minPrice: params.min_price,
                        maxPrice: params.max_price,
                        biddingStart: params.bidding_start,
                        timeout: params.timeout,
                        lockTimeout: params.lock_timeout,
                        rampUpPeriod: 1,
                        lockStake: params.lock_stake,
                    },
                ),
                target_timestamp: None,
                image_id: None,
                input_id: None,
                expire_timestamp: None,
                client_sig: Bytes::new(),
                fulfillment_type: params.fulfillment_type,
                boundless_market_address: *boundless_market_address,
                chain_id,
                total_cycles: None,
            })
        }

        pub(crate) async fn generate_loop_order(
            &self,
            params: OrderParams,
            cycles: u64,
        ) -> Box<OrderRequest> {
            let image_url =
                self.storage_provider.upload_program(LOOP_ELF).await.unwrap().to_string();
            let image_id = Digest::from(LOOP_ID);
            let chain_id = self.provider.get_chain_id().await.unwrap();
            let boundless_market_address = self.boundless_market.instance().address();

            Box::new(OrderRequest {
                request: ProofRequest::new(
                    RequestId::new(self.provider.default_signer_address(), params.order_index),
                    Requirements::new(
                        image_id,
                        Predicate {
                            predicateType: PredicateType::PrefixMatch,
                            data: Default::default(),
                        },
                    ),
                    image_url,
                    RequestInput::builder()
                        .write(&cycles)
                        .unwrap()
                        .write(&1u64)
                        .unwrap() // nonce
                        .build_inline()
                        .unwrap(),
                    Offer {
                        minPrice: params.min_price,
                        maxPrice: params.max_price,
                        biddingStart: params.bidding_start,
                        timeout: params.timeout,
                        lockTimeout: params.lock_timeout,
                        rampUpPeriod: 1,
                        lockStake: params.lock_stake,
                    },
                ),
                target_timestamp: None,
                image_id: None,
                input_id: None,
                expire_timestamp: None,
                client_sig: Bytes::new(),
                fulfillment_type: params.fulfillment_type,
                boundless_market_address: *boundless_market_address,
                chain_id,
                total_cycles: None,
            })
        }
    }

    #[derive(Default)]
    pub(crate) struct PickerTestCtxBuilder {
        initial_signer_eth: Option<i32>,
        initial_hp: Option<U256>,
        config: Option<ConfigLock>,
        stake_token_decimals: Option<u8>,
        prover: Option<ProverObj>,
    }

    impl PickerTestCtxBuilder {
        pub(crate) fn with_initial_signer_eth(self, eth: i32) -> Self {
            Self { initial_signer_eth: Some(eth), ..self }
        }
        pub(crate) fn with_initial_hp(self, hp: U256) -> Self {
            assert!(hp < U256::from(U96::MAX), "Cannot have more than 2^96 hit points");
            Self { initial_hp: Some(hp), ..self }
        }
        pub(crate) fn with_config(self, config: ConfigLock) -> Self {
            Self { config: Some(config), ..self }
        }
        pub(crate) fn with_prover(self, prover: ProverObj) -> Self {
            Self { prover: Some(prover), ..self }
        }
        pub(crate) fn with_stake_token_decimals(self, decimals: u8) -> Self {
            Self { stake_token_decimals: Some(decimals), ..self }
        }
        pub(crate) async fn build(
            self,
        ) -> PickerTestCtx<impl Provider + WalletProvider + Clone + 'static> {
            let anvil = Anvil::new()
                .args(["--balance", &format!("{}", self.initial_signer_eth.unwrap_or(10000))])
                .spawn();
            let signer: PrivateKeySigner = anvil.keys()[0].clone().into();
            let provider = Arc::new(
                ProviderBuilder::new()
                    .wallet(EthereumWallet::from(signer.clone()))
                    .connect(&anvil.endpoint())
                    .await
                    .unwrap(),
            );

            provider.anvil_mine(Some(4), Some(2)).await.unwrap();

            let hp_contract = deploy_hit_points(signer.address(), provider.clone()).await.unwrap();
            let market_address = deploy_boundless_market(
                signer.address(),
                provider.clone(),
                Address::ZERO,
                hp_contract,
                Digest::from(ASSESSOR_GUEST_ID),
                format!("file://{ASSESSOR_GUEST_PATH}"),
                Some(signer.address()),
            )
            .await
            .unwrap();

            let boundless_market = BoundlessMarketService::new(
                market_address,
                provider.clone(),
                provider.default_signer_address(),
            );

            if let Some(initial_hp) = self.initial_hp {
                tracing::debug!("Setting initial locked hitpoints to {}", initial_hp);
                boundless_market.deposit_stake_with_permit(initial_hp, &signer).await.unwrap();
                assert_eq!(
                    boundless_market
                        .balance_of_stake(provider.default_signer_address())
                        .await
                        .unwrap(),
                    initial_hp
                );
            }

            let storage_provider = MockStorageProvider::start();

            let db: DbObj = Arc::new(SqliteDb::new("sqlite::memory:").await.unwrap());
            let config = self.config.unwrap_or_default();
            let prover: ProverObj = self.prover.unwrap_or_else(|| Arc::new(DefaultProver::new()));
            let chain_monitor = Arc::new(ChainMonitorService::new(provider.clone()).await.unwrap());
            tokio::spawn(chain_monitor.spawn(Default::default()));

            const TEST_CHANNEL_CAPACITY: usize = 50;
            let (_new_order_tx, new_order_rx) = mpsc::channel(TEST_CHANNEL_CAPACITY);
            let (priced_orders_tx, priced_orders_rx) = mpsc::channel(TEST_CHANNEL_CAPACITY);
            let (order_state_tx, _) = tokio::sync::broadcast::channel(TEST_CHANNEL_CAPACITY);

            let picker = OrderPicker::new(
                db.clone(),
                config,
                prover,
                market_address,
                provider.clone(),
                chain_monitor,
                new_order_rx,
                priced_orders_tx,
                self.stake_token_decimals.unwrap_or(6),
                order_state_tx,
            );

            PickerTestCtx {
                anvil,
                picker,
                boundless_market,
                storage_provider,
                db,
                provider,
                priced_orders_rx,
                new_order_tx: _new_order_tx,
            }
        }
    }

    #[tokio::test]
    #[traced_test]
    async fn price_order() {
        let config = ConfigLock::default();
        {
            config.load_write().unwrap().market.mcycle_price = "0.0000001".into();
        }
        let mut ctx = PickerTestCtxBuilder::default().with_config(config).build().await;

        let order = ctx.generate_next_order(Default::default()).await;

        let _request_id =
            ctx.boundless_market.submit_request(&order.request, &ctx.signer(0)).await.unwrap();

        let locked = ctx.picker.price_order_and_update_state(order, CancellationToken::new()).await;
        assert!(locked);

        let priced_order = ctx.priced_orders_rx.try_recv().unwrap();
        assert_eq!(priced_order.target_timestamp, Some(0));
    }

    #[tokio::test]
    #[traced_test]
    async fn skip_bad_predicate() {
        let config = ConfigLock::default();
        {
            config.load_write().unwrap().market.mcycle_price = "0.0000001".into();
        }
        let ctx = PickerTestCtxBuilder::default().with_config(config).build().await;

        let mut order = ctx.generate_next_order(Default::default()).await;
        // set a bad predicate
        order.request.requirements.predicate =
            Predicate { predicateType: PredicateType::DigestMatch, data: B256::ZERO.into() };

        let order_id = order.id();
        let _request_id =
            ctx.boundless_market.submit_request(&order.request, &ctx.signer(0)).await.unwrap();

        let locked = ctx.picker.price_order_and_update_state(order, CancellationToken::new()).await;
        assert!(!locked);

        let db_order = ctx.db.get_order(&order_id).await.unwrap().unwrap();
        assert_eq!(db_order.status, OrderStatus::Skipped);

        assert!(logs_contain("predicate check failed, skipping"));
    }

    #[tokio::test]
    #[traced_test]
    async fn skip_unsupported_selector() {
        let config = ConfigLock::default();
        {
            config.load_write().unwrap().market.mcycle_price = "0.0000001".into();
        }
        let ctx = PickerTestCtxBuilder::default().with_config(config).build().await;

        let mut order = ctx.generate_next_order(Default::default()).await;

        // set an unsupported selector
        order.request.requirements.selector = FixedBytes::from(Selector::Groth16V1_1 as u32);
        let order_id = order.id();

        let _request_id =
            ctx.boundless_market.submit_request(&order.request, &ctx.signer(0)).await.unwrap();

        let locked = ctx.picker.price_order_and_update_state(order, CancellationToken::new()).await;
        assert!(!locked);

        let db_order = ctx.db.get_order(&order_id).await.unwrap().unwrap();
        assert_eq!(db_order.status, OrderStatus::Skipped);

        assert!(logs_contain("has an unsupported selector requirement"));
    }

    #[tokio::test]
    #[traced_test]
    async fn skip_price_less_than_gas_costs() {
        let config = ConfigLock::default();
        {
            config.load_write().unwrap().market.mcycle_price = "0.0000001".into();
        }
        let ctx = PickerTestCtxBuilder::default().with_config(config).build().await;

        let order = ctx
            .generate_next_order(OrderParams {
                min_price: parse_ether("0.0005").unwrap(),
                max_price: parse_ether("0.0010").unwrap(),
                ..Default::default()
            })
            .await;
        let order_id = order.id();

        let _request_id =
            ctx.boundless_market.submit_request(&order.request, &ctx.signer(0)).await.unwrap();

        let locked = ctx.picker.price_order_and_update_state(order, CancellationToken::new()).await;
        assert!(!locked);

        let db_order = ctx.db.get_order(&order_id).await.unwrap().unwrap();
        assert_eq!(db_order.status, OrderStatus::Skipped);

        assert!(logs_contain(&format!("Estimated gas cost to lock and fulfill order {order_id}:")));
    }

    #[tokio::test]
    #[traced_test]
    async fn skip_price_less_than_gas_costs_groth16() {
        let config = ConfigLock::default();
        {
            config.load_write().unwrap().market.mcycle_price = "0.0000001".into();
        }
        let mut ctx = PickerTestCtxBuilder::default().with_config(config).build().await;

        // NOTE: Values currently adjusted ad hoc to be between the two thresholds.
        let min_price = parse_ether("0.0013").unwrap();
        let max_price = parse_ether("0.0013").unwrap();

        // Order should have high enough price with the default selector.
        let order = ctx
            .generate_next_order(OrderParams {
                order_index: 1,
                min_price,
                max_price,
                ..Default::default()
            })
            .await;

        let _request_id =
            ctx.boundless_market.submit_request(&order.request, &ctx.signer(0)).await.unwrap();

        let locked = ctx.picker.price_order_and_update_state(order, CancellationToken::new()).await;
        assert!(locked);
        let priced = ctx.priced_orders_rx.try_recv().unwrap();
        assert_eq!(priced.target_timestamp, Some(0));

        // Order does not have high enough price when groth16 is used.
        let mut order = ctx
            .generate_next_order(OrderParams {
                order_index: 2,
                min_price,
                max_price,
                ..Default::default()
            })
            .await;

        // set a Groth16 selector
        order.request.requirements.selector = FixedBytes::from(Selector::Groth16V2_2 as u32);

        let _request_id =
            ctx.boundless_market.submit_request(&order.request, &ctx.signer(0)).await.unwrap();

        let order_id = order.id();
        let locked = ctx.picker.price_order_and_update_state(order, CancellationToken::new()).await;
        assert!(!locked);

        let db_order = ctx.db.get_order(&order_id).await.unwrap().unwrap();
        assert_eq!(db_order.status, OrderStatus::Skipped);

        assert!(logs_contain(&format!("Estimated gas cost to lock and fulfill order {order_id}:")));
    }

    #[tokio::test]
    #[traced_test]
    async fn skip_price_less_than_gas_costs_callback() {
        let config = ConfigLock::default();
        {
            config.load_write().unwrap().market.mcycle_price = "0.0000001".into();
        }
        let mut ctx = PickerTestCtxBuilder::default().with_config(config).build().await;

        // NOTE: Values currently adjusted ad hoc to be between the two thresholds.
        let min_price = parse_ether("0.0013").unwrap();
        let max_price = parse_ether("0.0013").unwrap();

        // Order should have high enough price with the default selector.
        let order = ctx
            .generate_next_order(OrderParams {
                order_index: 1,
                min_price,
                max_price,
                ..Default::default()
            })
            .await;
        let _request_id =
            ctx.boundless_market.submit_request(&order.request, &ctx.signer(0)).await.unwrap();

        let locked = ctx.picker.price_order_and_update_state(order, CancellationToken::new()).await;
        assert!(locked);

        let priced = ctx.priced_orders_rx.try_recv().unwrap();
        assert_eq!(priced.target_timestamp, Some(0));

        // Order does not have high enough price when groth16 is used.
        let mut order = ctx
            .generate_next_order(OrderParams {
                order_index: 2,
                min_price,
                max_price,
                ..Default::default()
            })
            .await;

        // set a callback with a nontrivial gas consumption
        order.request.requirements.callback = Callback {
            addr: address!("0x00000000000000000000000000000000ca11bac2"),
            gasLimit: U96::from(200_000),
        };

        let _request_id =
            ctx.boundless_market.submit_request(&order.request, &ctx.signer(0)).await.unwrap();

        let order_id = order.id();
        let locked = ctx.picker.price_order_and_update_state(order, CancellationToken::new()).await;
        assert!(!locked);

        let db_order = ctx.db.get_order(&order_id).await.unwrap().unwrap();
        assert_eq!(db_order.status, OrderStatus::Skipped);

        assert!(logs_contain(&format!("Estimated gas cost to lock and fulfill order {order_id}:")));
    }

    #[tokio::test]
    #[traced_test]
    async fn skip_price_less_than_gas_costs_smart_contract_signature() {
        let config = ConfigLock::default();
        {
            config.load_write().unwrap().market.mcycle_price = "0.0000001".into();
        }
        let mut ctx = PickerTestCtxBuilder::default().with_config(config).build().await;

        // NOTE: Values currently adjusted ad hoc to be between the two thresholds.
        let min_price = parse_ether("0.0013").unwrap();
        let max_price = parse_ether("0.0013").unwrap();

        // Order should have high enough price with the default selector.
        let order = ctx
            .generate_next_order(OrderParams {
                order_index: 1,
                min_price,
                max_price,
                ..Default::default()
            })
            .await;

        let _request_id =
            ctx.boundless_market.submit_request(&order.request, &ctx.signer(0)).await.unwrap();

        let locked = ctx.picker.price_order_and_update_state(order, CancellationToken::new()).await;
        assert!(locked);

        let priced = ctx.priced_orders_rx.try_recv().unwrap();
        assert_eq!(priced.target_timestamp, Some(0));

        // Order does not have high enough price when groth16 is used.
        let mut order = ctx
            .generate_next_order(OrderParams {
                order_index: 2,
                min_price,
                max_price,
                ..Default::default()
            })
            .await;

        order.request.id =
            RequestId::try_from(order.request.id).unwrap().set_smart_contract_signed_flag().into();

        let _request_id =
            ctx.boundless_market.submit_request(&order.request, &ctx.signer(0)).await.unwrap();

        let order_id = order.id();
        let locked = ctx.picker.price_order_and_update_state(order, CancellationToken::new()).await;
        assert!(!locked);

        let db_order = ctx.db.get_order(&order_id).await.unwrap().unwrap();
        assert_eq!(db_order.status, OrderStatus::Skipped);

        assert!(logs_contain(&format!("Estimated gas cost to lock and fulfill order {order_id}:")));
    }

    #[tokio::test]
    #[traced_test]
    async fn skip_unallowed_addr() {
        let config = ConfigLock::default();
        {
            config.load_write().unwrap().market.mcycle_price = "0.0000001".into();
            config.load_write().unwrap().market.allow_client_addresses = Some(vec![Address::ZERO]);
        }
        let ctx = PickerTestCtxBuilder::default().with_config(config).build().await;

        let order = ctx.generate_next_order(Default::default()).await;

        let _request_id =
            ctx.boundless_market.submit_request(&order.request, &ctx.signer(0)).await.unwrap();

        let order_id = order.id();
        let locked = ctx.picker.price_order_and_update_state(order, CancellationToken::new()).await;
        assert!(!locked);

        let db_order = ctx.db.get_order(&order_id).await.unwrap().unwrap();
        assert_eq!(db_order.status, OrderStatus::Skipped);

        assert!(logs_contain("because it is not in allowed addrs"));
    }

    #[tokio::test]
    #[traced_test]
    async fn skip_denied_addr() {
        let config = ConfigLock::default();
        let ctx = PickerTestCtxBuilder::default().with_config(config.clone()).build().await;
        let deny_address = ctx.provider.default_signer_address();

        {
            let mut cfg = config.load_write().unwrap();
            cfg.market.mcycle_price = "0.0000001".into();
            cfg.market.deny_requestor_addresses = Some([deny_address].into_iter().collect());
        }

        let order = ctx.generate_next_order(Default::default()).await;

        let _request_id =
            ctx.boundless_market.submit_request(&order.request, &ctx.signer(0)).await.unwrap();

        let order_id = order.id();
        let locked = ctx.picker.price_order_and_update_state(order, CancellationToken::new()).await;
        assert!(!locked);

        let db_order = ctx.db.get_order(&order_id).await.unwrap().unwrap();
        assert_eq!(db_order.status, OrderStatus::Skipped);

        assert!(logs_contain("because it is in denied addrs"));
    }

    #[tokio::test]
    #[traced_test]
    async fn resume_order_pricing() {
        let config = ConfigLock::default();
        {
            config.load_write().unwrap().market.mcycle_price = "0.0000001".into();
        }
        let mut ctx = PickerTestCtxBuilder::default().with_config(config).build().await;

        let order = ctx.generate_next_order(Default::default()).await;
        let order_id = order.id();

        let _request_id =
            ctx.boundless_market.submit_request(&order.request, &ctx.signer(0)).await.unwrap();

        let pricing_task = tokio::spawn(ctx.picker.spawn(Default::default()));

        ctx.new_order_tx.send(order).await.unwrap();

        // Wait for the order to be priced, with some timeout
        let priced_order =
            tokio::time::timeout(Duration::from_secs(10), ctx.priced_orders_rx.recv())
                .await
                .unwrap();
        assert_eq!(priced_order.unwrap().id(), order_id);

        pricing_task.abort();

        // Send a new order when picker task is down.
        let new_order = ctx.generate_next_order(Default::default()).await;
        let new_order_id = new_order.id();
        ctx.new_order_tx.send(new_order).await.unwrap();

        assert!(ctx.priced_orders_rx.is_empty());

        tokio::spawn(ctx.picker.spawn(Default::default()));

        let priced_order =
            tokio::time::timeout(Duration::from_secs(10), ctx.priced_orders_rx.recv())
                .await
                .unwrap();
        assert_eq!(priced_order.unwrap().id(), new_order_id);
    }

    #[tokio::test]
    #[traced_test]
    async fn cannot_overcommit_stake() {
        let signer_inital_balance_eth = 2;
        let lockin_stake = U256::from(150);

        let config = ConfigLock::default();
        {
            config.load_write().unwrap().market.mcycle_price = "0.0000001".into();
            config.load_write().unwrap().market.max_stake = "10".into();
        }

        let mut ctx = PickerTestCtxBuilder::default()
            .with_initial_signer_eth(signer_inital_balance_eth)
            .with_initial_hp(lockin_stake)
            .with_config(config)
            .build()
            .await;
        let order = ctx
            .generate_next_order(OrderParams { lock_stake: U256::from(100), ..Default::default() })
            .await;
        let order1_id = order.id();
        assert!(ctx.picker.price_order_and_update_state(order, CancellationToken::new()).await);
        let priced = ctx.priced_orders_rx.try_recv().unwrap();
        assert_eq!(priced.id(), order1_id);

        let order = ctx
            .generate_next_order(OrderParams {
                lock_stake: lockin_stake + U256::from(1),
                ..Default::default()
            })
            .await;
        let order_id = order.id();
        assert!(!ctx.picker.price_order_and_update_state(order, CancellationToken::new()).await);
        assert!(logs_contain("Insufficient available stake to lock order"));
        assert_eq!(
            ctx.db.get_order(&order_id).await.unwrap().unwrap().status,
            OrderStatus::Skipped
        );

        let order = ctx
            .generate_next_order(OrderParams {
                lock_stake: parse_units("11", 18).unwrap().into(),
                ..Default::default()
            })
            .await;
        let order_id = order.id();
        assert!(!ctx.picker.price_order_and_update_state(order, CancellationToken::new()).await);

        // only the first order above should have marked as active pricing, the second one should have been skipped due to insufficient stake
        assert_eq!(
            ctx.db.get_order(&order_id).await.unwrap().unwrap().status,
            OrderStatus::Skipped
        );
        assert!(logs_contain("Removing high stake order"));
    }

    #[tokio::test]
    #[traced_test]
    async fn use_gas_to_fulfill_estimate_from_config() {
        let fulfill_gas = 123_456;
        let config = ConfigLock::default();
        {
            config.load_write().unwrap().market.mcycle_price = "0.0000001".into();
            config.load_write().unwrap().market.fulfill_gas_estimate = fulfill_gas;
        }

        let mut ctx = PickerTestCtxBuilder::default().with_config(config).build().await;

        let order = ctx.generate_next_order(Default::default()).await;
        let locked = ctx.picker.price_order_and_update_state(order, CancellationToken::new()).await;
        assert!(locked);

        // Simulate order being locked
        let order = ctx.priced_orders_rx.try_recv().unwrap();
        ctx.db.insert_accepted_request(&order, order.request.offer.minPrice).await.unwrap();

        assert_eq!(ctx.picker.estimate_gas_to_fulfill_pending().await.unwrap(), fulfill_gas);

        // add another order
        let order =
            ctx.generate_next_order(OrderParams { order_index: 2, ..Default::default() }).await;
        let locked = ctx.picker.price_order_and_update_state(order, CancellationToken::new()).await;
        assert!(locked);
        let order = ctx.priced_orders_rx.try_recv().unwrap();
        ctx.db.insert_accepted_request(&order, order.request.offer.minPrice).await.unwrap();

        // gas estimate stacks (until estimates factor in bundling)
        assert_eq!(ctx.picker.estimate_gas_to_fulfill_pending().await.unwrap(), 2 * fulfill_gas);
    }

    #[tokio::test]
    #[traced_test]
    async fn skips_journal_exceeding_limit() {
        // set this by testing a very small limit (1 byte)
        let config = ConfigLock::default();
        {
            config.load_write().unwrap().market.mcycle_price = "0.0000001".into();
            config.load_write().unwrap().market.max_journal_bytes = 1;
        }
        let lock_stake = U256::from(10);

        let ctx = PickerTestCtxBuilder::default()
            .with_config(config)
            .with_initial_hp(lock_stake)
            .build()
            .await;
        let order = ctx.generate_next_order(OrderParams { lock_stake, ..Default::default() }).await;

        let order_id = order.id();
        let locked = ctx.picker.price_order_and_update_state(order, CancellationToken::new()).await;
        assert!(!locked);

        assert_eq!(
            ctx.db.get_order(&order_id).await.unwrap().unwrap().status,
            OrderStatus::Skipped
        );
        assert!(logs_contain("journal larger than set limit"));
    }

    #[tokio::test]
    #[traced_test]
    async fn price_locked_by_other() {
        let config = ConfigLock::default();
        {
            config.load_write().unwrap().market.mcycle_price_stake_token = "0.0000001".into();
        }
        let mut ctx = PickerTestCtxBuilder::default()
            .with_config(config)
            .with_initial_hp(U256::from(1000))
            .build()
            .await;

        let order = ctx
            .generate_next_order(OrderParams {
                fulfillment_type: FulfillmentType::FulfillAfterLockExpire,
                bidding_start: now_timestamp(),
                lock_timeout: 1000,
                timeout: 10000,
                lock_stake: parse_units("0.1", 6).unwrap().into(),
                ..Default::default()
            })
            .await;

        let order_id = order.id();
        let expected_target_timestamp =
            order.request.offer.biddingStart + order.request.offer.lockTimeout as u64;
        let expected_expire_timestamp =
            order.request.offer.biddingStart + order.request.offer.timeout as u64;

        let expected_log = format!(
            "Setting order {order_id} to prove after lock expiry at {expected_target_timestamp}"
        );
        assert!(ctx.picker.price_order_and_update_state(order, CancellationToken::new()).await);

        assert!(logs_contain(&expected_log));

        let priced = ctx.priced_orders_rx.try_recv().unwrap();
        assert_eq!(priced.target_timestamp, Some(expected_target_timestamp));
        assert_eq!(priced.expire_timestamp, Some(expected_expire_timestamp));
    }

    #[tokio::test]
    #[traced_test]
    async fn price_locked_by_other_unprofitable() {
        let config = ConfigLock::default();
        {
            config.load_write().unwrap().market.mcycle_price_stake_token = "0.1".into();
        }
        let ctx = PickerTestCtxBuilder::default()
            .with_stake_token_decimals(6)
            .with_config(config)
            .build()
            .await;

        let order = ctx
            .generate_next_order(OrderParams {
                fulfillment_type: FulfillmentType::FulfillAfterLockExpire,
                bidding_start: now_timestamp(),
                lock_timeout: 0,
                timeout: 10000,
                // Low stake means low reward for filling after it is unfulfilled
                lock_stake: parse_units("0.00001", 6).unwrap().into(),
                ..Default::default()
            })
            .await;

        let order_id = order.id();

        assert!(!ctx.picker.price_order_and_update_state(order, CancellationToken::new()).await);

        // Since we know the stake reward is constant, and we know our min_mycle_price_stake_token
        // the execution limit check tells us if the order is profitable or not, since it computes the max number
        // of cycles that can be proven while keeping the order profitable.
        assert!(logs_contain(&format!("Skipping order {order_id} due to session limit exceeded")));

        let db_order = ctx.db.get_order(&order_id).await.unwrap().unwrap();
        assert_eq!(db_order.status, OrderStatus::Skipped);
    }

    #[tokio::test]
    #[traced_test]
    async fn skip_mcycle_limit_for_allowed_address() {
        let exec_limit = 1000;
        let config = ConfigLock::default();
        {
            config.load_write().unwrap().market.mcycle_price = "0.0000001".into();
            config.load_write().unwrap().market.max_mcycle_limit = Some(exec_limit);
        }
        let ctx = PickerTestCtxBuilder::default().with_config(config).build().await;

        ctx.picker.config.load_write().as_mut().unwrap().market.priority_requestor_addresses =
            Some(vec![ctx.provider.default_signer_address()]);

        // First order from allowed address - should skip mcycle limit
        let order = ctx.generate_next_order(Default::default()).await;
        let order_id = order.id();

        let locked = ctx.picker.price_order_and_update_state(order, CancellationToken::new()).await;
        assert!(locked);

        // Check logs for the expected message about skipping mcycle limit
        assert!(logs_contain(&format!(
            "Order {order_id} exec limit config ignored due to client {} being part of priority_requestor_addresses.",
            ctx.provider.default_signer_address()
        )));

        // Second order from a different address - should have mcycle limit enforced
        let mut order2 =
            ctx.generate_next_order(OrderParams { order_index: 2, ..Default::default() }).await;
        // Set a different client address
        order2.request.id = RequestId::new(Address::ZERO, 2).into();
        let order2_id = order2.id();

        let locked =
            ctx.picker.price_order_and_update_state(order2, CancellationToken::new()).await;
        assert!(locked);

        // Check logs for the expected message about setting exec limit to max_mcycle_limit
        assert!(logs_contain(&format!(
            "Order {order2_id} prove limit capped by max_mcycle_limit config"
        )));
        assert!(logs_contain(&format!(
            "with limit of {} cycles (~{} mcycles)",
            U256::from(exec_limit) * ONE_MILLION,
            exec_limit
        )));
    }

    #[tokio::test]
    #[traced_test]
    async fn test_deadline_exec_limit_and_peak_prove_khz() {
        let config = ConfigLock::default();
        {
            config.load_write().unwrap().market.mcycle_price = "0.0000001".into();
            config.load_write().unwrap().market.peak_prove_khz = Some(1);
            config.load_write().unwrap().market.min_deadline = 10;
        }
        let ctx = PickerTestCtxBuilder::default().with_config(config).build().await;

        let order = ctx
            .generate_next_order(OrderParams {
                min_price: parse_ether("10").unwrap(),
                max_price: parse_ether("10").unwrap(),
                bidding_start: now_timestamp(),
                lock_timeout: 150,
                timeout: 300,
                ..Default::default()
            })
            .await;

        let order_id = order.id();
        let _submit_result =
            ctx.boundless_market.submit_request(&order.request, &ctx.signer(0)).await;

        let locked = ctx.picker.price_order_and_update_state(order, CancellationToken::new()).await;
        assert!(locked);

        let expected_log_pattern = format!("Order {order_id} prove limit capped by deadline");
        assert!(logs_contain(&expected_log_pattern));
    }

    #[tokio::test]
    #[traced_test]
    async fn test_capacity_change() {
        let config = ConfigLock::default();
        {
            let mut cfg = config.load_write().unwrap();
            cfg.market.mcycle_price = "0.0000001".into();
            cfg.market.max_concurrent_preflights = 2;
        }
        let mut ctx = PickerTestCtxBuilder::default().with_config(config.clone()).build().await;

        // Start the order picker task
        let picker_task = tokio::spawn(ctx.picker.spawn(Default::default()));

        // Send an initial order to trigger the capacity check
        let order1 =
            ctx.generate_next_order(OrderParams { order_index: 1, ..Default::default() }).await;
        ctx.new_order_tx.send(order1).await.unwrap();

        // Wait for order to be processed
        tokio::time::timeout(Duration::from_secs(10), ctx.priced_orders_rx.recv()).await.unwrap();

        // Sleep to allow for a capacity check change
        tokio::time::sleep(MIN_CAPACITY_CHECK_INTERVAL).await;

        // Decrease capacity
        {
            let mut cfg = config.load_write().unwrap();
            cfg.market.max_concurrent_preflights = 1;
        }

        // Wait a bit more for the interval timer to fire and detect the change
        tokio::time::sleep(MIN_CAPACITY_CHECK_INTERVAL + Duration::from_millis(100)).await;

        // Send another order to trigger capacity check
        let order2 =
            ctx.generate_next_order(OrderParams { order_index: 2, ..Default::default() }).await;
        ctx.new_order_tx.send(order2).await.unwrap();

        // Wait for an order to be processed before updating capacity
        tokio::time::timeout(Duration::from_secs(10), ctx.priced_orders_rx.recv()).await.unwrap();

        // Check logs for capacity changes
        assert!(logs_contain("Pricing capacity changed from 2 to 1"));

        picker_task.abort();
    }

    #[tokio::test]
    #[traced_test]
    async fn test_lock_expired_exec_limit_precision_loss() {
        let config = ConfigLock::default();
        {
            config.load_write().unwrap().market.mcycle_price_stake_token = "1".into();
        }
        let ctx = PickerTestCtxBuilder::default()
            .with_config(config.clone())
            .with_stake_token_decimals(6)
            .build()
            .await;

        let mut order = ctx
            .generate_next_order(OrderParams {
                lock_stake: U256::from(4),
                fulfillment_type: FulfillmentType::FulfillAfterLockExpire,
                bidding_start: now_timestamp() - 100,
                lock_timeout: 10,
                timeout: 300,
                ..Default::default()
            })
            .await;

        let order_id = order.id();
        let stake_reward = order.request.offer.stake_reward_if_locked_and_not_fulfilled();
        assert_eq!(stake_reward, U256::from(1));

        let locked = ctx.picker.price_order(&mut order).await;
        assert!(matches!(locked, Ok(OrderPricingOutcome::Skip)));

        assert!(logs_contain(&format!(
            "Removing order {order_id} because its exec limit is too low"
        )));

        let mut order2 = ctx
            .generate_next_order(OrderParams {
                order_index: 2,
                lock_stake: U256::from(40),
                fulfillment_type: FulfillmentType::FulfillAfterLockExpire,
                bidding_start: now_timestamp() - 100,
                lock_timeout: 10,
                timeout: 300,
                ..Default::default()
            })
            .await;

        let order2_id = order2.id();
        let stake_reward2 = order2.request.offer.stake_reward_if_locked_and_not_fulfilled();
        assert_eq!(stake_reward2, U256::from(10));

        let locked = ctx.picker.price_order(&mut order2).await;
        assert!(matches!(locked, Ok(OrderPricingOutcome::Skip)));

        // Stake token denom offsets the mcycle multiplier, so for 1stake/mcycle, this will be 10
        assert!(logs_contain(&format!(
            "Starting preflight execution of {order2_id} with limit of 10 cycles"
        )));
        assert!(logs_contain(&format!("Skipping order {order2_id} due to session limit exceeded")));
    }

    #[tokio::test]
    #[traced_test]
    async fn test_order_is_locked_check() -> Result<()> {
        let ctx = PickerTestCtxBuilder::default().build().await;

        let mut order = ctx.generate_next_order(Default::default()).await;
        let order_id = order.id();

        ctx.db
            .set_request_locked(
                U256::from(order.request.id),
                &ctx.provider.default_signer_address().to_string(),
                1000,
            )
            .await?;

        assert!(ctx.db.is_request_locked(U256::from(order.request.id)).await?);

        let pricing_outcome = ctx.picker.price_order(&mut order).await?;
        assert!(matches!(pricing_outcome, OrderPricingOutcome::Skip));

        assert!(logs_contain(&format!("Order {order_id} is already locked, skipping")));

        Ok(())
    }

    #[tokio::test]
    #[traced_test]
    async fn test_duplicate_order_cache() -> Result<()> {
        let mut ctx = PickerTestCtxBuilder::default().build().await;

        let order1 = ctx.generate_next_order(Default::default()).await;
        let order_id = order1.id();

        // Duplicate order
        let order2 = Box::new(OrderRequest {
            request: order1.request.clone(),
            client_sig: order1.client_sig.clone(),
            fulfillment_type: order1.fulfillment_type,
            boundless_market_address: order1.boundless_market_address,
            chain_id: order1.chain_id,
            image_id: order1.image_id.clone(),
            input_id: order1.input_id.clone(),
            total_cycles: order1.total_cycles,
            target_timestamp: order1.target_timestamp,
            expire_timestamp: order1.expire_timestamp,
        });

        assert_eq!(order1.id(), order2.id(), "Both orders should have the same ID");

        tokio::spawn(ctx.picker.spawn(CancellationToken::new()));

        ctx.new_order_tx.send(order1).await?;
        ctx.new_order_tx.send(order2).await?;

        let first_processed =
            tokio::time::timeout(Duration::from_secs(10), ctx.priced_orders_rx.recv())
                .await?
                .unwrap();

        assert_eq!(first_processed.id(), order_id, "First order should be processed");

        let second_result =
            tokio::time::timeout(Duration::from_secs(2), ctx.priced_orders_rx.recv()).await;

        assert!(second_result.is_err(), "Second order should be deduplicated and not processed");

        assert!(logs_contain(&format!("Skipping order {order_id} - already being processed")));

        Ok(())
    }

    #[tokio::test]
    #[traced_test]
    async fn test_order_is_fulfilled_check() -> Result<()> {
        let ctx = PickerTestCtxBuilder::default().build().await;

        let mut order = ctx
            .generate_next_order(OrderParams {
                fulfillment_type: FulfillmentType::FulfillAfterLockExpire,
                ..Default::default()
            })
            .await;
        let order_id = order.id();

        ctx.db.set_request_fulfilled(U256::from(order.request.id), 1000).await?;

        assert!(ctx.db.is_request_fulfilled(U256::from(order.request.id)).await?);

        let pricing_outcome = ctx.picker.price_order(&mut order).await?;
        assert!(matches!(pricing_outcome, OrderPricingOutcome::Skip));

        assert!(logs_contain(&format!("Order {order_id} is already fulfilled, skipping")));

        Ok(())
    }

    #[tokio::test]
    #[traced_test]
    async fn test_active_tasks_logging() {
        let config = ConfigLock::default();
        {
            config.load_write().unwrap().market.mcycle_price = "0.0000001".into();
        }
        let mut ctx = PickerTestCtxBuilder::default().with_config(config).build().await;

        // Start the order picker task
        let picker_task = tokio::spawn(ctx.picker.spawn(Default::default()));

        // Send an order to trigger the logging
        let order1 =
            ctx.generate_next_order(OrderParams { order_index: 1, ..Default::default() }).await;
        let order1_id = order1.id();
        ctx.new_order_tx.send(order1).await.unwrap();

        // Wait for the order to be processed and check for the "Added" log
        tokio::time::timeout(
            MIN_CAPACITY_CHECK_INTERVAL + Duration::from_secs(1),
            ctx.priced_orders_rx.recv(),
        )
        .await
        .unwrap();

        // Check that we logged the task being added
        assert!(logs_contain("Current pricing tasks: ["));
        assert!(logs_contain(&order1_id));

        // Send another order to see the task being removed and a new one added
        let order2 =
            ctx.generate_next_order(OrderParams { order_index: 2, ..Default::default() }).await;
        let order2_id = order2.id();
        ctx.new_order_tx.send(order2).await.unwrap();

        // Wait for the second order to be processed
        tokio::time::timeout(Duration::from_secs(5), ctx.priced_orders_rx.recv()).await.unwrap();

        // Check that we logged the task completion
        assert!(logs_contain(&format!("Priced task for order {order1_id} (request")));

        // The order2 should be shown as in progress when order1 completes
        assert!(logs_contain(&order2_id));

        picker_task.abort();
    }

    #[tokio::test]
    async fn test_handle_lock_event() {
        let ctx = PickerTestCtxBuilder::default().build().await;
        let mut active_tasks: BTreeMap<U256, BTreeMap<String, CancellationToken>> = BTreeMap::new();
        let mut pending_orders: Vec<Box<OrderRequest>> = Vec::new();

        let lock_and_fulfill_order = ctx
            .generate_next_order(OrderParams {
                order_index: 123,
                fulfillment_type: FulfillmentType::LockAndFulfill,
                ..Default::default()
            })
            .await;

        let fulfill_after_expire_order = ctx
            .generate_next_order(OrderParams {
                order_index: 123,
                fulfillment_type: FulfillmentType::FulfillAfterLockExpire,
                ..Default::default()
            })
            .await;

        let request_id = U256::from(lock_and_fulfill_order.request.id);

        let lock_and_fulfill_token = CancellationToken::new();
        let fulfill_after_expire_token = CancellationToken::new();

        // Add active tasks using actual order IDs
        let mut order_tasks = BTreeMap::new();
        order_tasks.insert(lock_and_fulfill_order.id(), lock_and_fulfill_token.clone());
        order_tasks.insert(fulfill_after_expire_order.id(), fulfill_after_expire_token.clone());
        active_tasks.insert(request_id, order_tasks);

        pending_orders.push(lock_and_fulfill_order);
        pending_orders.push(fulfill_after_expire_order);

        handle_lock_event(request_id, &mut active_tasks, &mut pending_orders);

        assert!(lock_and_fulfill_token.is_cancelled(), "LockAndFulfill task should be cancelled");
        assert!(
            !fulfill_after_expire_token.is_cancelled(),
            "FulfillAfterLockExpire task should NOT be cancelled"
        );

        assert!(active_tasks.contains_key(&request_id));
        let remaining_tasks = active_tasks.get(&request_id).unwrap();
        assert_eq!(remaining_tasks.len(), 1);
        let remaining_order_id = remaining_tasks.keys().next().unwrap();
        assert!(remaining_order_id.contains("FulfillAfterLockExpire"));

        assert_eq!(pending_orders.len(), 1);
        assert_eq!(pending_orders[0].fulfillment_type, FulfillmentType::FulfillAfterLockExpire);
    }

    #[tokio::test]
    async fn test_handle_fulfill_event() {
        // Create test context and orders
        let ctx = PickerTestCtxBuilder::default().build().await;
        let mut active_tasks: BTreeMap<U256, BTreeMap<String, CancellationToken>> = BTreeMap::new();
        let mut pending_orders: Vec<Box<OrderRequest>> = Vec::new();

        let lock_and_fulfill_order = ctx
            .generate_next_order(OrderParams {
                order_index: 456,
                fulfillment_type: FulfillmentType::LockAndFulfill,
                ..Default::default()
            })
            .await;

        let fulfill_after_expire_order = ctx
            .generate_next_order(OrderParams {
                order_index: 456,
                fulfillment_type: FulfillmentType::FulfillAfterLockExpire,
                ..Default::default()
            })
            .await;

        let request_id = U256::from(lock_and_fulfill_order.request.id);

        let token1 = CancellationToken::new();
        let token2 = CancellationToken::new();

        let mut order_tasks = BTreeMap::new();
        order_tasks.insert(lock_and_fulfill_order.id(), token1.clone());
        order_tasks.insert(fulfill_after_expire_order.id(), token2.clone());
        active_tasks.insert(request_id, order_tasks);

        pending_orders.push(lock_and_fulfill_order);
        pending_orders.push(fulfill_after_expire_order);

        handle_fulfill_event(request_id, &mut active_tasks, &mut pending_orders);

        assert!(token1.is_cancelled(), "All tasks should be cancelled");
        assert!(token2.is_cancelled(), "All tasks should be cancelled");

        assert!(!active_tasks.contains_key(&request_id));

        assert_eq!(pending_orders.len(), 0, "All pending orders should be removed");
    }

    // Mock prover that tracks preflight calls
    struct MockPreflightTracker {
        preflight_calls: Arc<std::sync::Mutex<Vec<(String, String)>>>,
        default_prover: Arc<DefaultProver>,
    }

    impl MockPreflightTracker {
        fn new() -> Self {
            Self {
                preflight_calls: Arc::new(std::sync::Mutex::new(Vec::new())),
                default_prover: Arc::new(DefaultProver::new()),
            }
        }

        fn get_preflight_calls(&self) -> Vec<(String, String)> {
            self.preflight_calls.lock().unwrap().clone()
        }
    }

    #[async_trait]
    impl Prover for MockPreflightTracker {
        async fn upload_image(&self, image_id: &str, image: Vec<u8>) -> Result<(), ProverError> {
            self.default_prover.upload_image(image_id, image).await
        }

        async fn upload_input(&self, input: Vec<u8>) -> Result<String, ProverError> {
            self.default_prover.upload_input(input).await
        }

        async fn preflight(
            &self,
            image_id: &str,
            input_id: &str,
            assumptions: Vec<String>,
            executor_limit: Option<u64>,
            order_id: &str,
        ) -> Result<ProofResult, ProverError> {
            // Track the preflight call
            self.preflight_calls.lock().unwrap().push((image_id.to_string(), input_id.to_string()));

            // Call the default prover
            self.default_prover
                .preflight(image_id, input_id, assumptions, executor_limit, order_id)
                .await
        }

        async fn has_image(&self, image_id: &str) -> Result<bool, ProverError> {
            self.default_prover.has_image(image_id).await
        }

        async fn prove_stark(
            &self,
            image_id: &str,
            input_id: &str,
            assumptions: Vec<String>,
        ) -> Result<String, ProverError> {
            self.default_prover.prove_stark(image_id, input_id, assumptions).await
        }

        async fn wait_for_stark(&self, proof_id: &str) -> Result<ProofResult, ProverError> {
            self.default_prover.wait_for_stark(proof_id).await
        }

        async fn cancel_stark(&self, proof_id: &str) -> Result<(), ProverError> {
            self.default_prover.cancel_stark(proof_id).await
        }

        async fn get_receipt(&self, proof_id: &str) -> Result<Option<Receipt>, ProverError> {
            self.default_prover.get_receipt(proof_id).await
        }

        async fn get_preflight_journal(
            &self,
            proof_id: &str,
        ) -> Result<Option<Vec<u8>>, ProverError> {
            self.default_prover.get_preflight_journal(proof_id).await
        }

        async fn get_journal(&self, proof_id: &str) -> Result<Option<Vec<u8>>, ProverError> {
            self.default_prover.get_journal(proof_id).await
        }

        async fn compress(&self, proof_id: &str) -> Result<String, ProverError> {
            self.default_prover.compress(proof_id).await
        }

        async fn get_compressed_receipt(
            &self,
            proof_id: &str,
        ) -> Result<Option<Vec<u8>>, ProverError> {
            self.default_prover.get_compressed_receipt(proof_id).await
        }
    }

    #[tokio::test]
    #[traced_test]
    async fn test_preflight_cache_behavior() -> Result<()> {
        let mock_prover = Arc::new(MockPreflightTracker::new());

        let image_id = Digest::from(ECHO_ID).to_string();
        mock_prover.upload_image(&image_id, ECHO_ELF.to_vec()).await.unwrap();

        let ctx = PickerTestCtxBuilder::default().with_prover(mock_prover.clone()).build().await;

        let mut order1 =
            ctx.generate_next_order(OrderParams { order_index: 100, ..Default::default() }).await;

        let mut order2 =
            ctx.generate_next_order(OrderParams { order_index: 200, ..Default::default() }).await;

        let mut order3 = ctx
            .generate_next_order(OrderParams {
                order_index: 100,
                fulfillment_type: FulfillmentType::FulfillAfterLockExpire,
                ..Default::default()
            })
            .await;

        assert_eq!(
            order1.request.id, order3.request.id,
            "Order1 and Order3 should have same request ID"
        );
        assert_ne!(
            order1.request.id, order2.request.id,
            "Order1 and Order2 should have different request IDs"
        );

        // Process order1 and order2 concurrently to test cache atomicity
        let (pricing1, pricing2) =
            tokio::join!(ctx.picker.price_order(&mut order1), ctx.picker.price_order(&mut order2));

        assert!(pricing1.is_ok(), "Order1 pricing should succeed");
        assert!(pricing2.is_ok(), "Order2 pricing should succeed");

        // Process order3 (should use cache)
        let pricing3 = ctx.picker.price_order(&mut order3).await;
        assert!(pricing3.is_ok(), "Order3 pricing should succeed");

        // Check preflight calls - should only be called once since all orders are identical
        let preflight_calls = mock_prover.get_preflight_calls();

        // Since ALL orders have the same image_url and input data, they should share the same cache entry
        assert_eq!(
            preflight_calls.len(),
            1,
            "Should have exactly 1 preflight call since all orders are identical.",
        );

        Ok(())
    }

    #[tokio::test]
    #[traced_test]
    async fn test_smaller_cycle_limit_cache() -> Result<()> {
        let mock_prover = Arc::new(MockPreflightTracker::new());
        let image_id = Digest::from(LOOP_ID).to_string();
        mock_prover.upload_image(&image_id, LOOP_ELF.to_vec()).await.unwrap();

        // Create context with very low mcycle price and set peak_prove_khz to create different deadline caps
        let config = ConfigLock::default();
        {
            config.load_write().unwrap().market.mcycle_price = "0.0000001".into();
            config.load_write().unwrap().market.peak_prove_khz = Some(1000); // Set peak_prove_khz to create deadline caps
            config.load_write().unwrap().market.min_deadline = 0; // Remove min_deadline interference
        }
        let ctx = PickerTestCtxBuilder::default()
            .with_prover(mock_prover.clone())
            .with_config(config)
            .build()
            .await;

        // Create two orders with same program+input but very different exec limits due to different timeouts:
        // Order 1: Very short timeout = very low deadline cap (should hit session limit exceeded)
        // We'll set the loop to consume 50M cycles, which exceeds the 20M cycle cap from short timeout
        let mut low_timeout_order = ctx
            .generate_loop_order(
                OrderParams {
                    order_index: 1,
                    min_price: parse_ether("100.0").unwrap(), // High price but will be capped by very short timeout
                    max_price: parse_ether("100.0").unwrap(),
                    timeout: 30, // Very short timeout = very low deadline cap (30s * 1000khz = 30M cycles)
                    lock_timeout: 2, // Also set short lock_timeout
                    ..Default::default()
                },
                5_000_000,
            ) // 5M cycles - should exceed the 20M cycle limit
            .await;

        // Order 2: Long timeout = high deadline cap (should succeed and NOT reuse low-limit cache)
        // Same cycle count but much higher exec limit due to longer timeout
        let mut high_timeout_order = ctx
            .generate_loop_order(
                OrderParams {
                    order_index: 2,
                    min_price: parse_ether("100.0").unwrap(), // Same high price but much longer timeout
                    max_price: parse_ether("100.0").unwrap(),
                    timeout: 3600, // Much longer timeout = high deadline cap (3600s * 1000khz = 3.6B cycles)
                    lock_timeout: 3000, // Also set long lock_timeout
                    ..Default::default()
                },
                5_000_000,
            ) // Same 5M cycles - should be under the 3B cycle limit
            .await;

        // Process short timeout order first - this should hit session limit and cache the Skip result
        let result1 = ctx.picker.price_order(&mut low_timeout_order).await;
        assert!(matches!(result1, Ok(OrderPricingOutcome::Skip)));

        // Process long timeout order second - this should NOT reuse the low-limit cached result
        // It should succeed with its own higher exec limit via a new preflight call
        let result2 = ctx.picker.price_order(&mut high_timeout_order).await;
        assert!(matches!(result2, Ok(OrderPricingOutcome::Lock { .. })));

        // We expect 2 preflight calls since the orders have different deadline-based exec limits
        let preflight_calls = mock_prover.get_preflight_calls();
        assert_eq!(
            preflight_calls.len(),
            1,
            "Should have exactly 1 preflight call due to preflight result caching that avoids redundant execution.",
        );

        Ok(())
    }

    #[tokio::test]
    #[traced_test]
    async fn test_concurrent_preflights_with_cancellation() -> Result<()> {
        let mock_prover = Arc::new(MockPreflightTracker::new());
        let image_id = Digest::from(LOOP_ID).to_string();
        mock_prover.upload_image(&image_id, LOOP_ELF.to_vec()).await.unwrap();

        let config = ConfigLock::default();
        {
            config.load_write().unwrap().market.mcycle_price = "0.0000001".into();
        }
        let ctx = PickerTestCtxBuilder::default()
            .with_prover(mock_prover.clone())
            .with_config(config)
            .build()
            .await;

        // Create two orders with same program+input for same cache key
        let order_a = ctx
            .generate_loop_order(
                OrderParams {
                    order_index: 1,
                    min_price: parse_ether("100.0").unwrap(),
                    max_price: parse_ether("100.0").unwrap(),
                    timeout: 3600,
                    lock_timeout: 3000,
                    ..Default::default()
                },
                5_000_000,
            )
            .await;

        let order_b = ctx
            .generate_loop_order(
                OrderParams {
                    order_index: 2,
                    min_price: parse_ether("100.0").unwrap(),
                    max_price: parse_ether("100.0").unwrap(),
                    timeout: 3600,
                    lock_timeout: 3000,
                    ..Default::default()
                },
                5_000_000,
            )
            .await;

        // Create cancellation tokens
        let cancel_token_a = CancellationToken::new();
        let cancel_token_b = CancellationToken::new();

        // Save order IDs before moving into tasks
        let order_a_id = order_a.id();
        let _order_b_id = order_b.id();

        // Start both preflights concurrently with a slight stagger
        let cancel_a_clone = cancel_token_a.clone();
        let picker_a = ctx.picker.clone();
        let task_a = tokio::spawn(async move {
            picker_a.price_order_and_update_state(order_a, cancel_token_a).await
        });

        // Small delay to ensure task A starts first
        tokio::time::sleep(Duration::from_millis(10)).await;

        let picker_b = ctx.picker.clone();
        let task_b = tokio::spawn(async move {
            picker_b.price_order_and_update_state(order_b, cancel_token_b).await
        });

        // Wait for task A to start its preflight before cancelling
        loop {
            tokio::time::sleep(Duration::from_millis(10)).await;
            if logs_contain(&format!("Starting preflight of {order_a_id}")) {
                // Sleep to wait for B to wait on this preflight
                tokio::time::sleep(Duration::from_millis(20)).await;
                break;
            }
        }

        // Cancel task A now that we know it has started preflight
        cancel_a_clone.cancel();

        // Wait for both tasks to complete
        let result_a = task_a.await.unwrap();
        let result_b = task_b.await.unwrap();

        // Task A should have been cancelled and returned false
        assert!(!result_a, "Task A should have been cancelled");

        // Task B should have completed successfully
        assert!(result_b, "Task B should have completed successfully");

        // Check that the cancellation was logged
        assert!(logs_contain("Order pricing cancelled during pricing for order"));

        // Verify that preflights are cached to avoid redundant execution
        // Both orders should reuse the same preflight result due to caching
        let preflight_calls = mock_prover.get_preflight_calls();
        assert_eq!(preflight_calls.len(), 1, "Should have exactly 1 preflight call due to caching");

        Ok(())
    }

    // Unit tests for calculate_exec_limits function

    /// Helper to parse stake token amounts (6 decimals) instead of ETH (18 decimals)
    fn parse_stake_tokens(amount: &str) -> U256 {
        parse_units(amount, 6).unwrap().into()
    }

    #[tokio::test]
    async fn test_calculate_exec_limits_eth_higher_than_stake() {
        let market_config = crate::config::MarketConf {
            mcycle_price: "0.01".to_string(),           // 0.01 ETH per mcycle
            mcycle_price_stake_token: "10".to_string(), // 10 stake tokens per mcycle
            max_mcycle_limit: None,
            peak_prove_khz: None,
            priority_requestor_addresses: None,
            ..Default::default()
        };

        let ctx = PickerTestCtxBuilder::default()
            .with_config({
                let config = ConfigLock::default();
                config.load_write().unwrap().market = market_config;
                config
            })
            .build()
            .await;

        let gas_cost = parse_ether("0.001").unwrap(); // 0.001 ETH gas cost

        let order = ctx
            .generate_next_order(OrderParams {
                fulfillment_type: FulfillmentType::LockAndFulfill,
                max_price: parse_ether("0.05").unwrap(), // 0.05 ETH max price
                lock_stake: parse_stake_tokens("100"),   // 100 stake tokens
                lock_timeout: 900,                       // lock timeout
                timeout: 1200,                           // order timeout
                ..Default::default()
            })
            .await;

        let (preflight_limit, prove_limit) =
            ctx.picker.calculate_exec_limits(&order, gas_cost).unwrap();

        // ETH based: (0.05 ETH - 0.001 ETH) * 1M / 0.01 ETH/mcycle = 4.9M cycles
        // Stake based: 100 stake tokens * 1M / 10 stake_tokens/mcycle = 10M cycles
        // ETH-based is higher, so both should use ETH-based limit

        assert_eq!(preflight_limit, 4_900_000u64);
        assert_eq!(prove_limit, 4_900_000u64);
    }

    #[tokio::test]
    async fn test_calculate_exec_limits_stake_higher_than_eth_exposes_bug() {
        let market_config = crate::config::MarketConf {
            mcycle_price: "0.1".to_string(), // 0.1 ETH per mcycle (expensive)
            mcycle_price_stake_token: "1".to_string(), // 1 stake token per mcycle (cheaper)
            max_mcycle_limit: None,
            peak_prove_khz: None,
            priority_requestor_addresses: None,
            ..Default::default()
        };

        let ctx = PickerTestCtxBuilder::default()
            .with_config({
                let config = ConfigLock::default();
                config.load_write().unwrap().market = market_config;
                config
            })
            .build()
            .await;

        let gas_cost = parse_ether("0.001").unwrap();

        let order = ctx
            .generate_next_order(OrderParams {
                fulfillment_type: FulfillmentType::LockAndFulfill,
                max_price: parse_ether("0.05").unwrap(), // 0.05 ETH max price
                lock_stake: parse_stake_tokens("1000"),  // 1000 stake tokens
                lock_timeout: 900,
                timeout: 1200,
                ..Default::default()
            })
            .await;

        let (preflight_limit, prove_limit) =
            ctx.picker.calculate_exec_limits(&order, gas_cost).unwrap();

        // ETH based: (0.05 ETH - 0.001 ETH) * 1M / 0.1 ETH/mcycle = 490k cycles
        // Stake based: 1000 stake tokens * 1M / 1 stake_token/mcycle = 1000M cycles
        // Stake-based is higher, demonstrating the bug where preflight != prove limits

        assert_eq!(preflight_limit, 250_000_000u64);
        assert_eq!(prove_limit, 490_000u64);
    }

    #[tokio::test]
    async fn test_calculate_exec_limits_fulfill_after_expire_stake_only() {
        let market_config = crate::config::MarketConf {
            mcycle_price: "0.1".to_string(), // Won't be used for FulfillAfterLockExpire
            mcycle_price_stake_token: "0.1".to_string(), // 0.1 ETH per mcycle
            max_mcycle_limit: None,
            peak_prove_khz: None,
            priority_requestor_addresses: None,
            ..Default::default()
        };

        let ctx = PickerTestCtxBuilder::default()
            .with_config({
                let config = ConfigLock::default();
                config.load_write().unwrap().market = market_config;
                config
            })
            .build()
            .await;

        let gas_cost = parse_ether("0.001").unwrap();

        let order = ctx
            .generate_next_order(OrderParams {
                fulfillment_type: FulfillmentType::FulfillAfterLockExpire,
                max_price: parse_ether("1.0").unwrap(), // Won't be used
                lock_stake: parse_stake_tokens("1.0"),  // 1 stake token
                lock_timeout: 900,
                timeout: 1200,
                ..Default::default()
            })
            .await;

        let (preflight_limit, prove_limit) =
            ctx.picker.calculate_exec_limits(&order, gas_cost).unwrap();

        // Should only use stake-based pricing for FulfillAfterLockExpire
        // Stake based: 1.0 stake tokens * 1M / 0.1 stake tokens per mcycle = 10M cycles
        let expected_cycles = 2_500_000u64;

        assert_eq!(preflight_limit, expected_cycles);
        assert_eq!(prove_limit, expected_cycles);
    }

    #[tokio::test]
    async fn test_calculate_exec_limits_max_mcycle_cap() {
        let market_config = crate::config::MarketConf {
            mcycle_price: "0.01".to_string(),
            mcycle_price_stake_token: "0.1".to_string(),
            max_mcycle_limit: Some(20), // 20 mcycle limit
            peak_prove_khz: None,
            priority_requestor_addresses: None,
            ..Default::default()
        };

        let ctx = PickerTestCtxBuilder::default()
            .with_config({
                let config = ConfigLock::default();
                config.load_write().unwrap().market = market_config;
                config
            })
            .build()
            .await;

        let gas_cost = parse_ether("0.001").unwrap();

        let order = ctx
            .generate_next_order(OrderParams {
                fulfillment_type: FulfillmentType::LockAndFulfill,
                max_price: parse_ether("10.0").unwrap(), // Very high price
                lock_stake: parse_stake_tokens("1000.0"), // Very high stake
                lock_timeout: 900,
                timeout: 1200,
                ..Default::default()
            })
            .await;

        let (preflight_limit, prove_limit) =
            ctx.picker.calculate_exec_limits(&order, gas_cost).unwrap();

        // Should be capped at 20M cycles regardless of high prices
        let expected_cycles = 20_000_000u64;

        assert_eq!(preflight_limit, expected_cycles);
        assert_eq!(prove_limit, expected_cycles);
    }

    #[tokio::test]
    async fn test_calculate_exec_limits_priority_requestor_unlimited() {
        let priority_address = address!("1234567890123456789012345678901234567890");
        let market_config = crate::config::MarketConf {
            mcycle_price: "0.01".to_string(),
            mcycle_price_stake_token: "0.1".to_string(),
            max_mcycle_limit: Some(5), // Low limit normally
            peak_prove_khz: None,
            priority_requestor_addresses: Some(vec![priority_address]),
            ..Default::default()
        };

        let ctx = PickerTestCtxBuilder::default()
            .with_config({
                let config = ConfigLock::default();
                config.load_write().unwrap().market = market_config;
                config
            })
            .build()
            .await;

        let gas_cost = parse_ether("0.001").unwrap();

        let mut order = ctx
            .generate_next_order(OrderParams {
                fulfillment_type: FulfillmentType::LockAndFulfill,
                max_price: parse_ether("1.0").unwrap(),
                lock_stake: parse_stake_tokens("100.0"),
                lock_timeout: 900,
                timeout: 1200,
                ..Default::default()
            })
            .await;

        // Set the client address to the priority address
        order.request.id = RequestId::new(priority_address, 1).into();

        let (preflight_limit, prove_limit) =
            ctx.picker.calculate_exec_limits(&order, gas_cost).unwrap();

        // Priority requestors ignore max_mcycle_limit but use different calculations for preflight vs prove
        // For LockAndFulfill orders: preflight uses higher limit (stake), prove uses ETH-based
        assert_eq!(preflight_limit, 250_000_000u64); // Stake-based calculation
        assert_eq!(prove_limit, 99_900_000u64); // ETH-based calculation
    }

    #[tokio::test]
    async fn test_calculate_exec_limits_timing_constraints() {
        let market_config = crate::config::MarketConf {
            mcycle_price: "0.01".to_string(),
            mcycle_price_stake_token: "0.1".to_string(),
            max_mcycle_limit: None,
            peak_prove_khz: Some(1000), // 1M cycles per second
            priority_requestor_addresses: None,
            ..Default::default()
        };

        let ctx = PickerTestCtxBuilder::default()
            .with_config({
                let config = ConfigLock::default();
                config.load_write().unwrap().market = market_config;
                config
            })
            .build()
            .await;

        let gas_cost = parse_ether("0.001").unwrap();

        let order = ctx
            .generate_next_order(OrderParams {
                fulfillment_type: FulfillmentType::LockAndFulfill,
                max_price: parse_ether("10.0").unwrap(), // High price that would normally allow many cycles
                lock_stake: parse_stake_tokens("100.0"), // High stake
                lock_timeout: 60,                        // 60 second lock timeout
                timeout: 120,                            // 120 second order timeout
                ..Default::default()
            })
            .await;

        let (preflight_limit, prove_limit) =
            ctx.picker.calculate_exec_limits(&order, gas_cost).unwrap();

        // Should be limited by timing constraints
        // Prove window: 60 seconds -> 60M cycles max
        // Both should be capped at 60M cycles despite high prices
        let expected_cycles = 60_000_000u64;

        assert_eq!(preflight_limit, expected_cycles);
        assert_eq!(prove_limit, expected_cycles);
    }

    #[tokio::test]
    async fn test_calculate_exec_limits_zero_stake_price_unlimited() {
        let market_config = crate::config::MarketConf {
            mcycle_price: "0.01".to_string(),
            mcycle_price_stake_token: "0".to_string(), // Zero stake price
            max_mcycle_limit: None,
            peak_prove_khz: None,
            priority_requestor_addresses: None,
            ..Default::default()
        };

        let ctx = PickerTestCtxBuilder::default()
            .with_config({
                let config = ConfigLock::default();
                config.load_write().unwrap().market = market_config;
                config
            })
            .build()
            .await;

        let gas_cost = parse_ether("0.001").unwrap();

        let order = ctx
            .generate_next_order(OrderParams {
                fulfillment_type: FulfillmentType::FulfillAfterLockExpire,
                max_price: parse_ether("1.0").unwrap(),
                lock_stake: parse_stake_tokens("10.0"),
                lock_timeout: 900,
                timeout: 1200,
                ..Default::default()
            })
            .await;

        let (preflight_limit, prove_limit) =
            ctx.picker.calculate_exec_limits(&order, gas_cost).unwrap();

        // Should be unlimited (u64::MAX) when stake price is zero
        assert_eq!(preflight_limit, u64::MAX);
        assert_eq!(prove_limit, u64::MAX);
    }

    #[tokio::test]
    async fn test_calculate_exec_limits_very_short_deadline() {
        let market_config = crate::config::MarketConf {
            mcycle_price: "0.01".to_string(),
            mcycle_price_stake_token: "0.1".to_string(),
            max_mcycle_limit: None,
            peak_prove_khz: Some(1000), // 1M cycles per second
            priority_requestor_addresses: None,
            ..Default::default()
        };

        let ctx = PickerTestCtxBuilder::default()
            .with_config({
                let config = ConfigLock::default();
                config.load_write().unwrap().market = market_config;
                config
            })
            .build()
            .await;

        let gas_cost = parse_ether("0.001").unwrap();

        let order = ctx
            .generate_next_order(OrderParams {
                fulfillment_type: FulfillmentType::LockAndFulfill,
                max_price: parse_ether("1.0").unwrap(), // High price
                lock_stake: parse_stake_tokens("10.0"), // High stake
                lock_timeout: 1,                        // 1 second lock timeout (very short!)
                timeout: 2,                             // 2 second order timeout
                ..Default::default()
            })
            .await;

        let (preflight_limit, prove_limit) =
            ctx.picker.calculate_exec_limits(&order, gas_cost).unwrap();

        // Should be limited by very short deadline: 1 second = 1M cycles
        let expected_cycles = 1_000_000u64;

        assert_eq!(preflight_limit, expected_cycles);
        assert_eq!(prove_limit, expected_cycles);
    }

    #[tokio::test]
    async fn test_calculate_exec_limits_zero_mcycle_price_unlimited() {
        let market_config = crate::config::MarketConf {
            mcycle_price: "0".to_string(), // Zero ETH price
            mcycle_price_stake_token: "0.1".to_string(),
            max_mcycle_limit: None,
            peak_prove_khz: None,
            priority_requestor_addresses: None,
            ..Default::default()
        };

        let ctx = PickerTestCtxBuilder::default()
            .with_config({
                let config = ConfigLock::default();
                config.load_write().unwrap().market = market_config;
                config
            })
            .build()
            .await;

        let gas_cost = parse_ether("0.001").unwrap();

        let order = ctx
            .generate_next_order(OrderParams {
                fulfillment_type: FulfillmentType::LockAndFulfill,
                max_price: parse_ether("1.0").unwrap(),
                lock_stake: parse_stake_tokens("10.0"),
                lock_timeout: 60,
                timeout: 120,
                ..Default::default()
            })
            .await;

        let (preflight_limit, prove_limit) =
            ctx.picker.calculate_exec_limits(&order, gas_cost).unwrap();

        // Should be unlimited (u64::MAX) when ETH mcycle_price is zero
        assert_eq!(preflight_limit, u64::MAX);
        assert_eq!(prove_limit, u64::MAX);
    }

    #[tokio::test]
    #[traced_test]
    async fn test_zero_mcycle_price_order_processing() {
        let config = ConfigLock::default();
        {
            config.load_write().unwrap().market.mcycle_price = "0".into();
        }
        let mut ctx = PickerTestCtxBuilder::default().with_config(config).build().await;

        let order = ctx.generate_next_order(Default::default()).await;

        let _request_id =
            ctx.boundless_market.submit_request(&order.request, &ctx.signer(0)).await.unwrap();

        let locked = ctx.picker.price_order_and_update_state(order, CancellationToken::new()).await;
        assert!(locked);

        let priced_order = ctx.priced_orders_rx.try_recv().unwrap();
        assert_eq!(priced_order.target_timestamp, Some(0));
    }

    #[tokio::test]
    #[traced_test]
    async fn test_zero_stake_price_order_processing() {
        let config = ConfigLock::default();
        {
            config.load_write().unwrap().market.mcycle_price_stake_token = "0".into();
        }
        let mut ctx = PickerTestCtxBuilder::default().with_config(config).build().await;

        let order = ctx
            .generate_next_order(OrderParams {
                fulfillment_type: FulfillmentType::FulfillAfterLockExpire,
                ..Default::default()
            })
            .await;

        let _request_id =
            ctx.boundless_market.submit_request(&order.request, &ctx.signer(0)).await.unwrap();

        let locked = ctx.picker.price_order_and_update_state(order, CancellationToken::new()).await;
        assert!(locked);

        let priced_order = ctx.priced_orders_rx.try_recv().unwrap();
        assert!(priced_order.target_timestamp.is_some());
    }
}<|MERGE_RESOLUTION|>--- conflicted
+++ resolved
@@ -850,15 +850,12 @@
 
     /// Calculates the cycle limit for the preflight and also for the max cycles that this specific
     /// order variant will consider proving for.
-<<<<<<< HEAD
-=======
     ///
     /// The reason for calculating both preflight and prove limits is to execute the order with
     /// a large enough cycle limit for both lock and fulfill orders as well as for if the order
     /// expires and to prove after lock expiry so that the execution can be cached and only happen
     /// once. The prove limit is the limit for this specific order variant and decides the max
     /// cycles the order can be for the prover to decide to commit to proving it.
->>>>>>> 00cfc4b2
     fn calculate_exec_limits(
         &self,
         order: &OrderRequest,
@@ -898,11 +895,7 @@
             let price = order.request.offer.stake_reward_if_locked_and_not_fulfilled();
             (price.saturating_mul(ONE_MILLION).div_ceil(min_mcycle_price_stake_token))
                 .try_into()
-<<<<<<< HEAD
                 .unwrap_or(u64::MAX)
-=======
-                .context("Failed to convert U256 exec limit to u64")?
->>>>>>> 00cfc4b2
         };
 
         let mut preflight_limit = stake_based_limit;
@@ -920,11 +913,7 @@
                     .saturating_mul(ONE_MILLION)
                     / min_mcycle_price)
                     .try_into()
-<<<<<<< HEAD
                     .unwrap_or(u64::MAX)
-=======
-                    .context("Failed to convert U256 exec limit to u64")?
->>>>>>> 00cfc4b2
             };
 
             if eth_based_limit > stake_based_limit {
