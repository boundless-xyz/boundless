--- conflicted
+++ resolved
@@ -998,7 +998,6 @@
 
     #[tokio::test]
     #[traced_test]
-<<<<<<< HEAD
     async fn skips_image_download_if_exists_in_prover() {
         let lockin_stake = U256::from(150);
         let config = ConfigLock::default();
@@ -1021,7 +1020,10 @@
             "Prover reported that it already has image with ID: {}. Skipping download and upload to prover.",
             order.request.requirements.imageId.to_string().trim_start_matches("0x")
         )));
-=======
+    }
+  
+    #[tokio::test]
+    #[traced_test]    
     async fn skips_journal_exceeding_limit() {
         // set this by testing a very small limit (1 byte)
         let config = ConfigLock::default();
@@ -1043,6 +1045,5 @@
 
         assert_eq!(ctx.db.get_order(order_id).await.unwrap().unwrap().status, OrderStatus::Skipped);
         assert!(logs_contain("journal larger than set limit"));
->>>>>>> 16a60f86
     }
 }