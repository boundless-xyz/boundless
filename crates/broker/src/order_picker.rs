// Copyright 2025 RISC Zero, Inc.
//
// Licensed under the Apache License, Version 2.0 (the "License");
// you may not use this file except in compliance with the License.
// You may obtain a copy of the License at
//
//     http://www.apache.org/licenses/LICENSE-2.0
//
// Unless required by applicable law or agreed to in writing, software
// distributed under the License is distributed on an "AS IS" BASIS,
// WITHOUT WARRANTIES OR CONDITIONS OF ANY KIND, either express or implied.
// See the License for the specific language governing permissions and
// limitations under the License.

use risc0_zkvm::sha::Digest;
use sha2::{Digest as Sha2Digest, Sha256};
use std::collections::BTreeMap;
use std::sync::Arc;
use std::time::Duration;

use crate::{
    chain_monitor::ChainMonitorService,
    config::ConfigLock,
    db::DbObj,
    errors::CodedError,
    provers::{ProverError, ProverObj},
    storage::{upload_image_uri, upload_input_uri},
    task::{RetryRes, RetryTask, SupervisorErr},
    utils, FulfillmentType, OrderRequest, OrderStateChange,
};
use crate::{
    now_timestamp,
    provers::{ExecutorResp, ProofResult},
};
use alloy::{
    network::Ethereum,
    primitives::{
        utils::{format_ether, format_units, parse_ether, parse_units},
        Address, U256,
    },
    providers::{Provider, WalletProvider},
    uint,
};
use anyhow::{Context, Result};
use boundless_market::{
    contracts::{boundless_market::BoundlessMarketService, RequestError, RequestInputType},
    selector::SupportedSelectors,
};
use moka::future::Cache;
use thiserror::Error;
use tokio::sync::{broadcast, mpsc, Mutex};
use tokio::task::JoinSet;
use tokio_util::sync::CancellationToken;

use OrderPricingOutcome::{Lock, ProveAfterLockExpire, Skip};

const MIN_CAPACITY_CHECK_INTERVAL: Duration = Duration::from_secs(5);

const ONE_MILLION: U256 = uint!(1_000_000_U256);

/// Maximum number of orders to cache for deduplication
const ORDER_DEDUP_CACHE_SIZE: u64 = 5000;

/// In-memory LRU cache for order deduplication by ID (prevents duplicate order processing)
type OrderCache = Arc<Cache<String, ()>>;

/// Configuration for preflight result caching
const PREFLIGHT_CACHE_SIZE: u64 = 5000;
const PREFLIGHT_CACHE_TTL_SECS: u64 = 3 * 60 * 60; // 3 hours

/// Cache for preflight results to avoid duplicate computations
type PreflightCache = Arc<Cache<PreflightCacheKey, PreflightCacheValue>>;

#[derive(Error, Debug, Clone)]
#[non_exhaustive]
pub enum OrderPickerErr {
    #[error("{code} failed to fetch / push input: {0}", code = self.code())]
    FetchInputErr(#[source] Arc<anyhow::Error>),

    #[error("{code} failed to fetch / push image: {0}", code = self.code())]
    FetchImageErr(#[source] Arc<anyhow::Error>),

    #[error("{code} guest panicked: {0}", code = self.code())]
    GuestPanic(String),

    #[error("{code} invalid request: {0}", code = self.code())]
    RequestError(Arc<RequestError>),

    #[error("{code} RPC error: {0:?}", code = self.code())]
    RpcErr(Arc<anyhow::Error>),

    #[error("{code} Unexpected error: {0:?}", code = self.code())]
    UnexpectedErr(Arc<anyhow::Error>),
}

impl CodedError for OrderPickerErr {
    fn code(&self) -> &str {
        match self {
            OrderPickerErr::FetchInputErr(_) => "[B-OP-001]",
            OrderPickerErr::FetchImageErr(_) => "[B-OP-002]",
            OrderPickerErr::GuestPanic(_) => "[B-OP-003]",
            OrderPickerErr::RequestError(_) => "[B-OP-004]",
            OrderPickerErr::RpcErr(_) => "[B-OP-005]",
            OrderPickerErr::UnexpectedErr(_) => "[B-OP-500]",
        }
    }
}

impl From<anyhow::Error> for OrderPickerErr {
    fn from(err: anyhow::Error) -> Self {
        OrderPickerErr::UnexpectedErr(Arc::new(err))
    }
}

impl From<RequestError> for OrderPickerErr {
    fn from(err: RequestError) -> Self {
        OrderPickerErr::RequestError(Arc::new(err))
    }
}

#[derive(Clone)]
pub struct OrderPicker<P> {
    db: DbObj,
    config: ConfigLock,
    prover: ProverObj,
    provider: Arc<P>,
    chain_monitor: Arc<ChainMonitorService<P>>,
    market: BoundlessMarketService<Arc<P>>,
    supported_selectors: SupportedSelectors,
    // TODO ideal not to wrap in mutex, but otherwise would require supervisor refactor, try to find alternative
    new_order_rx: Arc<Mutex<mpsc::Receiver<Box<OrderRequest>>>>,
    priced_orders_tx: mpsc::Sender<Box<OrderRequest>>,
    stake_token_decimals: u8,
    order_cache: OrderCache,
    preflight_cache: PreflightCache,
    order_state_tx: broadcast::Sender<OrderStateChange>,
}

#[derive(Debug)]
#[non_exhaustive]
enum OrderPricingOutcome {
    // Order should be locked and proving commence after lock is secured
    Lock {
        total_cycles: u64,
        target_timestamp_secs: u64,
        // TODO handle checking what time the lock should occur before, when estimating proving time.
        expiry_secs: u64,
    },
    // Do not lock the order, but consider proving and fulfilling it after the lock expires
    ProveAfterLockExpire {
        total_cycles: u64,
        lock_expire_timestamp_secs: u64,
        expiry_secs: u64,
    },
    // Do not accept engage order
    Skip,
}

impl<P> OrderPicker<P>
where
    P: Provider<Ethereum> + 'static + Clone + WalletProvider,
{
    #[allow(clippy::too_many_arguments)]
    pub fn new(
        db: DbObj,
        config: ConfigLock,
        prover: ProverObj,
        market_addr: Address,
        provider: Arc<P>,
        chain_monitor: Arc<ChainMonitorService<P>>,
        new_order_rx: mpsc::Receiver<Box<OrderRequest>>,
        order_result_tx: mpsc::Sender<Box<OrderRequest>>,
        stake_token_decimals: u8,
        order_state_tx: broadcast::Sender<OrderStateChange>,
    ) -> Self {
        let market = BoundlessMarketService::new(
            market_addr,
            provider.clone(),
            provider.default_signer_address(),
        );

        Self {
            db,
            config,
            prover,
            provider,
            chain_monitor,
            market,
            supported_selectors: SupportedSelectors::default(),
            new_order_rx: Arc::new(Mutex::new(new_order_rx)),
            priced_orders_tx: order_result_tx,
            stake_token_decimals,
            order_cache: Arc::new(
                Cache::builder()
                    .max_capacity(ORDER_DEDUP_CACHE_SIZE)
                    .time_to_live(Duration::from_secs(60 * 60)) // 1 hour
                    .build(),
            ),
            preflight_cache: Arc::new(
                Cache::builder()
                    .max_capacity(PREFLIGHT_CACHE_SIZE)
                    .time_to_live(Duration::from_secs(PREFLIGHT_CACHE_TTL_SECS))
                    .build(),
            ),
            order_state_tx,
        }
    }

    async fn price_order_and_update_state(
        &self,
        mut order: Box<OrderRequest>,
        cancel_token: CancellationToken,
    ) -> bool {
        let order_id = order.id();
        let f = || async {
            let pricing_result = tokio::select! {
                result = self.price_order(&mut order) => result,
                _ = cancel_token.cancelled() => {
                    tracing::info!("Order pricing cancelled during pricing for order {order_id}");

                    // Add the cancelled order to the database as skipped
                    if let Err(e) = self.db.insert_skipped_request(&order).await {
                        tracing::error!("Failed to add cancelled order to database: {e}");
                    }
                    return Ok(false);
                }
            };

            match pricing_result {
                Ok(Lock { total_cycles, target_timestamp_secs, expiry_secs }) => {
                    order.total_cycles = Some(total_cycles);
                    order.target_timestamp = Some(target_timestamp_secs);
                    order.expire_timestamp = Some(expiry_secs);

                    tracing::info!(
                        "Order {order_id} scheduled for lock attempt in {}s (timestamp: {}), when price threshold met",
                        target_timestamp_secs.saturating_sub(now_timestamp()),
                        target_timestamp_secs,
                    );

                    self.priced_orders_tx
                        .send(order)
                        .await
                        .context("Failed to send to order_result_tx")?;

                    Ok::<_, OrderPickerErr>(true)
                }
                Ok(ProveAfterLockExpire {
                    total_cycles,
                    lock_expire_timestamp_secs,
                    expiry_secs,
                }) => {
                    tracing::info!("Setting order {order_id} to prove after lock expiry at {lock_expire_timestamp_secs}");
                    order.total_cycles = Some(total_cycles);
                    order.target_timestamp = Some(lock_expire_timestamp_secs);
                    order.expire_timestamp = Some(expiry_secs);

                    self.priced_orders_tx
                        .send(order)
                        .await
                        .context("Failed to send to order_result_tx")?;

                    Ok(true)
                }
                Ok(Skip) => {
                    tracing::info!("Skipping order {order_id}");

                    // Add the skipped order to the database
                    self.db
                        .insert_skipped_request(&order)
                        .await
                        .context("Failed to add skipped order to database")?;
                    Ok(false)
                }
                Err(err) => {
                    tracing::warn!("Failed to price order {order_id}: {err}");
                    self.db
                        .insert_skipped_request(&order)
                        .await
                        .context("Failed to skip failed priced order")?;
                    Ok(false)
                }
            }
        };

        match f().await {
            Ok(true) => true,
            Ok(false) => false,
            Err(err) => {
                tracing::error!("Failed to update for order {order_id}: {err}");
                false
            }
        }
    }

    async fn price_order(
        &self,
        order: &mut OrderRequest,
    ) -> Result<OrderPricingOutcome, OrderPickerErr> {
        let order_id = order.id();
        tracing::debug!("Pricing order {order_id}");

        let now = now_timestamp();

        // If order_expiration > lock_expiration the period in-between is when order can be filled
        // by anyone without staking to partially claim the slashed stake
        let lock_expired = order.fulfillment_type == FulfillmentType::FulfillAfterLockExpire;

        let expiration = order.expiry();
        let lockin_stake =
            if lock_expired { U256::ZERO } else { U256::from(order.request.offer.lockStake) };

        if expiration <= now {
            tracing::info!("Removing order {order_id} because it has expired");
            return Ok(Skip);
        };

        let (min_deadline, allowed_addresses_opt, denied_addresses_opt) = {
            let config = self.config.lock_all().context("Failed to read config")?;
            (
                config.market.min_deadline,
                config.market.allow_client_addresses.clone(),
                config.market.deny_requestor_addresses.clone(),
            )
        };

        // Does the order expire within the min deadline
        let seconds_left = expiration.saturating_sub(now);
        if seconds_left <= min_deadline {
            tracing::info!("Removing order {order_id} because it expires within min_deadline: {seconds_left}, min_deadline: {min_deadline}");
            return Ok(Skip);
        }

        // Initial sanity checks:
        if let Some(allow_addresses) = allowed_addresses_opt {
            let client_addr = order.request.client_address();
            if !allow_addresses.contains(&client_addr) {
                tracing::info!("Removing order {order_id} from {client_addr} because it is not in allowed addrs");
                return Ok(Skip);
            }
        }

        if let Some(deny_addresses) = denied_addresses_opt {
            let client_addr = order.request.client_address();
            if deny_addresses.contains(&client_addr) {
                tracing::info!(
                    "Removing order {order_id} from {client_addr} because it is in denied addrs"
                );
                return Ok(Skip);
            }
        }

        if !self.supported_selectors.is_supported(order.request.requirements.selector) {
            tracing::info!(
                "Removing order {order_id} because it has an unsupported selector requirement"
            );

            return Ok(Skip);
        };

        // Check if the stake is sane and if we can afford it
        // For lock expired orders, we don't check the max stake because we can't lock those orders.
        let max_stake = {
            let config = self.config.lock_all().context("Failed to read config")?;
            parse_ether(&config.market.max_stake).context("Failed to parse max_stake")?
        };

        if !lock_expired && lockin_stake > max_stake {
            tracing::info!("Removing high stake order {order_id}, lock stake: {lockin_stake}, max stake: {max_stake}");
            return Ok(Skip);
        }

        // Short circuit if the order has been locked.
        if order.fulfillment_type == FulfillmentType::LockAndFulfill
            && self
                .db
                .is_request_locked(U256::from(order.request.id))
                .await
                .context("Failed to check if request is locked before pricing")?
        {
            tracing::debug!("Order {order_id} is already locked, skipping");
            return Ok(Skip);
        }

        if order.fulfillment_type == FulfillmentType::FulfillAfterLockExpire
            && self
                .db
                .is_request_fulfilled(U256::from(order.request.id))
                .await
                .context("Failed to check if request is fulfilled before pricing")?
        {
            tracing::debug!("Order {order_id} is already fulfilled, skipping");
            return Ok(Skip);
        }

        // Check that we have both enough staking tokens to stake, and enough gas tokens to lock and fulfil
        // NOTE: We use the current gas price and a rough heuristic on gas costs. Its possible that
        // gas prices may go up (or down) by the time its time to fulfill. This does not aim to be
        // a tight estimate, although improving this estimate will allow for a more profit.
        let gas_price =
            self.chain_monitor.current_gas_price().await.context("Failed to get gas price")?;
        let order_gas = if lock_expired {
            // No need to include lock gas if its a lock expired order
            U256::from(
                utils::estimate_gas_to_fulfill(
                    &self.config,
                    &self.supported_selectors,
                    &order.request,
                )
                .await?,
            )
        } else {
            U256::from(
                utils::estimate_gas_to_lock(&self.config, order).await?
                    + utils::estimate_gas_to_fulfill(
                        &self.config,
                        &self.supported_selectors,
                        &order.request,
                    )
                    .await?,
            )
        };
        let order_gas_cost = U256::from(gas_price) * order_gas;
        let available_gas = self.available_gas_balance().await?;
        let available_stake = self.available_stake_balance().await?;
        tracing::debug!(
            "Estimated {order_gas} gas to {} order {order_id}; {} ether @ {} gwei",
            if lock_expired { "fulfill" } else { "lock and fulfill" },
            format_ether(order_gas_cost),
            format_units(gas_price, "gwei").unwrap()
        );

        if order_gas_cost > order.request.offer.maxPrice && !lock_expired {
            // Cannot check the gas cost for lock expired orders where the reward is a fraction of the stake
            // TODO: This can be added once we have a price feed for the stake token in gas tokens
            tracing::info!(
                "Estimated gas cost to lock and fulfill order {order_id}: {} exceeds max price; max price {}",
                format_ether(order_gas_cost),
                format_ether(order.request.offer.maxPrice)
            );
            return Ok(Skip);
        }

        if order_gas_cost > available_gas {
            tracing::warn!("Estimated there will be insufficient gas for order {order_id} after locking and fulfilling pending orders; available_gas {} ether", format_ether(available_gas));
            return Ok(Skip);
        }

        if !lock_expired && lockin_stake > available_stake {
            tracing::warn!(
                "Insufficient available stake to lock order {order_id}. Requires {lockin_stake}, has {available_stake}"
            );
            return Ok(Skip);
        }

        // Calculate exec limit (handles priority requestors and config internally)
        let (exec_limit_cycles, prove_limit) = self.calculate_exec_limits(order, order_gas_cost)?;

        if prove_limit < 2 {
            // Exec limit is based on user cycles, and 2 is the minimum number of user cycles for a
            // provable execution.
            // TODO when/if total cycle limit is allowed in future, update this to be total cycle min
            tracing::info!("Removing order {order_id} because its exec limit is too low");

            return Ok(Skip);
        }

        tracing::debug!(
            "Starting preflight execution of {order_id} with limit of {} cycles (~{} mcycles)",
            exec_limit_cycles,
            exec_limit_cycles / 1_000_000
        );

        // Create cache key based on input type
        let image_id = Digest::from(order.request.requirements.imageId.0);
        let cache_key = match order.request.input.inputType {
            RequestInputType::Url => {
                let input_url = std::str::from_utf8(&order.request.input.data)
                    .context("input url is not utf8")
                    .map_err(|e| OrderPickerErr::FetchInputErr(Arc::new(e)))?
                    .to_string();
                PreflightCacheKey { image_id, input: InputCacheKey::Url(input_url) }
            }
            RequestInputType::Inline => {
                // For inline inputs, use SHA256 hash of the data
                let mut hasher = Sha256::new();
                Sha2Digest::update(&mut hasher, &order.request.input.data);
                let input_hash: [u8; 32] = hasher.finalize().into();
                PreflightCacheKey { image_id, input: InputCacheKey::Hash(input_hash) }
            }
            RequestInputType::__Invalid => {
                return Err(OrderPickerErr::UnexpectedErr(Arc::new(anyhow::anyhow!(
                    "Unknown input type: {:?}",
                    order.request.input.inputType
                ))));
            }
        };

        // Loop while the cached result is skipped and has a lower exec limit than the current order.
        let preflight_result = loop {
            let prover = self.prover.clone();
            let config = self.config.clone();
            let request = order.request.clone();
            let order_id_clone = order_id.clone();
            let cache_key_clone = cache_key.clone();

            let cache_cloned = self.preflight_cache.clone();
            let result = tokio::task::spawn(async move {

                // Multiple concurrent calls of this coalesce into a single execution. This is done
                // to prevent multiple preflight jobs starting for the same program/input.
                // https://docs.rs/moka/latest/moka/sync/struct.Cache.html#concurrent-calls-on-the-same-key-2
                cache_cloned
                    .try_get_with(cache_key_clone, async move {
                        tracing::trace!(
                            "Starting preflight of {order_id_clone} with exec limit {exec_limit_cycles} mcycles",
                        );

                        // Upload image and input only if not cached
                        let image_id = upload_image_uri(&prover, &request, &config)
                            .await
                            .map_err(|e| OrderPickerErr::FetchImageErr(Arc::new(e)))?;

                        let input_id = upload_input_uri(&prover, &request, &config)
                            .await
                            .map_err(|e| OrderPickerErr::FetchInputErr(Arc::new(e)))?;

                        // TODO add a future timeout here to put a upper bound on how long to preflight for
                        match prover
                            .preflight(
                                &image_id,
                                &input_id,
                                vec![],
                                Some(exec_limit_cycles),
                                &order_id_clone,
                            )
                            .await
                        {
                            Ok(res) => {
                                tracing::debug!(
                                    "Preflight execution of {order_id_clone} with session id {} and {} mcycles completed in {} seconds",
                                    res.id,
                                    res.stats.total_cycles / 1_000_000,
                                    res.elapsed_time
                                );
                                Ok(PreflightCacheValue::Success {
                                    exec_session_id: res.id,
                                    cycle_count: res.stats.total_cycles,
                                    image_id,
                                    input_id,
                                })
                            }
                            Err(err) => match err {
                                ProverError::ProvingFailed(ref err_msg)
                                    if err_msg.contains("Session limit exceeded") =>
                                {
                                    tracing::debug!(
                                        "Skipping order {order_id_clone} due to session limit exceeded: {}",
                                        err_msg
                                    );
                                    Ok(PreflightCacheValue::Skip {
                                        cached_limit: exec_limit_cycles,
                                    })
                                }
                                ProverError::ProvingFailed(ref err_msg)
                                    if err_msg.contains("GuestPanic") =>
                                {
                                    Err(OrderPickerErr::GuestPanic(err_msg.clone()))
                                }
                                _ => Err(OrderPickerErr::UnexpectedErr(Arc::new(err.into()))),
                            },
                        }
                    })
                    .await
            })
            .await
            .map_err(|e| OrderPickerErr::UnexpectedErr(Arc::new(e.into())))?;

            let cached_value = match result {
                Ok(value) => value,
                Err(e) => break Err((*e).clone()),
            };

            if let PreflightCacheValue::Skip { cached_limit } = cached_value {
                if cached_limit < exec_limit_cycles {
                    tracing::debug!(
                        "Cached result has insufficient limit for order {order_id} (cached: {}, required: {}), re-running preflight",
                        cached_limit, exec_limit_cycles
                    );
                    self.preflight_cache.invalidate(&cache_key).await;
                    continue;
                }
            }

            break Ok(cached_value);
        };

        // Handle the preflight result
        let (exec_session_id, cycle_count) = match preflight_result {
            Ok(PreflightCacheValue::Success {
                exec_session_id,
                cycle_count,
                image_id,
                input_id,
            }) => {
                tracing::debug!(
                    "Using preflight result for {order_id}: session id {} with {} mcycles",
                    exec_session_id,
                    cycle_count / 1_000_000
                );

                // Update order with the uploaded IDs
                order.image_id = Some(image_id.clone());
                order.input_id = Some(input_id.clone());

                (exec_session_id, cycle_count)
            }
            Ok(PreflightCacheValue::Skip { .. }) => {
                return Ok(Skip);
            }
            Err(err) => {
                return Err(err);
            }
        };

        let proof_res = ProofResult {
            id: exec_session_id,
            stats: ExecutorResp { total_cycles: cycle_count, ..Default::default() },
            elapsed_time: 0.0,
        };

        // If a max_mcycle_limit is configured check if the order is over that limit
        let proof_cycles = proof_res.stats.total_cycles;
        if proof_cycles > prove_limit {
            tracing::info!("Order {order_id} max_mcycle_limit check failed req: {proof_cycles} | config: {prove_limit}");
            return Ok(Skip);
        }

        let journal = self
            .prover
            .get_preflight_journal(&proof_res.id)
            .await
            .context("Failed to fetch preflight journal")?
            .context("Failed to find preflight journal")?;

        // ensure the journal is a size we are willing to submit on-chain
        let max_journal_bytes =
            self.config.lock_all().context("Failed to read config")?.market.max_journal_bytes;
        if journal.len() > max_journal_bytes {
            tracing::info!(
                "Order {order_id} journal larger than set limit ({} > {}), skipping",
                journal.len(),
                max_journal_bytes
            );
            return Ok(Skip);
        }

        // Validate the predicates:
        if !order.request.requirements.predicate.eval(journal.clone()) {
            tracing::info!("Order {order_id} predicate check failed, skipping");
            return Ok(Skip);
        }

        self.evaluate_order(order, &proof_res, order_gas_cost, lock_expired).await
    }

    async fn evaluate_order(
        &self,
        order: &OrderRequest,
        proof_res: &ProofResult,
        order_gas_cost: U256,
        lock_expired: bool,
    ) -> Result<OrderPricingOutcome, OrderPickerErr> {
        if lock_expired {
            return self.evaluate_lock_expired_order(order, proof_res).await;
        } else {
            self.evaluate_lockable_order(order, proof_res, order_gas_cost).await
        }
    }

    /// Evaluate if a regular lockable order is worth picking based on the price and the configured min mcycle price
    async fn evaluate_lockable_order(
        &self,
        order: &OrderRequest,
        proof_res: &ProofResult,
        order_gas_cost: U256,
    ) -> Result<OrderPricingOutcome, OrderPickerErr> {
        let config_min_mcycle_price = {
            let config = self.config.lock_all().context("Failed to read config")?;
            parse_ether(&config.market.mcycle_price).context("Failed to parse mcycle_price")?
        };

        let order_id = order.id();
        let one_mill = U256::from(1_000_000);

        let mcycle_price_min = U256::from(order.request.offer.minPrice)
            .saturating_sub(order_gas_cost)
            .saturating_mul(one_mill)
            / U256::from(proof_res.stats.total_cycles);
        let mcycle_price_max = U256::from(order.request.offer.maxPrice)
            .saturating_sub(order_gas_cost)
            .saturating_mul(one_mill)
            / U256::from(proof_res.stats.total_cycles);

        tracing::debug!(
            "Order {order_id} price: {}-{} ETH, {}-{} ETH per mcycle, {} stake required, {} ETH gas cost",
            format_ether(U256::from(order.request.offer.minPrice)),
            format_ether(U256::from(order.request.offer.maxPrice)),
            format_ether(mcycle_price_min),
            format_ether(mcycle_price_max),
            format_units(U256::from(order.request.offer.lockStake), self.stake_token_decimals).unwrap_or_default(),
            format_ether(order_gas_cost),
        );

        // Skip the order if it will never be worth it
        if mcycle_price_max < config_min_mcycle_price {
            tracing::debug!("Removing under priced order {order_id}");
            return Ok(Skip);
        }

        let target_timestamp_secs = if mcycle_price_min >= config_min_mcycle_price {
            tracing::info!(
                "Selecting order {order_id} at price {} - ASAP",
                format_ether(U256::from(order.request.offer.minPrice))
            );
            0 // Schedule the lock ASAP
        } else {
            let target_min_price = config_min_mcycle_price
                .saturating_mul(U256::from(proof_res.stats.total_cycles))
                .div_ceil(ONE_MILLION)
                + order_gas_cost;
            tracing::debug!(
                "Order {order_id} minimum profitable price: {} ETH",
                format_ether(target_min_price)
            );

            order
                .request
                .offer
                .time_at_price(target_min_price)
                .context("Failed to get target price timestamp")?
        };

        let expiry_secs = order.request.offer.biddingStart + order.request.offer.lockTimeout as u64;

        Ok(Lock { total_cycles: proof_res.stats.total_cycles, target_timestamp_secs, expiry_secs })
    }

    /// Evaluate if a lock expired order is worth picking based on how much of the slashed stake token we can recover
    /// and the configured min mcycle price in stake tokens
    async fn evaluate_lock_expired_order(
        &self,
        order: &OrderRequest,
        proof_res: &ProofResult,
    ) -> Result<OrderPricingOutcome, OrderPickerErr> {
        let config_min_mcycle_price_stake_tokens: U256 = {
            let config = self.config.lock_all().context("Failed to read config")?;
            parse_units(&config.market.mcycle_price_stake_token, self.stake_token_decimals)
                .context("Failed to parse mcycle_price")?
                .into()
        };

        let total_cycles = U256::from(proof_res.stats.total_cycles);

        // Reward for the order is a fraction of the stake once the lock has expired
        let price = order.request.offer.stake_reward_if_locked_and_not_fulfilled();
        let mcycle_price_in_stake_tokens = price.saturating_mul(ONE_MILLION) / total_cycles;

        tracing::info!(
            "Order price: {} (stake tokens) - cycles: {} - mcycle price: {} (stake tokens), config_min_mcycle_price_stake_tokens: {} (stake tokens)",
            format_ether(price),
            proof_res.stats.total_cycles,
            format_ether(mcycle_price_in_stake_tokens),
            format_ether(config_min_mcycle_price_stake_tokens),
        );

        // Skip the order if it will never be worth it
        if mcycle_price_in_stake_tokens < config_min_mcycle_price_stake_tokens {
            tracing::info!(
                "Removing under priced order (slashed stake reward too low) {} (stake price {} < config min stake price {})",
                order.id(),
                format_ether(mcycle_price_in_stake_tokens),
                format_ether(config_min_mcycle_price_stake_tokens)
            );
            return Ok(Skip);
        }

        Ok(ProveAfterLockExpire {
            total_cycles: proof_res.stats.total_cycles,
            lock_expire_timestamp_secs: order.request.offer.biddingStart
                + order.request.offer.lockTimeout as u64,
            expiry_secs: order.request.offer.biddingStart + order.request.offer.timeout as u64,
        })
    }

    /// Estimate of gas for fulfilling any orders either pending lock or locked
    async fn estimate_gas_to_fulfill_pending(&self) -> Result<u64> {
        let mut gas = 0;
        for order in self.db.get_committed_orders().await? {
            let gas_estimate = utils::estimate_gas_to_fulfill(
                &self.config,
                &self.supported_selectors,
                &order.request,
            )
            .await?;
            gas += gas_estimate;
        }
        tracing::debug!("Total gas estimate to fulfill pending orders: {}", gas);
        Ok(gas)
    }

    /// Estimate the total gas tokens reserved to lock and fulfill all pending orders
    async fn gas_balance_reserved(&self) -> Result<U256> {
        let gas_price =
            self.chain_monitor.current_gas_price().await.context("Failed to get gas price")?;
        let fulfill_pending_gas = self.estimate_gas_to_fulfill_pending().await?;
        Ok(U256::from(gas_price) * U256::from(fulfill_pending_gas))
    }

    /// Return available gas balance.
    ///
    /// This is defined as the balance of the signer account.
    async fn available_gas_balance(&self) -> Result<U256, OrderPickerErr> {
        let balance = self
            .provider
            .get_balance(self.provider.default_signer_address())
            .await
            .map_err(|err| OrderPickerErr::RpcErr(Arc::new(err.into())))?;

        let gas_balance_reserved = self.gas_balance_reserved().await?;

        let available = balance.saturating_sub(gas_balance_reserved);
        tracing::debug!(
            "available gas balance: (account_balance) {} - (expected_future_gas) {} = {}",
            format_ether(balance),
            format_ether(gas_balance_reserved),
            format_ether(available)
        );

        Ok(available)
    }

    /// Return available stake balance.
    ///
    /// This is defined as the balance in staking tokens of the signer account minus any pending locked stake.
    async fn available_stake_balance(&self) -> Result<U256> {
        let balance = self.market.balance_of_stake(self.provider.default_signer_address()).await?;
        Ok(balance)
    }

    /// Calculates the cycle limit for the preflight and also for the max cycles that this specific
    /// order variant will consider proving for.
<<<<<<< HEAD
=======
    ///
    /// The reason for calculating both preflight and prove limits is to execute the order with
    /// a large enough cycle limit for both lock and fulfill orders as well as for if the order
    /// expires and to prove after lock expiry so that the execution can be cached and only happen
    /// once. The prove limit is the limit for this specific order variant and decides the max
    /// cycles the order can be for the prover to decide to commit to proving it.
>>>>>>> 7bf322b2
    fn calculate_exec_limits(
        &self,
        order: &OrderRequest,
        order_gas_cost: U256,
    ) -> Result<(u64, u64), OrderPickerErr> {
        // Derive parameters from order
        let order_id = order.id();
        let lock_expired = order.fulfillment_type == FulfillmentType::FulfillAfterLockExpire;
        let now = now_timestamp();
        let request_expiration = order.expiry();
        let lock_expiry = order.request.lock_expires_at();
        let order_expiry = order.request.expires_at();
        let (
            max_mcycle_limit,
            peak_prove_khz,
            min_mcycle_price,
            min_mcycle_price_stake_token,
            priority_requestor_addresses,
        ) = {
            let config = self.config.lock_all().context("Failed to read config")?;
            (
                config.market.max_mcycle_limit,
                config.market.peak_prove_khz,
                parse_ether(&config.market.mcycle_price).context("Failed to parse mcycle_price")?,
                parse_units(&config.market.mcycle_price_stake_token, self.stake_token_decimals)
                    .context("Failed to parse mcycle_price")?
                    .into(),
                config.market.priority_requestor_addresses.clone(),
            )
        };

        // Pricing based cycle limits: Calculate the cycle limit based on stake price
        let stake_based_limit = if min_mcycle_price_stake_token == U256::ZERO {
            tracing::warn!("min_mcycle_price_stake_token is 0, setting unlimited exec limit");
            u64::MAX
        } else {
            let price = order.request.offer.stake_reward_if_locked_and_not_fulfilled();
            (price.saturating_mul(ONE_MILLION).div_ceil(min_mcycle_price_stake_token))
                .try_into()
                .context("Failed to convert U256 exec limit to u64")?
        };

        let mut preflight_limit = stake_based_limit;
        let mut prove_limit = stake_based_limit;

        // If lock and fulfill, potentially increase that to ETH-based value if higher
        if !lock_expired {
            // Calculate eth-based limit for lock and fulfill orders
<<<<<<< HEAD
            let eth_based_limit = if min_mcycle_price == U256::ZERO {
                tracing::warn!("min_mcycle_price is 0, setting unlimited exec limit");
                u64::MAX
            } else {
                (U256::from(order.request.offer.maxPrice)
                    .saturating_sub(order_gas_cost)
                    .saturating_mul(ONE_MILLION)
                    / min_mcycle_price)
                    .try_into()
                    .context("Failed to convert U256 exec limit to u64")?
            };
=======
            let eth_based_limit = (U256::from(order.request.offer.maxPrice)
                .saturating_sub(order_gas_cost)
                .saturating_mul(ONE_MILLION)
                / min_mcycle_price)
                .try_into()
                .context("Failed to convert U256 exec limit to u64")?;
>>>>>>> 7bf322b2

            if eth_based_limit > stake_based_limit {
                // Eth based limit is higher, use that for both preflight and prove
                preflight_limit = eth_based_limit;
                prove_limit = eth_based_limit;
            } else {
                // Otherwise lower the prove cycle limit for this order variant
                prove_limit = eth_based_limit;
            }
            tracing::debug!(
                "Order {order_id} initial preflight pricing cycle limit to prove: {} cycles",
                prove_limit
            );
        }

        debug_assert!(
            preflight_limit >= prove_limit,
            "preflight_limit ({preflight_limit}) < prove_limit ({prove_limit})",
        );

        // Apply max mcycle limit cap
        let mut max_mcycle_limit = max_mcycle_limit;
        // Check if priority requestor address - skip all exec limit calculations
        let client_addr = order.request.client_address();
        if let Some(allow_addresses) = &priority_requestor_addresses {
            if allow_addresses.contains(&client_addr) {
                max_mcycle_limit = None;
                tracing::debug!("Order {order_id} exec limit config ignored due to client {} being part of priority_requestor_addresses.", client_addr);
            }
        }

        if let Some(config_mcycle_limit) = max_mcycle_limit {
            let config_cycle_limit = config_mcycle_limit.saturating_mul(1_000_000);
            if prove_limit > config_cycle_limit {
                tracing::debug!(
                    "Order {order_id} prove limit capped by max_mcycle_limit config: {} -> {} cycles",
                    prove_limit,
                    config_cycle_limit
                );
                prove_limit = config_cycle_limit;
                preflight_limit = config_cycle_limit;
            } else if preflight_limit > config_cycle_limit {
                preflight_limit = config_cycle_limit;
            }
        }

        // Apply timing constraints based on peak prove khz
        if let Some(peak_prove_khz) = peak_prove_khz {
            let prove_window = request_expiration.saturating_sub(now);
            let prove_deadline_limit = calculate_max_cycles_for_time(peak_prove_khz, prove_window);
            if prove_limit > prove_deadline_limit {
                tracing::debug!("Order {order_id} prove limit capped by deadline: {} -> {} cycles ({:.1}s at {} peak_prove_khz)", prove_limit, prove_deadline_limit, prove_window, peak_prove_khz);
                prove_limit = prove_deadline_limit;
            }

            // For preflight, also check fulfill-after-expiry window
            let new_preflight_limit = if !lock_expired {
                let fulfill_after_expiry_window = order_expiry.saturating_sub(lock_expiry);
                let fulfill_after_expiry_limit =
                    calculate_max_cycles_for_time(peak_prove_khz, fulfill_after_expiry_window);
                std::cmp::max(prove_deadline_limit, fulfill_after_expiry_limit)
            } else {
                prove_deadline_limit
            };

            if preflight_limit > new_preflight_limit {
                preflight_limit = new_preflight_limit;
            }
        }

        tracing::trace!(
            "Order {order_id} final limits - preflight: {} cycles, prove: {} cycles",
            preflight_limit,
            prove_limit
        );

        debug_assert!(
            preflight_limit >= prove_limit,
            "preflight_limit ({preflight_limit}) < prove_limit ({prove_limit})",
        );

        Ok((preflight_limit, prove_limit))
    }
}

/// Input type for preflight cache
#[derive(Hash, Eq, PartialEq, Clone, Debug)]
enum InputCacheKey {
    Url(String),
    Hash([u8; 32]),
}

/// Key type for the preflight cache
#[derive(Hash, Eq, PartialEq, Clone, Debug)]
struct PreflightCacheKey {
    image_id: Digest,
    input: InputCacheKey,
}

/// Value type for the preflight cache
#[derive(Clone, Debug)]
enum PreflightCacheValue {
    Success { exec_session_id: String, cycle_count: u64, image_id: String, input_id: String },
    Skip { cached_limit: u64 },
}

/// Handles a lock event for a request
/// Cancels and removes only LockAndFulfill orders
#[allow(clippy::vec_box)]
fn handle_lock_event(
    request_id: U256,
    active_tasks: &mut BTreeMap<U256, BTreeMap<String, CancellationToken>>,
    pending_orders: &mut Vec<Box<OrderRequest>>,
) {
    // Cancel only LockAndFulfill active tasks
    if let Some(order_tasks) = active_tasks.get_mut(&request_id) {
        let initial_count = order_tasks.len();
        order_tasks.retain(|order_id, task_token| {
            if order_id.contains("LockAndFulfill") {
                task_token.cancel();
                false
            } else {
                true
            }
        });
        let cancelled = initial_count - order_tasks.len();

        if cancelled > 0 {
            tracing::debug!(
                "Cancelled {} LockAndFulfill preflights for locked request 0x{:x}",
                cancelled,
                request_id
            );
        }

        // Remove the entry if no tasks remain
        if order_tasks.is_empty() {
            active_tasks.remove(&request_id);
        }
    }

    // Remove only pending LockAndFulfill orders
    let initial_len = pending_orders.len();
    pending_orders.retain(|order| {
        let same_request = U256::from(order.request.id) == request_id;
        let is_lock_and_fulfill = order.fulfillment_type == FulfillmentType::LockAndFulfill;
        !(same_request && is_lock_and_fulfill)
    });
    let removed_orders = initial_len - pending_orders.len();

    if removed_orders > 0 {
        tracing::debug!(
            "Removed {} pending LockAndFulfill orders for locked request 0x{:x}",
            removed_orders,
            request_id
        );
    }
}

/// Handles a fulfill event for a request
/// Cancels and removes all orders for the request
#[allow(clippy::vec_box)]
fn handle_fulfill_event(
    request_id: U256,
    active_tasks: &mut BTreeMap<U256, BTreeMap<String, CancellationToken>>,
    pending_orders: &mut Vec<Box<OrderRequest>>,
) {
    // Cancel all active tasks
    if let Some(order_tasks) = active_tasks.remove(&request_id) {
        let count = order_tasks.len();
        tracing::debug!(
            "Cancelling {} active preflights for fulfilled request 0x{:x}",
            count,
            request_id
        );
        for (_, task_token) in order_tasks {
            task_token.cancel();
        }
    }

    // Remove all pending orders
    let initial_len = pending_orders.len();
    pending_orders.retain(|order| U256::from(order.request.id) != request_id);
    let removed_orders = initial_len - pending_orders.len();

    if removed_orders > 0 {
        tracing::debug!(
            "Removed {} pending orders for fulfilled request 0x{:x}",
            removed_orders,
            request_id
        );
    }
}

impl<P> RetryTask for OrderPicker<P>
where
    P: Provider<Ethereum> + 'static + Clone + WalletProvider,
{
    type Error = OrderPickerErr;
    fn spawn(&self, cancel_token: CancellationToken) -> RetryRes<Self::Error> {
        let picker = self.clone();

        Box::pin(async move {
            tracing::info!("Starting order picking monitor");

            let read_config = || -> Result<_, Self::Error> {
                let cfg = picker.config.lock_all().map_err(|err| {
                    OrderPickerErr::UnexpectedErr(Arc::new(anyhow::anyhow!(
                        "Failed to read config: {err}"
                    )))
                })?;
                Ok((
                    cfg.market.max_concurrent_preflights as usize,
                    cfg.market.order_pricing_priority,
                    cfg.market.priority_requestor_addresses.clone(),
                ))
            };

            let (mut current_capacity, mut priority_mode, mut priority_addresses) =
                read_config().map_err(SupervisorErr::Fault)?;
            let mut tasks: JoinSet<(String, U256)> = JoinSet::new();
            let mut rx = picker.new_order_rx.lock().await;
            let mut order_state_rx = picker.order_state_tx.subscribe();
            let mut capacity_check_interval = tokio::time::interval(MIN_CAPACITY_CHECK_INTERVAL);
            let mut pending_orders: Vec<Box<OrderRequest>> = Vec::new();
            let mut active_tasks: BTreeMap<U256, BTreeMap<String, CancellationToken>> =
                BTreeMap::new();
            let mut last_active_tasks_log: String = String::new();

            loop {
                tokio::select! {
                    // This channel is cancellation safe, so it's fine to use in the select!
                    Some(order) = rx.recv() => {
                        let order_id = order.id();
                        pending_orders.push(order);
                        tracing::debug!(
                            "Queued order {} to be priced. Currently {} queued pricing tasks: {}",
                            order_id,
                            pending_orders.len(),
                            pending_orders
                                .iter()
                                .map(ToString::to_string)
                                .collect::<Vec<_>>()
                                .join(", ")
                        );
                    }
                    Ok(state_change) = order_state_rx.recv() => {
                        match state_change {
                            OrderStateChange::Locked { request_id, prover } => {
                                tracing::debug!("Received order state change for request 0x{:x}: Locked by prover {:x}",
                                    request_id, prover);

                                handle_lock_event(request_id, &mut active_tasks, &mut pending_orders);
                            }
                            OrderStateChange::Fulfilled { request_id } => {
                                tracing::debug!("Received order state change for request 0x{:x}: Fulfilled",
                                    request_id);

                                handle_fulfill_event(request_id, &mut active_tasks, &mut pending_orders);
                            }
                        }
                    }
                    Some(result) = tasks.join_next(), if !tasks.is_empty() => {
                        if let Ok((order_id, request_id)) = result {
                            // Clean up the active task entry now that it's completed
                            if let Some(order_tasks) = active_tasks.get_mut(&request_id) {
                                order_tasks.remove(&order_id);
                                if order_tasks.is_empty() {
                                    active_tasks.remove(&request_id);
                                }
                            }


                            tracing::trace!("Priced task for order {} (request 0x{:x}) completed ({} remaining)",
                                order_id, request_id, tasks.len());
                        }
                    }
                    _ = capacity_check_interval.tick() => {
                        // Check capacity on an interval for capacity changes in config
                        let (new_capacity, new_priority_mode, new_priority_addresses) = read_config().map_err(SupervisorErr::Fault)?;
                        if new_capacity != current_capacity{
                            tracing::debug!("Pricing capacity changed from {} to {}", current_capacity, new_capacity);
                            current_capacity = new_capacity;
                        }
                        if new_priority_mode != priority_mode {
                            tracing::debug!("Order pricing priority changed from {:?} to {:?}", priority_mode, new_priority_mode);
                            priority_mode = new_priority_mode;
                        }
                        if new_priority_addresses != priority_addresses {
                            tracing::debug!("Priority requestor addresses changed");
                            priority_addresses = new_priority_addresses;
                        }

                        // Log active pricing tasks if they've changed
                        let current_tasks_log = format_active_tasks(&active_tasks);

                        if last_active_tasks_log != current_tasks_log {
                            tracing::debug!("Current pricing tasks: [{}]", current_tasks_log);
                            last_active_tasks_log = current_tasks_log;
                        }
                    }

                    _ = cancel_token.cancelled() => {
                        tracing::debug!("Order picker received cancellation, shutting down gracefully");

                        // Wait for all pricing tasks to be cancelled gracefully
                        while tasks.join_next().await.is_some() {}
                        break;
                    }
                }

                // Process pending orders if we have capacity
                if !pending_orders.is_empty() && tasks.len() < current_capacity {
                    let available_capacity = current_capacity - tasks.len();
                    let selected_orders = picker.select_pricing_orders(
                        &mut pending_orders,
                        priority_mode,
                        priority_addresses.as_deref(),
                        available_capacity,
                    );

                    for order in selected_orders {
                        let order_id = order.id();
                        let request_id = U256::from(order.request.id);

                        // Check if we're already processing this specific order
                        if let Some(order_tasks) = active_tasks.get(&request_id) {
                            if order_tasks.contains_key(&order_id) {
                                tracing::debug!(
                                    "Skipping order {order_id} - already being processed"
                                );
                                continue;
                            }
                        }

                        // Check if we've already started processing this order ID
                        if picker.order_cache.get(&order_id).await.is_some() {
                            tracing::debug!(
                                "Skipping duplicate order {order_id}, already being processed"
                            );
                            continue;
                        }

                        // Mark order as being processed immediately to prevent duplicates
                        picker.order_cache.insert(order_id.clone(), ()).await;

                        let picker_clone = picker.clone();
                        let task_cancel_token = cancel_token.child_token();

                        // Track the active task so it can be cancelled if needed
                        active_tasks
                            .entry(request_id)
                            .or_default()
                            .insert(order_id.clone(), task_cancel_token.clone());

                        tasks.spawn(async move {
                            picker_clone
                                .price_order_and_update_state(order, task_cancel_token)
                                .await;
                            (order_id, request_id)
                        });
                    }
                }
            }
            Ok(())
        })
    }
}

/// Format active pricing tasks for logging, limiting to first 3 and showing total count
fn format_active_tasks(
    active_tasks: &BTreeMap<U256, BTreeMap<String, CancellationToken>>,
) -> String {
    let mut order_iter = active_tasks.values().flat_map(|orders| orders.keys().cloned());

    let first_three: Vec<String> = order_iter.by_ref().take(3).collect();
    let remaining_count = order_iter.count();
    let total_count = first_three.len() + remaining_count;

    if remaining_count == 0 {
        first_three.join(", ")
    } else {
        format!("{}, ... ({} total)", first_three.join(", "), total_count)
    }
}

/// Returns the maximum cycles that can be proven within a given time period
/// based on the proving rate provided, in khz.
fn calculate_max_cycles_for_time(prove_khz: u64, time_seconds: u64) -> u64 {
    (prove_khz.saturating_mul(1_000)).saturating_mul(time_seconds)
}

#[cfg(test)]
pub(crate) mod tests {
    use std::time::Duration;

    use super::*;
    use crate::{
        chain_monitor::ChainMonitorService,
        db::SqliteDb,
        provers::{DefaultProver, Prover},
        FulfillmentType, OrderStatus,
    };
    use alloy::{
        network::EthereumWallet,
        node_bindings::{Anvil, AnvilInstance},
        primitives::{address, aliases::U96, utils::parse_units, Address, Bytes, FixedBytes, B256},
        providers::{ext::AnvilApi, ProviderBuilder},
        signers::local::PrivateKeySigner,
    };
    use async_trait::async_trait;
    use boundless_market::contracts::{
        Callback, Offer, Predicate, PredicateType, ProofRequest, RequestId, RequestInput,
        Requirements,
    };
    use boundless_market::storage::{MockStorageProvider, StorageProvider};
    use boundless_market_test_utils::{
        deploy_boundless_market, deploy_hit_points, ASSESSOR_GUEST_ID, ASSESSOR_GUEST_PATH,
        ECHO_ELF, ECHO_ID, LOOP_ELF, LOOP_ID,
    };
    use risc0_ethereum_contracts::selector::Selector;
    use risc0_zkvm::sha::Digest;
    use risc0_zkvm::Receipt;
    use tracing_test::traced_test;

    /// Reusable context for testing the order picker
    pub(crate) struct PickerTestCtx<P> {
        anvil: AnvilInstance,
        pub(crate) picker: OrderPicker<P>,
        boundless_market: BoundlessMarketService<Arc<P>>,
        storage_provider: MockStorageProvider,
        db: DbObj,
        provider: Arc<P>,
        priced_orders_rx: mpsc::Receiver<Box<OrderRequest>>,
        new_order_tx: mpsc::Sender<Box<OrderRequest>>,
    }

    /// Parameters for the generate_next_order function.
    pub(crate) struct OrderParams {
        pub(crate) order_index: u32,
        pub(crate) min_price: U256,
        pub(crate) max_price: U256,
        pub(crate) lock_stake: U256,
        pub(crate) fulfillment_type: FulfillmentType,
        pub(crate) bidding_start: u64,
        pub(crate) lock_timeout: u32,
        pub(crate) timeout: u32,
    }

    impl Default for OrderParams {
        fn default() -> Self {
            Self {
                order_index: 1,
                min_price: parse_ether("0.02").unwrap(),
                max_price: parse_ether("0.04").unwrap(),
                lock_stake: U256::ZERO,
                fulfillment_type: FulfillmentType::LockAndFulfill,
                bidding_start: now_timestamp(),
                lock_timeout: 900,
                timeout: 1200,
            }
        }
    }

    impl<P> PickerTestCtx<P>
    where
        P: Provider + WalletProvider,
    {
        pub(crate) fn signer(&self, index: usize) -> PrivateKeySigner {
            self.anvil.keys()[index].clone().into()
        }

        pub(crate) async fn generate_next_order(&self, params: OrderParams) -> Box<OrderRequest> {
            let image_url =
                self.storage_provider.upload_program(ECHO_ELF).await.unwrap().to_string();
            let image_id = Digest::from(ECHO_ID);
            let chain_id = self.provider.get_chain_id().await.unwrap();
            let boundless_market_address = self.boundless_market.instance().address();

            Box::new(OrderRequest {
                request: ProofRequest::new(
                    RequestId::new(self.provider.default_signer_address(), params.order_index),
                    Requirements::new(
                        image_id,
                        Predicate {
                            predicateType: PredicateType::PrefixMatch,
                            data: Default::default(),
                        },
                    ),
                    image_url,
                    RequestInput::builder()
                        .write_slice(&[0x41, 0x41, 0x41, 0x41])
                        .build_inline()
                        .unwrap(),
                    Offer {
                        minPrice: params.min_price,
                        maxPrice: params.max_price,
                        biddingStart: params.bidding_start,
                        timeout: params.timeout,
                        lockTimeout: params.lock_timeout,
                        rampUpPeriod: 1,
                        lockStake: params.lock_stake,
                    },
                ),
                target_timestamp: None,
                image_id: None,
                input_id: None,
                expire_timestamp: None,
                client_sig: Bytes::new(),
                fulfillment_type: params.fulfillment_type,
                boundless_market_address: *boundless_market_address,
                chain_id,
                total_cycles: None,
            })
        }

        pub(crate) async fn generate_loop_order(
            &self,
            params: OrderParams,
            cycles: u64,
        ) -> Box<OrderRequest> {
            let image_url =
                self.storage_provider.upload_program(LOOP_ELF).await.unwrap().to_string();
            let image_id = Digest::from(LOOP_ID);
            let chain_id = self.provider.get_chain_id().await.unwrap();
            let boundless_market_address = self.boundless_market.instance().address();

            Box::new(OrderRequest {
                request: ProofRequest::new(
                    RequestId::new(self.provider.default_signer_address(), params.order_index),
                    Requirements::new(
                        image_id,
                        Predicate {
                            predicateType: PredicateType::PrefixMatch,
                            data: Default::default(),
                        },
                    ),
                    image_url,
                    RequestInput::builder()
                        .write(&cycles)
                        .unwrap()
                        .write(&1u64)
                        .unwrap() // nonce
                        .build_inline()
                        .unwrap(),
                    Offer {
                        minPrice: params.min_price,
                        maxPrice: params.max_price,
                        biddingStart: params.bidding_start,
                        timeout: params.timeout,
                        lockTimeout: params.lock_timeout,
                        rampUpPeriod: 1,
                        lockStake: params.lock_stake,
                    },
                ),
                target_timestamp: None,
                image_id: None,
                input_id: None,
                expire_timestamp: None,
                client_sig: Bytes::new(),
                fulfillment_type: params.fulfillment_type,
                boundless_market_address: *boundless_market_address,
                chain_id,
                total_cycles: None,
            })
        }
    }

    #[derive(Default)]
    pub(crate) struct PickerTestCtxBuilder {
        initial_signer_eth: Option<i32>,
        initial_hp: Option<U256>,
        config: Option<ConfigLock>,
        stake_token_decimals: Option<u8>,
        prover: Option<ProverObj>,
    }

    impl PickerTestCtxBuilder {
        pub(crate) fn with_initial_signer_eth(self, eth: i32) -> Self {
            Self { initial_signer_eth: Some(eth), ..self }
        }
        pub(crate) fn with_initial_hp(self, hp: U256) -> Self {
            assert!(hp < U256::from(U96::MAX), "Cannot have more than 2^96 hit points");
            Self { initial_hp: Some(hp), ..self }
        }
        pub(crate) fn with_config(self, config: ConfigLock) -> Self {
            Self { config: Some(config), ..self }
        }
        pub(crate) fn with_prover(self, prover: ProverObj) -> Self {
            Self { prover: Some(prover), ..self }
        }
        pub(crate) fn with_stake_token_decimals(self, decimals: u8) -> Self {
            Self { stake_token_decimals: Some(decimals), ..self }
        }
        pub(crate) async fn build(
            self,
        ) -> PickerTestCtx<impl Provider + WalletProvider + Clone + 'static> {
            let anvil = Anvil::new()
                .args(["--balance", &format!("{}", self.initial_signer_eth.unwrap_or(10000))])
                .spawn();
            let signer: PrivateKeySigner = anvil.keys()[0].clone().into();
            let provider = Arc::new(
                ProviderBuilder::new()
                    .wallet(EthereumWallet::from(signer.clone()))
                    .connect(&anvil.endpoint())
                    .await
                    .unwrap(),
            );

            provider.anvil_mine(Some(4), Some(2)).await.unwrap();

            let hp_contract = deploy_hit_points(signer.address(), provider.clone()).await.unwrap();
            let market_address = deploy_boundless_market(
                signer.address(),
                provider.clone(),
                Address::ZERO,
                hp_contract,
                Digest::from(ASSESSOR_GUEST_ID),
                format!("file://{ASSESSOR_GUEST_PATH}"),
                Some(signer.address()),
            )
            .await
            .unwrap();

            let boundless_market = BoundlessMarketService::new(
                market_address,
                provider.clone(),
                provider.default_signer_address(),
            );

            if let Some(initial_hp) = self.initial_hp {
                tracing::debug!("Setting initial locked hitpoints to {}", initial_hp);
                boundless_market.deposit_stake_with_permit(initial_hp, &signer).await.unwrap();
                assert_eq!(
                    boundless_market
                        .balance_of_stake(provider.default_signer_address())
                        .await
                        .unwrap(),
                    initial_hp
                );
            }

            let storage_provider = MockStorageProvider::start();

            let db: DbObj = Arc::new(SqliteDb::new("sqlite::memory:").await.unwrap());
            let config = self.config.unwrap_or_default();
            let prover: ProverObj = self.prover.unwrap_or_else(|| Arc::new(DefaultProver::new()));
            let chain_monitor = Arc::new(ChainMonitorService::new(provider.clone()).await.unwrap());
            tokio::spawn(chain_monitor.spawn(Default::default()));

            const TEST_CHANNEL_CAPACITY: usize = 50;
            let (_new_order_tx, new_order_rx) = mpsc::channel(TEST_CHANNEL_CAPACITY);
            let (priced_orders_tx, priced_orders_rx) = mpsc::channel(TEST_CHANNEL_CAPACITY);
            let (order_state_tx, _) = tokio::sync::broadcast::channel(TEST_CHANNEL_CAPACITY);

            let picker = OrderPicker::new(
                db.clone(),
                config,
                prover,
                market_address,
                provider.clone(),
                chain_monitor,
                new_order_rx,
                priced_orders_tx,
                self.stake_token_decimals.unwrap_or(6),
                order_state_tx,
            );

            PickerTestCtx {
                anvil,
                picker,
                boundless_market,
                storage_provider,
                db,
                provider,
                priced_orders_rx,
                new_order_tx: _new_order_tx,
            }
        }
    }

    #[tokio::test]
    #[traced_test]
    async fn price_order() {
        let config = ConfigLock::default();
        {
            config.load_write().unwrap().market.mcycle_price = "0.0000001".into();
        }
        let mut ctx = PickerTestCtxBuilder::default().with_config(config).build().await;

        let order = ctx.generate_next_order(Default::default()).await;

        let _request_id =
            ctx.boundless_market.submit_request(&order.request, &ctx.signer(0)).await.unwrap();

        let locked = ctx.picker.price_order_and_update_state(order, CancellationToken::new()).await;
        assert!(locked);

        let priced_order = ctx.priced_orders_rx.try_recv().unwrap();
        assert_eq!(priced_order.target_timestamp, Some(0));
    }

    #[tokio::test]
    #[traced_test]
    async fn skip_bad_predicate() {
        let config = ConfigLock::default();
        {
            config.load_write().unwrap().market.mcycle_price = "0.0000001".into();
        }
        let ctx = PickerTestCtxBuilder::default().with_config(config).build().await;

        let mut order = ctx.generate_next_order(Default::default()).await;
        // set a bad predicate
        order.request.requirements.predicate =
            Predicate { predicateType: PredicateType::DigestMatch, data: B256::ZERO.into() };

        let order_id = order.id();
        let _request_id =
            ctx.boundless_market.submit_request(&order.request, &ctx.signer(0)).await.unwrap();

        let locked = ctx.picker.price_order_and_update_state(order, CancellationToken::new()).await;
        assert!(!locked);

        let db_order = ctx.db.get_order(&order_id).await.unwrap().unwrap();
        assert_eq!(db_order.status, OrderStatus::Skipped);

        assert!(logs_contain("predicate check failed, skipping"));
    }

    #[tokio::test]
    #[traced_test]
    async fn skip_unsupported_selector() {
        let config = ConfigLock::default();
        {
            config.load_write().unwrap().market.mcycle_price = "0.0000001".into();
        }
        let ctx = PickerTestCtxBuilder::default().with_config(config).build().await;

        let mut order = ctx.generate_next_order(Default::default()).await;

        // set an unsupported selector
        order.request.requirements.selector = FixedBytes::from(Selector::Groth16V1_1 as u32);
        let order_id = order.id();

        let _request_id =
            ctx.boundless_market.submit_request(&order.request, &ctx.signer(0)).await.unwrap();

        let locked = ctx.picker.price_order_and_update_state(order, CancellationToken::new()).await;
        assert!(!locked);

        let db_order = ctx.db.get_order(&order_id).await.unwrap().unwrap();
        assert_eq!(db_order.status, OrderStatus::Skipped);

        assert!(logs_contain("has an unsupported selector requirement"));
    }

    #[tokio::test]
    #[traced_test]
    async fn skip_price_less_than_gas_costs() {
        let config = ConfigLock::default();
        {
            config.load_write().unwrap().market.mcycle_price = "0.0000001".into();
        }
        let ctx = PickerTestCtxBuilder::default().with_config(config).build().await;

        let order = ctx
            .generate_next_order(OrderParams {
                min_price: parse_ether("0.0005").unwrap(),
                max_price: parse_ether("0.0010").unwrap(),
                ..Default::default()
            })
            .await;
        let order_id = order.id();

        let _request_id =
            ctx.boundless_market.submit_request(&order.request, &ctx.signer(0)).await.unwrap();

        let locked = ctx.picker.price_order_and_update_state(order, CancellationToken::new()).await;
        assert!(!locked);

        let db_order = ctx.db.get_order(&order_id).await.unwrap().unwrap();
        assert_eq!(db_order.status, OrderStatus::Skipped);

        assert!(logs_contain(&format!("Estimated gas cost to lock and fulfill order {order_id}:")));
    }

    #[tokio::test]
    #[traced_test]
    async fn skip_price_less_than_gas_costs_groth16() {
        let config = ConfigLock::default();
        {
            config.load_write().unwrap().market.mcycle_price = "0.0000001".into();
        }
        let mut ctx = PickerTestCtxBuilder::default().with_config(config).build().await;

        // NOTE: Values currently adjusted ad hoc to be between the two thresholds.
        let min_price = parse_ether("0.0013").unwrap();
        let max_price = parse_ether("0.0013").unwrap();

        // Order should have high enough price with the default selector.
        let order = ctx
            .generate_next_order(OrderParams {
                order_index: 1,
                min_price,
                max_price,
                ..Default::default()
            })
            .await;

        let _request_id =
            ctx.boundless_market.submit_request(&order.request, &ctx.signer(0)).await.unwrap();

        let locked = ctx.picker.price_order_and_update_state(order, CancellationToken::new()).await;
        assert!(locked);
        let priced = ctx.priced_orders_rx.try_recv().unwrap();
        assert_eq!(priced.target_timestamp, Some(0));

        // Order does not have high enough price when groth16 is used.
        let mut order = ctx
            .generate_next_order(OrderParams {
                order_index: 2,
                min_price,
                max_price,
                ..Default::default()
            })
            .await;

        // set a Groth16 selector
        order.request.requirements.selector = FixedBytes::from(Selector::Groth16V2_2 as u32);

        let _request_id =
            ctx.boundless_market.submit_request(&order.request, &ctx.signer(0)).await.unwrap();

        let order_id = order.id();
        let locked = ctx.picker.price_order_and_update_state(order, CancellationToken::new()).await;
        assert!(!locked);

        let db_order = ctx.db.get_order(&order_id).await.unwrap().unwrap();
        assert_eq!(db_order.status, OrderStatus::Skipped);

        assert!(logs_contain(&format!("Estimated gas cost to lock and fulfill order {order_id}:")));
    }

    #[tokio::test]
    #[traced_test]
    async fn skip_price_less_than_gas_costs_callback() {
        let config = ConfigLock::default();
        {
            config.load_write().unwrap().market.mcycle_price = "0.0000001".into();
        }
        let mut ctx = PickerTestCtxBuilder::default().with_config(config).build().await;

        // NOTE: Values currently adjusted ad hoc to be between the two thresholds.
        let min_price = parse_ether("0.0013").unwrap();
        let max_price = parse_ether("0.0013").unwrap();

        // Order should have high enough price with the default selector.
        let order = ctx
            .generate_next_order(OrderParams {
                order_index: 1,
                min_price,
                max_price,
                ..Default::default()
            })
            .await;
        let _request_id =
            ctx.boundless_market.submit_request(&order.request, &ctx.signer(0)).await.unwrap();

        let locked = ctx.picker.price_order_and_update_state(order, CancellationToken::new()).await;
        assert!(locked);

        let priced = ctx.priced_orders_rx.try_recv().unwrap();
        assert_eq!(priced.target_timestamp, Some(0));

        // Order does not have high enough price when groth16 is used.
        let mut order = ctx
            .generate_next_order(OrderParams {
                order_index: 2,
                min_price,
                max_price,
                ..Default::default()
            })
            .await;

        // set a callback with a nontrivial gas consumption
        order.request.requirements.callback = Callback {
            addr: address!("0x00000000000000000000000000000000ca11bac2"),
            gasLimit: U96::from(200_000),
        };

        let _request_id =
            ctx.boundless_market.submit_request(&order.request, &ctx.signer(0)).await.unwrap();

        let order_id = order.id();
        let locked = ctx.picker.price_order_and_update_state(order, CancellationToken::new()).await;
        assert!(!locked);

        let db_order = ctx.db.get_order(&order_id).await.unwrap().unwrap();
        assert_eq!(db_order.status, OrderStatus::Skipped);

        assert!(logs_contain(&format!("Estimated gas cost to lock and fulfill order {order_id}:")));
    }

    #[tokio::test]
    #[traced_test]
    async fn skip_price_less_than_gas_costs_smart_contract_signature() {
        let config = ConfigLock::default();
        {
            config.load_write().unwrap().market.mcycle_price = "0.0000001".into();
        }
        let mut ctx = PickerTestCtxBuilder::default().with_config(config).build().await;

        // NOTE: Values currently adjusted ad hoc to be between the two thresholds.
        let min_price = parse_ether("0.0013").unwrap();
        let max_price = parse_ether("0.0013").unwrap();

        // Order should have high enough price with the default selector.
        let order = ctx
            .generate_next_order(OrderParams {
                order_index: 1,
                min_price,
                max_price,
                ..Default::default()
            })
            .await;

        let _request_id =
            ctx.boundless_market.submit_request(&order.request, &ctx.signer(0)).await.unwrap();

        let locked = ctx.picker.price_order_and_update_state(order, CancellationToken::new()).await;
        assert!(locked);

        let priced = ctx.priced_orders_rx.try_recv().unwrap();
        assert_eq!(priced.target_timestamp, Some(0));

        // Order does not have high enough price when groth16 is used.
        let mut order = ctx
            .generate_next_order(OrderParams {
                order_index: 2,
                min_price,
                max_price,
                ..Default::default()
            })
            .await;

        order.request.id =
            RequestId::try_from(order.request.id).unwrap().set_smart_contract_signed_flag().into();

        let _request_id =
            ctx.boundless_market.submit_request(&order.request, &ctx.signer(0)).await.unwrap();

        let order_id = order.id();
        let locked = ctx.picker.price_order_and_update_state(order, CancellationToken::new()).await;
        assert!(!locked);

        let db_order = ctx.db.get_order(&order_id).await.unwrap().unwrap();
        assert_eq!(db_order.status, OrderStatus::Skipped);

        assert!(logs_contain(&format!("Estimated gas cost to lock and fulfill order {order_id}:")));
    }

    #[tokio::test]
    #[traced_test]
    async fn skip_unallowed_addr() {
        let config = ConfigLock::default();
        {
            config.load_write().unwrap().market.mcycle_price = "0.0000001".into();
            config.load_write().unwrap().market.allow_client_addresses = Some(vec![Address::ZERO]);
        }
        let ctx = PickerTestCtxBuilder::default().with_config(config).build().await;

        let order = ctx.generate_next_order(Default::default()).await;

        let _request_id =
            ctx.boundless_market.submit_request(&order.request, &ctx.signer(0)).await.unwrap();

        let order_id = order.id();
        let locked = ctx.picker.price_order_and_update_state(order, CancellationToken::new()).await;
        assert!(!locked);

        let db_order = ctx.db.get_order(&order_id).await.unwrap().unwrap();
        assert_eq!(db_order.status, OrderStatus::Skipped);

        assert!(logs_contain("because it is not in allowed addrs"));
    }

    #[tokio::test]
    #[traced_test]
    async fn skip_denied_addr() {
        let config = ConfigLock::default();
        let ctx = PickerTestCtxBuilder::default().with_config(config.clone()).build().await;
        let deny_address = ctx.provider.default_signer_address();

        {
            let mut cfg = config.load_write().unwrap();
            cfg.market.mcycle_price = "0.0000001".into();
            cfg.market.deny_requestor_addresses = Some([deny_address].into_iter().collect());
        }

        let order = ctx.generate_next_order(Default::default()).await;

        let _request_id =
            ctx.boundless_market.submit_request(&order.request, &ctx.signer(0)).await.unwrap();

        let order_id = order.id();
        let locked = ctx.picker.price_order_and_update_state(order, CancellationToken::new()).await;
        assert!(!locked);

        let db_order = ctx.db.get_order(&order_id).await.unwrap().unwrap();
        assert_eq!(db_order.status, OrderStatus::Skipped);

        assert!(logs_contain("because it is in denied addrs"));
    }

    #[tokio::test]
    #[traced_test]
    async fn resume_order_pricing() {
        let config = ConfigLock::default();
        {
            config.load_write().unwrap().market.mcycle_price = "0.0000001".into();
        }
        let mut ctx = PickerTestCtxBuilder::default().with_config(config).build().await;

        let order = ctx.generate_next_order(Default::default()).await;
        let order_id = order.id();

        let _request_id =
            ctx.boundless_market.submit_request(&order.request, &ctx.signer(0)).await.unwrap();

        let pricing_task = tokio::spawn(ctx.picker.spawn(Default::default()));

        ctx.new_order_tx.send(order).await.unwrap();

        // Wait for the order to be priced, with some timeout
        let priced_order =
            tokio::time::timeout(Duration::from_secs(10), ctx.priced_orders_rx.recv())
                .await
                .unwrap();
        assert_eq!(priced_order.unwrap().id(), order_id);

        pricing_task.abort();

        // Send a new order when picker task is down.
        let new_order = ctx.generate_next_order(Default::default()).await;
        let new_order_id = new_order.id();
        ctx.new_order_tx.send(new_order).await.unwrap();

        assert!(ctx.priced_orders_rx.is_empty());

        tokio::spawn(ctx.picker.spawn(Default::default()));

        let priced_order =
            tokio::time::timeout(Duration::from_secs(10), ctx.priced_orders_rx.recv())
                .await
                .unwrap();
        assert_eq!(priced_order.unwrap().id(), new_order_id);
    }

    #[tokio::test]
    #[traced_test]
    async fn cannot_overcommit_stake() {
        let signer_inital_balance_eth = 2;
        let lockin_stake = U256::from(150);

        let config = ConfigLock::default();
        {
            config.load_write().unwrap().market.mcycle_price = "0.0000001".into();
            config.load_write().unwrap().market.max_stake = "10".into();
        }

        let mut ctx = PickerTestCtxBuilder::default()
            .with_initial_signer_eth(signer_inital_balance_eth)
            .with_initial_hp(lockin_stake)
            .with_config(config)
            .build()
            .await;
        let order = ctx
            .generate_next_order(OrderParams { lock_stake: U256::from(100), ..Default::default() })
            .await;
        let order1_id = order.id();
        assert!(ctx.picker.price_order_and_update_state(order, CancellationToken::new()).await);
        let priced = ctx.priced_orders_rx.try_recv().unwrap();
        assert_eq!(priced.id(), order1_id);

        let order = ctx
            .generate_next_order(OrderParams {
                lock_stake: lockin_stake + U256::from(1),
                ..Default::default()
            })
            .await;
        let order_id = order.id();
        assert!(!ctx.picker.price_order_and_update_state(order, CancellationToken::new()).await);
        assert!(logs_contain("Insufficient available stake to lock order"));
        assert_eq!(
            ctx.db.get_order(&order_id).await.unwrap().unwrap().status,
            OrderStatus::Skipped
        );

        let order = ctx
            .generate_next_order(OrderParams {
                lock_stake: parse_units("11", 18).unwrap().into(),
                ..Default::default()
            })
            .await;
        let order_id = order.id();
        assert!(!ctx.picker.price_order_and_update_state(order, CancellationToken::new()).await);

        // only the first order above should have marked as active pricing, the second one should have been skipped due to insufficient stake
        assert_eq!(
            ctx.db.get_order(&order_id).await.unwrap().unwrap().status,
            OrderStatus::Skipped
        );
        assert!(logs_contain("Removing high stake order"));
    }

    #[tokio::test]
    #[traced_test]
    async fn use_gas_to_fulfill_estimate_from_config() {
        let fulfill_gas = 123_456;
        let config = ConfigLock::default();
        {
            config.load_write().unwrap().market.mcycle_price = "0.0000001".into();
            config.load_write().unwrap().market.fulfill_gas_estimate = fulfill_gas;
        }

        let mut ctx = PickerTestCtxBuilder::default().with_config(config).build().await;

        let order = ctx.generate_next_order(Default::default()).await;
        let locked = ctx.picker.price_order_and_update_state(order, CancellationToken::new()).await;
        assert!(locked);

        // Simulate order being locked
        let order = ctx.priced_orders_rx.try_recv().unwrap();
        ctx.db.insert_accepted_request(&order, order.request.offer.minPrice).await.unwrap();

        assert_eq!(ctx.picker.estimate_gas_to_fulfill_pending().await.unwrap(), fulfill_gas);

        // add another order
        let order =
            ctx.generate_next_order(OrderParams { order_index: 2, ..Default::default() }).await;
        let locked = ctx.picker.price_order_and_update_state(order, CancellationToken::new()).await;
        assert!(locked);
        let order = ctx.priced_orders_rx.try_recv().unwrap();
        ctx.db.insert_accepted_request(&order, order.request.offer.minPrice).await.unwrap();

        // gas estimate stacks (until estimates factor in bundling)
        assert_eq!(ctx.picker.estimate_gas_to_fulfill_pending().await.unwrap(), 2 * fulfill_gas);
    }

    #[tokio::test]
    #[traced_test]
    async fn skips_journal_exceeding_limit() {
        // set this by testing a very small limit (1 byte)
        let config = ConfigLock::default();
        {
            config.load_write().unwrap().market.mcycle_price = "0.0000001".into();
            config.load_write().unwrap().market.max_journal_bytes = 1;
        }
        let lock_stake = U256::from(10);

        let ctx = PickerTestCtxBuilder::default()
            .with_config(config)
            .with_initial_hp(lock_stake)
            .build()
            .await;
        let order = ctx.generate_next_order(OrderParams { lock_stake, ..Default::default() }).await;

        let order_id = order.id();
        let locked = ctx.picker.price_order_and_update_state(order, CancellationToken::new()).await;
        assert!(!locked);

        assert_eq!(
            ctx.db.get_order(&order_id).await.unwrap().unwrap().status,
            OrderStatus::Skipped
        );
        assert!(logs_contain("journal larger than set limit"));
    }

    #[tokio::test]
    #[traced_test]
    async fn price_locked_by_other() {
        let config = ConfigLock::default();
        {
            config.load_write().unwrap().market.mcycle_price_stake_token = "0.0000001".into();
        }
        let mut ctx = PickerTestCtxBuilder::default()
            .with_config(config)
            .with_initial_hp(U256::from(1000))
            .build()
            .await;

        let order = ctx
            .generate_next_order(OrderParams {
                fulfillment_type: FulfillmentType::FulfillAfterLockExpire,
                bidding_start: now_timestamp(),
                lock_timeout: 1000,
                timeout: 10000,
                lock_stake: parse_units("0.1", 6).unwrap().into(),
                ..Default::default()
            })
            .await;

        let order_id = order.id();
        let expected_target_timestamp =
            order.request.offer.biddingStart + order.request.offer.lockTimeout as u64;
        let expected_expire_timestamp =
            order.request.offer.biddingStart + order.request.offer.timeout as u64;

        let expected_log = format!(
            "Setting order {order_id} to prove after lock expiry at {expected_target_timestamp}"
        );
        assert!(ctx.picker.price_order_and_update_state(order, CancellationToken::new()).await);

        assert!(logs_contain(&expected_log));

        let priced = ctx.priced_orders_rx.try_recv().unwrap();
        assert_eq!(priced.target_timestamp, Some(expected_target_timestamp));
        assert_eq!(priced.expire_timestamp, Some(expected_expire_timestamp));
    }

    #[tokio::test]
    #[traced_test]
    async fn price_locked_by_other_unprofitable() {
        let config = ConfigLock::default();
        {
            config.load_write().unwrap().market.mcycle_price_stake_token = "0.1".into();
        }
        let ctx = PickerTestCtxBuilder::default()
            .with_stake_token_decimals(6)
            .with_config(config)
            .build()
            .await;

        let order = ctx
            .generate_next_order(OrderParams {
                fulfillment_type: FulfillmentType::FulfillAfterLockExpire,
                bidding_start: now_timestamp(),
                lock_timeout: 0,
                timeout: 10000,
                // Low stake means low reward for filling after it is unfulfilled
                lock_stake: parse_units("0.00001", 6).unwrap().into(),
                ..Default::default()
            })
            .await;

        let order_id = order.id();

        assert!(!ctx.picker.price_order_and_update_state(order, CancellationToken::new()).await);

        // Since we know the stake reward is constant, and we know our min_mycle_price_stake_token
        // the execution limit check tells us if the order is profitable or not, since it computes the max number
        // of cycles that can be proven while keeping the order profitable.
        assert!(logs_contain(&format!("Skipping order {order_id} due to session limit exceeded")));

        let db_order = ctx.db.get_order(&order_id).await.unwrap().unwrap();
        assert_eq!(db_order.status, OrderStatus::Skipped);
    }

    #[tokio::test]
    #[traced_test]
    async fn skip_mcycle_limit_for_allowed_address() {
        let exec_limit = 1000;
        let config = ConfigLock::default();
        {
            config.load_write().unwrap().market.mcycle_price = "0.0000001".into();
            config.load_write().unwrap().market.max_mcycle_limit = Some(exec_limit);
        }
        let ctx = PickerTestCtxBuilder::default().with_config(config).build().await;

        ctx.picker.config.load_write().as_mut().unwrap().market.priority_requestor_addresses =
            Some(vec![ctx.provider.default_signer_address()]);

        // First order from allowed address - should skip mcycle limit
        let order = ctx.generate_next_order(Default::default()).await;
        let order_id = order.id();

        let locked = ctx.picker.price_order_and_update_state(order, CancellationToken::new()).await;
        assert!(locked);

        // Check logs for the expected message about skipping mcycle limit
        assert!(logs_contain(&format!(
            "Order {order_id} exec limit config ignored due to client {} being part of priority_requestor_addresses.",
            ctx.provider.default_signer_address()
        )));

        // Second order from a different address - should have mcycle limit enforced
        let mut order2 =
            ctx.generate_next_order(OrderParams { order_index: 2, ..Default::default() }).await;
        // Set a different client address
        order2.request.id = RequestId::new(Address::ZERO, 2).into();
        let order2_id = order2.id();

        let locked =
            ctx.picker.price_order_and_update_state(order2, CancellationToken::new()).await;
        assert!(locked);

        // Check logs for the expected message about setting exec limit to max_mcycle_limit
        assert!(logs_contain(&format!(
            "Order {order2_id} prove limit capped by max_mcycle_limit config"
        )));
        assert!(logs_contain(&format!(
            "with limit of {} cycles (~{} mcycles)",
            U256::from(exec_limit) * ONE_MILLION,
            exec_limit
        )));
    }

    #[tokio::test]
    #[traced_test]
    async fn test_deadline_exec_limit_and_peak_prove_khz() {
        let config = ConfigLock::default();
        {
            config.load_write().unwrap().market.mcycle_price = "0.0000001".into();
            config.load_write().unwrap().market.peak_prove_khz = Some(1);
            config.load_write().unwrap().market.min_deadline = 10;
        }
        let ctx = PickerTestCtxBuilder::default().with_config(config).build().await;

        let order = ctx
            .generate_next_order(OrderParams {
                min_price: parse_ether("10").unwrap(),
                max_price: parse_ether("10").unwrap(),
                bidding_start: now_timestamp(),
                lock_timeout: 150,
                timeout: 300,
                ..Default::default()
            })
            .await;

        let order_id = order.id();
        let _submit_result =
            ctx.boundless_market.submit_request(&order.request, &ctx.signer(0)).await;

        let locked = ctx.picker.price_order_and_update_state(order, CancellationToken::new()).await;
        assert!(locked);

        let expected_log_pattern = format!("Order {order_id} prove limit capped by deadline");
        assert!(logs_contain(&expected_log_pattern));
    }

    #[tokio::test]
    #[traced_test]
    async fn test_capacity_change() {
        let config = ConfigLock::default();
        {
            let mut cfg = config.load_write().unwrap();
            cfg.market.mcycle_price = "0.0000001".into();
            cfg.market.max_concurrent_preflights = 2;
        }
        let mut ctx = PickerTestCtxBuilder::default().with_config(config.clone()).build().await;

        // Start the order picker task
        let picker_task = tokio::spawn(ctx.picker.spawn(Default::default()));

        // Send an initial order to trigger the capacity check
        let order1 =
            ctx.generate_next_order(OrderParams { order_index: 1, ..Default::default() }).await;
        ctx.new_order_tx.send(order1).await.unwrap();

        // Wait for order to be processed
        tokio::time::timeout(Duration::from_secs(10), ctx.priced_orders_rx.recv()).await.unwrap();

        // Sleep to allow for a capacity check change
        tokio::time::sleep(MIN_CAPACITY_CHECK_INTERVAL).await;

        // Decrease capacity
        {
            let mut cfg = config.load_write().unwrap();
            cfg.market.max_concurrent_preflights = 1;
        }

        // Wait a bit more for the interval timer to fire and detect the change
        tokio::time::sleep(MIN_CAPACITY_CHECK_INTERVAL + Duration::from_millis(100)).await;

        // Send another order to trigger capacity check
        let order2 =
            ctx.generate_next_order(OrderParams { order_index: 2, ..Default::default() }).await;
        ctx.new_order_tx.send(order2).await.unwrap();

        // Wait for an order to be processed before updating capacity
        tokio::time::timeout(Duration::from_secs(10), ctx.priced_orders_rx.recv()).await.unwrap();

        // Check logs for capacity changes
        assert!(logs_contain("Pricing capacity changed from 2 to 1"));

        picker_task.abort();
    }

    #[tokio::test]
    #[traced_test]
    async fn test_lock_expired_exec_limit_precision_loss() {
        let config = ConfigLock::default();
        {
            config.load_write().unwrap().market.mcycle_price_stake_token = "1".into();
        }
        let ctx = PickerTestCtxBuilder::default()
            .with_config(config.clone())
            .with_stake_token_decimals(6)
            .build()
            .await;

        let mut order = ctx
            .generate_next_order(OrderParams {
                lock_stake: U256::from(4),
                fulfillment_type: FulfillmentType::FulfillAfterLockExpire,
                bidding_start: now_timestamp() - 100,
                lock_timeout: 10,
                timeout: 300,
                ..Default::default()
            })
            .await;

        let order_id = order.id();
        let stake_reward = order.request.offer.stake_reward_if_locked_and_not_fulfilled();
        assert_eq!(stake_reward, U256::from(1));

        let locked = ctx.picker.price_order(&mut order).await;
        assert!(matches!(locked, Ok(OrderPricingOutcome::Skip)));

        assert!(logs_contain(&format!(
            "Removing order {order_id} because its exec limit is too low"
        )));

        let mut order2 = ctx
            .generate_next_order(OrderParams {
                order_index: 2,
                lock_stake: U256::from(40),
                fulfillment_type: FulfillmentType::FulfillAfterLockExpire,
                bidding_start: now_timestamp() - 100,
                lock_timeout: 10,
                timeout: 300,
                ..Default::default()
            })
            .await;

        let order2_id = order2.id();
        let stake_reward2 = order2.request.offer.stake_reward_if_locked_and_not_fulfilled();
        assert_eq!(stake_reward2, U256::from(10));

        let locked = ctx.picker.price_order(&mut order2).await;
        assert!(matches!(locked, Ok(OrderPricingOutcome::Skip)));

        // Stake token denom offsets the mcycle multiplier, so for 1stake/mcycle, this will be 10
        assert!(logs_contain(&format!(
            "Starting preflight execution of {order2_id} with limit of 10 cycles"
        )));
        assert!(logs_contain(&format!("Skipping order {order2_id} due to session limit exceeded")));
    }

    #[tokio::test]
    #[traced_test]
    async fn test_order_is_locked_check() -> Result<()> {
        let ctx = PickerTestCtxBuilder::default().build().await;

        let mut order = ctx.generate_next_order(Default::default()).await;
        let order_id = order.id();

        ctx.db
            .set_request_locked(
                U256::from(order.request.id),
                &ctx.provider.default_signer_address().to_string(),
                1000,
            )
            .await?;

        assert!(ctx.db.is_request_locked(U256::from(order.request.id)).await?);

        let pricing_outcome = ctx.picker.price_order(&mut order).await?;
        assert!(matches!(pricing_outcome, OrderPricingOutcome::Skip));

        assert!(logs_contain(&format!("Order {order_id} is already locked, skipping")));

        Ok(())
    }

    #[tokio::test]
    #[traced_test]
    async fn test_duplicate_order_cache() -> Result<()> {
        let mut ctx = PickerTestCtxBuilder::default().build().await;

        let order1 = ctx.generate_next_order(Default::default()).await;
        let order_id = order1.id();

        // Duplicate order
        let order2 = Box::new(OrderRequest {
            request: order1.request.clone(),
            client_sig: order1.client_sig.clone(),
            fulfillment_type: order1.fulfillment_type,
            boundless_market_address: order1.boundless_market_address,
            chain_id: order1.chain_id,
            image_id: order1.image_id.clone(),
            input_id: order1.input_id.clone(),
            total_cycles: order1.total_cycles,
            target_timestamp: order1.target_timestamp,
            expire_timestamp: order1.expire_timestamp,
        });

        assert_eq!(order1.id(), order2.id(), "Both orders should have the same ID");

        tokio::spawn(ctx.picker.spawn(CancellationToken::new()));

        ctx.new_order_tx.send(order1).await?;
        ctx.new_order_tx.send(order2).await?;

        let first_processed =
            tokio::time::timeout(Duration::from_secs(10), ctx.priced_orders_rx.recv())
                .await?
                .unwrap();

        assert_eq!(first_processed.id(), order_id, "First order should be processed");

        let second_result =
            tokio::time::timeout(Duration::from_secs(2), ctx.priced_orders_rx.recv()).await;

        assert!(second_result.is_err(), "Second order should be deduplicated and not processed");

        assert!(logs_contain(&format!("Skipping order {order_id} - already being processed")));

        Ok(())
    }

    #[tokio::test]
    #[traced_test]
    async fn test_order_is_fulfilled_check() -> Result<()> {
        let ctx = PickerTestCtxBuilder::default().build().await;

        let mut order = ctx
            .generate_next_order(OrderParams {
                fulfillment_type: FulfillmentType::FulfillAfterLockExpire,
                ..Default::default()
            })
            .await;
        let order_id = order.id();

        ctx.db.set_request_fulfilled(U256::from(order.request.id), 1000).await?;

        assert!(ctx.db.is_request_fulfilled(U256::from(order.request.id)).await?);

        let pricing_outcome = ctx.picker.price_order(&mut order).await?;
        assert!(matches!(pricing_outcome, OrderPricingOutcome::Skip));

        assert!(logs_contain(&format!("Order {order_id} is already fulfilled, skipping")));

        Ok(())
    }

    #[tokio::test]
    #[traced_test]
    async fn test_active_tasks_logging() {
        let config = ConfigLock::default();
        {
            config.load_write().unwrap().market.mcycle_price = "0.0000001".into();
        }
        let mut ctx = PickerTestCtxBuilder::default().with_config(config).build().await;

        // Start the order picker task
        let picker_task = tokio::spawn(ctx.picker.spawn(Default::default()));

        // Send an order to trigger the logging
        let order1 =
            ctx.generate_next_order(OrderParams { order_index: 1, ..Default::default() }).await;
        let order1_id = order1.id();
        ctx.new_order_tx.send(order1).await.unwrap();

        // Wait for the order to be processed and check for the "Added" log
        tokio::time::timeout(
            MIN_CAPACITY_CHECK_INTERVAL + Duration::from_secs(1),
            ctx.priced_orders_rx.recv(),
        )
        .await
        .unwrap();

        // Check that we logged the task being added
        assert!(logs_contain("Current pricing tasks: ["));
        assert!(logs_contain(&order1_id));

        // Send another order to see the task being removed and a new one added
        let order2 =
            ctx.generate_next_order(OrderParams { order_index: 2, ..Default::default() }).await;
        let order2_id = order2.id();
        ctx.new_order_tx.send(order2).await.unwrap();

        // Wait for the second order to be processed
        tokio::time::timeout(Duration::from_secs(5), ctx.priced_orders_rx.recv()).await.unwrap();

        // Check that we logged the task completion
        assert!(logs_contain(&format!("Priced task for order {order1_id} (request")));

        // The order2 should be shown as in progress when order1 completes
        assert!(logs_contain(&order2_id));

        picker_task.abort();
    }

    #[tokio::test]
    async fn test_handle_lock_event() {
        let ctx = PickerTestCtxBuilder::default().build().await;
        let mut active_tasks: BTreeMap<U256, BTreeMap<String, CancellationToken>> = BTreeMap::new();
        let mut pending_orders: Vec<Box<OrderRequest>> = Vec::new();

        let lock_and_fulfill_order = ctx
            .generate_next_order(OrderParams {
                order_index: 123,
                fulfillment_type: FulfillmentType::LockAndFulfill,
                ..Default::default()
            })
            .await;

        let fulfill_after_expire_order = ctx
            .generate_next_order(OrderParams {
                order_index: 123,
                fulfillment_type: FulfillmentType::FulfillAfterLockExpire,
                ..Default::default()
            })
            .await;

        let request_id = U256::from(lock_and_fulfill_order.request.id);

        let lock_and_fulfill_token = CancellationToken::new();
        let fulfill_after_expire_token = CancellationToken::new();

        // Add active tasks using actual order IDs
        let mut order_tasks = BTreeMap::new();
        order_tasks.insert(lock_and_fulfill_order.id(), lock_and_fulfill_token.clone());
        order_tasks.insert(fulfill_after_expire_order.id(), fulfill_after_expire_token.clone());
        active_tasks.insert(request_id, order_tasks);

        pending_orders.push(lock_and_fulfill_order);
        pending_orders.push(fulfill_after_expire_order);

        handle_lock_event(request_id, &mut active_tasks, &mut pending_orders);

        assert!(lock_and_fulfill_token.is_cancelled(), "LockAndFulfill task should be cancelled");
        assert!(
            !fulfill_after_expire_token.is_cancelled(),
            "FulfillAfterLockExpire task should NOT be cancelled"
        );

        assert!(active_tasks.contains_key(&request_id));
        let remaining_tasks = active_tasks.get(&request_id).unwrap();
        assert_eq!(remaining_tasks.len(), 1);
        let remaining_order_id = remaining_tasks.keys().next().unwrap();
        assert!(remaining_order_id.contains("FulfillAfterLockExpire"));

        assert_eq!(pending_orders.len(), 1);
        assert_eq!(pending_orders[0].fulfillment_type, FulfillmentType::FulfillAfterLockExpire);
    }

    #[tokio::test]
    async fn test_handle_fulfill_event() {
        // Create test context and orders
        let ctx = PickerTestCtxBuilder::default().build().await;
        let mut active_tasks: BTreeMap<U256, BTreeMap<String, CancellationToken>> = BTreeMap::new();
        let mut pending_orders: Vec<Box<OrderRequest>> = Vec::new();

        let lock_and_fulfill_order = ctx
            .generate_next_order(OrderParams {
                order_index: 456,
                fulfillment_type: FulfillmentType::LockAndFulfill,
                ..Default::default()
            })
            .await;

        let fulfill_after_expire_order = ctx
            .generate_next_order(OrderParams {
                order_index: 456,
                fulfillment_type: FulfillmentType::FulfillAfterLockExpire,
                ..Default::default()
            })
            .await;

        let request_id = U256::from(lock_and_fulfill_order.request.id);

        let token1 = CancellationToken::new();
        let token2 = CancellationToken::new();

        let mut order_tasks = BTreeMap::new();
        order_tasks.insert(lock_and_fulfill_order.id(), token1.clone());
        order_tasks.insert(fulfill_after_expire_order.id(), token2.clone());
        active_tasks.insert(request_id, order_tasks);

        pending_orders.push(lock_and_fulfill_order);
        pending_orders.push(fulfill_after_expire_order);

        handle_fulfill_event(request_id, &mut active_tasks, &mut pending_orders);

        assert!(token1.is_cancelled(), "All tasks should be cancelled");
        assert!(token2.is_cancelled(), "All tasks should be cancelled");

        assert!(!active_tasks.contains_key(&request_id));

        assert_eq!(pending_orders.len(), 0, "All pending orders should be removed");
    }

    // Mock prover that tracks preflight calls
    struct MockPreflightTracker {
        preflight_calls: Arc<std::sync::Mutex<Vec<(String, String)>>>,
        default_prover: Arc<DefaultProver>,
    }

    impl MockPreflightTracker {
        fn new() -> Self {
            Self {
                preflight_calls: Arc::new(std::sync::Mutex::new(Vec::new())),
                default_prover: Arc::new(DefaultProver::new()),
            }
        }

        fn get_preflight_calls(&self) -> Vec<(String, String)> {
            self.preflight_calls.lock().unwrap().clone()
        }
    }

    #[async_trait]
    impl Prover for MockPreflightTracker {
        async fn upload_image(&self, image_id: &str, image: Vec<u8>) -> Result<(), ProverError> {
            self.default_prover.upload_image(image_id, image).await
        }

        async fn upload_input(&self, input: Vec<u8>) -> Result<String, ProverError> {
            self.default_prover.upload_input(input).await
        }

        async fn preflight(
            &self,
            image_id: &str,
            input_id: &str,
            assumptions: Vec<String>,
            executor_limit: Option<u64>,
            order_id: &str,
        ) -> Result<ProofResult, ProverError> {
            // Track the preflight call
            self.preflight_calls.lock().unwrap().push((image_id.to_string(), input_id.to_string()));

            // Call the default prover
            self.default_prover
                .preflight(image_id, input_id, assumptions, executor_limit, order_id)
                .await
        }

        async fn has_image(&self, image_id: &str) -> Result<bool, ProverError> {
            self.default_prover.has_image(image_id).await
        }

        async fn prove_stark(
            &self,
            image_id: &str,
            input_id: &str,
            assumptions: Vec<String>,
        ) -> Result<String, ProverError> {
            self.default_prover.prove_stark(image_id, input_id, assumptions).await
        }

        async fn wait_for_stark(&self, proof_id: &str) -> Result<ProofResult, ProverError> {
            self.default_prover.wait_for_stark(proof_id).await
        }

        async fn cancel_stark(&self, proof_id: &str) -> Result<(), ProverError> {
            self.default_prover.cancel_stark(proof_id).await
        }

        async fn get_receipt(&self, proof_id: &str) -> Result<Option<Receipt>, ProverError> {
            self.default_prover.get_receipt(proof_id).await
        }

        async fn get_preflight_journal(
            &self,
            proof_id: &str,
        ) -> Result<Option<Vec<u8>>, ProverError> {
            self.default_prover.get_preflight_journal(proof_id).await
        }

        async fn get_journal(&self, proof_id: &str) -> Result<Option<Vec<u8>>, ProverError> {
            self.default_prover.get_journal(proof_id).await
        }

        async fn compress(&self, proof_id: &str) -> Result<String, ProverError> {
            self.default_prover.compress(proof_id).await
        }

        async fn get_compressed_receipt(
            &self,
            proof_id: &str,
        ) -> Result<Option<Vec<u8>>, ProverError> {
            self.default_prover.get_compressed_receipt(proof_id).await
        }
    }

    #[tokio::test]
    #[traced_test]
    async fn test_preflight_cache_behavior() -> Result<()> {
        let mock_prover = Arc::new(MockPreflightTracker::new());

        let image_id = Digest::from(ECHO_ID).to_string();
        mock_prover.upload_image(&image_id, ECHO_ELF.to_vec()).await.unwrap();

        let ctx = PickerTestCtxBuilder::default().with_prover(mock_prover.clone()).build().await;

        let mut order1 =
            ctx.generate_next_order(OrderParams { order_index: 100, ..Default::default() }).await;

        let mut order2 =
            ctx.generate_next_order(OrderParams { order_index: 200, ..Default::default() }).await;

        let mut order3 = ctx
            .generate_next_order(OrderParams {
                order_index: 100,
                fulfillment_type: FulfillmentType::FulfillAfterLockExpire,
                ..Default::default()
            })
            .await;

        assert_eq!(
            order1.request.id, order3.request.id,
            "Order1 and Order3 should have same request ID"
        );
        assert_ne!(
            order1.request.id, order2.request.id,
            "Order1 and Order2 should have different request IDs"
        );

        // Process order1 and order2 concurrently to test cache atomicity
        let (pricing1, pricing2) =
            tokio::join!(ctx.picker.price_order(&mut order1), ctx.picker.price_order(&mut order2));

        assert!(pricing1.is_ok(), "Order1 pricing should succeed");
        assert!(pricing2.is_ok(), "Order2 pricing should succeed");

        // Process order3 (should use cache)
        let pricing3 = ctx.picker.price_order(&mut order3).await;
        assert!(pricing3.is_ok(), "Order3 pricing should succeed");

        // Check preflight calls - should only be called once since all orders are identical
        let preflight_calls = mock_prover.get_preflight_calls();

        // Since ALL orders have the same image_url and input data, they should share the same cache entry
        assert_eq!(
            preflight_calls.len(),
            1,
            "Should have exactly 1 preflight call since all orders are identical.",
        );

        Ok(())
    }

    #[tokio::test]
    #[traced_test]
    async fn test_smaller_cycle_limit_cache() -> Result<()> {
        let mock_prover = Arc::new(MockPreflightTracker::new());
        let image_id = Digest::from(LOOP_ID).to_string();
        mock_prover.upload_image(&image_id, LOOP_ELF.to_vec()).await.unwrap();

        // Create context with very low mcycle price and set peak_prove_khz to create different deadline caps
        let config = ConfigLock::default();
        {
            config.load_write().unwrap().market.mcycle_price = "0.0000001".into();
            config.load_write().unwrap().market.peak_prove_khz = Some(1000); // Set peak_prove_khz to create deadline caps
            config.load_write().unwrap().market.min_deadline = 0; // Remove min_deadline interference
        }
        let ctx = PickerTestCtxBuilder::default()
            .with_prover(mock_prover.clone())
            .with_config(config)
            .build()
            .await;

        // Create two orders with same program+input but very different exec limits due to different timeouts:
        // Order 1: Very short timeout = very low deadline cap (should hit session limit exceeded)
        // We'll set the loop to consume 50M cycles, which exceeds the 20M cycle cap from short timeout
        let mut low_timeout_order = ctx
            .generate_loop_order(
                OrderParams {
                    order_index: 1,
                    min_price: parse_ether("100.0").unwrap(), // High price but will be capped by very short timeout
                    max_price: parse_ether("100.0").unwrap(),
                    timeout: 30, // Very short timeout = very low deadline cap (30s * 1000khz = 30M cycles)
                    lock_timeout: 2, // Also set short lock_timeout
                    ..Default::default()
                },
                5_000_000,
            ) // 5M cycles - should exceed the 20M cycle limit
            .await;

        // Order 2: Long timeout = high deadline cap (should succeed and NOT reuse low-limit cache)
        // Same cycle count but much higher exec limit due to longer timeout
        let mut high_timeout_order = ctx
            .generate_loop_order(
                OrderParams {
                    order_index: 2,
                    min_price: parse_ether("100.0").unwrap(), // Same high price but much longer timeout
                    max_price: parse_ether("100.0").unwrap(),
                    timeout: 3600, // Much longer timeout = high deadline cap (3600s * 1000khz = 3.6B cycles)
                    lock_timeout: 3000, // Also set long lock_timeout
                    ..Default::default()
                },
                5_000_000,
            ) // Same 5M cycles - should be under the 3B cycle limit
            .await;

        // Process short timeout order first - this should hit session limit and cache the Skip result
        let result1 = ctx.picker.price_order(&mut low_timeout_order).await;
        assert!(matches!(result1, Ok(OrderPricingOutcome::Skip)));

        // Process long timeout order second - this should NOT reuse the low-limit cached result
        // It should succeed with its own higher exec limit via a new preflight call
        let result2 = ctx.picker.price_order(&mut high_timeout_order).await;
        assert!(matches!(result2, Ok(OrderPricingOutcome::Lock { .. })));

        // We expect 2 preflight calls since the orders have different deadline-based exec limits
        let preflight_calls = mock_prover.get_preflight_calls();
        assert_eq!(
            preflight_calls.len(),
            1,
            "Should have exactly 1 preflight call due to preflight result caching that avoids redundant execution.",
        );

        Ok(())
    }

    #[tokio::test]
    #[traced_test]
    async fn test_concurrent_preflights_with_cancellation() -> Result<()> {
        let mock_prover = Arc::new(MockPreflightTracker::new());
        let image_id = Digest::from(LOOP_ID).to_string();
        mock_prover.upload_image(&image_id, LOOP_ELF.to_vec()).await.unwrap();

        let config = ConfigLock::default();
        {
            config.load_write().unwrap().market.mcycle_price = "0.0000001".into();
        }
        let ctx = PickerTestCtxBuilder::default()
            .with_prover(mock_prover.clone())
            .with_config(config)
            .build()
            .await;

        // Create two orders with same program+input for same cache key
        let order_a = ctx
            .generate_loop_order(
                OrderParams {
                    order_index: 1,
                    min_price: parse_ether("100.0").unwrap(),
                    max_price: parse_ether("100.0").unwrap(),
                    timeout: 3600,
                    lock_timeout: 3000,
                    ..Default::default()
                },
                5_000_000,
            )
            .await;

        let order_b = ctx
            .generate_loop_order(
                OrderParams {
                    order_index: 2,
                    min_price: parse_ether("100.0").unwrap(),
                    max_price: parse_ether("100.0").unwrap(),
                    timeout: 3600,
                    lock_timeout: 3000,
                    ..Default::default()
                },
                5_000_000,
            )
            .await;

        // Create cancellation tokens
        let cancel_token_a = CancellationToken::new();
        let cancel_token_b = CancellationToken::new();

        // Save order IDs before moving into tasks
        let order_a_id = order_a.id();
        let _order_b_id = order_b.id();

        // Start both preflights concurrently with a slight stagger
        let cancel_a_clone = cancel_token_a.clone();
        let picker_a = ctx.picker.clone();
        let task_a = tokio::spawn(async move {
            picker_a.price_order_and_update_state(order_a, cancel_token_a).await
        });

        // Small delay to ensure task A starts first
        tokio::time::sleep(Duration::from_millis(10)).await;

        let picker_b = ctx.picker.clone();
        let task_b = tokio::spawn(async move {
            picker_b.price_order_and_update_state(order_b, cancel_token_b).await
        });

        // Wait for task A to start its preflight before cancelling
        loop {
            tokio::time::sleep(Duration::from_millis(10)).await;
            if logs_contain(&format!("Starting preflight of {order_a_id}")) {
                // Sleep to wait for B to wait on this preflight
                tokio::time::sleep(Duration::from_millis(20)).await;
                break;
            }
        }

        // Cancel task A now that we know it has started preflight
        cancel_a_clone.cancel();

        // Wait for both tasks to complete
        let result_a = task_a.await.unwrap();
        let result_b = task_b.await.unwrap();

        // Task A should have been cancelled and returned false
        assert!(!result_a, "Task A should have been cancelled");

        // Task B should have completed successfully
        assert!(result_b, "Task B should have completed successfully");

        // Check that the cancellation was logged
        assert!(logs_contain("Order pricing cancelled during pricing for order"));

        // Verify that preflights are cached to avoid redundant execution
        // Both orders should reuse the same preflight result due to caching
        let preflight_calls = mock_prover.get_preflight_calls();
        assert_eq!(preflight_calls.len(), 1, "Should have exactly 1 preflight call due to caching");

        Ok(())
    }

    // Unit tests for calculate_exec_limits function

    /// Helper to parse stake token amounts (6 decimals) instead of ETH (18 decimals)
    fn parse_stake_tokens(amount: &str) -> U256 {
        parse_units(amount, 6).unwrap().into()
    }

    #[tokio::test]
    async fn test_calculate_exec_limits_eth_higher_than_stake() {
        let market_config = crate::config::MarketConf {
            mcycle_price: "0.01".to_string(),           // 0.01 ETH per mcycle
            mcycle_price_stake_token: "10".to_string(), // 10 stake tokens per mcycle
            max_mcycle_limit: None,
            peak_prove_khz: None,
            priority_requestor_addresses: None,
            ..Default::default()
        };

        let ctx = PickerTestCtxBuilder::default()
            .with_config({
                let config = ConfigLock::default();
                config.load_write().unwrap().market = market_config;
                config
            })
            .build()
            .await;

        let gas_cost = parse_ether("0.001").unwrap(); // 0.001 ETH gas cost

        let order = ctx
            .generate_next_order(OrderParams {
                fulfillment_type: FulfillmentType::LockAndFulfill,
                max_price: parse_ether("0.05").unwrap(), // 0.05 ETH max price
                lock_stake: parse_stake_tokens("100"),   // 100 stake tokens
                lock_timeout: 900,                       // lock timeout
                timeout: 1200,                           // order timeout
                ..Default::default()
            })
            .await;

        let (preflight_limit, prove_limit) =
            ctx.picker.calculate_exec_limits(&order, gas_cost).unwrap();

        // ETH based: (0.05 ETH - 0.001 ETH) * 1M / 0.01 ETH/mcycle = 4.9M cycles
        // Stake based: 100 stake tokens * 1M / 10 stake_tokens/mcycle = 10M cycles
        // ETH-based is higher, so both should use ETH-based limit

        assert_eq!(preflight_limit, 4_900_000u64);
        assert_eq!(prove_limit, 4_900_000u64);
    }

    #[tokio::test]
    async fn test_calculate_exec_limits_stake_higher_than_eth_exposes_bug() {
        let market_config = crate::config::MarketConf {
            mcycle_price: "0.1".to_string(), // 0.1 ETH per mcycle (expensive)
            mcycle_price_stake_token: "1".to_string(), // 1 stake token per mcycle (cheaper)
            max_mcycle_limit: None,
            peak_prove_khz: None,
            priority_requestor_addresses: None,
            ..Default::default()
        };

        let ctx = PickerTestCtxBuilder::default()
            .with_config({
                let config = ConfigLock::default();
                config.load_write().unwrap().market = market_config;
                config
            })
            .build()
            .await;

        let gas_cost = parse_ether("0.001").unwrap();

        let order = ctx
            .generate_next_order(OrderParams {
                fulfillment_type: FulfillmentType::LockAndFulfill,
                max_price: parse_ether("0.05").unwrap(), // 0.05 ETH max price
                lock_stake: parse_stake_tokens("1000"),  // 1000 stake tokens
                lock_timeout: 900,
                timeout: 1200,
                ..Default::default()
            })
            .await;

        let (preflight_limit, prove_limit) =
            ctx.picker.calculate_exec_limits(&order, gas_cost).unwrap();

        // ETH based: (0.05 ETH - 0.001 ETH) * 1M / 0.1 ETH/mcycle = 490k cycles
        // Stake based: 1000 stake tokens * 1M / 1 stake_token/mcycle = 1000M cycles
        // Stake-based is higher, demonstrating the bug where preflight != prove limits

        assert_eq!(preflight_limit, 250_000_000u64);
        assert_eq!(prove_limit, 490_000u64);
    }

    #[tokio::test]
    async fn test_calculate_exec_limits_fulfill_after_expire_stake_only() {
        let market_config = crate::config::MarketConf {
            mcycle_price: "0.1".to_string(), // Won't be used for FulfillAfterLockExpire
            mcycle_price_stake_token: "0.1".to_string(), // 0.1 ETH per mcycle
            max_mcycle_limit: None,
            peak_prove_khz: None,
            priority_requestor_addresses: None,
            ..Default::default()
        };

        let ctx = PickerTestCtxBuilder::default()
            .with_config({
                let config = ConfigLock::default();
                config.load_write().unwrap().market = market_config;
                config
            })
            .build()
            .await;

        let gas_cost = parse_ether("0.001").unwrap();

        let order = ctx
            .generate_next_order(OrderParams {
                fulfillment_type: FulfillmentType::FulfillAfterLockExpire,
                max_price: parse_ether("1.0").unwrap(), // Won't be used
                lock_stake: parse_stake_tokens("1.0"),  // 1 stake token
                lock_timeout: 900,
                timeout: 1200,
                ..Default::default()
            })
            .await;

        let (preflight_limit, prove_limit) =
            ctx.picker.calculate_exec_limits(&order, gas_cost).unwrap();

        // Should only use stake-based pricing for FulfillAfterLockExpire
        // Stake based: 1.0 stake tokens * 1M / 0.1 stake tokens per mcycle = 10M cycles
        let expected_cycles = 2_500_000u64;

        assert_eq!(preflight_limit, expected_cycles);
        assert_eq!(prove_limit, expected_cycles);
    }

    #[tokio::test]
    async fn test_calculate_exec_limits_max_mcycle_cap() {
        let market_config = crate::config::MarketConf {
            mcycle_price: "0.01".to_string(),
            mcycle_price_stake_token: "0.1".to_string(),
            max_mcycle_limit: Some(20), // 20 mcycle limit
            peak_prove_khz: None,
            priority_requestor_addresses: None,
            ..Default::default()
        };

        let ctx = PickerTestCtxBuilder::default()
            .with_config({
                let config = ConfigLock::default();
                config.load_write().unwrap().market = market_config;
                config
            })
            .build()
            .await;

        let gas_cost = parse_ether("0.001").unwrap();

        let order = ctx
            .generate_next_order(OrderParams {
                fulfillment_type: FulfillmentType::LockAndFulfill,
                max_price: parse_ether("10.0").unwrap(), // Very high price
                lock_stake: parse_stake_tokens("1000.0"), // Very high stake
                lock_timeout: 900,
                timeout: 1200,
                ..Default::default()
            })
            .await;

        let (preflight_limit, prove_limit) =
            ctx.picker.calculate_exec_limits(&order, gas_cost).unwrap();

        // Should be capped at 20M cycles regardless of high prices
        let expected_cycles = 20_000_000u64;

        assert_eq!(preflight_limit, expected_cycles);
        assert_eq!(prove_limit, expected_cycles);
    }

    #[tokio::test]
    async fn test_calculate_exec_limits_priority_requestor_unlimited() {
        let priority_address = address!("1234567890123456789012345678901234567890");
        let market_config = crate::config::MarketConf {
            mcycle_price: "0.01".to_string(),
            mcycle_price_stake_token: "0.1".to_string(),
            max_mcycle_limit: Some(5), // Low limit normally
            peak_prove_khz: None,
            priority_requestor_addresses: Some(vec![priority_address]),
            ..Default::default()
        };

        let ctx = PickerTestCtxBuilder::default()
            .with_config({
                let config = ConfigLock::default();
                config.load_write().unwrap().market = market_config;
                config
            })
            .build()
            .await;

        let gas_cost = parse_ether("0.001").unwrap();

        let mut order = ctx
            .generate_next_order(OrderParams {
                fulfillment_type: FulfillmentType::LockAndFulfill,
                max_price: parse_ether("1.0").unwrap(),
                lock_stake: parse_stake_tokens("100.0"),
                lock_timeout: 900,
                timeout: 1200,
                ..Default::default()
            })
            .await;

        // Set the client address to the priority address
        order.request.id = RequestId::new(priority_address, 1).into();

        let (preflight_limit, prove_limit) =
            ctx.picker.calculate_exec_limits(&order, gas_cost).unwrap();

        // Priority requestors ignore max_mcycle_limit but use different calculations for preflight vs prove
        // For LockAndFulfill orders: preflight uses higher limit (stake), prove uses ETH-based
        assert_eq!(preflight_limit, 250_000_000u64); // Stake-based calculation
        assert_eq!(prove_limit, 99_900_000u64); // ETH-based calculation
    }

    #[tokio::test]
    async fn test_calculate_exec_limits_timing_constraints() {
        let market_config = crate::config::MarketConf {
            mcycle_price: "0.01".to_string(),
            mcycle_price_stake_token: "0.1".to_string(),
            max_mcycle_limit: None,
            peak_prove_khz: Some(1000), // 1M cycles per second
            priority_requestor_addresses: None,
            ..Default::default()
        };

        let ctx = PickerTestCtxBuilder::default()
            .with_config({
                let config = ConfigLock::default();
                config.load_write().unwrap().market = market_config;
                config
            })
            .build()
            .await;

        let gas_cost = parse_ether("0.001").unwrap();

        let order = ctx
            .generate_next_order(OrderParams {
                fulfillment_type: FulfillmentType::LockAndFulfill,
                max_price: parse_ether("10.0").unwrap(), // High price that would normally allow many cycles
                lock_stake: parse_stake_tokens("100.0"), // High stake
                lock_timeout: 60,                        // 60 second lock timeout
                timeout: 120,                            // 120 second order timeout
                ..Default::default()
            })
            .await;

        let (preflight_limit, prove_limit) =
            ctx.picker.calculate_exec_limits(&order, gas_cost).unwrap();

        // Should be limited by timing constraints
        // Prove window: 60 seconds -> 60M cycles max
        // Both should be capped at 60M cycles despite high prices
        let expected_cycles = 60_000_000u64;

        assert_eq!(preflight_limit, expected_cycles);
        assert_eq!(prove_limit, expected_cycles);
    }

    #[tokio::test]
    async fn test_calculate_exec_limits_zero_stake_price_unlimited() {
        let market_config = crate::config::MarketConf {
            mcycle_price: "0.01".to_string(),
            mcycle_price_stake_token: "0".to_string(), // Zero stake price
            max_mcycle_limit: None,
            peak_prove_khz: None,
            priority_requestor_addresses: None,
            ..Default::default()
        };

        let ctx = PickerTestCtxBuilder::default()
            .with_config({
                let config = ConfigLock::default();
                config.load_write().unwrap().market = market_config;
                config
            })
            .build()
            .await;

        let gas_cost = parse_ether("0.001").unwrap();

        let order = ctx
            .generate_next_order(OrderParams {
                fulfillment_type: FulfillmentType::FulfillAfterLockExpire,
                max_price: parse_ether("1.0").unwrap(),
                lock_stake: parse_stake_tokens("10.0"),
                lock_timeout: 900,
                timeout: 1200,
                ..Default::default()
            })
            .await;

        let (preflight_limit, prove_limit) =
            ctx.picker.calculate_exec_limits(&order, gas_cost).unwrap();

        // Should be unlimited (u64::MAX) when stake price is zero
        assert_eq!(preflight_limit, u64::MAX);
        assert_eq!(prove_limit, u64::MAX);
    }

    #[tokio::test]
    async fn test_calculate_exec_limits_very_short_deadline() {
        let market_config = crate::config::MarketConf {
            mcycle_price: "0.01".to_string(),
            mcycle_price_stake_token: "0.1".to_string(),
            max_mcycle_limit: None,
            peak_prove_khz: Some(1000), // 1M cycles per second
            priority_requestor_addresses: None,
            ..Default::default()
        };

        let ctx = PickerTestCtxBuilder::default()
            .with_config({
                let config = ConfigLock::default();
                config.load_write().unwrap().market = market_config;
                config
            })
            .build()
            .await;

        let gas_cost = parse_ether("0.001").unwrap();

        let order = ctx
            .generate_next_order(OrderParams {
                fulfillment_type: FulfillmentType::LockAndFulfill,
                max_price: parse_ether("1.0").unwrap(), // High price
                lock_stake: parse_stake_tokens("10.0"), // High stake
                lock_timeout: 1,                        // 1 second lock timeout (very short!)
                timeout: 2,                             // 2 second order timeout
                ..Default::default()
            })
            .await;

        let (preflight_limit, prove_limit) =
            ctx.picker.calculate_exec_limits(&order, gas_cost).unwrap();

        // Should be limited by very short deadline: 1 second = 1M cycles
        let expected_cycles = 1_000_000u64;

        assert_eq!(preflight_limit, expected_cycles);
        assert_eq!(prove_limit, expected_cycles);
    }
<<<<<<< HEAD

    #[tokio::test]
    async fn test_calculate_exec_limits_zero_mcycle_price_unlimited() {
        let market_config = crate::config::MarketConf {
            mcycle_price: "0".to_string(), // Zero ETH price
            mcycle_price_stake_token: "0.1".to_string(),
            max_mcycle_limit: None,
            peak_prove_khz: None,
            priority_requestor_addresses: None,
            ..Default::default()
        };

        let ctx = PickerTestCtxBuilder::default()
            .with_config({
                let config = ConfigLock::default();
                config.load_write().unwrap().market = market_config;
                config
            })
            .build()
            .await;

        let gas_cost = parse_ether("0.001").unwrap();

        let order = ctx
            .generate_next_order(OrderParams {
                fulfillment_type: FulfillmentType::LockAndFulfill,
                max_price: parse_ether("1.0").unwrap(),
                lock_stake: parse_stake_tokens("10.0"),
                lock_timeout: 60,
                timeout: 120,
                ..Default::default()
            })
            .await;

        let (preflight_limit, prove_limit) =
            ctx.picker.calculate_exec_limits(&order, gas_cost).unwrap();

        // Should be unlimited (u64::MAX) when ETH mcycle_price is zero
        assert_eq!(preflight_limit, u64::MAX);
        assert_eq!(prove_limit, u64::MAX);
    }

    #[tokio::test]
    #[traced_test]
    async fn test_zero_mcycle_price_order_processing() {
        let config = ConfigLock::default();
        {
            config.load_write().unwrap().market.mcycle_price = "0".into();
        }
        let mut ctx = PickerTestCtxBuilder::default().with_config(config).build().await;

        let order = ctx.generate_next_order(Default::default()).await;

        let _request_id =
            ctx.boundless_market.submit_request(&order.request, &ctx.signer(0)).await.unwrap();

        let locked = ctx.picker.price_order_and_update_state(order, CancellationToken::new()).await;
        assert!(locked);

        let priced_order = ctx.priced_orders_rx.try_recv().unwrap();
        assert_eq!(priced_order.target_timestamp, Some(0));
    }

    #[tokio::test]
    #[traced_test]
    async fn test_zero_stake_price_order_processing() {
        let config = ConfigLock::default();
        {
            config.load_write().unwrap().market.mcycle_price_stake_token = "0".into();
        }
        let mut ctx = PickerTestCtxBuilder::default().with_config(config).build().await;

        let order = ctx
            .generate_next_order(OrderParams {
                fulfillment_type: FulfillmentType::FulfillAfterLockExpire,
                ..Default::default()
            })
            .await;

        let _request_id =
            ctx.boundless_market.submit_request(&order.request, &ctx.signer(0)).await.unwrap();

        let locked = ctx.picker.price_order_and_update_state(order, CancellationToken::new()).await;
        assert!(locked);

        let priced_order = ctx.priced_orders_rx.try_recv().unwrap();
        assert!(priced_order.target_timestamp.is_some());
    }
=======
>>>>>>> 7bf322b2
}<|MERGE_RESOLUTION|>--- conflicted
+++ resolved
@@ -850,15 +850,12 @@
 
     /// Calculates the cycle limit for the preflight and also for the max cycles that this specific
     /// order variant will consider proving for.
-<<<<<<< HEAD
-=======
     ///
     /// The reason for calculating both preflight and prove limits is to execute the order with
     /// a large enough cycle limit for both lock and fulfill orders as well as for if the order
     /// expires and to prove after lock expiry so that the execution can be cached and only happen
     /// once. The prove limit is the limit for this specific order variant and decides the max
     /// cycles the order can be for the prover to decide to commit to proving it.
->>>>>>> 7bf322b2
     fn calculate_exec_limits(
         &self,
         order: &OrderRequest,
@@ -907,7 +904,6 @@
         // If lock and fulfill, potentially increase that to ETH-based value if higher
         if !lock_expired {
             // Calculate eth-based limit for lock and fulfill orders
-<<<<<<< HEAD
             let eth_based_limit = if min_mcycle_price == U256::ZERO {
                 tracing::warn!("min_mcycle_price is 0, setting unlimited exec limit");
                 u64::MAX
@@ -919,14 +915,6 @@
                     .try_into()
                     .context("Failed to convert U256 exec limit to u64")?
             };
-=======
-            let eth_based_limit = (U256::from(order.request.offer.maxPrice)
-                .saturating_sub(order_gas_cost)
-                .saturating_mul(ONE_MILLION)
-                / min_mcycle_price)
-                .try_into()
-                .context("Failed to convert U256 exec limit to u64")?;
->>>>>>> 7bf322b2
 
             if eth_based_limit > stake_based_limit {
                 // Eth based limit is higher, use that for both preflight and prove
@@ -3304,7 +3292,6 @@
         assert_eq!(preflight_limit, expected_cycles);
         assert_eq!(prove_limit, expected_cycles);
     }
-<<<<<<< HEAD
 
     #[tokio::test]
     async fn test_calculate_exec_limits_zero_mcycle_price_unlimited() {
@@ -3393,6 +3380,4 @@
         let priced_order = ctx.priced_orders_rx.try_recv().unwrap();
         assert!(priced_order.target_timestamp.is_some());
     }
-=======
->>>>>>> 7bf322b2
 }