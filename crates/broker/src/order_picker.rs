--- conflicted
+++ resolved
@@ -1839,13 +1839,8 @@
         let mut ctx = PickerTestCtxBuilder::default().with_config(config).build().await;
 
         // NOTE: Values currently adjusted ad hoc to be between the two thresholds.
-<<<<<<< HEAD
-        let min_price = parse_ether("0.0012").unwrap();
-        let max_price = parse_ether("0.0012").unwrap();
-=======
         let min_price = parse_ether("0.00125").unwrap();
         let max_price = parse_ether("0.00125").unwrap();
->>>>>>> a064ebba
 
         // Order should have high enough price with the default selector.
         let order = ctx
