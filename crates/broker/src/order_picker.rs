// Copyright (c) 2025 RISC Zero, Inc.
//
// All rights reserved.

use std::sync::Arc;

use crate::now_timestamp;
use alloy::{
    network::Ethereum,
    primitives::{
        utils::{format_ether, parse_ether},
        Address, U256,
    },
    providers::{Provider, WalletProvider},
};
use anyhow::{Context, Result};
use boundless_market::{
    contracts::{boundless_market::BoundlessMarketService, RequestError},
    selector::SupportedSelectors,
};
use thiserror::Error;
use tokio::task::JoinSet;

#[derive(Error, Debug)]
#[non_exhaustive]
pub enum PriceOrderErr {
    #[error("Failed to fetch / push input: {0}")]
    FetchInputErr(anyhow::Error),

    #[error("Failed to fetch / push image: {0}")]
    FetchImageErr(anyhow::Error),

    #[error("Guest execution faulted: {0}")]
    GuestPanic(String),

    #[error("Request: {0}")]
    RequestError(#[from] RequestError),

    #[error("Other: {0}")]
    OtherErr(#[from] anyhow::Error),
}

use crate::{
    config::ConfigLock,
    db::DbObj,
    provers::{ProverError, ProverObj},
    task::{RetryRes, RetryTask, SupervisorErr},
    Order,
};

#[derive(Clone)]
pub struct OrderPicker<P> {
    db: DbObj,
    config: ConfigLock,
    prover: ProverObj,
    provider: Arc<P>,
    market: BoundlessMarketService<Arc<P>>,
    supported_selectors: SupportedSelectors,
}

impl<P> OrderPicker<P>
where
    P: Provider<Ethereum> + 'static + Clone + WalletProvider,
{
    pub fn new(
        db: DbObj,
        config: ConfigLock,
        prover: ProverObj,
        market_addr: Address,
        provider: Arc<P>,
    ) -> Self {
        let market = BoundlessMarketService::new(
            market_addr,
            provider.clone(),
            provider.default_signer_address(),
        );
        let supported_selectors = SupportedSelectors::default();
        Self { db, config, prover, provider, market, supported_selectors }
    }

    async fn price_order(&self, order_id: U256, order: &Order) -> Result<bool, PriceOrderErr> {
        tracing::debug!("Processing order {order_id:x}: {order:?}");

        let (min_deadline, allowed_addresses_opt) = {
            let config = self.config.lock_all().context("Failed to read config")?;
            (config.market.min_deadline, config.market.allow_client_addresses.clone())
        };

        // Initial sanity checks:
        if let Some(allow_addresses) = allowed_addresses_opt {
            let client_addr = order.request.client_address()?;
            if !allow_addresses.contains(&client_addr) {
                tracing::warn!("Removing order {order_id:x} from {client_addr} because it is not in allowed addrs");
                self.db.skip_order(order_id).await.context("Order not in allowed addr list")?;
                return Ok(false);
            }
        }

<<<<<<< HEAD
        // TODO(BM-40): When accounting for gas costs of orders, a groth16 selector has much higher cost.
        if !self.supported_selectors.is_supported(&order.request.requirements.selector) {
            tracing::warn!(
                "Removing order {order_id:x} because it has an unsupported selector requirement"
            );
            self.db
                .skip_order(order_id)
                .await
                .context("Order has an unsupported selector requirement")?;
            return Ok(());
        };
=======
        // TODO(#BM-536): Filter based on supported selectors
        // Drop orders that specify a selector
        if order.request.requirements.selector != FixedBytes::<4>([0; 4]) {
            tracing::warn!("Removing order {order_id:x} because it has a selector requirement");
            self.db.skip_order(order_id).await.context("Order has a selector requirement")?;
            return Ok(false);
        }
>>>>>>> 1c85ae78

        // is the order expired already?
        // TODO: Handle lockTimeout separately from timeout.

        let expiration = order.request.offer.biddingStart + order.request.offer.lockTimeout as u64;

        let now = now_timestamp();
        if expiration <= now {
            tracing::warn!("Removing order {order_id:x} because it has expired");
            self.db.skip_order(order_id).await.context("Failed to delete expired order")?;
            return Ok(false);
        };

        // Does the order expire within the min deadline
        let seconds_left = expiration - now;
        if seconds_left <= min_deadline {
            tracing::warn!("Removing order {order_id:x} because it expires within the deadline left: {seconds_left} deadline: {min_deadline}");
            self.db.skip_order(order_id).await.context("Failed to delete short deadline order")?;
            return Ok(false);
        }

        // Check if the stake is sane and if we can afford it
        let max_stake = {
            let config = self.config.lock_all().context("Failed to read config")?;
            parse_ether(&config.market.max_stake).context("Failed to parse max_stake")?
        };

        let lockin_stake = U256::from(order.request.offer.lockStake);
        if lockin_stake > max_stake {
            tracing::warn!("Removing high stake order {order_id:x}");
            self.db.skip_order(order_id).await.context("Failed to delete order")?;
            return Ok(false);
        }

        // Check that we have both enough staking tokens to stake, and enough gas tokens to lock and fulfil
        let gas_price = self.provider.get_gas_price().await.context("Failed to get gas price")?;
        let gas_to_lock_order =
            U256::from(gas_price) * U256::from(self.estimate_gas_to_lock(order).await?);
        let available_gas = self.available_gas_balance().await?;
        let available_stake = self.available_stake_balance().await?;

        if gas_to_lock_order > available_gas {
            tracing::warn!("Estimated there will be insufficient gas to lock this order after locking and fulfilling pending orders");
            self.db.skip_order(order_id).await.context("Failed to delete order")?;
            return Ok(false);
        }
        if lockin_stake > available_stake {
            tracing::warn!(
                "Insufficient available stake to lock order {order_id:x}. Requires {lockin_stake}, has {available_stake}"
            );
            self.db.skip_order(order_id).await.context("Failed to delete order")?;
            return Ok(false);
        }

        let (skip_preflight, max_size, peak_prove_khz, fetch_retries, max_mcycle_limit) = {
            let config = self.config.lock_all().context("Failed to read config")?;
            let skip_preflight =
                if let Some(skip_preflights) = config.market.skip_preflight_ids.as_ref() {
                    skip_preflights.contains(&order.request.requirements.imageId)
                } else {
                    false
                };

            (
                skip_preflight,
                config.market.max_file_size,
                config.market.peak_prove_khz,
                config.market.max_fetch_retries,
                config.market.max_mcycle_limit,
            )
        };

        if skip_preflight {
            // If we skip preflight we lockin the order asap
            self.db
                .set_order_lock(order_id, 0, expiration)
                .await
                .with_context(|| format!("Failed to set_order_lock for order {order_id:x}"))?;
            return Ok(true);
        }

        // TODO: Move URI handling like this into the prover impls
        let image_id = crate::upload_image_uri(&self.prover, order, max_size, fetch_retries)
            .await
            .map_err(PriceOrderErr::FetchImageErr)?;

        let input_id = crate::upload_input_uri(&self.prover, order, max_size, fetch_retries)
            .await
            .map_err(PriceOrderErr::FetchInputErr)?;

        // Record the image/input IDs for proving stage
        self.db
            .set_image_input_ids(order_id, &image_id, &input_id)
            .await
            .context("Failed to record Input/Image IDs to DB")?;

        // Create a executor limit based on the max price of the order
        let config_min_mcycle_price = {
            let config = self.config.lock_all().context("Failed to read config")?;
            parse_ether(&config.market.mcycle_price).context("Failed to parse mcycle_price")?
        };

        let exec_limit: u64 = (U256::from(order.request.offer.maxPrice) / config_min_mcycle_price)
            .try_into()
            .context("Failed to convert U256 exec limit to u64")?;

        if exec_limit == 0 {
            tracing::warn!(
                "Removing order {order_id:x} because it's mcycle price limit is below 0 mcycles"
            );
            self.db
                .skip_order(order_id)
                .await
                .context("Order max price below min mcycle price, limit 0")?;
            return Ok(false);
        }

        tracing::debug!(
            "Starting preflight execution of {order_id:x} exec limit {exec_limit} mcycles"
        );
        // TODO add a future timeout here to put a upper bound on how long to preflight for
        let proof_res = self
            .prover
            .preflight(
                &image_id,
                &input_id,
                vec![],
                /* TODO assumptions */ Some(exec_limit * 1024 * 1024),
            )
            .await
            .map_err(|err| match err {
                ProverError::ProvingFailed(ref err_msg) => {
                    // TODO: Get enum'd errors from the SDK to prevent str
                    // checks
                    if err_msg.contains("GuestPanic") {
                        PriceOrderErr::GuestPanic(err_msg.clone())
                    } else {
                        PriceOrderErr::OtherErr(err.into())
                    }
                }
                _ => PriceOrderErr::OtherErr(err.into()),
            })?;

        // If a max_mcycle_limit is configured check if the order is over that limit
        if let Some(mcycle_limit) = max_mcycle_limit {
            let mcycles = proof_res.stats.total_cycles / 1_000_000;
            if mcycles >= mcycle_limit {
                tracing::warn!("Order {order_id:x} max_mcycle_limit check failed req: {mcycle_limit} | config: {mcycles}");
                self.db.skip_order(order_id).await.context("Failed to delete order")?;
                return Ok(false);
            }
        }

        // TODO: this only checks that we could prove this at peak_khz, not if the cluster currently
        // can absorb that proving load, we need to cordinate this check with parallel
        // proofs and the current state of Bento
        if let Some(prove_khz) = peak_prove_khz {
            let required_khz = (proof_res.stats.total_cycles / 1_000) / seconds_left;
            tracing::debug!("peak_prove_khz checking: {prove_khz} required: {required_khz}");
            if required_khz >= prove_khz {
                tracing::warn!("Order {order_id:x} peak_prove_khz check failed req: {required_khz} | config: {prove_khz}");
                self.db.skip_order(order_id).await.context("Failed to delete order")?;
                return Ok(false);
            }
        }

        let journal = self
            .prover
            .get_preflight_journal(&proof_res.id)
            .await
            .context("Failed to fetch preflight journal")?
            .context("Failed to find preflight journal")?;

        // ensure the journal is a size we are willing to submit on-chain
        let max_journal_bytes =
            self.config.lock_all().context("Failed to read config")?.market.max_journal_bytes;
        if journal.len() > max_journal_bytes {
            tracing::warn!(
                "Order {order_id:x} journal larger than set limit ({} > {}), skipping",
                journal.len(),
                max_journal_bytes
            );
            self.db.skip_order(order_id).await.context("Failed to delete order")?;
            return Ok(false);
        }

        // Validate the predicates:
        if !order.request.requirements.predicate.eval(journal.clone()) {
            tracing::warn!("Order {order_id:x} predicate check failed, skipping");
            self.db.skip_order(order_id).await.context("Failed to delete order")?;
            return Ok(false);
        }

        let one_mill = U256::from(1_000_000);

        let mcycle_price_min = (U256::from(order.request.offer.minPrice)
            / U256::from(proof_res.stats.total_cycles))
            * one_mill;
        let mcycle_price_max = (U256::from(order.request.offer.maxPrice)
            / U256::from(proof_res.stats.total_cycles))
            * one_mill;

        tracing::info!(
            "Order price: min: {} max: {} - cycles: {} - mcycle price: {} - {} - stake: {}",
            format_ether(U256::from(order.request.offer.minPrice)),
            format_ether(U256::from(order.request.offer.maxPrice)),
            proof_res.stats.total_cycles,
            format_ether(mcycle_price_min),
            format_ether(mcycle_price_max),
            order.request.offer.lockStake,
        );

        // Skip the order if it will never be worth it
        if mcycle_price_max < config_min_mcycle_price {
            tracing::warn!("Removing under priced order {order_id:x}");
            self.db.skip_order(order_id).await.context("Failed to delete order")?;
            return Ok(false);
        }

        if mcycle_price_min >= config_min_mcycle_price {
            tracing::info!(
                "Selecting order {order_id:x} at price {} - ASAP",
                format_ether(U256::from(order.request.offer.minPrice))
            );
            // set the target timestamp to 0 so we schedule the lock ASAP.
            self.db
                .set_order_lock(order_id, 0, expiration)
                .await
                .with_context(|| format!("Failed to set_order_lock for order {order_id:x}"))?;
        }
        // Here we have to pick a target timestamp that the price would be at our target price
        // TODO: Clean up and do more testing on this since its just a rough shot first draft
        else {
            let target_min_price =
                config_min_mcycle_price * (U256::from(proof_res.stats.total_cycles)) / one_mill;
            tracing::debug!("Target price: {target_min_price}");

            let target_timestamp: u64 = order
                .request
                .offer
                .time_at_price(target_min_price)
                .context("Failed to get target price timestamp")?;
            tracing::info!(
                "Selecting order {order_id:x} at price {} - at time {}",
                format_ether(target_min_price),
                target_timestamp,
            );

            self.db
                .set_order_lock(order_id, target_timestamp, expiration)
                .await
                .with_context(|| format!("Failed to set_order_lock for order {order_id:x}"))?;
        }

        Ok(true)
    }

    async fn find_existing_orders(&self) -> Result<()> {
        let pricing_orders = self
            .db
            .get_active_pricing_orders()
            .await
            .context("Failed to get active orders for pricing from db")?;

        tracing::info!("Found {} orders currently pricing to resume", pricing_orders.len());

        // TODO: This just restarts the process of preflight which is slightly wasteful
        // we should probably save off the preflight session ID into the DB and resume monitoring
        // like how we do in the prover.
        for (order_id, order) in pricing_orders {
            let self_copy = self.clone();
            tokio::spawn(async move {
                if let Err(err) = self_copy.price_order(order_id, &order).await {
                    self_copy
                        .db
                        .set_order_failure(order_id, format!("{err:?}"))
                        .await
                        .expect("Failed to set DB failure");
                }
            });
        }

        Ok(())
    }

    /// Return the total amount of stake that is marked locally in the DB to be locked
    /// but has not yet been locked in the market contract thus has not been deducted from the account balance
    async fn pending_locked_stake(&self) -> Result<U256> {
        // NOTE: i64::max is the largest timestamp value possible in the DB.
        let pending_locks = self.db.get_pending_lock_orders(i64::MAX as u64).await?;
        let stake = pending_locks
            .iter()
            .map(|(_, order)| order.request.offer.lockStake)
            .fold(U256::ZERO, |acc, x| acc + x);
        Ok(stake)
    }

    /// Estimate of gas for locking a single order
    /// Currently just uses the config estimate but this may change in the future
    async fn estimate_gas_to_lock(&self, _order: &Order) -> Result<u64> {
        Ok(self.config.lock_all().context("Failed to read config")?.market.lockin_gas_estimate)
    }

    /// Estimate of gas for locking in any pending locks and submitting any pending proofs
    async fn estimate_gas_to_lock_pending(&self) -> Result<u64> {
        let mut gas = 0;
        // NOTE: i64::max is the largest timestamp value possible in the DB.
        for (_, order) in self.db.get_pending_lock_orders(i64::MAX as u64).await?.iter() {
            gas += self.estimate_gas_to_lock(order).await?;
        }
        Ok(gas)
    }

    /// Estimate of gas for fulfilling any orders either pending lock or locked
    async fn estimate_gas_to_fulfill_pending(&self) -> Result<u64> {
        let pending_fulfill_orders = self.db.get_orders_committed_to_fulfill_count().await?;
        Ok((pending_fulfill_orders as u64)
            * self.config.lock_all().context("Failed to read config")?.market.fulfill_gas_estimate)
    }

    /// Estimate the total gas tokens reserved to lock and fulfill all pending orders
    async fn gas_reserved(&self) -> Result<U256> {
        let gas_price = self.provider.get_gas_price().await.context("Failed to get gas price")?;
        let lock_pending_gas = self.estimate_gas_to_lock_pending().await?;
        let fulfill_pending_gas = self.estimate_gas_to_fulfill_pending().await?;
        Ok(U256::from(gas_price) * U256::from(lock_pending_gas + fulfill_pending_gas))
    }

    /// Return available gas balance.
    ///
    /// This is defined as the balance of the signer account.
    async fn available_gas_balance(&self) -> Result<U256> {
        let balance = self
            .provider
            .get_balance(self.provider.default_signer_address())
            .await
            .context("Failed to get current wallet balance")?;

        let gas_reserved = self.gas_reserved().await?;

        tracing::debug!(
            "Available Balance = account_balance({}) - expected_future_gas({})",
            format_ether(balance),
            format_ether(gas_reserved)
        );

        Ok(balance - gas_reserved)
    }

    /// Return available stake balance.
    ///
    /// This is defined as the balance in staking tokens of the signer account minus any pending locked stake.
    async fn available_stake_balance(&self) -> Result<U256> {
        let balance = self.market.balance_of_stake(self.provider.default_signer_address()).await?;
        let pending_balance = self.pending_locked_stake().await?;
        Ok(balance - pending_balance)
    }

    async fn get_pricing_order_capacity(&self) -> Result<Option<u32>> {
        let max_concurrent_locks = {
            let config = self.config.lock_all()?;
            config.market.max_concurrent_locks
        };

        if let Some(max) = max_concurrent_locks {
            let committed_orders_count = self.db.get_orders_committed_to_fulfill_count().await?;
            let available_slots = max.saturating_sub(committed_orders_count);
            Ok(Some(available_slots))
        } else {
            Ok(None)
        }
    }

    async fn spawn_pricing_tasks(
        &self,
        tasks: &mut JoinSet<Result<Option<U256>, (U256, PriceOrderErr)>>,
        capacity: u32,
    ) -> Result<()> {
        if capacity == 0 {
            return Ok(());
        }

        let order_res = self.db.update_orders_for_pricing(capacity).await?;

        for (order_id, order) in order_res {
            let picker_clone = self.clone();
            tasks.spawn(async move {
                match picker_clone.price_order(order_id, &order).await {
                    Ok(true) => Ok(Some(order_id)),
                    Ok(false) => Ok(None),
                    Err(err) => Err((order_id, err)),
                }
            });
        }

        Ok(())
    }
}

impl<P> RetryTask for OrderPicker<P>
where
    P: Provider<Ethereum> + 'static + Clone + WalletProvider,
{
    fn spawn(&self) -> RetryRes {
        let picker_copy = self.clone();

        Box::pin(async move {
            tracing::info!("Starting order picking monitor");

            picker_copy.find_existing_orders().await.map_err(SupervisorErr::Fault)?;

            // Use JoinSet to track active pricing tasks
            let mut pricing_tasks = JoinSet::new();

            // Set capacity at 0, to ensure the capacity is read before scheduling orders.
            let mut capacity = Some(0u32);

            // Check for config updates and current lock count periodically
            let config_check_interval = tokio::time::Duration::from_secs(10);
            let mut config_check_timer = tokio::time::interval(config_check_interval);

            // 5 second interval with a 2.5 second delay so config is checked first,
            // and that the requests are interleaved between config checks.
            let pricing_check_interval = tokio::time::Duration::from_secs(5);
            let mut pricing_check_timer = tokio::time::interval_at(
                tokio::time::Instant::now() + tokio::time::Duration::from_millis(2500),
                pricing_check_interval,
            );

            loop {
                tokio::select! {
                    _ = config_check_timer.tick() => {
                        // Get updated max concurrent locks and calculate capacity based on orders
                        // that are locked but not fulfilled yet.
                        capacity = picker_copy
                            .get_pricing_order_capacity()
                            .await
                            .map_err(SupervisorErr::Recover)?;
                    }

                    _ = pricing_check_timer.tick() => {
                        // Queue up orders that can be added to capacity.
                        let order_size = if let Some(capacity) = capacity {
                            // Calculcate the amount of orders that can be filled, with a maximum
                            // of 10 orders at a time to avoid pricing using too much resources.
                            std::cmp::min(
                                capacity.saturating_sub(
                                    u32::try_from(pricing_tasks.len()).expect("tasks u32 overflow"),
                                ),
                                10
                            )
                        } else {
                            // If no maximum lock capacity, request a max of 10 orders at a time.
                            10
                        };

                        picker_copy
                            .spawn_pricing_tasks(&mut pricing_tasks, order_size)
                            .await
                            .map_err(SupervisorErr::Recover)?;
                    }

                    // Process completed pricing tasks
                    Some(result) = pricing_tasks.join_next() => {
                        match result {
                            Ok(Ok(Some(order_id))) => {
                                tracing::debug!("Successfully priced order {order_id:x}");
                                if let Some(cap) = &mut capacity {
                                    *cap = cap.saturating_sub(1);
                                }
                            }
                            Ok(Ok(None)) => {
                                tracing::debug!("Skipping order it was not priced");
                            }
                            Ok(Err((order_id, err))) => {
                                picker_copy
                                    .db
                                    .set_order_failure(order_id, err.to_string())
                                    .await
                                    .map_err(|e| SupervisorErr::Recover(e.into()))?;

                                match err {
                                    PriceOrderErr::OtherErr(err) => {
                                        tracing::error!("Pricing order failed: {order_id:x} {err:?}");
                                    }
                                    // Only warn on known / classified errors
                                    _ => {
                                        tracing::warn!("Pricing order soft failed: {order_id:x} {err:?}");
                                    }
                                }
                            }
                            Err(e) => {
                                return Err(SupervisorErr::Recover(anyhow::anyhow!("Pricing task failed: {e}")));
                            }
                        }
                    }
                }
            }
        })
    }
}

#[cfg(test)]
mod tests {
    use super::*;
    use crate::{
        chain_monitor::ChainMonitorService, db::SqliteDb, provers::MockProver, OrderStatus,
    };
    use alloy::{
        network::EthereumWallet,
        node_bindings::{Anvil, AnvilInstance},
        primitives::{aliases::U96, Address, Bytes, FixedBytes, B256},
        providers::{ext::AnvilApi, ProviderBuilder},
        signers::local::PrivateKeySigner,
    };
    use boundless_market::contracts::{
        test_utils::{deploy_boundless_market, deploy_hit_points},
        Input, Offer, Predicate, PredicateType, ProofRequest, Requirements,
    };
    use chrono::Utc;
    use guest_assessor::ASSESSOR_GUEST_ID;
    use guest_util::{ECHO_ELF, ECHO_ID};
    use httpmock::prelude::*;
    use risc0_ethereum_contracts::selector::Selector;
    use risc0_zkvm::sha::Digest;
    use tracing_test::traced_test;

    /// Reusable context for testing the order picker
    struct TestCtx<P> {
        anvil: AnvilInstance,
        picker: OrderPicker<P>,
        boundless_market: BoundlessMarketService<Arc<P>>,
        image_server: MockServer,
        db: DbObj,
        provider: Arc<P>,
    }

    impl<P> TestCtx<P>
    where
        P: Provider + WalletProvider,
    {
        fn image_uri(&self) -> String {
            format!("http://{}/image", self.image_server.address())
        }

        fn signer(&self, index: usize) -> PrivateKeySigner {
            self.anvil.keys()[index].clone().into()
        }

        async fn generate_next_order(
            &self,
            order_index: u32,
            min_price: U256,
            max_price: U256,
            lock_stake: U256,
        ) -> Order {
            let image_id = Digest::from(ECHO_ID);
            Order {
                status: OrderStatus::Pricing,
                updated_at: Utc::now(),
                request: ProofRequest::new(
                    order_index,
                    &self.provider.default_signer_address(),
                    Requirements::new(
                        image_id,
                        Predicate {
                            predicateType: PredicateType::PrefixMatch,
                            data: Default::default(),
                        },
                    ),
<<<<<<< HEAD
                    target_timestamp: None,
                    image_id: None,
                    input_id: None,
                    proof_id: None,
                    compressed_proof_id: None,
                    expire_timestamp: None,
                    client_sig: Bytes::new(),
                    lock_price: None,
                    error_msg: None,
                },
            )
=======
                    self.image_uri(),
                    Input::builder().write_slice(&[0x41, 0x41, 0x41, 0x41]).build_inline().unwrap(),
                    Offer {
                        minPrice: min_price,
                        maxPrice: max_price,
                        biddingStart: now_timestamp(),
                        timeout: 1200,
                        lockTimeout: 900,
                        rampUpPeriod: 1,
                        lockStake: lock_stake,
                    },
                ),
                target_timestamp: None,
                image_id: None,
                input_id: None,
                proof_id: None,
                expire_timestamp: None,
                client_sig: Bytes::new(),
                lock_price: None,
                error_msg: None,
            }
>>>>>>> 1c85ae78
        }
    }

    #[derive(Default)]
    struct TestCtxBuilder {
        initial_signer_eth: Option<i32>,
        initial_hp: Option<U256>,
        config: Option<ConfigLock>,
    }

    impl TestCtxBuilder {
        fn with_initial_signer_eth(self, eth: i32) -> Self {
            Self { initial_signer_eth: Some(eth), ..self }
        }
        fn with_initial_hp(self, hp: U256) -> Self {
            assert!(hp < U256::from(U96::MAX), "Cannot have more than 2^96 hit points");
            Self { initial_hp: Some(hp), ..self }
        }
        fn with_config(self, config: ConfigLock) -> Self {
            Self { config: Some(config), ..self }
        }
        async fn build(self) -> TestCtx<impl Provider + WalletProvider + Clone + 'static> {
            let anvil = Anvil::new()
                .args(["--balance", &format!("{}", self.initial_signer_eth.unwrap_or(10000))])
                .spawn();
            let signer: PrivateKeySigner = anvil.keys()[0].clone().into();
            let provider = Arc::new(
                ProviderBuilder::new()
                    .wallet(EthereumWallet::from(signer.clone()))
                    .on_builtin(&anvil.endpoint())
                    .await
                    .unwrap(),
            );

            provider.anvil_mine(Some(4), Some(2)).await.unwrap();

            let hp_contract = deploy_hit_points(signer.address(), provider.clone()).await.unwrap();
            let market_address = deploy_boundless_market(
                signer.address(),
                provider.clone(),
                Address::ZERO,
                hp_contract,
                Digest::from(ASSESSOR_GUEST_ID),
                Some(signer.address()),
            )
            .await
            .unwrap();

            let boundless_market = BoundlessMarketService::new(
                market_address,
                provider.clone(),
                provider.default_signer_address(),
            );

            if let Some(initial_hp) = self.initial_hp {
                tracing::debug!("Setting initial locked hitpoints to {}", initial_hp);
                boundless_market.deposit_stake_with_permit(initial_hp, &signer).await.unwrap();
                assert_eq!(
                    boundless_market
                        .balance_of_stake(provider.default_signer_address())
                        .await
                        .unwrap(),
                    initial_hp
                );
            }

            let image_server = MockServer::start();
            let _get_mock = image_server.mock(|when, then| {
                when.method(GET).path("/image");
                then.status(200).body(ECHO_ELF);
            });

            let db: DbObj = Arc::new(SqliteDb::new("sqlite::memory:").await.unwrap());
            let config = self.config.unwrap_or_default();
            let prover: ProverObj = Arc::new(MockProver::default());
            let chain_monitor = Arc::new(ChainMonitorService::new(provider.clone()).await.unwrap());
            tokio::spawn(chain_monitor.spawn());

            let picker =
                OrderPicker::new(db.clone(), config, prover, market_address, provider.clone());

            TestCtx { anvil, picker, boundless_market, image_server, db, provider }
        }
    }

    #[tokio::test]
    #[traced_test]
    async fn price_order() {
        let config = ConfigLock::default();
        {
            config.load_write().unwrap().market.mcycle_price = "0.0000001".into();
        }
        let ctx = TestCtxBuilder::default().with_config(config).build().await;

        let min_price = 200000000000u64;
        let max_price = 400000000000u64;

        let order = ctx
            .generate_next_order(1, U256::from(min_price), U256::from(max_price), U256::from(0))
            .await;

        let _request_id =
            ctx.boundless_market.submit_request(&order.request, &ctx.signer(0)).await.unwrap();

        let order_id = order.request.id;
        ctx.db.add_order(order_id, order.clone()).await.unwrap();
        ctx.picker.price_order(order_id, &order).await.unwrap();

        let db_order = ctx.db.get_order(order_id).await.unwrap().unwrap();
        assert_eq!(db_order.status, OrderStatus::Locking);
        assert_eq!(db_order.target_timestamp, Some(0));
    }

    #[tokio::test]
    #[traced_test]
    async fn skip_bad_predicate() {
        let config = ConfigLock::default();
        {
            config.load_write().unwrap().market.mcycle_price = "0.0000001".into();
        }
        let ctx = TestCtxBuilder::default().with_config(config).build().await;

        let min_price = 200000000000u64;
        let max_price = 400000000000u64;

        let mut order = ctx
            .generate_next_order(1, U256::from(min_price), U256::from(max_price), U256::from(0))
            .await;
        let order_id = order.request.id;

        // set a bad predicate
        order.request.requirements.predicate =
            Predicate { predicateType: PredicateType::DigestMatch, data: B256::ZERO.into() };

        let _request_id =
            ctx.boundless_market.submit_request(&order.request, &ctx.signer(0)).await.unwrap();

        ctx.db.add_order(order_id, order.clone()).await.unwrap();
        ctx.picker.price_order(order_id, &order).await.unwrap();

        let db_order = ctx.db.get_order(order_id).await.unwrap().unwrap();
        assert_eq!(db_order.status, OrderStatus::Skipped);

        assert!(logs_contain("predicate check failed, skipping"));
    }

    #[tokio::test]
    #[traced_test]
    async fn skip_unsupported_selector() {
        let config = ConfigLock::default();
        {
            config.load_write().unwrap().market.mcycle_price = "0.0000001".into();
        }
        let ctx = TestCtxBuilder::default().with_config(config).build().await;

        let min_price = 200000000000u64;
        let max_price = 400000000000u64;

        let (order_id, mut order) =
            ctx.next_order(U256::from(min_price), U256::from(max_price), U256::from(0)).await;

        // set an unsupported selector
        order.request.requirements.selector = FixedBytes::from(Selector::Groth16V1_1 as u32);

        let _request_id =
            ctx.boundless_market.submit_request(&order.request, &ctx.signer(0)).await.unwrap();

        ctx.db.add_order(order_id, order.clone()).await.unwrap();
        ctx.picker.price_order(order_id, &order).await.unwrap();

        let db_order = ctx.db.get_order(order_id).await.unwrap().unwrap();
        assert_eq!(db_order.status, OrderStatus::Skipped);

        assert!(logs_contain("has an unsupported selector requirement"));
    }

    #[tokio::test]
    #[traced_test]
    async fn skip_unallowed_addr() {
        let config = ConfigLock::default();
        {
            config.load_write().unwrap().market.mcycle_price = "0.0000001".into();
            config.load_write().unwrap().market.allow_client_addresses = Some(vec![Address::ZERO]);
        }
        let ctx = TestCtxBuilder::default().with_config(config).build().await;

        let min_price = 200000000000u64;
        let max_price = 400000000000u64;

        let order = ctx
            .generate_next_order(1, U256::from(min_price), U256::from(max_price), U256::from(0))
            .await;
        let order_id = order.request.id;

        let _request_id =
            ctx.boundless_market.submit_request(&order.request, &ctx.signer(0)).await.unwrap();

        ctx.db.add_order(order_id, order.clone()).await.unwrap();
        ctx.picker.price_order(order_id, &order).await.unwrap();

        let db_order = ctx.db.get_order(order_id).await.unwrap().unwrap();
        assert_eq!(db_order.status, OrderStatus::Skipped);

        assert!(logs_contain("because it is not in allowed addrs"));
    }

    #[tokio::test]
    #[traced_test]
    async fn resume_order_pricing() {
        let config = ConfigLock::default();
        {
            config.load_write().unwrap().market.mcycle_price = "0.0000001".into();
        }
        let ctx = TestCtxBuilder::default().with_config(config).build().await;

        let min_price = 200000000000u64;
        let max_price = 400000000000u64;

        let order = ctx
            .generate_next_order(1, U256::from(min_price), U256::from(max_price), U256::from(0))
            .await;
        let order_id = order.request.id;

        let _request_id =
            ctx.boundless_market.submit_request(&order.request, &ctx.signer(0)).await.unwrap();

        ctx.db.add_order(order_id, order.clone()).await.unwrap();

        ctx.picker.find_existing_orders().await.unwrap();

        assert!(logs_contain("Found 1 orders currently pricing to resume"));

        // Try and wait for the order to complete pricing
        for _ in 0..4 {
            let db_order = ctx.db.get_order(order_id).await.unwrap().unwrap();
            if db_order.status != OrderStatus::Pricing {
                break;
            }
            tokio::time::sleep(tokio::time::Duration::from_millis(100)).await;
        }

        let db_order = ctx.db.get_order(order_id).await.unwrap().unwrap();
        assert_eq!(db_order.status, OrderStatus::Locking);
        assert_eq!(db_order.target_timestamp, Some(0));
    }

    // TODO: Test
    // need to test the non-ASAP path for pricing, aka picking a timestamp ahead in time to make sure
    // that price calculator is working correctly.

    #[tokio::test]
    #[traced_test]
    async fn pending_locked_stake() {
        let lockin_stake = U256::from(10);

        let config = ConfigLock::default();
        {
            config.load_write().unwrap().market.mcycle_price = "0.0000001".into();
            config.load_write().unwrap().market.max_stake = "10".into();
        }

        let ctx = TestCtxBuilder::default()
            .with_config(config)
            .with_initial_hp(U256::from(100))
            .build()
            .await;
        assert_eq!(ctx.picker.pending_locked_stake().await.unwrap(), U256::ZERO);

        let order = ctx
            .generate_next_order(
                1,
                U256::from(200000000000u64),
                U256::from(400000000000u64),
                lockin_stake,
            )
            .await;
        let order_id = order.request.id;

        ctx.db.add_order(order_id, order.clone()).await.unwrap();
        ctx.picker.price_order(order_id, &order).await.unwrap();
        // order is pending lock so stake is counted
        assert_eq!(ctx.picker.pending_locked_stake().await.unwrap(), lockin_stake);

        ctx.db.set_proving_status(order_id, U256::ZERO).await.unwrap();
        // order no longer pending lock so stake no longer counted
        assert_eq!(ctx.picker.pending_locked_stake().await.unwrap(), U256::ZERO);
    }

    #[tokio::test]
    #[traced_test]
    async fn use_gas_to_lock_estimate_from_config() {
        let lockin_gas = 123_456;
        let config = ConfigLock::default();
        {
            config.load_write().unwrap().market.mcycle_price = "0.0000001".into();
            config.load_write().unwrap().market.lockin_gas_estimate = lockin_gas;
        }

        let ctx = TestCtxBuilder::default().with_config(config).build().await;
        assert_eq!(ctx.picker.pending_locked_stake().await.unwrap(), U256::ZERO);

        let order = ctx
            .generate_next_order(
                1,
                U256::from(200000000000u64),
                U256::from(400000000000u64),
                U256::ZERO,
            )
            .await;
        let order_id = order.request.id;
        assert_eq!(ctx.picker.estimate_gas_to_lock(&order).await.unwrap(), lockin_gas);

        ctx.db.add_order(order_id, order.clone()).await.unwrap();
        ctx.picker.price_order(order_id, &order).await.unwrap();

        assert_eq!(ctx.picker.estimate_gas_to_lock_pending().await.unwrap(), lockin_gas);
    }

    #[tokio::test]
    #[traced_test]
    async fn use_gas_to_fulfill_estimate_from_config() {
        let fulfill_gas = 123_456;
        let config = ConfigLock::default();
        {
            config.load_write().unwrap().market.mcycle_price = "0.0000001".into();
            config.load_write().unwrap().market.fulfill_gas_estimate = fulfill_gas;
        }

        let ctx = TestCtxBuilder::default().with_config(config).build().await;
        assert_eq!(ctx.picker.pending_locked_stake().await.unwrap(), U256::ZERO);

        let order = ctx
            .generate_next_order(
                1,
                U256::from(200000000000u64),
                U256::from(400000000000u64),
                U256::ZERO,
            )
            .await;
        let order_id = order.request.id;
        ctx.db.add_order(order_id, order.clone()).await.unwrap();
        ctx.picker.price_order(order_id, &order).await.unwrap();

        assert_eq!(ctx.picker.estimate_gas_to_fulfill_pending().await.unwrap(), fulfill_gas);

        // add another order
        let order = ctx
            .generate_next_order(
                2,
                U256::from(200000000000u64),
                U256::from(400000000000u64),
                U256::ZERO,
            )
            .await;
        let order_id = order.request.id;
        ctx.db.add_order(order_id, order.clone()).await.unwrap();
        ctx.picker.price_order(order_id, &order).await.unwrap();

        // gas estimate stacks (until estimates factor in bundling)
        assert_eq!(ctx.picker.estimate_gas_to_fulfill_pending().await.unwrap(), 2 * fulfill_gas);
    }

    #[tokio::test]
    #[traced_test]
    async fn pending_order_gas_estimation() {
        let lockin_gas = 1000;
        let fulfill_gas = 50000;
        let config = ConfigLock::default();
        {
            config.load_write().unwrap().market.mcycle_price = "0.0000001".into();
            config.load_write().unwrap().market.fulfill_gas_estimate = fulfill_gas;
            config.load_write().unwrap().market.lockin_gas_estimate = lockin_gas;
        }

        let ctx = TestCtxBuilder::default().with_config(config).build().await;
        assert_eq!(ctx.picker.pending_locked_stake().await.unwrap(), U256::ZERO);

        let order = ctx
            .generate_next_order(
                1,
                U256::from(200000000000u64),
                U256::from(400000000000u64),
                U256::ZERO,
            )
            .await;
        let order_id = order.request.id;
        ctx.db.add_order(order_id, order.clone()).await.unwrap();
        ctx.picker.price_order(order_id, &order).await.unwrap();

        let gas_price = ctx.provider.get_gas_price().await.unwrap();
        assert_eq!(
            ctx.picker.gas_reserved().await.unwrap(),
            U256::from(gas_price) * U256::from(fulfill_gas + lockin_gas)
        );
        // mark the order as locked.
        ctx.db.set_proving_status(order_id, U256::ZERO).await.unwrap();
        // only fulfillment gas now reserved
        assert_eq!(
            ctx.picker.gas_reserved().await.unwrap(),
            U256::from(gas_price) * U256::from(fulfill_gas)
        );
    }

    #[tokio::test]
    #[traced_test]
    async fn cannot_overcommit_stake() {
        let signer_inital_balance_eth = 2;
        let lockin_stake = U256::from(150);

        let config = ConfigLock::default();
        {
            config.load_write().unwrap().market.mcycle_price = "0.0000001".into();
            config.load_write().unwrap().market.max_stake = "10".into();
        }

        let ctx = TestCtxBuilder::default()
            .with_initial_signer_eth(signer_inital_balance_eth)
            .with_initial_hp(lockin_stake)
            .with_config(config)
            .build()
            .await;
        let order = ctx
            .generate_next_order(
                1,
                U256::from(200000000000u64),
                U256::from(400000000000u64),
                U256::from(100),
            )
            .await;
        let orders = std::iter::repeat(order).take(2);

        for (order_id, order) in orders.into_iter().enumerate() {
            let order_id = U256::from(order_id);
            ctx.db.add_order(order_id, order.clone()).await.unwrap();
            ctx.picker.price_order(order_id, &order).await.unwrap();
        }

        // only the first order above should have marked as active pricing, the second one should have been skipped due to insufficient stake
        assert_eq!(
            ctx.db.get_order(U256::from(0)).await.unwrap().unwrap().status,
            OrderStatus::Locking
        );
        assert_eq!(
            ctx.db.get_order(U256::from(1)).await.unwrap().unwrap().status,
            OrderStatus::Skipped
        );
        assert!(logs_contain("Insufficient available stake to lock order"));
    }

    #[tokio::test]
    #[traced_test]
    async fn skips_journal_exceeding_limit() {
        // set this by testing a very small limit (1 byte)
        let config = ConfigLock::default();
        {
            config.load_write().unwrap().market.mcycle_price = "0.0000001".into();
            config.load_write().unwrap().market.max_journal_bytes = 1;
        }
        let lockin_stake = U256::from(10);

        let ctx = TestCtxBuilder::default()
            .with_config(config)
            .with_initial_hp(lockin_stake)
            .build()
            .await;
        let order = ctx
            .generate_next_order(
                1,
                U256::from(200000000000u64),
                U256::from(400000000000u64),
                lockin_stake,
            )
            .await;

        let order_id = order.request.id;
        ctx.db.add_order(order_id, order.clone()).await.unwrap();
        ctx.picker.price_order(order_id, &order).await.unwrap();

        assert_eq!(ctx.db.get_order(order_id).await.unwrap().unwrap().status, OrderStatus::Skipped);
        assert!(logs_contain("journal larger than set limit"));
    }

    #[tokio::test]
    #[traced_test]
    async fn respects_max_concurrent_locks() {
        let max_concurrent_locks = 2;
        let config = ConfigLock::default();
        {
            let mut config_write = config.load_write().unwrap();
            config_write.market.mcycle_price = "0.0000001".into();
            config_write.market.max_concurrent_locks = Some(max_concurrent_locks);
        }

        let ctx = TestCtxBuilder::default()
            .with_config(config)
            .with_initial_hp(U256::from(1000))
            .build()
            .await;

        let mut orders = vec![
            ctx.generate_next_order(
                1,
                U256::from(200000000000u64),
                U256::from(400000000000u64),
                U256::from(10),
            )
            .await,
            ctx.generate_next_order(
                2,
                U256::from(200000000000u64),
                U256::from(400000000000u64),
                U256::from(10),
            )
            .await,
            ctx.generate_next_order(
                3,
                U256::from(200000000000u64),
                U256::from(400000000000u64),
                U256::from(10),
            )
            .await,
            ctx.generate_next_order(
                4,
                U256::from(200000000000u64),
                U256::from(400000000000u64),
                U256::from(10),
            )
            .await,
        ];

        for order in &mut orders {
            let order_id = order.request.id;

            // By default, testing infrastructure sets generated orders to `Pricing`
            order.status = OrderStatus::New;
            ctx.db.add_order(order_id, order.clone()).await.unwrap();
        }

        let capacity = ctx.picker.get_pricing_order_capacity().await.unwrap();
        assert_eq!(capacity, Some(max_concurrent_locks));

        let mut pricing_tasks = JoinSet::new();

        ctx.picker.spawn_pricing_tasks(&mut pricing_tasks, capacity.unwrap()).await.unwrap();

        // Verify only up to max_concurrent_locks are being priced
        assert_eq!(pricing_tasks.len(), 2);

        // Finish pricing an order and mark it as complete to free up capacity
        let order = pricing_tasks.join_next().await.unwrap().unwrap().unwrap().unwrap();
        ctx.db.set_order_complete(order).await.unwrap();

        let capacity = ctx.picker.get_pricing_order_capacity().await.unwrap();
        assert_eq!(capacity, Some(1));
        assert_eq!(pricing_tasks.len(), 1);

        ctx.picker.spawn_pricing_tasks(&mut pricing_tasks, capacity.unwrap()).await.unwrap();
        assert_eq!(pricing_tasks.len(), 2);
    }
}<|MERGE_RESOLUTION|>--- conflicted
+++ resolved
@@ -96,7 +96,6 @@
             }
         }
 
-<<<<<<< HEAD
         // TODO(BM-40): When accounting for gas costs of orders, a groth16 selector has much higher cost.
         if !self.supported_selectors.is_supported(&order.request.requirements.selector) {
             tracing::warn!(
@@ -108,15 +107,6 @@
                 .context("Order has an unsupported selector requirement")?;
             return Ok(());
         };
-=======
-        // TODO(#BM-536): Filter based on supported selectors
-        // Drop orders that specify a selector
-        if order.request.requirements.selector != FixedBytes::<4>([0; 4]) {
-            tracing::warn!("Removing order {order_id:x} because it has a selector requirement");
-            self.db.skip_order(order_id).await.context("Order has a selector requirement")?;
-            return Ok(false);
-        }
->>>>>>> 1c85ae78
 
         // is the order expired already?
         // TODO: Handle lockTimeout separately from timeout.
@@ -687,19 +677,6 @@
                             data: Default::default(),
                         },
                     ),
-<<<<<<< HEAD
-                    target_timestamp: None,
-                    image_id: None,
-                    input_id: None,
-                    proof_id: None,
-                    compressed_proof_id: None,
-                    expire_timestamp: None,
-                    client_sig: Bytes::new(),
-                    lock_price: None,
-                    error_msg: None,
-                },
-            )
-=======
                     self.image_uri(),
                     Input::builder().write_slice(&[0x41, 0x41, 0x41, 0x41]).build_inline().unwrap(),
                     Offer {
@@ -716,12 +693,12 @@
                 image_id: None,
                 input_id: None,
                 proof_id: None,
+                compressed_proof_id: None,
                 expire_timestamp: None,
                 client_sig: Bytes::new(),
                 lock_price: None,
                 error_msg: None,
             }
->>>>>>> 1c85ae78
         }
     }
 
