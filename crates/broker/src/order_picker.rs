// Copyright (c) 2025 RISC Zero, Inc.
//
// All rights reserved.

use std::collections::VecDeque;
use std::sync::Arc;
use std::time::Duration;

use crate::{
    chain_monitor::ChainMonitorService,
    config::{ConfigLock, OrderPricingPriority},
    db::DbObj,
    errors::CodedError,
    provers::{ProverError, ProverObj},
    storage::{upload_image_uri, upload_input_uri},
    task::{RetryRes, RetryTask, SupervisorErr},
    utils, FulfillmentType, OrderRequest,
};
use crate::{now_timestamp, provers::ProofResult};
use alloy::{
    network::Ethereum,
    primitives::{
        utils::{format_ether, format_units, parse_ether, parse_units},
        Address, U256,
    },
    providers::{Provider, WalletProvider},
    uint,
};
use anyhow::{Context, Result};
use boundless_market::{
    contracts::{boundless_market::BoundlessMarketService, RequestError},
    selector::SupportedSelectors,
};
use moka::future::Cache;
use thiserror::Error;
use tokio::sync::{mpsc, Mutex};
use tokio::task::JoinSet;
use tokio_util::sync::CancellationToken;

use OrderPricingOutcome::{Lock, ProveAfterLockExpire, Skip};

const MIN_CAPACITY_CHECK_INTERVAL: Duration = Duration::from_secs(5);

const ONE_MILLION: U256 = uint!(1_000_000_U256);

/// Maximum number of orders to cache for deduplication
const ORDER_DEDUP_CACHE_SIZE: u64 = 5000;

/// In-memory LRU cache for order deduplication by ID (prevents duplicate order processing)
type OrderCache = Arc<Cache<String, ()>>;

#[derive(Error, Debug)]
#[non_exhaustive]
pub enum OrderPickerErr {
    #[error("{code} failed to fetch / push input: {0}", code = self.code())]
    FetchInputErr(#[source] anyhow::Error),

    #[error("{code} failed to fetch / push image: {0}", code = self.code())]
    FetchImageErr(#[source] anyhow::Error),

    #[error("{code} guest panicked: {0}", code = self.code())]
    GuestPanic(String),

    #[error("{code} invalid request: {0}", code = self.code())]
    RequestError(#[from] RequestError),

    #[error("{code} RPC error: {0:?}", code = self.code())]
    RpcErr(anyhow::Error),

    #[error("{code} Unexpected error: {0:?}", code = self.code())]
    UnexpectedErr(#[from] anyhow::Error),
}

impl CodedError for OrderPickerErr {
    fn code(&self) -> &str {
        match self {
            OrderPickerErr::FetchInputErr(_) => "[B-OP-001]",
            OrderPickerErr::FetchImageErr(_) => "[B-OP-002]",
            OrderPickerErr::GuestPanic(_) => "[B-OP-003]",
            OrderPickerErr::RequestError(_) => "[B-OP-004]",
            OrderPickerErr::RpcErr(_) => "[B-OP-005]",
            OrderPickerErr::UnexpectedErr(_) => "[B-OP-500]",
        }
    }
}

#[derive(Clone)]
pub struct OrderPicker<P> {
    db: DbObj,
    config: ConfigLock,
    prover: ProverObj,
    provider: Arc<P>,
    chain_monitor: Arc<ChainMonitorService<P>>,
    market: BoundlessMarketService<Arc<P>>,
    supported_selectors: SupportedSelectors,
    // TODO ideal not to wrap in mutex, but otherwise would require supervisor refactor, try to find alternative
    new_order_rx: Arc<Mutex<mpsc::Receiver<Box<OrderRequest>>>>,
    priced_orders_tx: mpsc::Sender<Box<OrderRequest>>,
    stake_token_decimals: u8,
    order_cache: OrderCache,
}

#[derive(Debug)]
#[non_exhaustive]
enum OrderPricingOutcome {
    // Order should be locked and proving commence after lock is secured
    Lock {
        total_cycles: u64,
        target_timestamp_secs: u64,
        // TODO handle checking what time the lock should occur before, when estimating proving time.
        expiry_secs: u64,
    },
    // Do not lock the order, but consider proving and fulfilling it after the lock expires
    ProveAfterLockExpire {
        total_cycles: u64,
        lock_expire_timestamp_secs: u64,
        expiry_secs: u64,
    },
    // Do not accept engage order
    Skip,
}

impl<P> OrderPicker<P>
where
    P: Provider<Ethereum> + 'static + Clone + WalletProvider,
{
    #[allow(clippy::too_many_arguments)]
    pub fn new(
        db: DbObj,
        config: ConfigLock,
        prover: ProverObj,
        market_addr: Address,
        provider: Arc<P>,
        chain_monitor: Arc<ChainMonitorService<P>>,
        new_order_rx: mpsc::Receiver<Box<OrderRequest>>,
        order_result_tx: mpsc::Sender<Box<OrderRequest>>,
        stake_token_decimals: u8,
    ) -> Self {
        let market = BoundlessMarketService::new(
            market_addr,
            provider.clone(),
            provider.default_signer_address(),
        );

        Self {
            db,
            config,
            prover,
            provider,
            chain_monitor,
            market,
            supported_selectors: SupportedSelectors::default(),
            new_order_rx: Arc::new(Mutex::new(new_order_rx)),
            priced_orders_tx: order_result_tx,
            stake_token_decimals,
            order_cache: Arc::new(
                Cache::builder()
                    .max_capacity(ORDER_DEDUP_CACHE_SIZE)
                    .time_to_live(Duration::from_secs(60 * 60)) // 1 hour
                    .build(),
            ),
        }
    }

    async fn price_order_and_update_state(
        &self,
        mut order: Box<OrderRequest>,
        cancel_token: CancellationToken,
    ) -> bool {
        let order_id = order.id();
        let f = || async {
            let pricing_result = tokio::select! {
                result = self.price_order(&mut order) => result,
                _ = cancel_token.cancelled() => {
                    tracing::debug!("Order pricing cancelled during pricing for order {order_id}");
                    return Ok(false);
                }
            };

            match pricing_result {
                Ok(Lock { total_cycles, target_timestamp_secs, expiry_secs }) => {
                    order.total_cycles = Some(total_cycles);
                    order.target_timestamp = Some(target_timestamp_secs);
                    order.expire_timestamp = Some(expiry_secs);

                    tracing::info!(
                        "Order {order_id} scheduled for lock attempt in {}s (timestamp: {}), when price threshold met",
                        target_timestamp_secs.saturating_sub(now_timestamp()),
                        target_timestamp_secs,
                    );

                    self.priced_orders_tx
                        .send(order)
                        .await
                        .context("Failed to send to order_result_tx")?;

                    Ok::<_, OrderPickerErr>(true)
                }
                Ok(ProveAfterLockExpire {
                    total_cycles,
                    lock_expire_timestamp_secs,
                    expiry_secs,
                }) => {
                    tracing::info!("Setting order {order_id} to prove after lock expiry at {lock_expire_timestamp_secs}");
                    order.total_cycles = Some(total_cycles);
                    order.target_timestamp = Some(lock_expire_timestamp_secs);
                    order.expire_timestamp = Some(expiry_secs);

                    self.priced_orders_tx
                        .send(order)
                        .await
                        .context("Failed to send to order_result_tx")?;

                    Ok(true)
                }
                Ok(Skip) => {
                    tracing::info!("Skipping order {order_id}");

                    // Add the skipped order to the database
                    self.db
                        .insert_skipped_request(&order)
                        .await
                        .context("Failed to add skipped order to database")?;
                    Ok(false)
                }
                Err(err) => {
                    tracing::warn!("Failed to price order {order_id}: {err}");
                    self.db
                        .insert_skipped_request(&order)
                        .await
                        .context("Failed to skip failed priced order")?;
                    Ok(false)
                }
            }
        };

        match f().await {
            Ok(true) => true,
            Ok(false) => false,
            Err(err) => {
                tracing::error!("Failed to update for order {order_id}: {err}");
                false
            }
        }
    }

    async fn price_order(
        &self,
        order: &mut OrderRequest,
    ) -> Result<OrderPricingOutcome, OrderPickerErr> {
        let order_id = order.id();
        tracing::debug!("Pricing order {order_id}");

        // Short circuit if the order has been locked.
        if order.fulfillment_type == FulfillmentType::LockAndFulfill
            && self
                .db
                .is_request_locked(U256::from(order.request.id))
                .await
                .context("Failed to check if request is locked before pricing")?
        {
            tracing::debug!("Order {order_id} is already locked, skipping");
            return Ok(Skip);
        }

        let (min_deadline, allowed_addresses_opt) = {
            let config = self.config.lock_all().context("Failed to read config")?;
            (config.market.min_deadline, config.market.allow_client_addresses.clone())
        };

        // Initial sanity checks:
        if let Some(allow_addresses) = allowed_addresses_opt {
            let client_addr = order.request.client_address();
            if !allow_addresses.contains(&client_addr) {
                tracing::info!("Removing order {order_id} from {client_addr} because it is not in allowed addrs");
                return Ok(Skip);
            }
        }

        if !self.supported_selectors.is_supported(order.request.requirements.selector) {
            tracing::info!(
                "Removing order {order_id} because it has an unsupported selector requirement"
            );

            return Ok(Skip);
        };

        // Lock expiration is the timestamp before which the order must be filled in order to avoid slashing
        let lock_expiration =
            order.request.offer.biddingStart + order.request.offer.lockTimeout as u64;
        // order expiration is the timestamp after which the order can no longer be filled by anyone.
        let order_expiration =
            order.request.offer.biddingStart + order.request.offer.timeout as u64;

        let now = now_timestamp();

        // If order_expiration > lock_expiration the period in-between is when order can be filled
        // by anyone without staking to partially claim the slashed stake
        let lock_expired = order.fulfillment_type == FulfillmentType::FulfillAfterLockExpire;

        let (expiration, lockin_stake) = if lock_expired {
            (order_expiration, U256::ZERO)
        } else {
            (lock_expiration, U256::from(order.request.offer.lockStake))
        };

        if expiration <= now {
            tracing::info!("Removing order {order_id} because it has expired");
            return Ok(Skip);
        };

        // Does the order expire within the min deadline
        let seconds_left = expiration.saturating_sub(now);
        if seconds_left <= min_deadline {
            tracing::info!("Removing order {order_id} because it expires within min_deadline: {seconds_left}, min_deadline: {min_deadline}");
            return Ok(Skip);
        }

        // Check if the stake is sane and if we can afford it
        // For lock expired orders, we don't check the max stake because we can't lock those orders.
        let max_stake = {
            let config = self.config.lock_all().context("Failed to read config")?;
            parse_ether(&config.market.max_stake).context("Failed to parse max_stake")?
        };

        if !lock_expired && lockin_stake > max_stake {
            tracing::info!("Removing high stake order {order_id}, lock stake: {lockin_stake}, max stake: {max_stake}");
            return Ok(Skip);
        }

        // Check that we have both enough staking tokens to stake, and enough gas tokens to lock and fulfil
        // NOTE: We use the current gas price and a rough heuristic on gas costs. Its possible that
        // gas prices may go up (or down) by the time its time to fulfill. This does not aim to be
        // a tight estimate, although improving this estimate will allow for a more profit.
        let gas_price =
            self.chain_monitor.current_gas_price().await.context("Failed to get gas price")?;
        let order_gas = if lock_expired {
            // No need to include lock gas if its a lock expired order
            U256::from(
                utils::estimate_gas_to_fulfill(
                    &self.config,
                    &self.supported_selectors,
                    &order.request,
                )
                .await?,
            )
        } else {
            U256::from(
                utils::estimate_gas_to_lock(&self.config, order).await?
                    + utils::estimate_gas_to_fulfill(
                        &self.config,
                        &self.supported_selectors,
                        &order.request,
                    )
                    .await?,
            )
        };
        let order_gas_cost = U256::from(gas_price) * order_gas;
        let available_gas = self.available_gas_balance().await?;
        let available_stake = self.available_stake_balance().await?;
        tracing::debug!(
            "Estimated {order_gas} gas to {} order {order_id}; {} ether @ {} gwei",
            if lock_expired { "fulfill" } else { "lock and fulfill" },
            format_ether(order_gas_cost),
            format_units(gas_price, "gwei").unwrap()
        );

        if order_gas_cost > order.request.offer.maxPrice && !lock_expired {
            // Cannot check the gas cost for lock expired orders where the reward is a fraction of the stake
            // TODO: This can be added once we have a price feed for the stake token in gas tokens
            tracing::info!(
                "Estimated gas cost to lock and fulfill order {order_id}: {} exceeds max price; max price {}",
                format_ether(order_gas_cost),
                format_ether(order.request.offer.maxPrice)
            );
            return Ok(Skip);
        }

        if order_gas_cost > available_gas {
            tracing::warn!("Estimated there will be insufficient gas for order {order_id} after locking and fulfilling pending orders; available_gas {} ether", format_ether(available_gas));
            return Ok(Skip);
        }

        if !lock_expired && lockin_stake > available_stake {
            tracing::warn!(
                "Insufficient available stake to lock order {order_id}. Requires {lockin_stake}, has {available_stake}"
            );
            return Ok(Skip);
        }

        let (max_mcycle_limit, peak_prove_khz) = {
            let config = self.config.lock_all().context("Failed to read config")?;
            (config.market.max_mcycle_limit, config.market.peak_prove_khz)
        };

        // TODO: Move URI handling like this into the prover impls
        let image_id = upload_image_uri(&self.prover, &order.request, &self.config)
            .await
            .map_err(OrderPickerErr::FetchImageErr)?;

        let input_id = upload_input_uri(&self.prover, &order.request, &self.config)
            .await
            .map_err(OrderPickerErr::FetchInputErr)?;

        order.image_id = Some(image_id.clone());
        order.input_id = Some(input_id.clone());

        // Create a executor limit based on the max price of the order
        let mut exec_limit_cycles: u64 = if lock_expired {
            let min_mcycle_price_stake_token = {
                let config = self.config.lock_all().context("Failed to read config")?;
                parse_units(&config.market.mcycle_price_stake_token, self.stake_token_decimals)
                    .context("Failed to parse mcycle_price")?
                    .into()
            };

            if min_mcycle_price_stake_token == U256::ZERO {
                tracing::warn!("min_mcycle_price_stake_token is 0, setting unlimited exec limit");
                u64::MAX
            } else {
                // Note this does not account for gas cost unlike a normal order
                // TODO: Update to account for gas once the stake token to gas token exchange rate is known
                let price = order.request.offer.stake_reward_if_locked_and_not_fulfilled();
                // (stake price * 1_000_000) / stake mcycle price = max cycles
                (price.saturating_mul(ONE_MILLION).div_ceil(min_mcycle_price_stake_token))
                    .try_into()
                    .context("Failed to convert U256 exec limit to u64")?
            }
        } else {
            let min_mcycle_price = {
                let config = self.config.lock_all().context("Failed to read config")?;
                parse_ether(&config.market.mcycle_price).context("Failed to parse mcycle_price")?
            };
            // ((max_price - gas_cost) * 1_000_000) / mcycle_price = max cycles
            (U256::from(order.request.offer.maxPrice)
                .saturating_sub(order_gas_cost)
                .saturating_mul(ONE_MILLION)
                / min_mcycle_price)
                .try_into()
                .context("Failed to convert U256 exec limit to u64")?
        };

        if exec_limit_cycles < 2 {
            // Exec limit is based on user cycles, and 2 is the minimum number of user cycles for a
            // provable execution.
            // TODO when/if total cycle limit is allowed in future, update this to be total cycle min
            tracing::info!("Removing order {order_id} because its exec limit is too low");

            return Ok(Skip);
        } else {
            tracing::trace!("exec limit cycles for order {order_id}: {}", exec_limit_cycles);
        }

        let allow_skip_mcycle_limit_addresses = {
            let config = self.config.lock_all().context("Failed to read config")?;
            config.market.allow_skip_mcycle_limit_addresses.clone()
        };

        let mut skip_mcycle_limit = false;
        let client_addr = order.request.client_address();
        if let Some(allow_addresses) = allow_skip_mcycle_limit_addresses {
            if allow_addresses.contains(&client_addr) {
                skip_mcycle_limit = true;
            }
        }

        // If the order is from an allowed address, skip the mcycle limit
        // If a max_mcycle_limit is configured, override the exec limit if the order is over that limit
        if skip_mcycle_limit {
            exec_limit_cycles = u64::MAX;
            tracing::debug!("Order {order_id} exec limit skipped due to client {} being part of allow_skip_mcycle_limit_addresses.", client_addr);
        } else if let Some(config_mcycle_limit) = max_mcycle_limit {
            let config_cycle_limit = config_mcycle_limit.saturating_mul(1_000_000);
            if exec_limit_cycles >= config_cycle_limit {
                tracing::debug!("Order {order_id} exec limit computed from max price {} exceeds config max_mcycle_limit {}, setting exec limit to max_mcycle_limit", exec_limit_cycles / 1_000_000, config_mcycle_limit);
                exec_limit_cycles = config_cycle_limit;
            }
        }

        // Cap the exec limit based on the peak prove khz and the time until expiration.
        if let Some(peak_prove_khz) = peak_prove_khz {
            let time_until_expiration = expiration.saturating_sub(now);
            let deadline_cycle_limit =
                calculate_max_cycles_for_time(peak_prove_khz, time_until_expiration);

            if exec_limit_cycles > deadline_cycle_limit {
                tracing::debug!(
                    "Order {order_id} preflight cycle limit adjusted to {} cycles (capped by {:.1}s fulfillment deadline at {} peak_prove_khz config)",
                    exec_limit_cycles,
                    time_until_expiration,
                    peak_prove_khz
                );
                exec_limit_cycles = deadline_cycle_limit;
            }
        }

        if exec_limit_cycles == 0 {
            tracing::debug!("Order {order_id} has no time left to prove within deadline, skipping");
            return Ok(Skip);
        }

        tracing::debug!(
            "Starting preflight execution of {order_id} with limit of {} cycles (~{} mcycles)",
            exec_limit_cycles,
            exec_limit_cycles / 1_000_000
        );
        // TODO add a future timeout here to put a upper bound on how long to preflight for
        let proof_res = match self
            .prover
            .preflight(
                &image_id,
                &input_id,
                vec![],
                /* TODO assumptions */ Some(exec_limit_cycles),
            )
            .await
        {
            Ok(res) => {
                tracing::debug!(
                    "Preflight execution of {order_id} with {} mcycles completed in {} seconds",
                    res.stats.total_cycles / 1_000_000,
                    res.elapsed_time
                );
                res
            }
            Err(err) => match err {
                ProverError::ProvingFailed(ref err_msg)
                    if err_msg.contains("Session limit exceeded") =>
                {
                    tracing::debug!(
                        "Skipping order {order_id} due to session limit exceeded: {}",
                        err_msg
                    );
                    return Ok(Skip);
                }
                ProverError::ProvingFailed(ref err_msg) if err_msg.contains("GuestPanic") => {
                    return Err(OrderPickerErr::GuestPanic(err_msg.clone()));
                }
                _ => return Err(OrderPickerErr::UnexpectedErr(err.into())),
            },
        };

        // If a max_mcycle_limit is configured check if the order is over that limit
        if let Some(mcycle_limit) = max_mcycle_limit {
            let mcycles = proof_res.stats.total_cycles / 1_000_000;
            if mcycles >= mcycle_limit {
                tracing::info!("Order {order_id} max_mcycle_limit check failed req: {mcycle_limit} | config: {mcycles}");
                return Ok(Skip);
            }
        }

        let journal = self
            .prover
            .get_preflight_journal(&proof_res.id)
            .await
            .context("Failed to fetch preflight journal")?
            .context("Failed to find preflight journal")?;

        // ensure the journal is a size we are willing to submit on-chain
        let max_journal_bytes =
            self.config.lock_all().context("Failed to read config")?.market.max_journal_bytes;
        if journal.len() > max_journal_bytes {
            tracing::info!(
                "Order {order_id} journal larger than set limit ({} > {}), skipping",
                journal.len(),
                max_journal_bytes
            );
            return Ok(Skip);
        }

        // Validate the predicates:
        if !order.request.requirements.predicate.eval(journal.clone()) {
            tracing::info!("Order {order_id} predicate check failed, skipping");
            return Ok(Skip);
        }

        self.evaluate_order(order, &proof_res, order_gas_cost, lock_expired).await
    }

    async fn evaluate_order(
        &self,
        order: &OrderRequest,
        proof_res: &ProofResult,
        order_gas_cost: U256,
        lock_expired: bool,
    ) -> Result<OrderPricingOutcome, OrderPickerErr> {
        if lock_expired {
            return self.evaluate_lock_expired_order(order, proof_res).await;
        } else {
            self.evaluate_lockable_order(order, proof_res, order_gas_cost).await
        }
    }

    /// Evaluate if a regular lockable order is worth picking based on the price and the configured min mcycle price
    async fn evaluate_lockable_order(
        &self,
        order: &OrderRequest,
        proof_res: &ProofResult,
        order_gas_cost: U256,
    ) -> Result<OrderPricingOutcome, OrderPickerErr> {
        let config_min_mcycle_price = {
            let config = self.config.lock_all().context("Failed to read config")?;
            parse_ether(&config.market.mcycle_price).context("Failed to parse mcycle_price")?
        };

        let order_id = order.id();
        let one_mill = U256::from(1_000_000);

        let mcycle_price_min = U256::from(order.request.offer.minPrice)
            .saturating_sub(order_gas_cost)
            .saturating_mul(one_mill)
            / U256::from(proof_res.stats.total_cycles);
        let mcycle_price_max = U256::from(order.request.offer.maxPrice)
            .saturating_sub(order_gas_cost)
            .saturating_mul(one_mill)
            / U256::from(proof_res.stats.total_cycles);

        tracing::debug!(
            "Order {order_id} price: {}-{} ETH, {}-{} ETH per mcycle, {} stake required, {} ETH gas cost",
            format_ether(U256::from(order.request.offer.minPrice)),
            format_ether(U256::from(order.request.offer.maxPrice)),
            format_ether(mcycle_price_min),
            format_ether(mcycle_price_max),
            format_units(U256::from(order.request.offer.lockStake), self.stake_token_decimals).unwrap_or_default(),
            format_ether(order_gas_cost),
        );

        // Skip the order if it will never be worth it
        if mcycle_price_max < config_min_mcycle_price {
            tracing::debug!("Removing under priced order {order_id}");
            return Ok(Skip);
        }

        let target_timestamp_secs = if mcycle_price_min >= config_min_mcycle_price {
            tracing::info!(
                "Selecting order {order_id} at price {} - ASAP",
                format_ether(U256::from(order.request.offer.minPrice))
            );
            0 // Schedule the lock ASAP
        } else {
            let target_min_price = config_min_mcycle_price
                .saturating_mul(U256::from(proof_res.stats.total_cycles))
                .div_ceil(ONE_MILLION)
                + order_gas_cost;
            tracing::debug!(
                "Order {order_id} minimum profitable price: {} ETH",
                format_ether(target_min_price)
            );

            order
                .request
                .offer
                .time_at_price(target_min_price)
                .context("Failed to get target price timestamp")?
        };

        let expiry_secs = order.request.offer.biddingStart + order.request.offer.lockTimeout as u64;

        Ok(Lock { total_cycles: proof_res.stats.total_cycles, target_timestamp_secs, expiry_secs })
    }

    /// Evaluate if a lock expired order is worth picking based on how much of the slashed stake token we can recover
    /// and the configured min mcycle price in stake tokens
    async fn evaluate_lock_expired_order(
        &self,
        order: &OrderRequest,
        proof_res: &ProofResult,
    ) -> Result<OrderPricingOutcome, OrderPickerErr> {
        let config_min_mcycle_price_stake_tokens: U256 = {
            let config = self.config.lock_all().context("Failed to read config")?;
            parse_units(&config.market.mcycle_price_stake_token, self.stake_token_decimals)
                .context("Failed to parse mcycle_price")?
                .into()
        };

        let total_cycles = U256::from(proof_res.stats.total_cycles);

        // Reward for the order is a fraction of the stake once the lock has expired
        let price = order.request.offer.stake_reward_if_locked_and_not_fulfilled();
        let mcycle_price_in_stake_tokens = price.saturating_mul(ONE_MILLION) / total_cycles;

        tracing::info!(
            "Order price: {} (stake tokens) - cycles: {} - mcycle price: {} (stake tokens), config_min_mcycle_price_stake_tokens: {} (stake tokens)",
            format_ether(price),
            proof_res.stats.total_cycles,
            format_ether(mcycle_price_in_stake_tokens),
            format_ether(config_min_mcycle_price_stake_tokens),
        );

        // Skip the order if it will never be worth it
        if mcycle_price_in_stake_tokens < config_min_mcycle_price_stake_tokens {
            tracing::info!(
                "Removing under priced order (slashed stake reward too low) {} (stake price {} < config min stake price {})",
                order.id(),
                format_ether(mcycle_price_in_stake_tokens),
                format_ether(config_min_mcycle_price_stake_tokens)
            );
            return Ok(Skip);
        }

        Ok(ProveAfterLockExpire {
            total_cycles: proof_res.stats.total_cycles,
            lock_expire_timestamp_secs: order.request.offer.biddingStart
                + order.request.offer.lockTimeout as u64,
            expiry_secs: order.request.offer.biddingStart + order.request.offer.timeout as u64,
        })
    }

    /// Estimate of gas for fulfilling any orders either pending lock or locked
    async fn estimate_gas_to_fulfill_pending(&self) -> Result<u64> {
        let mut gas = 0;
        for order in self.db.get_committed_orders().await? {
            let gas_estimate = utils::estimate_gas_to_fulfill(
                &self.config,
                &self.supported_selectors,
                &order.request,
            )
            .await?;
            gas += gas_estimate;
        }
        tracing::debug!("Total gas estimate to fulfill pending orders: {}", gas);
        Ok(gas)
    }

    /// Estimate the total gas tokens reserved to lock and fulfill all pending orders
    async fn gas_balance_reserved(&self) -> Result<U256> {
        let gas_price =
            self.chain_monitor.current_gas_price().await.context("Failed to get gas price")?;
        let fulfill_pending_gas = self.estimate_gas_to_fulfill_pending().await?;
        Ok(U256::from(gas_price) * U256::from(fulfill_pending_gas))
    }

    /// Return available gas balance.
    ///
    /// This is defined as the balance of the signer account.
    async fn available_gas_balance(&self) -> Result<U256, OrderPickerErr> {
        let balance = self
            .provider
            .get_balance(self.provider.default_signer_address())
            .await
            .map_err(|err| OrderPickerErr::RpcErr(err.into()))?;

        let gas_balance_reserved = self.gas_balance_reserved().await?;

        let available = balance.saturating_sub(gas_balance_reserved);
        tracing::debug!(
            "available gas balance: (account_balance) {} - (expected_future_gas) {} = {}",
            format_ether(balance),
            format_ether(gas_balance_reserved),
            format_ether(available)
        );

        Ok(available)
    }

    /// Return available stake balance.
    ///
    /// This is defined as the balance in staking tokens of the signer account minus any pending locked stake.
    async fn available_stake_balance(&self) -> Result<U256> {
        let balance = self.market.balance_of_stake(self.provider.default_signer_address()).await?;
        Ok(balance)
    }
}

impl<P> RetryTask for OrderPicker<P>
where
    P: Provider<Ethereum> + 'static + Clone + WalletProvider,
{
    type Error = OrderPickerErr;
    fn spawn(&self, cancel_token: CancellationToken) -> RetryRes<Self::Error> {
        let picker = self.clone();

        Box::pin(async move {
            tracing::info!("Starting order picking monitor");

            let read_config = || -> Result<(usize, OrderPricingPriority), Self::Error> {
                let cfg = picker.config.lock_all().map_err(|err| {
                    OrderPickerErr::UnexpectedErr(anyhow::anyhow!("Failed to read config: {err}"))
                })?;
                Ok((
                    cfg.market.max_concurrent_preflights as usize,
                    cfg.market.order_pricing_priority,
                ))
            };

            let (mut current_capacity, mut priority_mode) =
                read_config().map_err(SupervisorErr::Fault)?;
            let mut tasks: JoinSet<()> = JoinSet::new();
            let mut rx = picker.new_order_rx.lock().await;
            let mut capacity_check_interval = tokio::time::interval(MIN_CAPACITY_CHECK_INTERVAL);
            let mut pending_orders: VecDeque<Box<OrderRequest>> = VecDeque::new();

            loop {
                tokio::select! {
                    // This channel is cancellation safe, so it's fine to use in the select!
                    Some(order) = rx.recv() => {
                        tracing::debug!("Queued order {} to be priced", order.id());
                        pending_orders.push_back(order);
                    }
                    _ = tasks.join_next(), if !tasks.is_empty() => {
                        tracing::trace!("Pricing task completed ({} remaining)", tasks.len());
                    }
                    _ = capacity_check_interval.tick() => {
                        // Check capacity on an interval for capacity changes in config
                        let (new_capacity, new_priority_mode) = read_config().map_err(SupervisorErr::Fault)?;
                        if new_capacity != current_capacity{
                            tracing::debug!("Pricing capacity changed from {} to {}", current_capacity, new_capacity);
                            current_capacity = new_capacity;
                        }
                        if new_priority_mode != priority_mode {
                            tracing::debug!("Order pricing priority changed from {:?} to {:?}", priority_mode, new_priority_mode);
                            priority_mode = new_priority_mode;
                        }
                    }
                    _ = cancel_token.cancelled() => {
                        tracing::debug!("Order picker received cancellation, shutting down gracefully");

                        // Wait for all pricing tasks to be cancelled gracefully
                        while tasks.join_next().await.is_some() {}
                        break;
                    }
                }

                // Process pending orders if we have capacity
                while !pending_orders.is_empty() && tasks.len() < current_capacity {
<<<<<<< HEAD
                    if let Some(order) = pending_orders.pop_front() {
                        let order_id = order.id();

                        // Check if we've already started processing this order ID
                        if picker.order_cache.get(&order_id).await.is_some() {
                            tracing::debug!(
                                "Skipping duplicate order {order_id}, already being processed"
                            );
                            continue;
                        }

                        // Mark order as being processed immediately to prevent duplicates
                        picker.order_cache.insert(order_id.clone(), ()).await;

=======
                    if let Some(order) =
                        picker.select_next_pricing_order(&mut pending_orders, priority_mode)
                    {
>>>>>>> 2ec9ffc7
                        let picker_clone = picker.clone();
                        let task_cancel_token = cancel_token.child_token();
                        tasks.spawn(async move {
                            picker_clone
                                .price_order_and_update_state(order, task_cancel_token)
                                .await;
                        });
                    }
                }
            }
            Ok(())
        })
    }
}

/// Returns the maximum cycles that can be proven within a given time period
/// based on the proving rate provided, in khz.
fn calculate_max_cycles_for_time(prove_khz: u64, time_seconds: u64) -> u64 {
    (prove_khz.saturating_mul(1_000)).saturating_mul(time_seconds)
}

#[cfg(test)]
pub(crate) mod tests {
    use std::time::Duration;

    use super::*;
    use crate::{
        chain_monitor::ChainMonitorService, db::SqliteDb, provers::DefaultProver, FulfillmentType,
        OrderStatus,
    };
    use alloy::{
        network::EthereumWallet,
        node_bindings::{Anvil, AnvilInstance},
        primitives::{address, aliases::U96, utils::parse_units, Address, Bytes, FixedBytes, B256},
        providers::{ext::AnvilApi, ProviderBuilder},
        signers::local::PrivateKeySigner,
    };
    use boundless_market::contracts::{
        Callback, Offer, Predicate, PredicateType, ProofRequest, RequestId, RequestInput,
        Requirements,
    };
    use boundless_market::storage::{MockStorageProvider, StorageProvider};
    use boundless_market_test_utils::{
        deploy_boundless_market, deploy_hit_points, ASSESSOR_GUEST_ID, ASSESSOR_GUEST_PATH,
        ECHO_ELF, ECHO_ID,
    };
    use risc0_ethereum_contracts::selector::Selector;
    use risc0_zkvm::sha::Digest;
    use tracing_test::traced_test;

    /// Reusable context for testing the order picker
    pub(crate) struct PickerTestCtx<P> {
        anvil: AnvilInstance,
        pub(crate) picker: OrderPicker<P>,
        boundless_market: BoundlessMarketService<Arc<P>>,
        storage_provider: MockStorageProvider,
        db: DbObj,
        provider: Arc<P>,
        priced_orders_rx: mpsc::Receiver<Box<OrderRequest>>,
        new_order_tx: mpsc::Sender<Box<OrderRequest>>,
    }

    /// Parameters for the generate_next_order function.
    pub(crate) struct OrderParams {
        pub(crate) order_index: u32,
        pub(crate) min_price: U256,
        pub(crate) max_price: U256,
        pub(crate) lock_stake: U256,
        pub(crate) fulfillment_type: FulfillmentType,
        pub(crate) bidding_start: u64,
        pub(crate) lock_timeout: u32,
        pub(crate) timeout: u32,
    }

    impl Default for OrderParams {
        fn default() -> Self {
            Self {
                order_index: 1,
                min_price: parse_ether("0.02").unwrap(),
                max_price: parse_ether("0.04").unwrap(),
                lock_stake: U256::ZERO,
                fulfillment_type: FulfillmentType::LockAndFulfill,
                bidding_start: now_timestamp(),
                lock_timeout: 900,
                timeout: 1200,
            }
        }
    }

    impl<P> PickerTestCtx<P>
    where
        P: Provider + WalletProvider,
    {
        pub(crate) fn signer(&self, index: usize) -> PrivateKeySigner {
            self.anvil.keys()[index].clone().into()
        }

        pub(crate) async fn generate_next_order(&self, params: OrderParams) -> Box<OrderRequest> {
            let image_url = self.storage_provider.upload_program(ECHO_ELF).await.unwrap();
            let image_id = Digest::from(ECHO_ID);
            let chain_id = self.provider.get_chain_id().await.unwrap();
            let boundless_market_address = self.boundless_market.instance().address();

            Box::new(OrderRequest {
                request: ProofRequest::new(
                    RequestId::new(self.provider.default_signer_address(), params.order_index),
                    Requirements::new(
                        image_id,
                        Predicate {
                            predicateType: PredicateType::PrefixMatch,
                            data: Default::default(),
                        },
                    ),
                    image_url,
                    RequestInput::builder()
                        .write_slice(&[0x41, 0x41, 0x41, 0x41])
                        .build_inline()
                        .unwrap(),
                    Offer {
                        minPrice: params.min_price,
                        maxPrice: params.max_price,
                        biddingStart: params.bidding_start,
                        timeout: params.timeout,
                        lockTimeout: params.lock_timeout,
                        rampUpPeriod: 1,
                        lockStake: params.lock_stake,
                    },
                ),
                target_timestamp: None,
                image_id: None,
                input_id: None,
                expire_timestamp: None,
                client_sig: Bytes::new(),
                fulfillment_type: params.fulfillment_type,
                boundless_market_address: *boundless_market_address,
                chain_id,
                total_cycles: None,
            })
        }
    }

    #[derive(Default)]
    pub(crate) struct PickerTestCtxBuilder {
        initial_signer_eth: Option<i32>,
        initial_hp: Option<U256>,
        config: Option<ConfigLock>,
        stake_token_decimals: Option<u8>,
    }

    impl PickerTestCtxBuilder {
        pub(crate) fn with_initial_signer_eth(self, eth: i32) -> Self {
            Self { initial_signer_eth: Some(eth), ..self }
        }
        pub(crate) fn with_initial_hp(self, hp: U256) -> Self {
            assert!(hp < U256::from(U96::MAX), "Cannot have more than 2^96 hit points");
            Self { initial_hp: Some(hp), ..self }
        }
        pub(crate) fn with_config(self, config: ConfigLock) -> Self {
            Self { config: Some(config), ..self }
        }
        pub(crate) fn with_stake_token_decimals(self, decimals: u8) -> Self {
            Self { stake_token_decimals: Some(decimals), ..self }
        }
        pub(crate) async fn build(
            self,
        ) -> PickerTestCtx<impl Provider + WalletProvider + Clone + 'static> {
            let anvil = Anvil::new()
                .args(["--balance", &format!("{}", self.initial_signer_eth.unwrap_or(10000))])
                .spawn();
            let signer: PrivateKeySigner = anvil.keys()[0].clone().into();
            let provider = Arc::new(
                ProviderBuilder::new()
                    .wallet(EthereumWallet::from(signer.clone()))
                    .connect(&anvil.endpoint())
                    .await
                    .unwrap(),
            );

            provider.anvil_mine(Some(4), Some(2)).await.unwrap();

            let hp_contract = deploy_hit_points(signer.address(), provider.clone()).await.unwrap();
            let market_address = deploy_boundless_market(
                signer.address(),
                provider.clone(),
                Address::ZERO,
                hp_contract,
                Digest::from(ASSESSOR_GUEST_ID),
                format!("file://{ASSESSOR_GUEST_PATH}"),
                Some(signer.address()),
            )
            .await
            .unwrap();

            let boundless_market = BoundlessMarketService::new(
                market_address,
                provider.clone(),
                provider.default_signer_address(),
            );

            if let Some(initial_hp) = self.initial_hp {
                tracing::debug!("Setting initial locked hitpoints to {}", initial_hp);
                boundless_market.deposit_stake_with_permit(initial_hp, &signer).await.unwrap();
                assert_eq!(
                    boundless_market
                        .balance_of_stake(provider.default_signer_address())
                        .await
                        .unwrap(),
                    initial_hp
                );
            }

            let storage_provider = MockStorageProvider::start();

            let db: DbObj = Arc::new(SqliteDb::new("sqlite::memory:").await.unwrap());
            let config = self.config.unwrap_or_default();
            let prover: ProverObj = Arc::new(DefaultProver::new());
            let chain_monitor = Arc::new(ChainMonitorService::new(provider.clone()).await.unwrap());
            tokio::spawn(chain_monitor.spawn(Default::default()));

            const TEST_CHANNEL_CAPACITY: usize = 50;
            let (_new_order_tx, new_order_rx) = mpsc::channel(TEST_CHANNEL_CAPACITY);
            let (priced_orders_tx, priced_orders_rx) = mpsc::channel(TEST_CHANNEL_CAPACITY);

            let picker = OrderPicker::new(
                db.clone(),
                config,
                prover,
                market_address,
                provider.clone(),
                chain_monitor,
                new_order_rx,
                priced_orders_tx,
                self.stake_token_decimals.unwrap_or(6),
            );

            PickerTestCtx {
                anvil,
                picker,
                boundless_market,
                storage_provider,
                db,
                provider,
                priced_orders_rx,
                new_order_tx: _new_order_tx,
            }
        }
    }

    #[tokio::test]
    #[traced_test]
    async fn price_order() {
        let config = ConfigLock::default();
        {
            config.load_write().unwrap().market.mcycle_price = "0.0000001".into();
        }
        let mut ctx = PickerTestCtxBuilder::default().with_config(config).build().await;

        let order = ctx.generate_next_order(Default::default()).await;

        let _request_id =
            ctx.boundless_market.submit_request(&order.request, &ctx.signer(0)).await.unwrap();

        let locked = ctx.picker.price_order_and_update_state(order, CancellationToken::new()).await;
        assert!(locked);

        let priced_order = ctx.priced_orders_rx.try_recv().unwrap();
        assert_eq!(priced_order.target_timestamp, Some(0));
    }

    #[tokio::test]
    #[traced_test]
    async fn skip_bad_predicate() {
        let config = ConfigLock::default();
        {
            config.load_write().unwrap().market.mcycle_price = "0.0000001".into();
        }
        let ctx = PickerTestCtxBuilder::default().with_config(config).build().await;

        let mut order = ctx.generate_next_order(Default::default()).await;
        // set a bad predicate
        order.request.requirements.predicate =
            Predicate { predicateType: PredicateType::DigestMatch, data: B256::ZERO.into() };

        let order_id = order.id();
        let _request_id =
            ctx.boundless_market.submit_request(&order.request, &ctx.signer(0)).await.unwrap();

        let locked = ctx.picker.price_order_and_update_state(order, CancellationToken::new()).await;
        assert!(!locked);

        let db_order = ctx.db.get_order(&order_id).await.unwrap().unwrap();
        assert_eq!(db_order.status, OrderStatus::Skipped);

        assert!(logs_contain("predicate check failed, skipping"));
    }

    #[tokio::test]
    #[traced_test]
    async fn skip_unsupported_selector() {
        let config = ConfigLock::default();
        {
            config.load_write().unwrap().market.mcycle_price = "0.0000001".into();
        }
        let ctx = PickerTestCtxBuilder::default().with_config(config).build().await;

        let mut order = ctx.generate_next_order(Default::default()).await;

        // set an unsupported selector
        order.request.requirements.selector = FixedBytes::from(Selector::Groth16V1_1 as u32);
        let order_id = order.id();

        let _request_id =
            ctx.boundless_market.submit_request(&order.request, &ctx.signer(0)).await.unwrap();

        let locked = ctx.picker.price_order_and_update_state(order, CancellationToken::new()).await;
        assert!(!locked);

        let db_order = ctx.db.get_order(&order_id).await.unwrap().unwrap();
        assert_eq!(db_order.status, OrderStatus::Skipped);

        assert!(logs_contain("has an unsupported selector requirement"));
    }

    #[tokio::test]
    #[traced_test]
    async fn skip_price_less_than_gas_costs() {
        let config = ConfigLock::default();
        {
            config.load_write().unwrap().market.mcycle_price = "0.0000001".into();
        }
        let ctx = PickerTestCtxBuilder::default().with_config(config).build().await;

        let order = ctx
            .generate_next_order(OrderParams {
                min_price: parse_ether("0.0005").unwrap(),
                max_price: parse_ether("0.0010").unwrap(),
                ..Default::default()
            })
            .await;
        let order_id = order.id();

        let _request_id =
            ctx.boundless_market.submit_request(&order.request, &ctx.signer(0)).await.unwrap();

        let locked = ctx.picker.price_order_and_update_state(order, CancellationToken::new()).await;
        assert!(!locked);

        let db_order = ctx.db.get_order(&order_id).await.unwrap().unwrap();
        assert_eq!(db_order.status, OrderStatus::Skipped);

        assert!(logs_contain(&format!("Estimated gas cost to lock and fulfill order {order_id}:")));
    }

    #[tokio::test]
    #[traced_test]
    async fn skip_price_less_than_gas_costs_groth16() {
        let config = ConfigLock::default();
        {
            config.load_write().unwrap().market.mcycle_price = "0.0000001".into();
        }
        let mut ctx = PickerTestCtxBuilder::default().with_config(config).build().await;

        // NOTE: Values currently adjusted ad hoc to be between the two thresholds.
        let min_price = parse_ether("0.0013").unwrap();
        let max_price = parse_ether("0.0013").unwrap();

        // Order should have high enough price with the default selector.
        let order = ctx
            .generate_next_order(OrderParams {
                order_index: 1,
                min_price,
                max_price,
                ..Default::default()
            })
            .await;

        let _request_id =
            ctx.boundless_market.submit_request(&order.request, &ctx.signer(0)).await.unwrap();

        let locked = ctx.picker.price_order_and_update_state(order, CancellationToken::new()).await;
        assert!(locked);
        let priced = ctx.priced_orders_rx.try_recv().unwrap();
        assert_eq!(priced.target_timestamp, Some(0));

        // Order does not have high enough price when groth16 is used.
        let mut order = ctx
            .generate_next_order(OrderParams {
                order_index: 2,
                min_price,
                max_price,
                ..Default::default()
            })
            .await;

        // set a Groth16 selector
        order.request.requirements.selector = FixedBytes::from(Selector::Groth16V2_1 as u32);

        let _request_id =
            ctx.boundless_market.submit_request(&order.request, &ctx.signer(0)).await.unwrap();

        let order_id = order.id();
        let locked = ctx.picker.price_order_and_update_state(order, CancellationToken::new()).await;
        assert!(!locked);

        let db_order = ctx.db.get_order(&order_id).await.unwrap().unwrap();
        assert_eq!(db_order.status, OrderStatus::Skipped);

        assert!(logs_contain(&format!("Estimated gas cost to lock and fulfill order {order_id}:")));
    }

    #[tokio::test]
    #[traced_test]
    async fn skip_price_less_than_gas_costs_callback() {
        let config = ConfigLock::default();
        {
            config.load_write().unwrap().market.mcycle_price = "0.0000001".into();
        }
        let mut ctx = PickerTestCtxBuilder::default().with_config(config).build().await;

        // NOTE: Values currently adjusted ad hoc to be between the two thresholds.
        let min_price = parse_ether("0.0013").unwrap();
        let max_price = parse_ether("0.0013").unwrap();

        // Order should have high enough price with the default selector.
        let order = ctx
            .generate_next_order(OrderParams {
                order_index: 1,
                min_price,
                max_price,
                ..Default::default()
            })
            .await;
        let _request_id =
            ctx.boundless_market.submit_request(&order.request, &ctx.signer(0)).await.unwrap();

        let locked = ctx.picker.price_order_and_update_state(order, CancellationToken::new()).await;
        assert!(locked);

        let priced = ctx.priced_orders_rx.try_recv().unwrap();
        assert_eq!(priced.target_timestamp, Some(0));

        // Order does not have high enough price when groth16 is used.
        let mut order = ctx
            .generate_next_order(OrderParams {
                order_index: 2,
                min_price,
                max_price,
                ..Default::default()
            })
            .await;

        // set a callback with a nontrivial gas consumption
        order.request.requirements.callback = Callback {
            addr: address!("0x00000000000000000000000000000000ca11bac2"),
            gasLimit: U96::from(200_000),
        };

        let _request_id =
            ctx.boundless_market.submit_request(&order.request, &ctx.signer(0)).await.unwrap();

        let order_id = order.id();
        let locked = ctx.picker.price_order_and_update_state(order, CancellationToken::new()).await;
        assert!(!locked);

        let db_order = ctx.db.get_order(&order_id).await.unwrap().unwrap();
        assert_eq!(db_order.status, OrderStatus::Skipped);

        assert!(logs_contain(&format!("Estimated gas cost to lock and fulfill order {order_id}:")));
    }

    #[tokio::test]
    #[traced_test]
    async fn skip_price_less_than_gas_costs_smart_contract_signature() {
        let config = ConfigLock::default();
        {
            config.load_write().unwrap().market.mcycle_price = "0.0000001".into();
        }
        let mut ctx = PickerTestCtxBuilder::default().with_config(config).build().await;

        // NOTE: Values currently adjusted ad hoc to be between the two thresholds.
        let min_price = parse_ether("0.0013").unwrap();
        let max_price = parse_ether("0.0013").unwrap();

        // Order should have high enough price with the default selector.
        let order = ctx
            .generate_next_order(OrderParams {
                order_index: 1,
                min_price,
                max_price,
                ..Default::default()
            })
            .await;

        let _request_id =
            ctx.boundless_market.submit_request(&order.request, &ctx.signer(0)).await.unwrap();

        let locked = ctx.picker.price_order_and_update_state(order, CancellationToken::new()).await;
        assert!(locked);

        let priced = ctx.priced_orders_rx.try_recv().unwrap();
        assert_eq!(priced.target_timestamp, Some(0));

        // Order does not have high enough price when groth16 is used.
        let mut order = ctx
            .generate_next_order(OrderParams {
                order_index: 2,
                min_price,
                max_price,
                ..Default::default()
            })
            .await;

        order.request.id =
            RequestId::try_from(order.request.id).unwrap().set_smart_contract_signed_flag().into();

        let _request_id =
            ctx.boundless_market.submit_request(&order.request, &ctx.signer(0)).await.unwrap();

        let order_id = order.id();
        let locked = ctx.picker.price_order_and_update_state(order, CancellationToken::new()).await;
        assert!(!locked);

        let db_order = ctx.db.get_order(&order_id).await.unwrap().unwrap();
        assert_eq!(db_order.status, OrderStatus::Skipped);

        assert!(logs_contain(&format!("Estimated gas cost to lock and fulfill order {order_id}:")));
    }

    #[tokio::test]
    #[traced_test]
    async fn skip_unallowed_addr() {
        let config = ConfigLock::default();
        {
            config.load_write().unwrap().market.mcycle_price = "0.0000001".into();
            config.load_write().unwrap().market.allow_client_addresses = Some(vec![Address::ZERO]);
        }
        let ctx = PickerTestCtxBuilder::default().with_config(config).build().await;

        let order = ctx.generate_next_order(Default::default()).await;

        let _request_id =
            ctx.boundless_market.submit_request(&order.request, &ctx.signer(0)).await.unwrap();

        let order_id = order.id();
        let locked = ctx.picker.price_order_and_update_state(order, CancellationToken::new()).await;
        assert!(!locked);

        let db_order = ctx.db.get_order(&order_id).await.unwrap().unwrap();
        assert_eq!(db_order.status, OrderStatus::Skipped);

        assert!(logs_contain("because it is not in allowed addrs"));
    }

    #[tokio::test]
    #[traced_test]
    async fn resume_order_pricing() {
        let config = ConfigLock::default();
        {
            config.load_write().unwrap().market.mcycle_price = "0.0000001".into();
        }
        let mut ctx = PickerTestCtxBuilder::default().with_config(config).build().await;

        let order = ctx.generate_next_order(Default::default()).await;
        let order_id = order.id();

        let _request_id =
            ctx.boundless_market.submit_request(&order.request, &ctx.signer(0)).await.unwrap();

        let pricing_task = tokio::spawn(ctx.picker.spawn(Default::default()));

        ctx.new_order_tx.send(order).await.unwrap();

        // Wait for the order to be priced, with some timeout
        let priced_order =
            tokio::time::timeout(Duration::from_secs(10), ctx.priced_orders_rx.recv())
                .await
                .unwrap();
        assert_eq!(priced_order.unwrap().id(), order_id);

        pricing_task.abort();

        // Send a new order when picker task is down.
        let new_order = ctx.generate_next_order(Default::default()).await;
        let new_order_id = new_order.id();
        ctx.new_order_tx.send(new_order).await.unwrap();

        assert!(ctx.priced_orders_rx.is_empty());

        tokio::spawn(ctx.picker.spawn(Default::default()));

        let priced_order =
            tokio::time::timeout(Duration::from_secs(10), ctx.priced_orders_rx.recv())
                .await
                .unwrap();
        assert_eq!(priced_order.unwrap().id(), new_order_id);
    }

    #[tokio::test]
    #[traced_test]
    async fn cannot_overcommit_stake() {
        let signer_inital_balance_eth = 2;
        let lockin_stake = U256::from(150);

        let config = ConfigLock::default();
        {
            config.load_write().unwrap().market.mcycle_price = "0.0000001".into();
            config.load_write().unwrap().market.max_stake = "10".into();
        }

        let mut ctx = PickerTestCtxBuilder::default()
            .with_initial_signer_eth(signer_inital_balance_eth)
            .with_initial_hp(lockin_stake)
            .with_config(config)
            .build()
            .await;
        let order = ctx
            .generate_next_order(OrderParams { lock_stake: U256::from(100), ..Default::default() })
            .await;
        let order1_id = order.id();
        assert!(ctx.picker.price_order_and_update_state(order, CancellationToken::new()).await);
        let priced = ctx.priced_orders_rx.try_recv().unwrap();
        assert_eq!(priced.id(), order1_id);

        let order = ctx
            .generate_next_order(OrderParams {
                lock_stake: lockin_stake + U256::from(1),
                ..Default::default()
            })
            .await;
        let order_id = order.id();
        assert!(!ctx.picker.price_order_and_update_state(order, CancellationToken::new()).await);
        assert!(logs_contain("Insufficient available stake to lock order"));
        assert_eq!(
            ctx.db.get_order(&order_id).await.unwrap().unwrap().status,
            OrderStatus::Skipped
        );

        let order = ctx
            .generate_next_order(OrderParams {
                lock_stake: parse_units("11", 18).unwrap().into(),
                ..Default::default()
            })
            .await;
        let order_id = order.id();
        assert!(!ctx.picker.price_order_and_update_state(order, CancellationToken::new()).await);

        // only the first order above should have marked as active pricing, the second one should have been skipped due to insufficient stake
        assert_eq!(
            ctx.db.get_order(&order_id).await.unwrap().unwrap().status,
            OrderStatus::Skipped
        );
        assert!(logs_contain("Removing high stake order"));
    }

    #[tokio::test]
    #[traced_test]
    async fn use_gas_to_fulfill_estimate_from_config() {
        let fulfill_gas = 123_456;
        let config = ConfigLock::default();
        {
            config.load_write().unwrap().market.mcycle_price = "0.0000001".into();
            config.load_write().unwrap().market.fulfill_gas_estimate = fulfill_gas;
        }

        let mut ctx = PickerTestCtxBuilder::default().with_config(config).build().await;

        let order = ctx.generate_next_order(Default::default()).await;
        let locked = ctx.picker.price_order_and_update_state(order, CancellationToken::new()).await;
        assert!(locked);

        // Simulate order being locked
        let order = ctx.priced_orders_rx.try_recv().unwrap();
        ctx.db.insert_accepted_request(&order, order.request.offer.minPrice).await.unwrap();

        assert_eq!(ctx.picker.estimate_gas_to_fulfill_pending().await.unwrap(), fulfill_gas);

        // add another order
        let order =
            ctx.generate_next_order(OrderParams { order_index: 2, ..Default::default() }).await;
        let locked = ctx.picker.price_order_and_update_state(order, CancellationToken::new()).await;
        assert!(locked);
        let order = ctx.priced_orders_rx.try_recv().unwrap();
        ctx.db.insert_accepted_request(&order, order.request.offer.minPrice).await.unwrap();

        // gas estimate stacks (until estimates factor in bundling)
        assert_eq!(ctx.picker.estimate_gas_to_fulfill_pending().await.unwrap(), 2 * fulfill_gas);
    }

    #[tokio::test]
    #[traced_test]
    async fn skips_journal_exceeding_limit() {
        // set this by testing a very small limit (1 byte)
        let config = ConfigLock::default();
        {
            config.load_write().unwrap().market.mcycle_price = "0.0000001".into();
            config.load_write().unwrap().market.max_journal_bytes = 1;
        }
        let lock_stake = U256::from(10);

        let ctx = PickerTestCtxBuilder::default()
            .with_config(config)
            .with_initial_hp(lock_stake)
            .build()
            .await;
        let order = ctx.generate_next_order(OrderParams { lock_stake, ..Default::default() }).await;

        let order_id = order.id();
        let locked = ctx.picker.price_order_and_update_state(order, CancellationToken::new()).await;
        assert!(!locked);

        assert_eq!(
            ctx.db.get_order(&order_id).await.unwrap().unwrap().status,
            OrderStatus::Skipped
        );
        assert!(logs_contain("journal larger than set limit"));
    }

    #[tokio::test]
    #[traced_test]
    async fn price_locked_by_other() {
        let config = ConfigLock::default();
        {
            config.load_write().unwrap().market.mcycle_price_stake_token = "0.0000001".into();
        }
        let mut ctx = PickerTestCtxBuilder::default()
            .with_config(config)
            .with_initial_hp(U256::from(1000))
            .build()
            .await;

        let order = ctx
            .generate_next_order(OrderParams {
                fulfillment_type: FulfillmentType::FulfillAfterLockExpire,
                bidding_start: now_timestamp(),
                lock_timeout: 1000,
                timeout: 10000,
                lock_stake: parse_units("0.1", 6).unwrap().into(),
                ..Default::default()
            })
            .await;

        let order_id = order.id();
        let expected_target_timestamp =
            order.request.offer.biddingStart + order.request.offer.lockTimeout as u64;
        let expected_expire_timestamp =
            order.request.offer.biddingStart + order.request.offer.timeout as u64;

        let expected_log = format!(
            "Setting order {} to prove after lock expiry at {}",
            order_id, expected_target_timestamp
        );
        assert!(ctx.picker.price_order_and_update_state(order, CancellationToken::new()).await);

        assert!(logs_contain(&expected_log));

        let priced = ctx.priced_orders_rx.try_recv().unwrap();
        assert_eq!(priced.target_timestamp, Some(expected_target_timestamp));
        assert_eq!(priced.expire_timestamp, Some(expected_expire_timestamp));
    }

    #[tokio::test]
    #[traced_test]
    async fn price_locked_by_other_unprofitable() {
        let config = ConfigLock::default();
        {
            config.load_write().unwrap().market.mcycle_price_stake_token = "0.1".into();
        }
        let ctx = PickerTestCtxBuilder::default()
            .with_stake_token_decimals(6)
            .with_config(config)
            .build()
            .await;

        let order = ctx
            .generate_next_order(OrderParams {
                fulfillment_type: FulfillmentType::FulfillAfterLockExpire,
                bidding_start: now_timestamp(),
                lock_timeout: 0,
                timeout: 10000,
                // Low stake means low reward for filling after it is unfulfilled
                lock_stake: parse_units("0.00001", 6).unwrap().into(),
                ..Default::default()
            })
            .await;

        let order_id = order.id();

        assert!(!ctx.picker.price_order_and_update_state(order, CancellationToken::new()).await);

        // Since we know the stake reward is constant, and we know our min_mycle_price_stake_token
        // the execution limit check tells us if the order is profitable or not, since it computes the max number
        // of cycles that can be proven while keeping the order profitable.
        assert!(logs_contain(&format!(
            "Skipping order {} due to session limit exceeded",
            order_id
        )));

        let db_order = ctx.db.get_order(&order_id).await.unwrap().unwrap();
        assert_eq!(db_order.status, OrderStatus::Skipped);
    }

    #[tokio::test]
    #[traced_test]
    async fn skip_mcycle_limit_for_allowed_address() {
        let exec_limit = 1000;
        let config = ConfigLock::default();
        {
            config.load_write().unwrap().market.mcycle_price = "0.0000001".into();
            config.load_write().unwrap().market.max_mcycle_limit = Some(exec_limit);
        }
        let ctx = PickerTestCtxBuilder::default().with_config(config).build().await;

        ctx.picker.config.load_write().as_mut().unwrap().market.allow_skip_mcycle_limit_addresses =
            Some(vec![ctx.provider.default_signer_address()]);

        // First order from allowed address - should skip mcycle limit
        let order = ctx.generate_next_order(Default::default()).await;
        let order_id = order.id();

        let locked = ctx.picker.price_order_and_update_state(order, CancellationToken::new()).await;
        assert!(locked);

        // Check logs for the expected message about skipping mcycle limit
        assert!(logs_contain(&format!(
            "Order {order_id} exec limit skipped due to client {} being part of allow_skip_mcycle_limit_addresses.",
            ctx.provider.default_signer_address()
        )));

        // Second order from a different address - should have mcycle limit enforced
        let mut order2 =
            ctx.generate_next_order(OrderParams { order_index: 2, ..Default::default() }).await;
        // Set a different client address
        order2.request.id = RequestId::new(Address::ZERO, 2).into();
        let order2_id = order2.id();

        let locked =
            ctx.picker.price_order_and_update_state(order2, CancellationToken::new()).await;
        assert!(locked);

        // Check logs for the expected message about setting exec limit to max_mcycle_limit
        assert!(logs_contain(&format!("Order {} exec limit computed from max price", order2_id)));
        assert!(logs_contain("exceeds config max_mcycle_limit"));
        assert!(logs_contain("setting exec limit to max_mcycle_limit"));
    }

    #[tokio::test]
    #[traced_test]
    async fn test_deadline_exec_limit_and_peak_prove_khz() {
        let config = ConfigLock::default();
        {
            config.load_write().unwrap().market.mcycle_price = "0.0000001".into();
            config.load_write().unwrap().market.peak_prove_khz = Some(1);
            config.load_write().unwrap().market.min_deadline = 10;
        }
        let ctx = PickerTestCtxBuilder::default().with_config(config).build().await;

        let order = ctx
            .generate_next_order(OrderParams {
                min_price: parse_ether("10").unwrap(),
                max_price: parse_ether("10").unwrap(),
                bidding_start: now_timestamp(),
                lock_timeout: 150,
                timeout: 300,
                ..Default::default()
            })
            .await;

        let order_id = order.id();
        let _submit_result =
            ctx.boundless_market.submit_request(&order.request, &ctx.signer(0)).await;

        let locked = ctx.picker.price_order_and_update_state(order, CancellationToken::new()).await;
        assert!(locked);

        let expected_log_pattern = format!("Order {order_id} preflight cycle limit adjusted to");
        assert!(logs_contain(&expected_log_pattern));
        assert!(logs_contain("capped by"));
        assert!(logs_contain("peak_prove_khz config"));
    }

    #[tokio::test]
    #[traced_test]
    async fn test_capacity_change() {
        let config = ConfigLock::default();
        {
            let mut cfg = config.load_write().unwrap();
            cfg.market.mcycle_price = "0.0000001".into();
            cfg.market.max_concurrent_preflights = 2;
        }
        let mut ctx = PickerTestCtxBuilder::default().with_config(config.clone()).build().await;

        // Start the order picker task
        let picker_task = tokio::spawn(ctx.picker.spawn(Default::default()));

        // Send an initial order to trigger the capacity check
        let order1 =
            ctx.generate_next_order(OrderParams { order_index: 1, ..Default::default() }).await;
        ctx.new_order_tx.send(order1).await.unwrap();

        // Wait for order to be processed
        tokio::time::timeout(Duration::from_secs(10), ctx.priced_orders_rx.recv()).await.unwrap();

        // Sleep to allow for a capacity check change
        tokio::time::sleep(MIN_CAPACITY_CHECK_INTERVAL).await;

        // Decrease capacity
        {
            let mut cfg = config.load_write().unwrap();
            cfg.market.max_concurrent_preflights = 1;
        }

        // Wait a bit more for the interval timer to fire and detect the change
        tokio::time::sleep(MIN_CAPACITY_CHECK_INTERVAL + Duration::from_millis(100)).await;

        // Send another order to trigger capacity check
        let order2 =
            ctx.generate_next_order(OrderParams { order_index: 2, ..Default::default() }).await;
        ctx.new_order_tx.send(order2).await.unwrap();

        // Wait for an order to be processed before updating capacity
        tokio::time::timeout(Duration::from_secs(10), ctx.priced_orders_rx.recv()).await.unwrap();

        // Check logs for capacity changes
        assert!(logs_contain("Pricing capacity changed from 2 to 1"));

        picker_task.abort();
    }

    #[tokio::test]
    #[traced_test]
    async fn test_lock_expired_exec_limit_precision_loss() {
        let config = ConfigLock::default();
        {
            config.load_write().unwrap().market.mcycle_price_stake_token = "1".into();
        }
        let ctx = PickerTestCtxBuilder::default()
            .with_config(config.clone())
            .with_stake_token_decimals(6)
            .build()
            .await;

        let mut order = ctx
            .generate_next_order(OrderParams {
                lock_stake: U256::from(4),
                fulfillment_type: FulfillmentType::FulfillAfterLockExpire,
                bidding_start: now_timestamp() - 100,
                lock_timeout: 10,
                timeout: 300,
                ..Default::default()
            })
            .await;

        let order_id = order.id();
        let stake_reward = order.request.offer.stake_reward_if_locked_and_not_fulfilled();
        assert_eq!(stake_reward, U256::from(1));

        let locked = ctx.picker.price_order(&mut order).await;
        assert!(matches!(locked, Ok(OrderPricingOutcome::Skip)));

        assert!(logs_contain(&format!(
            "Removing order {order_id} because its exec limit is too low"
        )));

        let mut order2 = ctx
            .generate_next_order(OrderParams {
                order_index: 2,
                lock_stake: U256::from(40),
                fulfillment_type: FulfillmentType::FulfillAfterLockExpire,
                bidding_start: now_timestamp() - 100,
                lock_timeout: 10,
                timeout: 300,
                ..Default::default()
            })
            .await;

        let order2_id = order2.id();
        let stake_reward2 = order2.request.offer.stake_reward_if_locked_and_not_fulfilled();
        assert_eq!(stake_reward2, U256::from(10));

        let locked = ctx.picker.price_order(&mut order2).await;
        assert!(matches!(locked, Ok(OrderPricingOutcome::Skip)));

        // Stake token denom offsets the mcycle multiplier, so for 1stake/mcycle, this will be 10
        assert!(logs_contain(&format!("exec limit cycles for order {order2_id}: 10")));
        assert!(logs_contain(&format!("Skipping order {order2_id} due to session limit exceeded")));
    }

    #[tokio::test]
    #[traced_test]
    async fn test_order_is_locked_check() -> Result<()> {
        let ctx = TestCtxBuilder::default().build().await;

        let mut order = ctx.generate_next_order(Default::default()).await;
        let order_id = order.id();

        ctx.db
            .set_request_locked(
                U256::from(order.request.id),
                &ctx.provider.default_signer_address().to_string(),
                1000,
            )
            .await?;

        assert!(ctx.db.is_request_locked(U256::from(order.request.id)).await?);

        let pricing_outcome = ctx.picker.price_order(&mut order).await?;
        assert!(matches!(pricing_outcome, OrderPricingOutcome::Skip));

        assert!(logs_contain(&format!("Order {order_id} is already locked, skipping")));

        Ok(())
    }

    #[tokio::test]
    #[traced_test]
    async fn test_duplicate_order_cache() -> Result<()> {
        let mut ctx = TestCtxBuilder::default().build().await;

        let order1 = ctx.generate_next_order(Default::default()).await;
        let order_id = order1.id();

        // Duplicate order
        let order2 = Box::new(OrderRequest {
            request: order1.request.clone(),
            client_sig: order1.client_sig.clone(),
            fulfillment_type: order1.fulfillment_type,
            boundless_market_address: order1.boundless_market_address,
            chain_id: order1.chain_id,
            image_id: order1.image_id.clone(),
            input_id: order1.input_id.clone(),
            total_cycles: order1.total_cycles,
            target_timestamp: order1.target_timestamp,
            expire_timestamp: order1.expire_timestamp,
        });

        assert_eq!(order1.id(), order2.id(), "Both orders should have the same ID");

        tokio::spawn(ctx.picker.spawn(CancellationToken::new()));

        ctx.new_order_tx.send(order1).await?;
        ctx.new_order_tx.send(order2).await?;

        let first_processed =
            tokio::time::timeout(Duration::from_secs(10), ctx.priced_orders_rx.recv())
                .await?
                .unwrap();

        assert_eq!(first_processed.id(), order_id, "First order should be processed");

        let second_result =
            tokio::time::timeout(Duration::from_secs(2), ctx.priced_orders_rx.recv()).await;

        assert!(second_result.is_err(), "Second order should be deduplicated and not processed");

        assert!(logs_contain(&format!(
            "Skipping duplicate order {order_id}, already being processed"
        )));

        Ok(())
    }
}<|MERGE_RESOLUTION|>--- conflicted
+++ resolved
@@ -823,8 +823,9 @@
 
                 // Process pending orders if we have capacity
                 while !pending_orders.is_empty() && tasks.len() < current_capacity {
-<<<<<<< HEAD
-                    if let Some(order) = pending_orders.pop_front() {
+                    if let Some(order) =
+                        picker.select_next_pricing_order(&mut pending_orders, priority_mode)
+                    {
                         let order_id = order.id();
 
                         // Check if we've already started processing this order ID
@@ -838,11 +839,6 @@
                         // Mark order as being processed immediately to prevent duplicates
                         picker.order_cache.insert(order_id.clone(), ()).await;
 
-=======
-                    if let Some(order) =
-                        picker.select_next_pricing_order(&mut pending_orders, priority_mode)
-                    {
->>>>>>> 2ec9ffc7
                         let picker_clone = picker.clone();
                         let task_cancel_token = cancel_token.child_token();
                         tasks.spawn(async move {
