--- conflicted
+++ resolved
@@ -738,11 +738,7 @@
                     let required_price_per_mcycle =
                         available_eth.saturating_mul(ONE_MILLION) / U256::from(proof_cycles);
                     format!(
-<<<<<<< HEAD
-                        "min_mcycle_price is set to {} ETH/Mcycle, order requires min_mcycle_price less than {} ETH/Mcycle",
-=======
                         "min_mcycle_price set to {} ETH/Mcycle in config, order requires min_mcycle_price <= {} ETH/Mcycle to be considered",
->>>>>>> c69026d6
                         format_ether(*mcycle_price_eth),
                         format_ether(required_price_per_mcycle)
                     )
