// Copyright (c) 2025 RISC Zero, Inc.
//
// All rights reserved.

use std::collections::VecDeque;
use std::sync::Arc;
use std::time::Duration;

use crate::{
    chain_monitor::ChainMonitorService,
    config::{ConfigLock, OrderPricingPriority},
    db::DbObj,
    errors::CodedError,
    provers::{ProverError, ProverObj},
    storage::{upload_image_uri, upload_input_uri},
    task::{RetryRes, RetryTask, SupervisorErr},
    utils, FulfillmentType, OrderRequest,
};
use crate::{now_timestamp, provers::ProofResult};
use alloy::{
    network::Ethereum,
    primitives::{
        utils::{format_ether, format_units, parse_ether, parse_units},
        Address, U256,
    },
    providers::{Provider, WalletProvider},
    uint,
};
use anyhow::{Context, Result};
use boundless_market::{
    contracts::{boundless_market::BoundlessMarketService, RequestError},
    selector::SupportedSelectors,
};
use thiserror::Error;
use tokio::sync::{mpsc, Mutex};
use tokio::task::JoinSet;
use tokio_util::sync::CancellationToken;

use OrderPricingOutcome::{Lock, ProveAfterLockExpire, Skip};

const MIN_CAPACITY_CHECK_INTERVAL: Duration = Duration::from_secs(5);

const ONE_MILLION: U256 = uint!(1_000_000_U256);

#[derive(Error, Debug)]
#[non_exhaustive]
pub enum OrderPickerErr {
    #[error("{code} failed to fetch / push input: {0}", code = self.code())]
    FetchInputErr(#[source] anyhow::Error),

    #[error("{code} failed to fetch / push image: {0}", code = self.code())]
    FetchImageErr(#[source] anyhow::Error),

    #[error("{code} guest panicked: {0}", code = self.code())]
    GuestPanic(String),

    #[error("{code} invalid request: {0}", code = self.code())]
    RequestError(#[from] RequestError),

    #[error("{code} RPC error: {0:?}", code = self.code())]
    RpcErr(anyhow::Error),

    #[error("{code} Unexpected error: {0:?}", code = self.code())]
    UnexpectedErr(#[from] anyhow::Error),
}

impl CodedError for OrderPickerErr {
    fn code(&self) -> &str {
        match self {
            OrderPickerErr::FetchInputErr(_) => "[B-OP-001]",
            OrderPickerErr::FetchImageErr(_) => "[B-OP-002]",
            OrderPickerErr::GuestPanic(_) => "[B-OP-003]",
            OrderPickerErr::RequestError(_) => "[B-OP-004]",
            OrderPickerErr::RpcErr(_) => "[B-OP-005]",
            OrderPickerErr::UnexpectedErr(_) => "[B-OP-500]",
        }
    }
}

#[derive(Clone)]
pub struct OrderPicker<P> {
    db: DbObj,
    config: ConfigLock,
    prover: ProverObj,
    provider: Arc<P>,
    chain_monitor: Arc<ChainMonitorService<P>>,
    market: BoundlessMarketService<Arc<P>>,
    supported_selectors: SupportedSelectors,
    // TODO ideal not to wrap in mutex, but otherwise would require supervisor refactor, try to find alternative
    new_order_rx: Arc<Mutex<mpsc::Receiver<Box<OrderRequest>>>>,
    priced_orders_tx: mpsc::Sender<Box<OrderRequest>>,
    stake_token_decimals: u8,
}

#[derive(Debug)]
#[non_exhaustive]
enum OrderPricingOutcome {
    // Order should be locked and proving commence after lock is secured
    Lock {
        total_cycles: u64,
        target_timestamp_secs: u64,
        // TODO handle checking what time the lock should occur before, when estimating proving time.
        expiry_secs: u64,
    },
    // Do not lock the order, but consider proving and fulfilling it after the lock expires
    ProveAfterLockExpire {
        total_cycles: u64,
        lock_expire_timestamp_secs: u64,
        expiry_secs: u64,
    },
    // Do not accept engage order
    Skip,
}

/// Select the next order based on the configured order pricing priority (standalone function for testing)
fn select_next_order(
    orders: &mut VecDeque<Box<OrderRequest>>,
    priority_mode: OrderPricingPriority,
) -> Option<Box<OrderRequest>> {
    if orders.is_empty() {
        return None;
    }

    match priority_mode {
        OrderPricingPriority::Random => {
            use rand::Rng;
            let mut rng = rand::rng();
            let index = rng.random_range(0..orders.len());
            orders.remove(index)
        }
        OrderPricingPriority::ObservationTime => orders.pop_front(),
        OrderPricingPriority::ShortestExpiry => {
            let (shortest_index, _) = orders.iter().enumerate().min_by_key(|(_, order)| {
                if order.fulfillment_type == FulfillmentType::FulfillAfterLockExpire {
                    order.request.offer.biddingStart + order.request.offer.timeout as u64
                } else {
                    order.request.offer.biddingStart + order.request.offer.lockTimeout as u64
                }
            })?;
            orders.remove(shortest_index)
        }
    }
}

impl<P> OrderPicker<P>
where
    P: Provider<Ethereum> + 'static + Clone + WalletProvider,
{
    #[allow(clippy::too_many_arguments)]
    pub fn new(
        db: DbObj,
        config: ConfigLock,
        prover: ProverObj,
        market_addr: Address,
        provider: Arc<P>,
        chain_monitor: Arc<ChainMonitorService<P>>,
        new_order_rx: mpsc::Receiver<Box<OrderRequest>>,
        order_result_tx: mpsc::Sender<Box<OrderRequest>>,
        stake_token_decimals: u8,
    ) -> Self {
        let market = BoundlessMarketService::new(
            market_addr,
            provider.clone(),
            provider.default_signer_address(),
        );

        Self {
            db,
            config,
            prover,
            provider,
            chain_monitor,
            market,
            supported_selectors: SupportedSelectors::default(),
            new_order_rx: Arc::new(Mutex::new(new_order_rx)),
            priced_orders_tx: order_result_tx,
            stake_token_decimals,
        }
    }

    async fn price_order_and_update_state(
        &self,
        mut order: Box<OrderRequest>,
        cancel_token: CancellationToken,
    ) -> bool {
        let order_id = order.id();
        let f = || async {
            let pricing_result = tokio::select! {
                result = self.price_order(&mut order) => result,
                _ = cancel_token.cancelled() => {
                    tracing::debug!("Order pricing cancelled during pricing for order {order_id}");
                    return Ok(false);
                }
            };

            match pricing_result {
                Ok(Lock { total_cycles, target_timestamp_secs, expiry_secs }) => {
                    order.total_cycles = Some(total_cycles);
                    order.target_timestamp = Some(target_timestamp_secs);
                    order.expire_timestamp = Some(expiry_secs);

                    tracing::info!(
                        "Order {order_id} scheduled for lock attempt in {}s (timestamp: {}), when price threshold met",
                        target_timestamp_secs.saturating_sub(now_timestamp()),
                        target_timestamp_secs,
                    );

                    self.priced_orders_tx
                        .send(order)
                        .await
                        .context("Failed to send to order_result_tx")?;

                    Ok::<_, OrderPickerErr>(true)
                }
                Ok(ProveAfterLockExpire {
                    total_cycles,
                    lock_expire_timestamp_secs,
                    expiry_secs,
                }) => {
                    tracing::info!("Setting order {order_id} to prove after lock expiry at {lock_expire_timestamp_secs}");
                    order.total_cycles = Some(total_cycles);
                    order.target_timestamp = Some(lock_expire_timestamp_secs);
                    order.expire_timestamp = Some(expiry_secs);

                    self.priced_orders_tx
                        .send(order)
                        .await
                        .context("Failed to send to order_result_tx")?;

                    Ok(true)
                }
                Ok(Skip) => {
                    tracing::info!("Skipping order {order_id}");

                    // Add the skipped order to the database
                    self.db
                        .insert_skipped_request(&order)
                        .await
                        .context("Failed to add skipped order to database")?;
                    Ok(false)
                }
                Err(err) => {
                    tracing::warn!("Failed to price order {order_id}: {err}");
                    self.db
                        .insert_skipped_request(&order)
                        .await
                        .context("Failed to skip failed priced order")?;
                    Ok(false)
                }
            }
        };

        match f().await {
            Ok(true) => true,
            Ok(false) => false,
            Err(err) => {
                tracing::error!("Failed to update for order {order_id}: {err}");
                false
            }
        }
    }

    async fn price_order(
        &self,
        order: &mut OrderRequest,
    ) -> Result<OrderPricingOutcome, OrderPickerErr> {
        let order_id = order.id();
        tracing::debug!("Pricing order {order_id}");

        let (min_deadline, allowed_addresses_opt) = {
            let config = self.config.lock_all().context("Failed to read config")?;
            (config.market.min_deadline, config.market.allow_client_addresses.clone())
        };

        // Initial sanity checks:
        if let Some(allow_addresses) = allowed_addresses_opt {
            let client_addr = order.request.client_address();
            if !allow_addresses.contains(&client_addr) {
                tracing::info!("Removing order {order_id} from {client_addr} because it is not in allowed addrs");
                return Ok(Skip);
            }
        }

        if !self.supported_selectors.is_supported(order.request.requirements.selector) {
            tracing::info!(
                "Removing order {order_id} because it has an unsupported selector requirement"
            );

            return Ok(Skip);
        };

        // Lock expiration is the timestamp before which the order must be filled in order to avoid slashing
        let lock_expiration =
            order.request.offer.biddingStart + order.request.offer.lockTimeout as u64;
        // order expiration is the timestamp after which the order can no longer be filled by anyone.
        let order_expiration =
            order.request.offer.biddingStart + order.request.offer.timeout as u64;

        let now = now_timestamp();

        // If order_expiration > lock_expiration the period in-between is when order can be filled
        // by anyone without staking to partially claim the slashed stake
        let lock_expired = order.fulfillment_type == FulfillmentType::FulfillAfterLockExpire;

        let (expiration, lockin_stake) = if lock_expired {
            (order_expiration, U256::ZERO)
        } else {
            (lock_expiration, U256::from(order.request.offer.lockStake))
        };

        if expiration <= now {
            tracing::info!("Removing order {order_id} because it has expired");
            return Ok(Skip);
        };

        // Does the order expire within the min deadline
        let seconds_left = expiration.saturating_sub(now);
        if seconds_left <= min_deadline {
            tracing::info!("Removing order {order_id} because it expires within min_deadline: {seconds_left}, min_deadline: {min_deadline}");
            return Ok(Skip);
        }

        // Check if the stake is sane and if we can afford it
        // For lock expired orders, we don't check the max stake because we can't lock those orders.
        let max_stake = {
            let config = self.config.lock_all().context("Failed to read config")?;
            parse_ether(&config.market.max_stake).context("Failed to parse max_stake")?
        };

        if !lock_expired && lockin_stake > max_stake {
            tracing::info!("Removing high stake order {order_id}, lock stake: {lockin_stake}, max stake: {max_stake}");
            return Ok(Skip);
        }

        // Check that we have both enough staking tokens to stake, and enough gas tokens to lock and fulfil
        // NOTE: We use the current gas price and a rough heuristic on gas costs. Its possible that
        // gas prices may go up (or down) by the time its time to fulfill. This does not aim to be
        // a tight estimate, although improving this estimate will allow for a more profit.
        let gas_price =
            self.chain_monitor.current_gas_price().await.context("Failed to get gas price")?;
        let order_gas = if lock_expired {
            // No need to include lock gas if its a lock expired order
            U256::from(
                utils::estimate_gas_to_fulfill(
                    &self.config,
                    &self.supported_selectors,
                    &order.request,
                )
                .await?,
            )
        } else {
            U256::from(
                utils::estimate_gas_to_lock(&self.config, order).await?
                    + utils::estimate_gas_to_fulfill(
                        &self.config,
                        &self.supported_selectors,
                        &order.request,
                    )
                    .await?,
            )
        };
        let order_gas_cost = U256::from(gas_price) * order_gas;
        let available_gas = self.available_gas_balance().await?;
        let available_stake = self.available_stake_balance().await?;
        tracing::debug!(
            "Estimated {order_gas} gas to {} order {order_id}; {} ether @ {} gwei",
            if lock_expired { "fulfill" } else { "lock and fulfill" },
            format_ether(order_gas_cost),
            format_units(gas_price, "gwei").unwrap()
        );

        if order_gas_cost > order.request.offer.maxPrice && !lock_expired {
            // Cannot check the gas cost for lock expired orders where the reward is a fraction of the stake
            // TODO: This can be added once we have a price feed for the stake token in gas tokens
            tracing::info!(
                "Estimated gas cost to lock and fulfill order {order_id}: {} exceeds max price; max price {}",
                format_ether(order_gas_cost),
                format_ether(order.request.offer.maxPrice)
            );
            return Ok(Skip);
        }

        if order_gas_cost > available_gas {
            tracing::warn!("Estimated there will be insufficient gas for order {order_id} after locking and fulfilling pending orders; available_gas {} ether", format_ether(available_gas));
            return Ok(Skip);
        }

        if !lock_expired && lockin_stake > available_stake {
            tracing::warn!(
                "Insufficient available stake to lock order {order_id}. Requires {lockin_stake}, has {available_stake}"
            );
            return Ok(Skip);
        }

        let (max_mcycle_limit, peak_prove_khz) = {
            let config = self.config.lock_all().context("Failed to read config")?;
            (config.market.max_mcycle_limit, config.market.peak_prove_khz)
        };

        // TODO: Move URI handling like this into the prover impls
        let image_id = upload_image_uri(&self.prover, &order.request, &self.config)
            .await
            .map_err(OrderPickerErr::FetchImageErr)?;

        let input_id = upload_input_uri(&self.prover, &order.request, &self.config)
            .await
            .map_err(OrderPickerErr::FetchInputErr)?;

        order.image_id = Some(image_id.clone());
        order.input_id = Some(input_id.clone());

        // Create a executor limit based on the max price of the order
        let mut exec_limit_cycles: u64 = if lock_expired {
            let min_mcycle_price_stake_token = {
                let config = self.config.lock_all().context("Failed to read config")?;
                parse_units(&config.market.mcycle_price_stake_token, self.stake_token_decimals)
                    .context("Failed to parse mcycle_price")?
                    .into()
            };

            if min_mcycle_price_stake_token == U256::ZERO {
                tracing::warn!("min_mcycle_price_stake_token is 0, setting unlimited exec limit");
                u64::MAX
            } else {
                // Note this does not account for gas cost unlike a normal order
                // TODO: Update to account for gas once the stake token to gas token exchange rate is known
                let price = order.request.offer.stake_reward_if_locked_and_not_fulfilled();
                // (stake price * 1_000_000) / stake mcycle price = max cycles
                (price.saturating_mul(ONE_MILLION).div_ceil(min_mcycle_price_stake_token))
                    .try_into()
                    .context("Failed to convert U256 exec limit to u64")?
            }
        } else {
            let min_mcycle_price = {
                let config = self.config.lock_all().context("Failed to read config")?;
                parse_ether(&config.market.mcycle_price).context("Failed to parse mcycle_price")?
            };
            // ((max_price - gas_cost) * 1_000_000) / mcycle_price = max cycles
            (U256::from(order.request.offer.maxPrice)
                .saturating_sub(order_gas_cost)
                .saturating_mul(ONE_MILLION)
                / min_mcycle_price)
                .try_into()
                .context("Failed to convert U256 exec limit to u64")?
        };

        if exec_limit_cycles < 2 {
            // Exec limit is based on user cycles, and 2 is the minimum number of user cycles for a
            // provable execution.
            // TODO when/if total cycle limit is allowed in future, update this to be total cycle min
            tracing::info!("Removing order {order_id} because its exec limit is too low");

            return Ok(Skip);
        } else {
            tracing::trace!("exec limit cycles for order {order_id}: {}", exec_limit_cycles);
        }

        let allow_skip_mcycle_limit_addresses = {
            let config = self.config.lock_all().context("Failed to read config")?;
            config.market.allow_skip_mcycle_limit_addresses.clone()
        };

        let mut skip_mcycle_limit = false;
        let client_addr = order.request.client_address();
        if let Some(allow_addresses) = allow_skip_mcycle_limit_addresses {
            if allow_addresses.contains(&client_addr) {
                skip_mcycle_limit = true;
            }
        }

        // If the order is from an allowed address, skip the mcycle limit
        // If a max_mcycle_limit is configured, override the exec limit if the order is over that limit
        if skip_mcycle_limit {
            exec_limit_cycles = u64::MAX;
            tracing::debug!("Order {order_id} exec limit skipped due to client {} being part of allow_skip_mcycle_limit_addresses.", client_addr);
        } else if let Some(config_mcycle_limit) = max_mcycle_limit {
            let config_cycle_limit = config_mcycle_limit.saturating_mul(1_000_000);
            if exec_limit_cycles >= config_cycle_limit {
                tracing::debug!("Order {order_id} exec limit computed from max price {} exceeds config max_mcycle_limit {}, setting exec limit to max_mcycle_limit", exec_limit_cycles / 1_000_000, config_mcycle_limit);
                exec_limit_cycles = config_cycle_limit;
            }
        }

        // Cap the exec limit based on the peak prove khz and the time until expiration.
        if let Some(peak_prove_khz) = peak_prove_khz {
            let time_until_expiration = expiration.saturating_sub(now);
            let deadline_cycle_limit =
                calculate_max_cycles_for_time(peak_prove_khz, time_until_expiration);

            if exec_limit_cycles > deadline_cycle_limit {
                tracing::debug!(
                    "Order {order_id} preflight cycle limit adjusted to {} cycles (capped by {:.1}s fulfillment deadline at {} peak_prove_khz config)",
                    exec_limit_cycles,
                    time_until_expiration,
                    peak_prove_khz
                );
                exec_limit_cycles = deadline_cycle_limit;
            }
        }

        if exec_limit_cycles == 0 {
            tracing::debug!("Order {order_id} has no time left to prove within deadline, skipping");
            return Ok(Skip);
        }

        tracing::debug!(
            "Starting preflight execution of {order_id} with limit of {} cycles (~{} mcycles)",
            exec_limit_cycles,
            exec_limit_cycles / 1_000_000
        );
        // TODO add a future timeout here to put a upper bound on how long to preflight for
        let proof_res = match self
            .prover
            .preflight(
                &image_id,
                &input_id,
                vec![],
                /* TODO assumptions */ Some(exec_limit_cycles),
            )
            .await
        {
            Ok(res) => {
                tracing::debug!(
                    "Preflight execution of {order_id} with {} mcycles completed in {} seconds",
                    res.stats.total_cycles / 1_000_000,
                    res.elapsed_time
                );
                res
            }
            Err(err) => match err {
                ProverError::ProvingFailed(ref err_msg)
                    if err_msg.contains("Session limit exceeded") =>
                {
                    tracing::debug!(
                        "Skipping order {order_id} due to session limit exceeded: {}",
                        err_msg
                    );
                    return Ok(Skip);
                }
                ProverError::ProvingFailed(ref err_msg) if err_msg.contains("GuestPanic") => {
                    return Err(OrderPickerErr::GuestPanic(err_msg.clone()));
                }
                _ => return Err(OrderPickerErr::UnexpectedErr(err.into())),
            },
        };

        // If a max_mcycle_limit is configured check if the order is over that limit
        if let Some(mcycle_limit) = max_mcycle_limit {
            let mcycles = proof_res.stats.total_cycles / 1_000_000;
            if mcycles >= mcycle_limit {
                tracing::info!("Order {order_id} max_mcycle_limit check failed req: {mcycle_limit} | config: {mcycles}");
                return Ok(Skip);
            }
        }

        let journal = self
            .prover
            .get_preflight_journal(&proof_res.id)
            .await
            .context("Failed to fetch preflight journal")?
            .context("Failed to find preflight journal")?;

        // ensure the journal is a size we are willing to submit on-chain
        let max_journal_bytes =
            self.config.lock_all().context("Failed to read config")?.market.max_journal_bytes;
        if journal.len() > max_journal_bytes {
            tracing::info!(
                "Order {order_id} journal larger than set limit ({} > {}), skipping",
                journal.len(),
                max_journal_bytes
            );
            return Ok(Skip);
        }

        // Validate the predicates:
        if !order.request.requirements.predicate.eval(journal.clone()) {
            tracing::info!("Order {order_id} predicate check failed, skipping");
            return Ok(Skip);
        }

        self.evaluate_order(order, &proof_res, order_gas_cost, lock_expired).await
    }

    async fn evaluate_order(
        &self,
        order: &OrderRequest,
        proof_res: &ProofResult,
        order_gas_cost: U256,
        lock_expired: bool,
    ) -> Result<OrderPricingOutcome, OrderPickerErr> {
        if lock_expired {
            return self.evaluate_lock_expired_order(order, proof_res).await;
        } else {
            self.evaluate_lockable_order(order, proof_res, order_gas_cost).await
        }
    }

    /// Evaluate if a regular lockable order is worth picking based on the price and the configured min mcycle price
    async fn evaluate_lockable_order(
        &self,
        order: &OrderRequest,
        proof_res: &ProofResult,
        order_gas_cost: U256,
    ) -> Result<OrderPricingOutcome, OrderPickerErr> {
        let config_min_mcycle_price = {
            let config = self.config.lock_all().context("Failed to read config")?;
            parse_ether(&config.market.mcycle_price).context("Failed to parse mcycle_price")?
        };

        let order_id = order.id();
        let one_mill = U256::from(1_000_000);

        let mcycle_price_min = U256::from(order.request.offer.minPrice)
            .saturating_sub(order_gas_cost)
            .saturating_mul(one_mill)
            / U256::from(proof_res.stats.total_cycles);
        let mcycle_price_max = U256::from(order.request.offer.maxPrice)
            .saturating_sub(order_gas_cost)
            .saturating_mul(one_mill)
            / U256::from(proof_res.stats.total_cycles);

        tracing::debug!(
            "Order {order_id} price: {}-{} ETH, {}-{} ETH per mcycle, {} stake required, {} ETH gas cost",
            format_ether(U256::from(order.request.offer.minPrice)),
            format_ether(U256::from(order.request.offer.maxPrice)),
            format_ether(mcycle_price_min),
            format_ether(mcycle_price_max),
            format_units(U256::from(order.request.offer.lockStake), self.stake_token_decimals).unwrap_or_default(),
            format_ether(order_gas_cost),
        );

        // Skip the order if it will never be worth it
        if mcycle_price_max < config_min_mcycle_price {
            tracing::debug!("Removing under priced order {order_id}");
            return Ok(Skip);
        }

        let target_timestamp_secs = if mcycle_price_min >= config_min_mcycle_price {
            tracing::info!(
                "Selecting order {order_id} at price {} - ASAP",
                format_ether(U256::from(order.request.offer.minPrice))
            );
            0 // Schedule the lock ASAP
        } else {
            let target_min_price = config_min_mcycle_price
                .saturating_mul(U256::from(proof_res.stats.total_cycles))
                .div_ceil(ONE_MILLION)
                + order_gas_cost;
            tracing::debug!(
                "Order {order_id} minimum profitable price: {} ETH",
                format_ether(target_min_price)
            );

            order
                .request
                .offer
                .time_at_price(target_min_price)
                .context("Failed to get target price timestamp")?
        };

        let expiry_secs = order.request.offer.biddingStart + order.request.offer.lockTimeout as u64;

        Ok(Lock { total_cycles: proof_res.stats.total_cycles, target_timestamp_secs, expiry_secs })
    }

    /// Evaluate if a lock expired order is worth picking based on how much of the slashed stake token we can recover
    /// and the configured min mcycle price in stake tokens
    async fn evaluate_lock_expired_order(
        &self,
        order: &OrderRequest,
        proof_res: &ProofResult,
    ) -> Result<OrderPricingOutcome, OrderPickerErr> {
        let config_min_mcycle_price_stake_tokens: U256 = {
            let config = self.config.lock_all().context("Failed to read config")?;
            parse_units(&config.market.mcycle_price_stake_token, self.stake_token_decimals)
                .context("Failed to parse mcycle_price")?
                .into()
        };

        let total_cycles = U256::from(proof_res.stats.total_cycles);

        // Reward for the order is a fraction of the stake once the lock has expired
        let price = order.request.offer.stake_reward_if_locked_and_not_fulfilled();
        let mcycle_price_in_stake_tokens = price.saturating_mul(ONE_MILLION) / total_cycles;

        tracing::info!(
            "Order price: {} (stake tokens) - cycles: {} - mcycle price: {} (stake tokens), config_min_mcycle_price_stake_tokens: {} (stake tokens)",
            format_ether(price),
            proof_res.stats.total_cycles,
            format_ether(mcycle_price_in_stake_tokens),
            format_ether(config_min_mcycle_price_stake_tokens),
        );

        // Skip the order if it will never be worth it
        if mcycle_price_in_stake_tokens < config_min_mcycle_price_stake_tokens {
            tracing::info!(
                "Removing under priced order (slashed stake reward too low) {} (stake price {} < config min stake price {})",
                order.id(),
                format_ether(mcycle_price_in_stake_tokens),
                format_ether(config_min_mcycle_price_stake_tokens)
            );
            return Ok(Skip);
        }

        Ok(ProveAfterLockExpire {
            total_cycles: proof_res.stats.total_cycles,
            lock_expire_timestamp_secs: order.request.offer.biddingStart
                + order.request.offer.lockTimeout as u64,
            expiry_secs: order.request.offer.biddingStart + order.request.offer.timeout as u64,
        })
    }

    /// Estimate of gas for fulfilling any orders either pending lock or locked
    async fn estimate_gas_to_fulfill_pending(&self) -> Result<u64> {
        let mut gas = 0;
        for order in self.db.get_committed_orders().await? {
            let gas_estimate = utils::estimate_gas_to_fulfill(
                &self.config,
                &self.supported_selectors,
                &order.request,
            )
            .await?;
            gas += gas_estimate;
        }
        tracing::debug!("Total gas estimate to fulfill pending orders: {}", gas);
        Ok(gas)
    }

    /// Estimate the total gas tokens reserved to lock and fulfill all pending orders
    async fn gas_balance_reserved(&self) -> Result<U256> {
        let gas_price =
            self.chain_monitor.current_gas_price().await.context("Failed to get gas price")?;
        let fulfill_pending_gas = self.estimate_gas_to_fulfill_pending().await?;
        Ok(U256::from(gas_price) * U256::from(fulfill_pending_gas))
    }

    /// Return available gas balance.
    ///
    /// This is defined as the balance of the signer account.
    async fn available_gas_balance(&self) -> Result<U256, OrderPickerErr> {
        let balance = self
            .provider
            .get_balance(self.provider.default_signer_address())
            .await
            .map_err(|err| OrderPickerErr::RpcErr(err.into()))?;

        let gas_balance_reserved = self.gas_balance_reserved().await?;

        let available = balance.saturating_sub(gas_balance_reserved);
        tracing::debug!(
            "available gas balance: (account_balance) {} - (expected_future_gas) {} = {}",
            format_ether(balance),
            format_ether(gas_balance_reserved),
            format_ether(available)
        );

        Ok(available)
    }

    /// Return available stake balance.
    ///
    /// This is defined as the balance in staking tokens of the signer account minus any pending locked stake.
    async fn available_stake_balance(&self) -> Result<U256> {
        let balance = self.market.balance_of_stake(self.provider.default_signer_address()).await?;
        Ok(balance)
    }
}

impl<P> RetryTask for OrderPicker<P>
where
    P: Provider<Ethereum> + 'static + Clone + WalletProvider,
{
    type Error = OrderPickerErr;
    fn spawn(&self, cancel_token: CancellationToken) -> RetryRes<Self::Error> {
        let picker = self.clone();

        Box::pin(async move {
            tracing::info!("Starting order picking monitor");

            let read_config = || -> Result<(usize, OrderPricingPriority), Self::Error> {
                let cfg = picker.config.lock_all().map_err(|err| {
                    OrderPickerErr::UnexpectedErr(anyhow::anyhow!("Failed to read config: {err}"))
                })?;
                Ok((
                    cfg.market.max_concurrent_preflights as usize,
                    cfg.market.order_pricing_priority,
                ))
            };

            let (mut current_capacity, mut priority_mode) =
                read_config().map_err(SupervisorErr::Fault)?;
            let mut tasks: JoinSet<()> = JoinSet::new();
            let mut rx = picker.new_order_rx.lock().await;
            let mut capacity_check_interval = tokio::time::interval(MIN_CAPACITY_CHECK_INTERVAL);
            let mut pending_orders: VecDeque<Box<OrderRequest>> = VecDeque::new();

            loop {
                tokio::select! {
                    // This channel is cancellation safe, so it's fine to use in the select!
                    Some(order) = rx.recv() => {
                        tracing::debug!("Queued order {} to be priced", order.id());
                        pending_orders.push_back(order);
                    }
                    _ = tasks.join_next(), if !tasks.is_empty() => {
                        tracing::trace!("Pricing task completed ({} remaining)", tasks.len());
                    }
                    _ = capacity_check_interval.tick() => {
                        // Check capacity on an interval for capacity changes in config
                        let (new_capacity, new_priority_mode) = read_config().map_err(SupervisorErr::Fault)?;
                        if new_capacity != current_capacity{
                            tracing::debug!("Pricing capacity changed from {} to {}", current_capacity, new_capacity);
                            current_capacity = new_capacity;
                        }
                        if new_priority_mode != priority_mode {
                            tracing::debug!("Order pricing priority changed from {:?} to {:?}", priority_mode, new_priority_mode);
                            priority_mode = new_priority_mode;
                        }
                    }
                    _ = cancel_token.cancelled() => {
                        tracing::debug!("Order picker received cancellation, shutting down gracefully");

                        // Wait for all pricing tasks to be cancelled gracefully
                        while tasks.join_next().await.is_some() {}
                        break;
                    }
                }

                // Process pending orders if we have capacity
                while !pending_orders.is_empty() && tasks.len() < current_capacity {
<<<<<<< HEAD
                    if let Some(order) =
                        picker.select_next_pricing_order(&mut pending_orders, priority_mode)
                    {
=======
                    if let Some(order) = select_next_order(&mut pending_orders, priority_mode) {
>>>>>>> 241ba276
                        let picker_clone = picker.clone();
                        let task_cancel_token = cancel_token.child_token();
                        tasks.spawn(async move {
                            picker_clone
                                .price_order_and_update_state(order, task_cancel_token)
                                .await;
                        });
                    }
                }
            }
            Ok(())
        })
    }
}

/// Returns the maximum cycles that can be proven within a given time period
/// based on the proving rate provided, in khz.
fn calculate_max_cycles_for_time(prove_khz: u64, time_seconds: u64) -> u64 {
    (prove_khz.saturating_mul(1_000)).saturating_mul(time_seconds)
}

#[cfg(test)]
mod tests {
    use std::time::Duration;

    use super::*;
    use crate::config::OrderPricingPriority;
    use crate::{
        chain_monitor::ChainMonitorService, db::SqliteDb, provers::DefaultProver, FulfillmentType,
        OrderStatus,
    };
    use alloy::{
        network::EthereumWallet,
        node_bindings::{Anvil, AnvilInstance},
        primitives::{address, aliases::U96, utils::parse_units, Address, Bytes, FixedBytes, B256},
        providers::{ext::AnvilApi, ProviderBuilder},
        signers::local::PrivateKeySigner,
    };
    use boundless_market::contracts::{
        Callback, Offer, Predicate, PredicateType, ProofRequest, RequestId, RequestInput,
        Requirements,
    };
    use boundless_market::storage::{MockStorageProvider, StorageProvider};
    use boundless_market_test_utils::{
        deploy_boundless_market, deploy_hit_points, ASSESSOR_GUEST_ID, ASSESSOR_GUEST_PATH,
        ECHO_ELF, ECHO_ID,
    };
    use risc0_ethereum_contracts::selector::Selector;
    use risc0_zkvm::sha::Digest;
    use std::collections::{HashSet, VecDeque};
    use tracing_test::traced_test;

    /// Reusable context for testing the order picker
    struct TestCtx<P> {
        anvil: AnvilInstance,
        picker: OrderPicker<P>,
        boundless_market: BoundlessMarketService<Arc<P>>,
        storage_provider: MockStorageProvider,
        db: DbObj,
        provider: Arc<P>,
        priced_orders_rx: mpsc::Receiver<Box<OrderRequest>>,
        new_order_tx: mpsc::Sender<Box<OrderRequest>>,
    }

    /// Parameters for the generate_next_order function.
    struct OrderParams {
        order_index: u32,
        min_price: U256,
        max_price: U256,
        lock_stake: U256,
        fulfillment_type: FulfillmentType,
        bidding_start: u64,
        lock_timeout: u32,
        timeout: u32,
    }

    impl Default for OrderParams {
        fn default() -> Self {
            Self {
                order_index: 1,
                min_price: parse_ether("0.02").unwrap(),
                max_price: parse_ether("0.04").unwrap(),
                lock_stake: U256::ZERO,
                fulfillment_type: FulfillmentType::LockAndFulfill,
                bidding_start: now_timestamp(),
                lock_timeout: 900,
                timeout: 1200,
            }
        }
    }

    impl<P> TestCtx<P>
    where
        P: Provider + WalletProvider,
    {
        fn signer(&self, index: usize) -> PrivateKeySigner {
            self.anvil.keys()[index].clone().into()
        }

        async fn generate_next_order(&self, params: OrderParams) -> Box<OrderRequest> {
            let image_url = self.storage_provider.upload_program(ECHO_ELF).await.unwrap();
            let image_id = Digest::from(ECHO_ID);
            let chain_id = self.provider.get_chain_id().await.unwrap();
            let boundless_market_address = self.boundless_market.instance().address();

            Box::new(OrderRequest {
                request: ProofRequest::new(
                    RequestId::new(self.provider.default_signer_address(), params.order_index),
                    Requirements::new(
                        image_id,
                        Predicate {
                            predicateType: PredicateType::PrefixMatch,
                            data: Default::default(),
                        },
                    ),
                    image_url,
                    RequestInput::builder()
                        .write_slice(&[0x41, 0x41, 0x41, 0x41])
                        .build_inline()
                        .unwrap(),
                    Offer {
                        minPrice: params.min_price,
                        maxPrice: params.max_price,
                        biddingStart: params.bidding_start,
                        timeout: params.timeout,
                        lockTimeout: params.lock_timeout,
                        rampUpPeriod: 1,
                        lockStake: params.lock_stake,
                    },
                ),
                target_timestamp: None,
                image_id: None,
                input_id: None,
                expire_timestamp: None,
                client_sig: Bytes::new(),
                fulfillment_type: params.fulfillment_type,
                boundless_market_address: *boundless_market_address,
                chain_id,
                total_cycles: None,
            })
        }
    }

    #[derive(Default)]
    struct TestCtxBuilder {
        initial_signer_eth: Option<i32>,
        initial_hp: Option<U256>,
        config: Option<ConfigLock>,
        stake_token_decimals: Option<u8>,
    }

    impl TestCtxBuilder {
        fn with_initial_signer_eth(self, eth: i32) -> Self {
            Self { initial_signer_eth: Some(eth), ..self }
        }
        fn with_initial_hp(self, hp: U256) -> Self {
            assert!(hp < U256::from(U96::MAX), "Cannot have more than 2^96 hit points");
            Self { initial_hp: Some(hp), ..self }
        }
        fn with_config(self, config: ConfigLock) -> Self {
            Self { config: Some(config), ..self }
        }
        fn with_stake_token_decimals(self, decimals: u8) -> Self {
            Self { stake_token_decimals: Some(decimals), ..self }
        }
        async fn build(self) -> TestCtx<impl Provider + WalletProvider + Clone + 'static> {
            let anvil = Anvil::new()
                .args(["--balance", &format!("{}", self.initial_signer_eth.unwrap_or(10000))])
                .spawn();
            let signer: PrivateKeySigner = anvil.keys()[0].clone().into();
            let provider = Arc::new(
                ProviderBuilder::new()
                    .wallet(EthereumWallet::from(signer.clone()))
                    .connect(&anvil.endpoint())
                    .await
                    .unwrap(),
            );

            provider.anvil_mine(Some(4), Some(2)).await.unwrap();

            let hp_contract = deploy_hit_points(signer.address(), provider.clone()).await.unwrap();
            let market_address = deploy_boundless_market(
                signer.address(),
                provider.clone(),
                Address::ZERO,
                hp_contract,
                Digest::from(ASSESSOR_GUEST_ID),
                format!("file://{ASSESSOR_GUEST_PATH}"),
                Some(signer.address()),
            )
            .await
            .unwrap();

            let boundless_market = BoundlessMarketService::new(
                market_address,
                provider.clone(),
                provider.default_signer_address(),
            );

            if let Some(initial_hp) = self.initial_hp {
                tracing::debug!("Setting initial locked hitpoints to {}", initial_hp);
                boundless_market.deposit_stake_with_permit(initial_hp, &signer).await.unwrap();
                assert_eq!(
                    boundless_market
                        .balance_of_stake(provider.default_signer_address())
                        .await
                        .unwrap(),
                    initial_hp
                );
            }

            let storage_provider = MockStorageProvider::start();

            let db: DbObj = Arc::new(SqliteDb::new("sqlite::memory:").await.unwrap());
            let config = self.config.unwrap_or_default();
            let prover: ProverObj = Arc::new(DefaultProver::new());
            let chain_monitor = Arc::new(ChainMonitorService::new(provider.clone()).await.unwrap());
            tokio::spawn(chain_monitor.spawn(Default::default()));

            const TEST_CHANNEL_CAPACITY: usize = 50;
            let (_new_order_tx, new_order_rx) = mpsc::channel(TEST_CHANNEL_CAPACITY);
            let (priced_orders_tx, priced_orders_rx) = mpsc::channel(TEST_CHANNEL_CAPACITY);

            let picker = OrderPicker::new(
                db.clone(),
                config,
                prover,
                market_address,
                provider.clone(),
                chain_monitor,
                new_order_rx,
                priced_orders_tx,
                self.stake_token_decimals.unwrap_or(6),
            );

            TestCtx {
                anvil,
                picker,
                boundless_market,
                storage_provider,
                db,
                provider,
                priced_orders_rx,
                new_order_tx: _new_order_tx,
            }
        }
    }

    #[tokio::test]
    #[traced_test]
    async fn price_order() {
        let config = ConfigLock::default();
        {
            config.load_write().unwrap().market.mcycle_price = "0.0000001".into();
        }
        let mut ctx = TestCtxBuilder::default().with_config(config).build().await;

        let order = ctx.generate_next_order(Default::default()).await;

        let _request_id =
            ctx.boundless_market.submit_request(&order.request, &ctx.signer(0)).await.unwrap();

        let locked = ctx.picker.price_order_and_update_state(order, CancellationToken::new()).await;
        assert!(locked);

        let priced_order = ctx.priced_orders_rx.try_recv().unwrap();
        assert_eq!(priced_order.target_timestamp, Some(0));
    }

    #[tokio::test]
    #[traced_test]
    async fn skip_bad_predicate() {
        let config = ConfigLock::default();
        {
            config.load_write().unwrap().market.mcycle_price = "0.0000001".into();
        }
        let ctx = TestCtxBuilder::default().with_config(config).build().await;

        let mut order = ctx.generate_next_order(Default::default()).await;
        // set a bad predicate
        order.request.requirements.predicate =
            Predicate { predicateType: PredicateType::DigestMatch, data: B256::ZERO.into() };

        let order_id = order.id();
        let _request_id =
            ctx.boundless_market.submit_request(&order.request, &ctx.signer(0)).await.unwrap();

        let locked = ctx.picker.price_order_and_update_state(order, CancellationToken::new()).await;
        assert!(!locked);

        let db_order = ctx.db.get_order(&order_id).await.unwrap().unwrap();
        assert_eq!(db_order.status, OrderStatus::Skipped);

        assert!(logs_contain("predicate check failed, skipping"));
    }

    #[tokio::test]
    #[traced_test]
    async fn skip_unsupported_selector() {
        let config = ConfigLock::default();
        {
            config.load_write().unwrap().market.mcycle_price = "0.0000001".into();
        }
        let ctx = TestCtxBuilder::default().with_config(config).build().await;

        let mut order = ctx.generate_next_order(Default::default()).await;

        // set an unsupported selector
        order.request.requirements.selector = FixedBytes::from(Selector::Groth16V1_1 as u32);
        let order_id = order.id();

        let _request_id =
            ctx.boundless_market.submit_request(&order.request, &ctx.signer(0)).await.unwrap();

        let locked = ctx.picker.price_order_and_update_state(order, CancellationToken::new()).await;
        assert!(!locked);

        let db_order = ctx.db.get_order(&order_id).await.unwrap().unwrap();
        assert_eq!(db_order.status, OrderStatus::Skipped);

        assert!(logs_contain("has an unsupported selector requirement"));
    }

    #[tokio::test]
    #[traced_test]
    async fn skip_price_less_than_gas_costs() {
        let config = ConfigLock::default();
        {
            config.load_write().unwrap().market.mcycle_price = "0.0000001".into();
        }
        let ctx = TestCtxBuilder::default().with_config(config).build().await;

        let order = ctx
            .generate_next_order(OrderParams {
                min_price: parse_ether("0.0005").unwrap(),
                max_price: parse_ether("0.0010").unwrap(),
                ..Default::default()
            })
            .await;
        let order_id = order.id();

        let _request_id =
            ctx.boundless_market.submit_request(&order.request, &ctx.signer(0)).await.unwrap();

        let locked = ctx.picker.price_order_and_update_state(order, CancellationToken::new()).await;
        assert!(!locked);

        let db_order = ctx.db.get_order(&order_id).await.unwrap().unwrap();
        assert_eq!(db_order.status, OrderStatus::Skipped);

        assert!(logs_contain(&format!("Estimated gas cost to lock and fulfill order {order_id}:")));
    }

    #[tokio::test]
    #[traced_test]
    async fn skip_price_less_than_gas_costs_groth16() {
        let config = ConfigLock::default();
        {
            config.load_write().unwrap().market.mcycle_price = "0.0000001".into();
        }
        let mut ctx = TestCtxBuilder::default().with_config(config).build().await;

        // NOTE: Values currently adjusted ad hoc to be between the two thresholds.
        let min_price = parse_ether("0.0013").unwrap();
        let max_price = parse_ether("0.0013").unwrap();

        // Order should have high enough price with the default selector.
        let order = ctx
            .generate_next_order(OrderParams {
                order_index: 1,
                min_price,
                max_price,
                ..Default::default()
            })
            .await;

        let _request_id =
            ctx.boundless_market.submit_request(&order.request, &ctx.signer(0)).await.unwrap();

        let locked = ctx.picker.price_order_and_update_state(order, CancellationToken::new()).await;
        assert!(locked);
        let priced = ctx.priced_orders_rx.try_recv().unwrap();
        assert_eq!(priced.target_timestamp, Some(0));

        // Order does not have high enough price when groth16 is used.
        let mut order = ctx
            .generate_next_order(OrderParams {
                order_index: 2,
                min_price,
                max_price,
                ..Default::default()
            })
            .await;

        // set a Groth16 selector
        order.request.requirements.selector = FixedBytes::from(Selector::Groth16V2_1 as u32);

        let _request_id =
            ctx.boundless_market.submit_request(&order.request, &ctx.signer(0)).await.unwrap();

        let order_id = order.id();
        let locked = ctx.picker.price_order_and_update_state(order, CancellationToken::new()).await;
        assert!(!locked);

        let db_order = ctx.db.get_order(&order_id).await.unwrap().unwrap();
        assert_eq!(db_order.status, OrderStatus::Skipped);

        assert!(logs_contain(&format!("Estimated gas cost to lock and fulfill order {order_id}:")));
    }

    #[tokio::test]
    #[traced_test]
    async fn skip_price_less_than_gas_costs_callback() {
        let config = ConfigLock::default();
        {
            config.load_write().unwrap().market.mcycle_price = "0.0000001".into();
        }
        let mut ctx = TestCtxBuilder::default().with_config(config).build().await;

        // NOTE: Values currently adjusted ad hoc to be between the two thresholds.
        let min_price = parse_ether("0.0013").unwrap();
        let max_price = parse_ether("0.0013").unwrap();

        // Order should have high enough price with the default selector.
        let order = ctx
            .generate_next_order(OrderParams {
                order_index: 1,
                min_price,
                max_price,
                ..Default::default()
            })
            .await;
        let _request_id =
            ctx.boundless_market.submit_request(&order.request, &ctx.signer(0)).await.unwrap();

        let locked = ctx.picker.price_order_and_update_state(order, CancellationToken::new()).await;
        assert!(locked);

        let priced = ctx.priced_orders_rx.try_recv().unwrap();
        assert_eq!(priced.target_timestamp, Some(0));

        // Order does not have high enough price when groth16 is used.
        let mut order = ctx
            .generate_next_order(OrderParams {
                order_index: 2,
                min_price,
                max_price,
                ..Default::default()
            })
            .await;

        // set a callback with a nontrivial gas consumption
        order.request.requirements.callback = Callback {
            addr: address!("0x00000000000000000000000000000000ca11bac2"),
            gasLimit: U96::from(200_000),
        };

        let _request_id =
            ctx.boundless_market.submit_request(&order.request, &ctx.signer(0)).await.unwrap();

        let order_id = order.id();
        let locked = ctx.picker.price_order_and_update_state(order, CancellationToken::new()).await;
        assert!(!locked);

        let db_order = ctx.db.get_order(&order_id).await.unwrap().unwrap();
        assert_eq!(db_order.status, OrderStatus::Skipped);

        assert!(logs_contain(&format!("Estimated gas cost to lock and fulfill order {order_id}:")));
    }

    #[tokio::test]
    #[traced_test]
    async fn skip_price_less_than_gas_costs_smart_contract_signature() {
        let config = ConfigLock::default();
        {
            config.load_write().unwrap().market.mcycle_price = "0.0000001".into();
        }
        let mut ctx = TestCtxBuilder::default().with_config(config).build().await;

        // NOTE: Values currently adjusted ad hoc to be between the two thresholds.
        let min_price = parse_ether("0.0013").unwrap();
        let max_price = parse_ether("0.0013").unwrap();

        // Order should have high enough price with the default selector.
        let order = ctx
            .generate_next_order(OrderParams {
                order_index: 1,
                min_price,
                max_price,
                ..Default::default()
            })
            .await;

        let _request_id =
            ctx.boundless_market.submit_request(&order.request, &ctx.signer(0)).await.unwrap();

        let locked = ctx.picker.price_order_and_update_state(order, CancellationToken::new()).await;
        assert!(locked);

        let priced = ctx.priced_orders_rx.try_recv().unwrap();
        assert_eq!(priced.target_timestamp, Some(0));

        // Order does not have high enough price when groth16 is used.
        let mut order = ctx
            .generate_next_order(OrderParams {
                order_index: 2,
                min_price,
                max_price,
                ..Default::default()
            })
            .await;

        order.request.id =
            RequestId::try_from(order.request.id).unwrap().set_smart_contract_signed_flag().into();

        let _request_id =
            ctx.boundless_market.submit_request(&order.request, &ctx.signer(0)).await.unwrap();

        let order_id = order.id();
        let locked = ctx.picker.price_order_and_update_state(order, CancellationToken::new()).await;
        assert!(!locked);

        let db_order = ctx.db.get_order(&order_id).await.unwrap().unwrap();
        assert_eq!(db_order.status, OrderStatus::Skipped);

        assert!(logs_contain(&format!("Estimated gas cost to lock and fulfill order {order_id}:")));
    }

    #[tokio::test]
    #[traced_test]
    async fn skip_unallowed_addr() {
        let config = ConfigLock::default();
        {
            config.load_write().unwrap().market.mcycle_price = "0.0000001".into();
            config.load_write().unwrap().market.allow_client_addresses = Some(vec![Address::ZERO]);
        }
        let ctx = TestCtxBuilder::default().with_config(config).build().await;

        let order = ctx.generate_next_order(Default::default()).await;

        let _request_id =
            ctx.boundless_market.submit_request(&order.request, &ctx.signer(0)).await.unwrap();

        let order_id = order.id();
        let locked = ctx.picker.price_order_and_update_state(order, CancellationToken::new()).await;
        assert!(!locked);

        let db_order = ctx.db.get_order(&order_id).await.unwrap().unwrap();
        assert_eq!(db_order.status, OrderStatus::Skipped);

        assert!(logs_contain("because it is not in allowed addrs"));
    }

    #[tokio::test]
    #[traced_test]
    async fn resume_order_pricing() {
        let config = ConfigLock::default();
        {
            config.load_write().unwrap().market.mcycle_price = "0.0000001".into();
        }
        let mut ctx = TestCtxBuilder::default().with_config(config).build().await;

        let order = ctx.generate_next_order(Default::default()).await;
        let order_id = order.id();

        let _request_id =
            ctx.boundless_market.submit_request(&order.request, &ctx.signer(0)).await.unwrap();

        let pricing_task = tokio::spawn(ctx.picker.spawn(Default::default()));

        ctx.new_order_tx.send(order).await.unwrap();

        // Wait for the order to be priced, with some timeout
        let priced_order =
            tokio::time::timeout(Duration::from_secs(10), ctx.priced_orders_rx.recv())
                .await
                .unwrap();
        assert_eq!(priced_order.unwrap().id(), order_id);

        pricing_task.abort();

        // Send a new order when picker task is down.
        let new_order = ctx.generate_next_order(Default::default()).await;
        let new_order_id = new_order.id();
        ctx.new_order_tx.send(new_order).await.unwrap();

        assert!(ctx.priced_orders_rx.is_empty());

        tokio::spawn(ctx.picker.spawn(Default::default()));

        let priced_order =
            tokio::time::timeout(Duration::from_secs(10), ctx.priced_orders_rx.recv())
                .await
                .unwrap();
        assert_eq!(priced_order.unwrap().id(), new_order_id);
    }

    #[tokio::test]
    #[traced_test]
    async fn cannot_overcommit_stake() {
        let signer_inital_balance_eth = 2;
        let lockin_stake = U256::from(150);

        let config = ConfigLock::default();
        {
            config.load_write().unwrap().market.mcycle_price = "0.0000001".into();
            config.load_write().unwrap().market.max_stake = "10".into();
        }

        let mut ctx = TestCtxBuilder::default()
            .with_initial_signer_eth(signer_inital_balance_eth)
            .with_initial_hp(lockin_stake)
            .with_config(config)
            .build()
            .await;
        let order = ctx
            .generate_next_order(OrderParams { lock_stake: U256::from(100), ..Default::default() })
            .await;
        let order1_id = order.id();
        assert!(ctx.picker.price_order_and_update_state(order, CancellationToken::new()).await);
        let priced = ctx.priced_orders_rx.try_recv().unwrap();
        assert_eq!(priced.id(), order1_id);

        let order = ctx
            .generate_next_order(OrderParams {
                lock_stake: lockin_stake + U256::from(1),
                ..Default::default()
            })
            .await;
        let order_id = order.id();
        assert!(!ctx.picker.price_order_and_update_state(order, CancellationToken::new()).await);
        assert!(logs_contain("Insufficient available stake to lock order"));
        assert_eq!(
            ctx.db.get_order(&order_id).await.unwrap().unwrap().status,
            OrderStatus::Skipped
        );

        let order = ctx
            .generate_next_order(OrderParams {
                lock_stake: parse_units("11", 18).unwrap().into(),
                ..Default::default()
            })
            .await;
        let order_id = order.id();
        assert!(!ctx.picker.price_order_and_update_state(order, CancellationToken::new()).await);

        // only the first order above should have marked as active pricing, the second one should have been skipped due to insufficient stake
        assert_eq!(
            ctx.db.get_order(&order_id).await.unwrap().unwrap().status,
            OrderStatus::Skipped
        );
        assert!(logs_contain("Removing high stake order"));
    }

    #[tokio::test]
    #[traced_test]
    async fn use_gas_to_fulfill_estimate_from_config() {
        let fulfill_gas = 123_456;
        let config = ConfigLock::default();
        {
            config.load_write().unwrap().market.mcycle_price = "0.0000001".into();
            config.load_write().unwrap().market.fulfill_gas_estimate = fulfill_gas;
        }

        let mut ctx = TestCtxBuilder::default().with_config(config).build().await;

        let order = ctx.generate_next_order(Default::default()).await;
        let locked = ctx.picker.price_order_and_update_state(order, CancellationToken::new()).await;
        assert!(locked);

        // Simulate order being locked
        let order = ctx.priced_orders_rx.try_recv().unwrap();
        ctx.db.insert_accepted_request(&order, order.request.offer.minPrice).await.unwrap();

        assert_eq!(ctx.picker.estimate_gas_to_fulfill_pending().await.unwrap(), fulfill_gas);

        // add another order
        let order =
            ctx.generate_next_order(OrderParams { order_index: 2, ..Default::default() }).await;
        let locked = ctx.picker.price_order_and_update_state(order, CancellationToken::new()).await;
        assert!(locked);
        let order = ctx.priced_orders_rx.try_recv().unwrap();
        ctx.db.insert_accepted_request(&order, order.request.offer.minPrice).await.unwrap();

        // gas estimate stacks (until estimates factor in bundling)
        assert_eq!(ctx.picker.estimate_gas_to_fulfill_pending().await.unwrap(), 2 * fulfill_gas);
    }

    #[tokio::test]
    #[traced_test]
    async fn skips_journal_exceeding_limit() {
        // set this by testing a very small limit (1 byte)
        let config = ConfigLock::default();
        {
            config.load_write().unwrap().market.mcycle_price = "0.0000001".into();
            config.load_write().unwrap().market.max_journal_bytes = 1;
        }
        let lock_stake = U256::from(10);

        let ctx =
            TestCtxBuilder::default().with_config(config).with_initial_hp(lock_stake).build().await;
        let order = ctx.generate_next_order(OrderParams { lock_stake, ..Default::default() }).await;

        let order_id = order.id();
        let locked = ctx.picker.price_order_and_update_state(order, CancellationToken::new()).await;
        assert!(!locked);

        assert_eq!(
            ctx.db.get_order(&order_id).await.unwrap().unwrap().status,
            OrderStatus::Skipped
        );
        assert!(logs_contain("journal larger than set limit"));
    }

    #[tokio::test]
    #[traced_test]
    async fn price_locked_by_other() {
        let config = ConfigLock::default();
        {
            config.load_write().unwrap().market.mcycle_price_stake_token = "0.0000001".into();
        }
        let mut ctx = TestCtxBuilder::default()
            .with_config(config)
            .with_initial_hp(U256::from(1000))
            .build()
            .await;

        let order = ctx
            .generate_next_order(OrderParams {
                fulfillment_type: FulfillmentType::FulfillAfterLockExpire,
                bidding_start: now_timestamp(),
                lock_timeout: 1000,
                timeout: 10000,
                lock_stake: parse_units("0.1", 6).unwrap().into(),
                ..Default::default()
            })
            .await;

        let order_id = order.id();
        let expected_target_timestamp =
            order.request.offer.biddingStart + order.request.offer.lockTimeout as u64;
        let expected_expire_timestamp =
            order.request.offer.biddingStart + order.request.offer.timeout as u64;

        let expected_log = format!(
            "Setting order {} to prove after lock expiry at {}",
            order_id, expected_target_timestamp
        );
        assert!(ctx.picker.price_order_and_update_state(order, CancellationToken::new()).await);

        assert!(logs_contain(&expected_log));

        let priced = ctx.priced_orders_rx.try_recv().unwrap();
        assert_eq!(priced.target_timestamp, Some(expected_target_timestamp));
        assert_eq!(priced.expire_timestamp, Some(expected_expire_timestamp));
    }

    #[tokio::test]
    #[traced_test]
    async fn price_locked_by_other_unprofitable() {
        let config = ConfigLock::default();
        {
            config.load_write().unwrap().market.mcycle_price_stake_token = "0.1".into();
        }
        let ctx = TestCtxBuilder::default()
            .with_stake_token_decimals(6)
            .with_config(config)
            .build()
            .await;

        let order = ctx
            .generate_next_order(OrderParams {
                fulfillment_type: FulfillmentType::FulfillAfterLockExpire,
                bidding_start: now_timestamp(),
                lock_timeout: 0,
                timeout: 10000,
                // Low stake means low reward for filling after it is unfulfilled
                lock_stake: parse_units("0.00001", 6).unwrap().into(),
                ..Default::default()
            })
            .await;

        let order_id = order.id();

        assert!(!ctx.picker.price_order_and_update_state(order, CancellationToken::new()).await);

        // Since we know the stake reward is constant, and we know our min_mycle_price_stake_token
        // the execution limit check tells us if the order is profitable or not, since it computes the max number
        // of cycles that can be proven while keeping the order profitable.
        assert!(logs_contain(&format!(
            "Skipping order {} due to session limit exceeded",
            order_id
        )));

        let db_order = ctx.db.get_order(&order_id).await.unwrap().unwrap();
        assert_eq!(db_order.status, OrderStatus::Skipped);
    }

    #[tokio::test]
    #[traced_test]
    async fn skip_mcycle_limit_for_allowed_address() {
        let exec_limit = 1000;
        let config = ConfigLock::default();
        {
            config.load_write().unwrap().market.mcycle_price = "0.0000001".into();
            config.load_write().unwrap().market.max_mcycle_limit = Some(exec_limit);
        }
        let ctx = TestCtxBuilder::default().with_config(config).build().await;

        ctx.picker.config.load_write().as_mut().unwrap().market.allow_skip_mcycle_limit_addresses =
            Some(vec![ctx.provider.default_signer_address()]);

        // First order from allowed address - should skip mcycle limit
        let order = ctx.generate_next_order(Default::default()).await;
        let order_id = order.id();

        let locked = ctx.picker.price_order_and_update_state(order, CancellationToken::new()).await;
        assert!(locked);

        // Check logs for the expected message about skipping mcycle limit
        assert!(logs_contain(&format!(
            "Order {order_id} exec limit skipped due to client {} being part of allow_skip_mcycle_limit_addresses.",
            ctx.provider.default_signer_address()
        )));

        // Second order from a different address - should have mcycle limit enforced
        let mut order2 =
            ctx.generate_next_order(OrderParams { order_index: 2, ..Default::default() }).await;
        // Set a different client address
        order2.request.id = RequestId::new(Address::ZERO, 2).into();
        let order2_id = order2.id();

        let locked =
            ctx.picker.price_order_and_update_state(order2, CancellationToken::new()).await;
        assert!(locked);

        // Check logs for the expected message about setting exec limit to max_mcycle_limit
        assert!(logs_contain(&format!("Order {} exec limit computed from max price", order2_id)));
        assert!(logs_contain("exceeds config max_mcycle_limit"));
        assert!(logs_contain("setting exec limit to max_mcycle_limit"));
    }

    #[tokio::test]
    #[traced_test]
    async fn test_deadline_exec_limit_and_peak_prove_khz() {
        let config = ConfigLock::default();
        {
            config.load_write().unwrap().market.mcycle_price = "0.0000001".into();
            config.load_write().unwrap().market.peak_prove_khz = Some(1);
            config.load_write().unwrap().market.min_deadline = 10;
        }
        let ctx = TestCtxBuilder::default().with_config(config).build().await;

        let order = ctx
            .generate_next_order(OrderParams {
                min_price: parse_ether("10").unwrap(),
                max_price: parse_ether("10").unwrap(),
                bidding_start: now_timestamp(),
                lock_timeout: 150,
                timeout: 300,
                ..Default::default()
            })
            .await;

        let order_id = order.id();
        let _submit_result =
            ctx.boundless_market.submit_request(&order.request, &ctx.signer(0)).await;

        let locked = ctx.picker.price_order_and_update_state(order, CancellationToken::new()).await;
        assert!(locked);

        let expected_log_pattern = format!("Order {order_id} preflight cycle limit adjusted to");
        assert!(logs_contain(&expected_log_pattern));
        assert!(logs_contain("capped by"));
        assert!(logs_contain("peak_prove_khz config"));
    }

    #[tokio::test]
    #[traced_test]
    async fn test_capacity_change() {
        let config = ConfigLock::default();
        {
            let mut cfg = config.load_write().unwrap();
            cfg.market.mcycle_price = "0.0000001".into();
            cfg.market.max_concurrent_preflights = 2;
        }
        let mut ctx = TestCtxBuilder::default().with_config(config.clone()).build().await;

        // Start the order picker task
        let picker_task = tokio::spawn(ctx.picker.spawn(Default::default()));

        // Send an initial order to trigger the capacity check
        let order1 =
            ctx.generate_next_order(OrderParams { order_index: 1, ..Default::default() }).await;
        ctx.new_order_tx.send(order1).await.unwrap();

        // Wait for order to be processed
        tokio::time::timeout(Duration::from_secs(10), ctx.priced_orders_rx.recv()).await.unwrap();

        // Sleep to allow for a capacity check change
        tokio::time::sleep(MIN_CAPACITY_CHECK_INTERVAL).await;

        // Decrease capacity
        {
            let mut cfg = config.load_write().unwrap();
            cfg.market.max_concurrent_preflights = 1;
        }

        // Wait a bit more for the interval timer to fire and detect the change
        tokio::time::sleep(MIN_CAPACITY_CHECK_INTERVAL + Duration::from_millis(100)).await;

        // Send another order to trigger capacity check
        let order2 =
            ctx.generate_next_order(OrderParams { order_index: 2, ..Default::default() }).await;
        ctx.new_order_tx.send(order2).await.unwrap();

        // Wait for an order to be processed before updating capacity
        tokio::time::timeout(Duration::from_secs(10), ctx.priced_orders_rx.recv()).await.unwrap();

        // Check logs for capacity changes
        assert!(logs_contain("Pricing capacity changed from 2 to 1"));

        picker_task.abort();
    }

    #[tokio::test]
    #[traced_test]
    async fn test_lock_expired_exec_limit_precision_loss() {
        let config = ConfigLock::default();
        {
            config.load_write().unwrap().market.mcycle_price_stake_token = "1".into();
        }
        let ctx = TestCtxBuilder::default()
            .with_config(config.clone())
            .with_stake_token_decimals(6)
            .build()
            .await;

        let mut order = ctx
            .generate_next_order(OrderParams {
                lock_stake: U256::from(4),
                fulfillment_type: FulfillmentType::FulfillAfterLockExpire,
                bidding_start: now_timestamp() - 100,
                lock_timeout: 10,
                timeout: 300,
                ..Default::default()
            })
            .await;

        let order_id = order.id();
        let stake_reward = order.request.offer.stake_reward_if_locked_and_not_fulfilled();
        assert_eq!(stake_reward, U256::from(1));

        let locked = ctx.picker.price_order(&mut order).await;
        assert!(matches!(locked, Ok(OrderPricingOutcome::Skip)));

        assert!(logs_contain(&format!(
            "Removing order {order_id} because its exec limit is too low"
        )));

        let mut order2 = ctx
            .generate_next_order(OrderParams {
                order_index: 2,
                lock_stake: U256::from(40),
                fulfillment_type: FulfillmentType::FulfillAfterLockExpire,
                bidding_start: now_timestamp() - 100,
                lock_timeout: 10,
                timeout: 300,
                ..Default::default()
            })
            .await;

        let order2_id = order2.id();
        let stake_reward2 = order2.request.offer.stake_reward_if_locked_and_not_fulfilled();
        assert_eq!(stake_reward2, U256::from(10));

        let locked = ctx.picker.price_order(&mut order2).await;
        assert!(matches!(locked, Ok(OrderPricingOutcome::Skip)));

        // Stake token denom offsets the mcycle multiplier, so for 1stake/mcycle, this will be 10
        assert!(logs_contain(&format!("exec limit cycles for order {order2_id}: 10")));
        assert!(logs_contain(&format!("Skipping order {order2_id} due to session limit exceeded")));
    }

    #[tokio::test]
    #[traced_test]
    async fn test_order_pricing_priority_observation_time() {
        let ctx = TestCtxBuilder::default().build().await;

        let mut orders = VecDeque::new();
        for i in 0..5 {
            let order = ctx
                .generate_next_order(OrderParams {
                    order_index: i,
                    bidding_start: now_timestamp() + (i as u64 * 10), // Different start times
                    ..Default::default()
                })
                .await;
            orders.push_back(order);
        }

        let mut selected_order_indices = Vec::new();
        while !orders.is_empty() {
<<<<<<< HEAD
            if let Some(order) = ctx
                .picker
                .select_next_pricing_order(&mut orders, OrderPricingPriority::ObservationTime)
=======
            if let Some(order) =
                select_next_order(&mut orders, OrderPricingPriority::ObservationTime)
>>>>>>> 241ba276
            {
                let order_index =
                    boundless_market::contracts::RequestId::try_from(order.request.id)
                        .unwrap()
                        .index;
                selected_order_indices.push(order_index);
            }
        }

        assert_eq!(selected_order_indices, vec![0, 1, 2, 3, 4]);
    }

    #[tokio::test]
    #[traced_test]
    async fn test_order_pricing_priority_shortest_expiry() {
        let ctx = TestCtxBuilder::default().build().await;

        let base_time = now_timestamp();

        // Create orders with different expiry times (lock timeouts)
        let mut orders = VecDeque::new();
        let expiry_times = [300, 100, 500, 200, 400]; // Different lock timeouts

        for (i, &timeout) in expiry_times.iter().enumerate() {
            let order = ctx
                .generate_next_order(OrderParams {
                    order_index: i as u32,
                    bidding_start: base_time,
                    lock_timeout: timeout,
                    ..Default::default()
                })
                .await;
            orders.push_back(order);
        }

        // Test that shortest_expiry mode returns orders by earliest expiry
        let mut selected_order_indices = Vec::new();
        while !orders.is_empty() {
<<<<<<< HEAD
            if let Some(order) = ctx
                .picker
                .select_next_pricing_order(&mut orders, OrderPricingPriority::ShortestExpiry)
=======
            if let Some(order) =
                select_next_order(&mut orders, OrderPricingPriority::ShortestExpiry)
>>>>>>> 241ba276
            {
                let order_index =
                    boundless_market::contracts::RequestId::try_from(order.request.id)
                        .unwrap()
                        .index;
                selected_order_indices.push(order_index);
            }
        }

        assert_eq!(selected_order_indices, vec![1, 3, 0, 4, 2]);
    }

    #[tokio::test]
    #[traced_test]
    async fn test_order_pricing_priority_shortest_expiry_with_lock_expired() {
        let ctx = TestCtxBuilder::default().build().await;

        let base_time = now_timestamp();

        // Create a mix of regular orders and lock-expired orders
        let mut orders = VecDeque::new();

        // Regular order with lock timeout 300
        let order1 = ctx
            .generate_next_order(OrderParams {
                order_index: 1,
                bidding_start: base_time,
                lock_timeout: 300,
                timeout: 600,
                fulfillment_type: FulfillmentType::LockAndFulfill,
                ..Default::default()
            })
            .await;
        orders.push_back(order1);

        // Lock-expired order with timeout 400 (uses timeout for expiry, not lock_timeout)
        let order2 = ctx
            .generate_next_order(OrderParams {
                order_index: 2,
                bidding_start: base_time,
                lock_timeout: 200, // This is ignored for lock-expired orders
                timeout: 400,
                fulfillment_type: FulfillmentType::FulfillAfterLockExpire,
                ..Default::default()
            })
            .await;
        orders.push_back(order2);

        // Regular order with lock timeout 250
        let order3 = ctx
            .generate_next_order(OrderParams {
                order_index: 3,
                bidding_start: base_time,
                lock_timeout: 250,
                timeout: 500,
                fulfillment_type: FulfillmentType::LockAndFulfill,
                ..Default::default()
            })
            .await;
        orders.push_back(order3);

        // Test selection order
        let mut selected_order_indices = Vec::new();
        while !orders.is_empty() {
<<<<<<< HEAD
            if let Some(order) = ctx
                .picker
                .select_next_pricing_order(&mut orders, OrderPricingPriority::ShortestExpiry)
=======
            if let Some(order) =
                select_next_order(&mut orders, OrderPricingPriority::ShortestExpiry)
>>>>>>> 241ba276
            {
                let order_index =
                    boundless_market::contracts::RequestId::try_from(order.request.id)
                        .unwrap()
                        .index;
                selected_order_indices.push(order_index);
            }
        }

        // Should be: 3 (250), 1 (300), 2 (400)
        // Order 3: lock_timeout 250 -> expiry = base_time + 250
        // Order 1: lock_timeout 300 -> expiry = base_time + 300
        // Order 2: timeout 400 (lock-expired) -> expiry = base_time + 400
        assert_eq!(selected_order_indices, vec![3, 1, 2]);
    }

    #[tokio::test]
    #[traced_test]
    async fn test_order_pricing_priority_random() {
        let ctx = TestCtxBuilder::default().build().await;

        // Run the test multiple times to verify randomness
        let mut all_orderings = HashSet::new();

        for _ in 0..20 {
            // Run 20 times to get different random orderings
            let mut orders = VecDeque::new();
            for i in 0..5 {
                let order = ctx
                    .generate_next_order(OrderParams { order_index: i, ..Default::default() })
                    .await;
                orders.push_back(order);
            }

            let mut selected_order_indices = Vec::new();
            while !orders.is_empty() {
<<<<<<< HEAD
                if let Some(order) =
                    ctx.picker.select_next_pricing_order(&mut orders, OrderPricingPriority::Random)
                {
=======
                if let Some(order) = select_next_order(&mut orders, OrderPricingPriority::Random) {
>>>>>>> 241ba276
                    let order_index =
                        boundless_market::contracts::RequestId::try_from(order.request.id)
                            .unwrap()
                            .index;
                    selected_order_indices.push(order_index);
                }
            }

            all_orderings.insert(selected_order_indices);
        }

        assert!(all_orderings.len() > 1, "Random selection should produce different orderings");

        // Verify all orderings contain the same elements (all 5 orders)
        for ordering in &all_orderings {
            let mut sorted_ordering = ordering.clone();
            sorted_ordering.sort();
            assert_eq!(sorted_ordering, vec![0, 1, 2, 3, 4]);
        }
    }
}<|MERGE_RESOLUTION|>--- conflicted
+++ resolved
@@ -827,13 +827,9 @@
 
                 // Process pending orders if we have capacity
                 while !pending_orders.is_empty() && tasks.len() < current_capacity {
-<<<<<<< HEAD
                     if let Some(order) =
                         picker.select_next_pricing_order(&mut pending_orders, priority_mode)
                     {
-=======
-                    if let Some(order) = select_next_order(&mut pending_orders, priority_mode) {
->>>>>>> 241ba276
                         let picker_clone = picker.clone();
                         let task_cancel_token = cancel_token.child_token();
                         tasks.spawn(async move {
@@ -1837,14 +1833,9 @@
 
         let mut selected_order_indices = Vec::new();
         while !orders.is_empty() {
-<<<<<<< HEAD
             if let Some(order) = ctx
                 .picker
                 .select_next_pricing_order(&mut orders, OrderPricingPriority::ObservationTime)
-=======
-            if let Some(order) =
-                select_next_order(&mut orders, OrderPricingPriority::ObservationTime)
->>>>>>> 241ba276
             {
                 let order_index =
                     boundless_market::contracts::RequestId::try_from(order.request.id)
@@ -1883,14 +1874,9 @@
         // Test that shortest_expiry mode returns orders by earliest expiry
         let mut selected_order_indices = Vec::new();
         while !orders.is_empty() {
-<<<<<<< HEAD
             if let Some(order) = ctx
                 .picker
                 .select_next_pricing_order(&mut orders, OrderPricingPriority::ShortestExpiry)
-=======
-            if let Some(order) =
-                select_next_order(&mut orders, OrderPricingPriority::ShortestExpiry)
->>>>>>> 241ba276
             {
                 let order_index =
                     boundless_market::contracts::RequestId::try_from(order.request.id)
@@ -1955,14 +1941,9 @@
         // Test selection order
         let mut selected_order_indices = Vec::new();
         while !orders.is_empty() {
-<<<<<<< HEAD
             if let Some(order) = ctx
                 .picker
                 .select_next_pricing_order(&mut orders, OrderPricingPriority::ShortestExpiry)
-=======
-            if let Some(order) =
-                select_next_order(&mut orders, OrderPricingPriority::ShortestExpiry)
->>>>>>> 241ba276
             {
                 let order_index =
                     boundless_market::contracts::RequestId::try_from(order.request.id)
@@ -1999,13 +1980,9 @@
 
             let mut selected_order_indices = Vec::new();
             while !orders.is_empty() {
-<<<<<<< HEAD
                 if let Some(order) =
                     ctx.picker.select_next_pricing_order(&mut orders, OrderPricingPriority::Random)
                 {
-=======
-                if let Some(order) = select_next_order(&mut orders, OrderPricingPriority::Random) {
->>>>>>> 241ba276
                     let order_index =
                         boundless_market::contracts::RequestId::try_from(order.request.id)
                             .unwrap()
