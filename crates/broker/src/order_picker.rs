--- conflicted
+++ resolved
@@ -55,12 +55,9 @@
     prover: ProverObj,
     provider: Arc<P>,
     market: BoundlessMarketService<Arc<P>>,
-<<<<<<< HEAD
     supported_selectors: SupportedSelectors,
-=======
     // Tracks the timestamp when the prover estimates it will complete the locked orders.
     prover_available_at: Arc<tokio::sync::Mutex<u64>>,
->>>>>>> 6e8ba39d
 }
 
 impl<P> OrderPicker<P>
@@ -79,19 +76,15 @@
             provider.clone(),
             provider.default_signer_address(),
         );
-<<<<<<< HEAD
-        let supported_selectors = SupportedSelectors::default();
-        Self { db, config, prover, provider, market, supported_selectors }
-=======
         Self {
             db,
             config,
             prover,
             provider,
             market,
+            supported_selectors: SupportedSelectors::default(),
             prover_available_at: Arc::new(tokio::sync::Mutex::new(now_timestamp())),
         }
->>>>>>> 6e8ba39d
     }
 
     async fn price_order(&self, order_id: U256, order: &Order) -> Result<bool, PriceOrderErr> {
