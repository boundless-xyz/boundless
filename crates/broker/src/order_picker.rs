--- conflicted
+++ resolved
@@ -585,16 +585,11 @@
         }
     }
 
-<<<<<<< HEAD
     #[derive(Default)]
     struct TestCtxBuilder {
         initial_signer_eth: Option<i32>,
         config: Option<ConfigLock>,
     }
-=======
-        let prover: ProverObj = Arc::new(MockProver::default());
-        let image_id = Digest::from(ECHO_ID);
->>>>>>> 973f1a3c
 
     impl TestCtxBuilder {
         pub fn with_initial_signer_eth(self, eth: i32) -> Self {
@@ -674,45 +669,8 @@
         let min_price = 200000000000u64;
         let max_price = 400000000000u64;
 
-<<<<<<< HEAD
         let (order_id, order) =
             ctx.next_order(U256::from(min_price), U256::from(max_price), U256::from(0)).await;
-=======
-        let order_id = U256::ZERO;
-        let order = Order {
-            status: OrderStatus::Pricing,
-            updated_at: Utc::now(),
-            request: ProofRequest::new(
-                boundless_market.index_from_nonce().await.unwrap(),
-                &signer.address(),
-                Requirements {
-                    imageId: <[u8; 32]>::from(image_id).into(),
-                    predicate: Predicate {
-                        predicateType: PredicateType::PrefixMatch,
-                        data: Default::default(),
-                    },
-                },
-                &image_uri,
-                Input::builder().write_slice(&[0x41, 0x41, 0x41, 0x41]).build_inline().unwrap(),
-                Offer {
-                    minPrice: U256::from(min_price),
-                    maxPrice: U256::from(max_price),
-                    biddingStart: 0,
-                    timeout: 100,
-                    rampUpPeriod: 1,
-                    lockStake: U256::from(0),
-                },
-            ),
-            target_block: None,
-            image_id: None,
-            input_id: None,
-            proof_id: None,
-            expire_block: None,
-            client_sig: Bytes::new(),
-            lock_price: None,
-            error_msg: None,
-        };
->>>>>>> 973f1a3c
 
         let _request_id =
             ctx.boundless_market.submit_request(&order.request, &ctx.signer(0)).await.unwrap();
@@ -732,76 +690,13 @@
         {
             config.load_write().unwrap().market.mcycle_price = "0.0000001".into();
         }
-<<<<<<< HEAD
         let ctx = TestCtx::builder().with_config(config).build().await;
-=======
-
-        let prover: ProverObj = Arc::new(MockProver::default());
-        let image_id = Digest::from(ECHO_ID);
-
-        let chain_monitor = Arc::new(ChainMonitorService::new(provider.clone()).await.unwrap());
-        tokio::spawn(chain_monitor.spawn());
-
-        let picker = OrderPicker::new(
-            db.clone(),
-            config,
-            prover,
-            2,
-            market_address,
-            provider,
-            chain_monitor,
-        );
-
-        let server = MockServer::start();
-        let get_mock = server.mock(|when, then| {
-            when.method(GET).path("/image");
-            then.status(200).body(ECHO_ELF);
-        });
-        let image_uri = format!("http://{}/image", server.address());
->>>>>>> 973f1a3c
 
         let min_price = 200000000000u64;
         let max_price = 400000000000u64;
 
-<<<<<<< HEAD
         let (order_id, mut order) =
             ctx.next_order(U256::from(min_price), U256::from(max_price), U256::from(0)).await;
-=======
-        let order_id = U256::ZERO;
-        let order = Order {
-            status: OrderStatus::Pricing,
-            updated_at: Utc::now(),
-            target_block: None,
-            request: ProofRequest::new(
-                boundless_market.index_from_nonce().await.unwrap(),
-                &signer.address(),
-                Requirements {
-                    imageId: <[u8; 32]>::from(image_id).into(),
-                    predicate: Predicate {
-                        predicateType: PredicateType::DigestMatch,
-                        data: B256::ZERO.into(),
-                    },
-                },
-                &image_uri,
-                Input::builder().write_slice(&[0x41, 0x41, 0x41, 0x41]).build_inline().unwrap(),
-                Offer {
-                    minPrice: U256::from(min_price),
-                    maxPrice: U256::from(max_price),
-                    biddingStart: 0,
-                    timeout: 100,
-                    rampUpPeriod: 1,
-                    lockStake: U256::from(0),
-                },
-            ),
-            image_id: None,
-            input_id: None,
-            proof_id: None,
-            expire_block: None,
-            client_sig: Bytes::new(),
-            lock_price: None,
-            error_msg: None,
-        };
->>>>>>> 973f1a3c
 
         // set a bad predicate
         order.request.requirements.predicate =
@@ -829,66 +724,11 @@
         }
         let ctx = TestCtx::builder().with_config(config).build().await;
 
-<<<<<<< HEAD
         let min_price = 200000000000u64;
         let max_price = 400000000000u64;
 
         let (order_id, order) =
             ctx.next_order(U256::from(min_price), U256::from(max_price), U256::from(0)).await;
-=======
-        let prover: ProverObj = Arc::new(MockProver::default());
-        let image_id = Digest::from(ECHO_ID);
-
-        let chain_monitor = Arc::new(ChainMonitorService::new(provider.clone()).await.unwrap());
-        tokio::spawn(chain_monitor.spawn());
-        let picker = OrderPicker::new(
-            db.clone(),
-            config,
-            prover,
-            2,
-            market_address,
-            provider,
-            chain_monitor,
-        );
-
-        let order_id = U256::from(boundless_market.request_id_from_nonce().await.unwrap());
-        let min_price = 200000000000u64;
-        let max_price = 400000000000u64;
-
-        let order = Order {
-            status: OrderStatus::Pricing,
-            updated_at: Utc::now(),
-            target_block: None,
-            request: ProofRequest::new(
-                boundless_market.index_from_nonce().await.unwrap(),
-                &signer.address(),
-                Requirements {
-                    imageId: <[u8; 32]>::from(image_id).into(),
-                    predicate: Predicate {
-                        predicateType: PredicateType::DigestMatch,
-                        data: B256::ZERO.into(),
-                    },
-                },
-                "",
-                Input::builder().write_slice(&[0x41, 0x41, 0x41, 0x41]).build_inline().unwrap(),
-                Offer {
-                    minPrice: U256::from(min_price),
-                    maxPrice: U256::from(max_price),
-                    biddingStart: 0,
-                    timeout: 100,
-                    rampUpPeriod: 1,
-                    lockStake: U256::from(0),
-                },
-            ),
-            image_id: None,
-            input_id: None,
-            proof_id: None,
-            expire_block: None,
-            client_sig: Bytes::new(),
-            lock_price: None,
-            error_msg: None,
-        };
->>>>>>> 973f1a3c
 
         let _request_id =
             ctx.boundless_market.submit_request(&order.request, &ctx.signer(0)).await.unwrap();
@@ -909,78 +749,16 @@
         {
             config.load_write().unwrap().market.mcycle_price = "0.0000001".into();
         }
-<<<<<<< HEAD
         let ctx = TestCtx::builder().with_config(config).build().await;
-=======
-
-        let prover: ProverObj = Arc::new(MockProver::default());
-        let image_id = Digest::from(ECHO_ID);
-
-        let chain_monitor = Arc::new(ChainMonitorService::new(provider.clone()).await.unwrap());
-        tokio::spawn(chain_monitor.spawn());
-        let picker = OrderPicker::new(
-            db.clone(),
-            config,
-            prover,
-            2,
-            market_address,
-            provider,
-            chain_monitor,
-        );
-
-        let server = MockServer::start();
-        let get_mock = server.mock(|when, then| {
-            when.method(GET).path("/image");
-            then.status(200).body(ECHO_ELF);
-        });
-        let image_uri = format!("http://{}/image", server.address());
->>>>>>> 973f1a3c
 
         let min_price = 200000000000u64;
         let max_price = 400000000000u64;
 
-<<<<<<< HEAD
         let (order_id, order) =
             ctx.next_order(U256::from(min_price), U256::from(max_price), U256::from(0)).await;
 
         let _request_id =
             ctx.boundless_market.submit_request(&order.request, &ctx.signer(0)).await.unwrap();
-=======
-        let order_id = U256::ZERO;
-        let order = Order {
-            status: OrderStatus::Pricing,
-            updated_at: Utc::now(),
-            request: ProofRequest::new(
-                boundless_market.index_from_nonce().await.unwrap(),
-                &signer.address(),
-                Requirements {
-                    imageId: <[u8; 32]>::from(image_id).into(),
-                    predicate: Predicate {
-                        predicateType: PredicateType::PrefixMatch,
-                        data: Default::default(),
-                    },
-                },
-                &image_uri,
-                Input::builder().write_slice(&[0x41, 0x41, 0x41, 0x41]).build_inline().unwrap(),
-                Offer {
-                    minPrice: U256::from(min_price),
-                    maxPrice: U256::from(max_price),
-                    biddingStart: 0,
-                    timeout: 100,
-                    rampUpPeriod: 1,
-                    lockStake: U256::from(0),
-                },
-            ),
-            target_block: None,
-            image_id: None,
-            input_id: None,
-            proof_id: None,
-            expire_block: None,
-            client_sig: Bytes::new(),
-            lock_price: None,
-            error_msg: None,
-        };
->>>>>>> 973f1a3c
 
         ctx.db.add_order(order_id, order.clone()).await.unwrap();
 
