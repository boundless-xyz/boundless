--- conflicted
+++ resolved
@@ -407,21 +407,12 @@
 
     /// Estimate of gas for fulfilling any orders either pending lock or locked
     async fn estimate_gas_to_fulfill_pending(&self) -> Result<u64> {
-<<<<<<< HEAD
-        let pending_fulfil_orders = self.db.get_orders_committed_to_fulfil_count().await?;
-        Ok((pending_fulfil_orders as u64)
-            * self.config.lock_all().context("Failed to read config")?.market.fulfil_gas_estimate)
-    }
-
-    /// Estimate the total gas tokens reserved to lock and fulfil all pending orders
-=======
         let pending_fulfill_orders = self.db.get_orders_committed_to_fulfill_count().await?;
         Ok((pending_fulfill_orders as u64)
             * self.config.lock_all().context("Failed to read config")?.market.fulfill_gas_estimate)
     }
 
     /// Estimate the total gas tokens reserved to lock and fulfill all pending orders
->>>>>>> 5dd2f55e
     async fn gas_reserved(&self) -> Result<U256> {
         let gas_price = self.provider.get_gas_price().await.context("Failed to get gas price")?;
         let lock_pending_gas = self.estimate_gas_to_lock_pending().await?;
@@ -757,7 +748,6 @@
 
         let (order_id, mut order) =
             ctx.next_order(U256::from(min_price), U256::from(max_price), U256::from(0)).await;
-<<<<<<< HEAD
 
         // set a bad predicate
         order.request.requirements.predicate =
@@ -769,19 +759,6 @@
         ctx.db.add_order(order_id, order.clone()).await.unwrap();
         ctx.picker.price_order(order_id, &order).await.unwrap();
 
-=======
-
-        // set a bad predicate
-        order.request.requirements.predicate =
-            Predicate { predicateType: PredicateType::DigestMatch, data: B256::ZERO.into() };
-
-        let _request_id =
-            ctx.boundless_market.submit_request(&order.request, &ctx.signer(0)).await.unwrap();
-
-        ctx.db.add_order(order_id, order.clone()).await.unwrap();
-        ctx.picker.price_order(order_id, &order).await.unwrap();
-
->>>>>>> 5dd2f55e
         let db_order = ctx.db.get_order(order_id).await.unwrap().unwrap();
         assert_eq!(db_order.status, OrderStatus::Skipped);
 
@@ -830,21 +807,12 @@
 
         let (order_id, order) =
             ctx.next_order(U256::from(min_price), U256::from(max_price), U256::from(0)).await;
-<<<<<<< HEAD
 
         let _request_id =
             ctx.boundless_market.submit_request(&order.request, &ctx.signer(0)).await.unwrap();
 
         ctx.db.add_order(order_id, order.clone()).await.unwrap();
 
-=======
-
-        let _request_id =
-            ctx.boundless_market.submit_request(&order.request, &ctx.signer(0)).await.unwrap();
-
-        ctx.db.add_order(order_id, order.clone()).await.unwrap();
-
->>>>>>> 5dd2f55e
         ctx.picker.find_existing_orders().await.unwrap();
 
         assert!(logs_contain("Found 1 orders currently pricing to resume"));
@@ -922,21 +890,12 @@
 
     #[tokio::test]
     #[traced_test]
-<<<<<<< HEAD
-    async fn use_gas_to_fulfil_estimate_from_config() {
-        let fulfil_gas = 123_456;
-        let config = ConfigLock::default();
-        {
-            config.load_write().unwrap().market.mcycle_price = "0.0000001".into();
-            config.load_write().unwrap().market.fulfil_gas_estimate = fulfil_gas;
-=======
     async fn use_gas_to_fulfill_estimate_from_config() {
         let fulfill_gas = 123_456;
         let config = ConfigLock::default();
         {
             config.load_write().unwrap().market.mcycle_price = "0.0000001".into();
             config.load_write().unwrap().market.fulfill_gas_estimate = fulfill_gas;
->>>>>>> 5dd2f55e
         }
 
         let ctx = TestCtx::builder().with_config(config).build().await;
@@ -948,11 +907,7 @@
         ctx.db.add_order(U256::from(0), order.clone()).await.unwrap();
         ctx.picker.price_order(U256::from(0), &order).await.unwrap();
 
-<<<<<<< HEAD
-        assert_eq!(ctx.picker.estimate_gas_to_fulfill_pending().await.unwrap(), fulfil_gas);
-=======
         assert_eq!(ctx.picker.estimate_gas_to_fulfill_pending().await.unwrap(), fulfill_gas);
->>>>>>> 5dd2f55e
 
         // add another order
         let (_, order) = ctx
@@ -962,30 +917,18 @@
         ctx.picker.price_order(U256::from(1), &order).await.unwrap();
 
         // gas estimate stacks (until estimates factor in bundling)
-<<<<<<< HEAD
-        assert_eq!(ctx.picker.estimate_gas_to_fulfill_pending().await.unwrap(), 2 * fulfil_gas);
-=======
         assert_eq!(ctx.picker.estimate_gas_to_fulfill_pending().await.unwrap(), 2 * fulfill_gas);
->>>>>>> 5dd2f55e
     }
 
     #[tokio::test]
     #[traced_test]
     async fn pending_order_gas_estimation() {
         let lockin_gas = 1000;
-<<<<<<< HEAD
-        let fulfil_gas = 50000;
-        let config = ConfigLock::default();
-        {
-            config.load_write().unwrap().market.mcycle_price = "0.0000001".into();
-            config.load_write().unwrap().market.fulfil_gas_estimate = fulfil_gas;
-=======
         let fulfill_gas = 50000;
         let config = ConfigLock::default();
         {
             config.load_write().unwrap().market.mcycle_price = "0.0000001".into();
             config.load_write().unwrap().market.fulfill_gas_estimate = fulfill_gas;
->>>>>>> 5dd2f55e
             config.load_write().unwrap().market.lockin_gas_estimate = lockin_gas;
         }
 
@@ -1001,22 +944,14 @@
         let gas_price = ctx.provider.get_gas_price().await.unwrap();
         assert_eq!(
             ctx.picker.gas_reserved().await.unwrap(),
-<<<<<<< HEAD
-            U256::from(gas_price) * U256::from(fulfil_gas + lockin_gas)
-=======
             U256::from(gas_price) * U256::from(fulfill_gas + lockin_gas)
->>>>>>> 5dd2f55e
         );
         // lock the order
         ctx.db.set_order_lock(order_id, 2, 100).await.unwrap();
         // only fulfillment gas now reserved
         assert_eq!(
             ctx.picker.gas_reserved().await.unwrap(),
-<<<<<<< HEAD
-            U256::from(gas_price) * U256::from(fulfil_gas)
-=======
             U256::from(gas_price) * U256::from(fulfill_gas)
->>>>>>> 5dd2f55e
         );
     }
 
@@ -1060,7 +995,6 @@
         );
         assert!(logs_contain("Insufficient available stake to lock order"));
     }
-<<<<<<< HEAD
 
     #[tokio::test]
     #[traced_test]
@@ -1086,6 +1020,4 @@
         assert_eq!(ctx.db.get_order(order_id).await.unwrap().unwrap().status, OrderStatus::Skipped);
         assert!(logs_contain("journal larger than set limit"));
     }
-=======
->>>>>>> 5dd2f55e
 }