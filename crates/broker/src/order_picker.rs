// Copyright (c) 2025 RISC Zero, Inc.
//
// All rights reserved.

use std::sync::Arc;

use crate::now_timestamp;
use alloy::{
    network::Ethereum,
    primitives::{
        utils::{format_ether, parse_ether},
        Address, FixedBytes, U256,
    },
    providers::{Provider, WalletProvider},
};
use anyhow::{Context, Result};
use boundless_market::contracts::{boundless_market::BoundlessMarketService, RequestError};
use thiserror::Error;

#[derive(Error, Debug)]
#[non_exhaustive]
pub enum PriceOrderErr {
    #[error("Failed to fetch / push input: {0}")]
    FetchInputErr(anyhow::Error),

    #[error("Failed to fetch / push image: {0}")]
    FetchImageErr(anyhow::Error),

    #[error("Guest execution faulted: {0}")]
    GuestPanic(String),

    #[error("Request: {0}")]
    RequestError(#[from] RequestError),

    #[error("Other: {0}")]
    OtherErr(#[from] anyhow::Error),
}

use crate::{
    config::ConfigLock,
    db::DbObj,
    provers::{ProverError, ProverObj},
    task::{RetryRes, RetryTask, SupervisorErr},
    Order,
};

#[derive(Clone)]
pub struct OrderPicker<P> {
    db: DbObj,
    config: ConfigLock,
    prover: ProverObj,
    provider: Arc<P>,
<<<<<<< HEAD
    chain_monitor: Arc<ChainMonitorService<P>>,
    block_time: u64,
    market: BoundlessMarketService<Arc<P>>,
=======
    market: BoundlessMarketService<BoxTransport, Arc<P>>,
>>>>>>> c44c04f5
}

impl<P> OrderPicker<P>
where
    P: Provider<Ethereum> + 'static + Clone + WalletProvider,
{
    pub fn new(
        db: DbObj,
        config: ConfigLock,
        prover: ProverObj,
        market_addr: Address,
        provider: Arc<P>,
    ) -> Self {
        let market = BoundlessMarketService::new(
            market_addr,
            provider.clone(),
            provider.default_signer_address(),
        );
        Self { db, config, prover, provider, market }
    }

    async fn price_order(&self, order_id: U256, order: &Order) -> Result<(), PriceOrderErr> {
        tracing::debug!("Processing order {order_id:x}: {order:?}");

        let (min_deadline, allowed_addresses_opt) = {
            let config = self.config.lock_all().context("Failed to read config")?;
            (config.market.min_deadline, config.market.allow_client_addresses.clone())
        };

        // Initial sanity checks:
        if let Some(allow_addresses) = allowed_addresses_opt {
            let client_addr = order.request.client_address()?;
            if !allow_addresses.contains(&client_addr) {
                tracing::warn!("Removing order {order_id:x} from {client_addr} because it is not in allowed addrs");
                self.db.skip_order(order_id).await.context("Order not in allowed addr list")?;
                return Ok(());
            }
        }

        // TODO(#BM-536): Filter based on supported selectors
        // Drop orders that specify a selector
        if order.request.requirements.selector != FixedBytes::<4>([0; 4]) {
            tracing::warn!("Removing order {order_id:x} because it has a selector requirement");
            self.db.skip_order(order_id).await.context("Order has a selector requirement")?;
            return Ok(());
        }

        // is the order expired already?
        // TODO: Handle lockTimeout separately from timeout.

        let expiration = order.request.offer.biddingStart + order.request.offer.lockTimeout as u64;

        let now = now_timestamp();
        if expiration <= now {
            tracing::warn!("Removing order {order_id:x} because it has expired");
            self.db.skip_order(order_id).await.context("Failed to delete expired order")?;
            return Ok(());
        };

        // Does the order expire within the min deadline
        let seconds_left = expiration - now;
        if seconds_left <= min_deadline {
            tracing::warn!("Removing order {order_id:x} because it expires within the deadline left: {seconds_left} deadline: {min_deadline}");
            self.db.skip_order(order_id).await.context("Failed to delete short deadline order")?;
            return Ok(());
        }

        // Check if the stake is sane and if we can afford it
        let max_stake = {
            let config = self.config.lock_all().context("Failed to read config")?;
            parse_ether(&config.market.max_stake).context("Failed to parse max_stake")?
        };

        let lockin_stake = U256::from(order.request.offer.lockStake);
        if lockin_stake > max_stake {
            tracing::warn!("Removing high stake order {order_id:x}");
            self.db.skip_order(order_id).await.context("Failed to delete order")?;
            return Ok(());
        }

        // Check that we have both enough staking tokens to stake, and enough gas tokens to lock and fulfil
        let gas_price = self.provider.get_gas_price().await.context("Failed to get gas price")?;
        let gas_to_lock_order =
            U256::from(gas_price) * U256::from(self.estimate_gas_to_lock(order).await?);
        let available_gas = self.available_gas_balance().await?;
        let available_stake = self.available_stake_balance().await?;

        if gas_to_lock_order > available_gas {
            tracing::warn!("Estimated there will be insufficient gas to lock this order after locking and fulfilling pending orders");
            self.db.skip_order(order_id).await.context("Failed to delete order")?;
            return Ok(());
        }
        if lockin_stake > available_stake {
            tracing::warn!(
                "Insufficient available stake to lock order {order_id:x}. Requires {lockin_stake}, has {available_stake}"
            );
            self.db.skip_order(order_id).await.context("Failed to delete order")?;
            return Ok(());
        }

        let (skip_preflight, max_size, peak_prove_khz, fetch_retries, max_mcycle_limit) = {
            let config = self.config.lock_all().context("Failed to read config")?;
            let skip_preflight =
                if let Some(skip_preflights) = config.market.skip_preflight_ids.as_ref() {
                    skip_preflights.contains(&order.request.requirements.imageId)
                } else {
                    false
                };

            (
                skip_preflight,
                config.market.max_file_size,
                config.market.peak_prove_khz,
                config.market.max_fetch_retries,
                config.market.max_mcycle_limit,
            )
        };

        if skip_preflight {
            // If we skip preflight we lockin the order asap
            self.db
                .set_order_lock(order_id, 0, expiration)
                .await
                .with_context(|| format!("Failed to set_order_lock for order {order_id:x}"))?;
            return Ok(());
        }

        // TODO: Move URI handling like this into the prover impls
        let image_id = crate::upload_image_uri(&self.prover, order, max_size, fetch_retries)
            .await
            .map_err(PriceOrderErr::FetchImageErr)?;

        let input_id = crate::upload_input_uri(&self.prover, order, max_size, fetch_retries)
            .await
            .map_err(PriceOrderErr::FetchInputErr)?;

        // Record the image/input IDs for proving stage
        self.db
            .set_image_input_ids(order_id, &image_id, &input_id)
            .await
            .context("Failed to record Input/Image IDs to DB")?;

        // Create a executor limit based on the max price of the order
        let config_min_mcycle_price = {
            let config = self.config.lock_all().context("Failed to read config")?;
            parse_ether(&config.market.mcycle_price).context("Failed to parse mcycle_price")?
        };

        let exec_limit: u64 = (U256::from(order.request.offer.maxPrice) / config_min_mcycle_price)
            .try_into()
            .context("Failed to convert U256 exec limit to u64")?;

        if exec_limit == 0 {
            tracing::warn!(
                "Removing order {order_id:x} because it's mcycle price limit is below 0 mcycles"
            );
            self.db
                .skip_order(order_id)
                .await
                .context("Order max price below min mcycle price, limit 0")?;
            return Ok(());
        }

        tracing::debug!(
            "Starting preflight execution of {order_id:x} exec limit {exec_limit} mcycles"
        );
        // TODO add a future timeout here to put a upper bound on how long to preflight for
        let proof_res = self
            .prover
            .preflight(
                &image_id,
                &input_id,
                vec![],
                /* TODO assumptions */ Some(exec_limit * 1024 * 1024),
            )
            .await
            .map_err(|err| match err {
                ProverError::ProvingFailed(ref err_msg) => {
                    // TODO: Get enum'd errors from the SDK to prevent str
                    // checks
                    if err_msg.contains("GuestPanic") {
                        PriceOrderErr::GuestPanic(err_msg.clone())
                    } else {
                        PriceOrderErr::OtherErr(err.into())
                    }
                }
                _ => PriceOrderErr::OtherErr(err.into()),
            })?;

        // If a max_mcycle_limit is configured check if the order is over that limit
        if let Some(mcycle_limit) = max_mcycle_limit {
            let mcycles = proof_res.stats.total_cycles / 1_000_000;
            if mcycles >= mcycle_limit {
                tracing::warn!("Order {order_id:x} max_mcycle_limit check failed req: {mcycle_limit} | config: {mcycles}");
                self.db.skip_order(order_id).await.context("Failed to delete order")?;
                return Ok(());
            }
        }

        // TODO: this only checks that we could prove this at peak_khz, not if the cluster currently
        // can absorb that proving load, we need to cordinate this check with parallel
        // proofs and the current state of Bento
        if let Some(prove_khz) = peak_prove_khz {
            let required_khz = (proof_res.stats.total_cycles / 1_000) / seconds_left;
            tracing::debug!("peak_prove_khz checking: {prove_khz} required: {required_khz}");
            if required_khz >= prove_khz {
                tracing::warn!("Order {order_id:x} peak_prove_khz check failed req: {required_khz} | config: {prove_khz}");
                self.db.skip_order(order_id).await.context("Failed to delete order")?;
                return Ok(());
            }
        }

        let journal = self
            .prover
            .get_preflight_journal(&proof_res.id)
            .await
            .context("Failed to fetch preflight journal")?
            .context("Failed to find preflight journal")?;

        // ensure the journal is a size we are willing to submit on-chain
        let max_journal_bytes =
            self.config.lock_all().context("Failed to read config")?.market.max_journal_bytes;
        if journal.len() > max_journal_bytes {
            tracing::warn!(
                "Order {order_id:x} journal larger than set limit ({} > {}), skipping",
                journal.len(),
                max_journal_bytes
            );
            self.db.skip_order(order_id).await.context("Failed to delete order")?;
            return Ok(());
        }

        // Validate the predicates:
        if !order.request.requirements.predicate.eval(journal.clone()) {
            tracing::warn!("Order {order_id:x} predicate check failed, skipping");
            self.db.skip_order(order_id).await.context("Failed to delete order")?;
            return Ok(());
        }

        let one_mill = U256::from(1_000_000);

        let mcycle_price_min = (U256::from(order.request.offer.minPrice)
            / U256::from(proof_res.stats.total_cycles))
            * one_mill;
        let mcycle_price_max = (U256::from(order.request.offer.maxPrice)
            / U256::from(proof_res.stats.total_cycles))
            * one_mill;

        tracing::info!(
            "Order price: min: {} max: {} - cycles: {} - mcycle price: {} - {} - stake: {}",
            format_ether(U256::from(order.request.offer.minPrice)),
            format_ether(U256::from(order.request.offer.maxPrice)),
            proof_res.stats.total_cycles,
            format_ether(mcycle_price_min),
            format_ether(mcycle_price_max),
            order.request.offer.lockStake,
        );

        // Skip the order if it will never be worth it
        if mcycle_price_max < config_min_mcycle_price {
            tracing::warn!("Removing under priced order {order_id:x}");
            self.db.skip_order(order_id).await.context("Failed to delete order")?;
            return Ok(());
        }

        if mcycle_price_min >= config_min_mcycle_price {
            tracing::info!(
                "Selecting order {order_id:x} at price {} - ASAP",
                format_ether(U256::from(order.request.offer.minPrice))
            );
            // set the target timestamp to 0 so we schedule the lock ASAP.
            self.db
                .set_order_lock(order_id, 0, expiration)
                .await
                .with_context(|| format!("Failed to set_order_lock for order {order_id:x}"))?;
        }
        // Here we have to pick a target timestamp that the price would be at our target price
        // TODO: Clean up and do more testing on this since its just a rough shot first draft
        else {
            let target_min_price =
                config_min_mcycle_price * (U256::from(proof_res.stats.total_cycles)) / one_mill;
            tracing::debug!("Target price: {target_min_price}");

            let target_timestamp: u64 = order
                .request
                .offer
                .time_at_price(target_min_price)
                .context("Failed to get target price timestamp")?;
            tracing::info!(
                "Selecting order {order_id:x} at price {} - at time {}",
                format_ether(target_min_price),
                target_timestamp,
            );

            self.db
                .set_order_lock(order_id, target_timestamp, expiration)
                .await
                .with_context(|| format!("Failed to set_order_lock for order {order_id:x}"))?;
        }

        Ok(())
    }

    async fn find_existing_orders(&self) -> Result<()> {
        let pricing_orders = self
            .db
            .get_active_pricing_orders()
            .await
            .context("Failed to get active orders for pricing from db")?;

        tracing::info!("Found {} orders currently pricing to resume", pricing_orders.len());

        // TODO: This just restarts the process of preflight which is slightly wasteful
        // we should probably save off the preflight session ID into the DB and resume monitoring
        // like how we do in the prover.
        for (order_id, order) in pricing_orders {
            let self_copy = self.clone();
            tokio::spawn(async move {
                if let Err(err) = self_copy.price_order(order_id, &order).await {
                    self_copy
                        .db
                        .set_order_failure(order_id, format!("{err:?}"))
                        .await
                        .expect("Failed to set DB failure");
                }
            });
        }

        Ok(())
    }

    /// Return the total amount of stake that is marked locally in the DB to be locked
    /// but has not yet been locked in the market contract thus has not been deducted from the account balance
    async fn pending_locked_stake(&self) -> Result<U256> {
        // NOTE: i64::max is the largest timestamp value possible in the DB.
        let pending_locks = self.db.get_pending_lock_orders(i64::MAX as u64).await?;
        let stake = pending_locks
            .iter()
            .map(|(_, order)| order.request.offer.lockStake)
            .fold(U256::ZERO, |acc, x| acc + x);
        Ok(stake)
    }

    /// Estimate of gas for locking a single order
    /// Currently just uses the config estimate but this may change in the future
    async fn estimate_gas_to_lock(&self, _order: &Order) -> Result<u64> {
        Ok(self.config.lock_all().context("Failed to read config")?.market.lockin_gas_estimate)
    }

    /// Estimate of gas for locking in any pending locks and submitting any pending proofs
    async fn estimate_gas_to_lock_pending(&self) -> Result<u64> {
        let mut gas = 0;
        // NOTE: i64::max is the largest timestamp value possible in the DB.
        for (_, order) in self.db.get_pending_lock_orders(i64::MAX as u64).await?.iter() {
            gas += self.estimate_gas_to_lock(order).await?;
        }
        Ok(gas)
    }

    /// Estimate of gas for fulfilling any orders either pending lock or locked
    async fn estimate_gas_to_fulfill_pending(&self) -> Result<u64> {
        let pending_fulfill_orders = self.db.get_orders_committed_to_fulfill_count().await?;
        Ok((pending_fulfill_orders)
            * self.config.lock_all().context("Failed to read config")?.market.fulfill_gas_estimate)
    }

    /// Estimate the total gas tokens reserved to lock and fulfill all pending orders
    async fn gas_reserved(&self) -> Result<U256> {
        let gas_price = self.provider.get_gas_price().await.context("Failed to get gas price")?;
        let lock_pending_gas = self.estimate_gas_to_lock_pending().await?;
        let fulfill_pending_gas = self.estimate_gas_to_fulfill_pending().await?;
        Ok(U256::from(gas_price) * U256::from(lock_pending_gas + fulfill_pending_gas))
    }

    /// Return available gas balance.
    ///
    /// This is defined as the balance of the signer account.
    async fn available_gas_balance(&self) -> Result<U256> {
        let balance = self
            .provider
            .get_balance(self.provider.default_signer_address())
            .await
            .context("Failed to get current wallet balance")?;

        let gas_reserved = self.gas_reserved().await?;

        tracing::debug!(
            "Available Balance = account_balance({}) - expected_future_gas({})",
            format_ether(balance),
            format_ether(gas_reserved)
        );

        Ok(balance - gas_reserved)
    }

    /// Return available stake balance.
    ///
    /// This is defined as the balance in staking tokens of the signer account minus any pending locked stake.
    async fn available_stake_balance(&self) -> Result<U256> {
        let balance = self.market.balance_of_stake(self.provider.default_signer_address()).await?;
        let pending_balance = self.pending_locked_stake().await?;
        Ok(balance - pending_balance)
    }
}

impl<P> RetryTask for OrderPicker<P>
where
    P: Provider<Ethereum> + 'static + Clone + WalletProvider,
{
    fn spawn(&self) -> RetryRes {
        let picker_copy = self.clone();
        // Find existing Pricing orders and start processing them (resume)

        Box::pin(async move {
            tracing::info!("Starting order picking monitor");

            picker_copy.find_existing_orders().await.map_err(SupervisorErr::Fault)?;

            loop {
                let order_res = picker_copy
                    .db
                    .get_order_for_pricing()
                    .await
                    .map_err(|err| SupervisorErr::Recover(err.into()))?;

                if let Some((order_id, order)) = order_res {
                    let picker_clone = picker_copy.clone();
                    // TODO: We should consider having handles for these inner tasks
                    // but they are one-shots that self-clean up on the DB so maybe its fine?
                    tokio::spawn(async move {
                        if let Err(err) = picker_clone.price_order(order_id, &order).await {
                            picker_clone
                                .db
                                .set_order_failure(order_id, err.to_string())
                                .await
                                .expect("Failed to set order failure");
                            match err {
                                PriceOrderErr::OtherErr(err) => {
                                    tracing::error!("Pricing order failed: {order_id:x} {err:?}");
                                }
                                // Only warn on known / classified errors
                                _ => {
                                    tracing::warn!(
                                        "Pricing order soft failed: {order_id:x} {err:?}"
                                    );
                                }
                            }
                        }
                    });
                }
                // TODO: Configuration
                tokio::time::sleep(tokio::time::Duration::from_millis(500)).await;
            }
        })
    }
}

#[cfg(test)]
mod tests {
    use super::*;
    use crate::{
        chain_monitor::ChainMonitorService, db::SqliteDb, provers::MockProver, OrderStatus,
    };
    use alloy::{
        network::EthereumWallet,
        node_bindings::{Anvil, AnvilInstance},
        primitives::{aliases::U96, Address, Bytes, B256},
        providers::{ext::AnvilApi, ProviderBuilder},
        signers::local::PrivateKeySigner,
    };
    use boundless_market::contracts::{
        test_utils::{deploy_boundless_market, deploy_hit_points},
        Input, Offer, Predicate, PredicateType, ProofRequest, Requirements,
    };
    use chrono::Utc;
    use guest_assessor::ASSESSOR_GUEST_ID;
    use guest_util::{ECHO_ELF, ECHO_ID};
    use httpmock::prelude::*;
    use risc0_zkvm::sha::Digest;
    use tracing_test::traced_test;

    /// Reusable context for testing the order picker
    struct TestCtx<P> {
        pub anvil: AnvilInstance,
        pub picker: OrderPicker<P>,
        pub boundless_market: BoundlessMarketService<Arc<P>>,
        pub image_server: MockServer,
        pub db: DbObj,
        pub provider: Arc<P>,
    }

    impl<P> TestCtx<P>
    where
        P: Provider + WalletProvider,
    {
        pub fn image_uri(&self) -> String {
            format!("http://{}/image", self.image_server.address())
        }

        pub fn signer(&self, index: usize) -> PrivateKeySigner {
            self.anvil.keys()[index].clone().into()
        }

        pub async fn next_order(
            &self,
            min_price: U256,
            max_price: U256,
            lock_stake: U256,
        ) -> (U256, Order) {
            let image_id = Digest::from(ECHO_ID);
            let order_index = self.boundless_market.index_from_nonce().await.unwrap();
            (
                U256::from(order_index),
                Order {
                    status: OrderStatus::Pricing,
                    updated_at: Utc::now(),
                    request: ProofRequest::new(
                        order_index,
                        &self.provider.default_signer_address(),
                        Requirements::new(
                            image_id,
                            Predicate {
                                predicateType: PredicateType::PrefixMatch,
                                data: Default::default(),
                            },
                        ),
                        self.image_uri(),
                        Input::builder()
                            .write_slice(&[0x41, 0x41, 0x41, 0x41])
                            .build_inline()
                            .unwrap(),
                        Offer {
                            minPrice: min_price,
                            maxPrice: max_price,
                            biddingStart: now_timestamp(),
                            timeout: 1200,
                            lockTimeout: 900,
                            rampUpPeriod: 1,
                            lockStake: lock_stake,
                        },
                    ),
                    target_timestamp: None,
                    image_id: None,
                    input_id: None,
                    proof_id: None,
                    expire_timestamp: None,
                    client_sig: Bytes::new(),
                    lock_price: None,
                    error_msg: None,
                },
            )
        }
    }

    #[derive(Default)]
    struct TestCtxBuilder {
        initial_signer_eth: Option<i32>,
        initial_hp: Option<U256>,
        config: Option<ConfigLock>,
    }

    impl TestCtxBuilder {
        pub fn with_initial_signer_eth(self, eth: i32) -> Self {
            Self { initial_signer_eth: Some(eth), ..self }
        }
        pub fn with_initial_hp(self, hp: U256) -> Self {
            assert!(hp < U256::from(U96::MAX), "Cannot have more than 2^96 hit points");
            Self { initial_hp: Some(hp), ..self }
        }
        pub fn with_config(self, config: ConfigLock) -> Self {
            Self { config: Some(config), ..self }
        }
        pub async fn build(self) -> TestCtx<impl Provider + WalletProvider + Clone + 'static> {
            let anvil = Anvil::new()
                .args(["--balance", &format!("{}", self.initial_signer_eth.unwrap_or(10000))])
                .spawn();
            let signer: PrivateKeySigner = anvil.keys()[0].clone().into();
            let provider = Arc::new(
                ProviderBuilder::new()
                    .wallet(EthereumWallet::from(signer.clone()))
                    .on_builtin(&anvil.endpoint())
                    .await
                    .unwrap(),
            );

            provider.anvil_mine(Some(4), Some(2)).await.unwrap();

            let hp_contract = deploy_hit_points(&signer, provider.clone()).await.unwrap();
            let market_address = deploy_boundless_market(
                &signer,
                provider.clone(),
                Address::ZERO,
                hp_contract,
                Digest::from(ASSESSOR_GUEST_ID),
                Some(signer.address()),
            )
            .await
            .unwrap();

            let boundless_market = BoundlessMarketService::new(
                market_address,
                provider.clone(),
                provider.default_signer_address(),
            );

            if let Some(initial_hp) = self.initial_hp {
                tracing::debug!("Setting initial locked hitpoints to {}", initial_hp);
                boundless_market.deposit_stake_with_permit(initial_hp, &signer).await.unwrap();
                assert_eq!(
                    boundless_market
                        .balance_of_stake(provider.default_signer_address())
                        .await
                        .unwrap(),
                    initial_hp
                );
            }

            let image_server = MockServer::start();
            let _get_mock = image_server.mock(|when, then| {
                when.method(GET).path("/image");
                then.status(200).body(ECHO_ELF);
            });

            let db: DbObj = Arc::new(SqliteDb::new("sqlite::memory:").await.unwrap());
            let config = self.config.unwrap_or_default();
            let prover: ProverObj = Arc::new(MockProver::default());
            let chain_monitor = Arc::new(ChainMonitorService::new(provider.clone()).await.unwrap());
            tokio::spawn(chain_monitor.spawn());

            let picker =
                OrderPicker::new(db.clone(), config, prover, market_address, provider.clone());

            TestCtx { anvil, picker, boundless_market, image_server, db, provider }
        }
    }

    #[tokio::test]
    #[traced_test]
    async fn price_order() {
        let config = ConfigLock::default();
        {
            config.load_write().unwrap().market.mcycle_price = "0.0000001".into();
        }
        let ctx = TestCtxBuilder::default().with_config(config).build().await;

        let min_price = 200000000000u64;
        let max_price = 400000000000u64;

        let (order_id, order) =
            ctx.next_order(U256::from(min_price), U256::from(max_price), U256::from(0)).await;

        let _request_id =
            ctx.boundless_market.submit_request(&order.request, &ctx.signer(0)).await.unwrap();

        ctx.db.add_order(order_id, order.clone()).await.unwrap();
        ctx.picker.price_order(order_id, &order).await.unwrap();

        let db_order = ctx.db.get_order(order_id).await.unwrap().unwrap();
        assert_eq!(db_order.status, OrderStatus::Locking);
        assert_eq!(db_order.target_timestamp, Some(0));
    }

    #[tokio::test]
    #[traced_test]
    async fn skip_bad_predicate() {
        let config = ConfigLock::default();
        {
            config.load_write().unwrap().market.mcycle_price = "0.0000001".into();
        }
        let ctx = TestCtxBuilder::default().with_config(config).build().await;

        let min_price = 200000000000u64;
        let max_price = 400000000000u64;

        let (order_id, mut order) =
            ctx.next_order(U256::from(min_price), U256::from(max_price), U256::from(0)).await;

        // set a bad predicate
        order.request.requirements.predicate =
            Predicate { predicateType: PredicateType::DigestMatch, data: B256::ZERO.into() };

        let _request_id =
            ctx.boundless_market.submit_request(&order.request, &ctx.signer(0)).await.unwrap();

        ctx.db.add_order(order_id, order.clone()).await.unwrap();
        ctx.picker.price_order(order_id, &order).await.unwrap();

        let db_order = ctx.db.get_order(order_id).await.unwrap().unwrap();
        assert_eq!(db_order.status, OrderStatus::Skipped);

        assert!(logs_contain("predicate check failed, skipping"));
    }

    #[tokio::test]
    #[traced_test]
    async fn skip_unallowed_addr() {
        let config = ConfigLock::default();
        {
            config.load_write().unwrap().market.mcycle_price = "0.0000001".into();
            config.load_write().unwrap().market.allow_client_addresses = Some(vec![Address::ZERO]);
        }
        let ctx = TestCtxBuilder::default().with_config(config).build().await;

        let min_price = 200000000000u64;
        let max_price = 400000000000u64;

        let (order_id, order) =
            ctx.next_order(U256::from(min_price), U256::from(max_price), U256::from(0)).await;

        let _request_id =
            ctx.boundless_market.submit_request(&order.request, &ctx.signer(0)).await.unwrap();

        ctx.db.add_order(order_id, order.clone()).await.unwrap();
        ctx.picker.price_order(order_id, &order).await.unwrap();

        let db_order = ctx.db.get_order(order_id).await.unwrap().unwrap();
        assert_eq!(db_order.status, OrderStatus::Skipped);

        assert!(logs_contain("because it is not in allowed addrs"));
    }

    #[tokio::test]
    #[traced_test]
    async fn resume_order_pricing() {
        let config = ConfigLock::default();
        {
            config.load_write().unwrap().market.mcycle_price = "0.0000001".into();
        }
        let ctx = TestCtxBuilder::default().with_config(config).build().await;

        let min_price = 200000000000u64;
        let max_price = 400000000000u64;

        let (order_id, order) =
            ctx.next_order(U256::from(min_price), U256::from(max_price), U256::from(0)).await;

        let _request_id =
            ctx.boundless_market.submit_request(&order.request, &ctx.signer(0)).await.unwrap();

        ctx.db.add_order(order_id, order.clone()).await.unwrap();

        ctx.picker.find_existing_orders().await.unwrap();

        assert!(logs_contain("Found 1 orders currently pricing to resume"));

        // Try and wait for the order to complete pricing
        for _ in 0..4 {
            let db_order = ctx.db.get_order(order_id).await.unwrap().unwrap();
            if db_order.status != OrderStatus::Pricing {
                break;
            }
            tokio::time::sleep(tokio::time::Duration::from_millis(100)).await;
        }

        let db_order = ctx.db.get_order(order_id).await.unwrap().unwrap();
        assert_eq!(db_order.status, OrderStatus::Locking);
        assert_eq!(db_order.target_timestamp, Some(0));
    }

    // TODO: Test
    // need to test the non-ASAP path for pricing, aka picking a timestamp ahead in time to make sure
    // that price calculator is working correctly.

    #[tokio::test]
    #[traced_test]
    async fn pending_locked_stake() {
        let lockin_stake = U256::from(10);

        let config = ConfigLock::default();
        {
            config.load_write().unwrap().market.mcycle_price = "0.0000001".into();
            config.load_write().unwrap().market.max_stake = "10".into();
        }

        let ctx = TestCtxBuilder::default()
            .with_config(config)
            .with_initial_hp(U256::from(100))
            .build()
            .await;
        assert_eq!(ctx.picker.pending_locked_stake().await.unwrap(), U256::ZERO);

        let (order_id, order) = ctx
            .next_order(U256::from(200000000000u64), U256::from(400000000000u64), lockin_stake)
            .await;

        ctx.db.add_order(order_id, order.clone()).await.unwrap();
        ctx.picker.price_order(order_id, &order).await.unwrap();
        // order is pending lock so stake is counted
        assert_eq!(ctx.picker.pending_locked_stake().await.unwrap(), lockin_stake);

        ctx.db.set_proving_status(order_id, U256::ZERO).await.unwrap();
        // order no longer pending lock so stake no longer counted
        assert_eq!(ctx.picker.pending_locked_stake().await.unwrap(), U256::ZERO);
    }

    #[tokio::test]
    #[traced_test]
    async fn use_gas_to_lock_estimate_from_config() {
        let lockin_gas = 123_456;
        let config = ConfigLock::default();
        {
            config.load_write().unwrap().market.mcycle_price = "0.0000001".into();
            config.load_write().unwrap().market.lockin_gas_estimate = lockin_gas;
        }

        let ctx = TestCtxBuilder::default().with_config(config).build().await;
        assert_eq!(ctx.picker.pending_locked_stake().await.unwrap(), U256::ZERO);

        let (order_id, order) = ctx
            .next_order(U256::from(200000000000u64), U256::from(400000000000u64), U256::ZERO)
            .await;
        assert_eq!(ctx.picker.estimate_gas_to_lock(&order).await.unwrap(), lockin_gas);

        ctx.db.add_order(order_id, order.clone()).await.unwrap();
        ctx.picker.price_order(order_id, &order).await.unwrap();

        assert_eq!(ctx.picker.estimate_gas_to_lock_pending().await.unwrap(), lockin_gas);
    }

    #[tokio::test]
    #[traced_test]
    async fn use_gas_to_fulfill_estimate_from_config() {
        let fulfill_gas = 123_456;
        let config = ConfigLock::default();
        {
            config.load_write().unwrap().market.mcycle_price = "0.0000001".into();
            config.load_write().unwrap().market.fulfill_gas_estimate = fulfill_gas;
        }

        let ctx = TestCtxBuilder::default().with_config(config).build().await;
        assert_eq!(ctx.picker.pending_locked_stake().await.unwrap(), U256::ZERO);

        let (_, order) = ctx
            .next_order(U256::from(200000000000u64), U256::from(400000000000u64), U256::ZERO)
            .await;
        ctx.db.add_order(U256::from(0), order.clone()).await.unwrap();
        ctx.picker.price_order(U256::from(0), &order).await.unwrap();

        assert_eq!(ctx.picker.estimate_gas_to_fulfill_pending().await.unwrap(), fulfill_gas);

        // add another order
        let (_, order) = ctx
            .next_order(U256::from(200000000000u64), U256::from(400000000000u64), U256::ZERO)
            .await;
        ctx.db.add_order(U256::from(1), order.clone()).await.unwrap();
        ctx.picker.price_order(U256::from(1), &order).await.unwrap();

        // gas estimate stacks (until estimates factor in bundling)
        assert_eq!(ctx.picker.estimate_gas_to_fulfill_pending().await.unwrap(), 2 * fulfill_gas);
    }

    #[tokio::test]
    #[traced_test]
    async fn pending_order_gas_estimation() {
        let lockin_gas = 1000;
        let fulfill_gas = 50000;
        let config = ConfigLock::default();
        {
            config.load_write().unwrap().market.mcycle_price = "0.0000001".into();
            config.load_write().unwrap().market.fulfill_gas_estimate = fulfill_gas;
            config.load_write().unwrap().market.lockin_gas_estimate = lockin_gas;
        }

        let ctx = TestCtxBuilder::default().with_config(config).build().await;
        assert_eq!(ctx.picker.pending_locked_stake().await.unwrap(), U256::ZERO);

        let (order_id, order) = ctx
            .next_order(U256::from(200000000000u64), U256::from(400000000000u64), U256::ZERO)
            .await;
        ctx.db.add_order(order_id, order.clone()).await.unwrap();
        ctx.picker.price_order(order_id, &order).await.unwrap();

        let gas_price = ctx.provider.get_gas_price().await.unwrap();
        assert_eq!(
            ctx.picker.gas_reserved().await.unwrap(),
            U256::from(gas_price) * U256::from(fulfill_gas + lockin_gas)
        );
        // mark the order as locked.
        ctx.db.set_proving_status(order_id, U256::ZERO).await.unwrap();
        // only fulfillment gas now reserved
        assert_eq!(
            ctx.picker.gas_reserved().await.unwrap(),
            U256::from(gas_price) * U256::from(fulfill_gas)
        );
    }

    #[tokio::test]
    #[traced_test]
    async fn cannot_overcommit_stake() {
        let signer_inital_balance_eth = 2;
        let lockin_stake = U256::from(150);

        let config = ConfigLock::default();
        {
            config.load_write().unwrap().market.mcycle_price = "0.0000001".into();
            config.load_write().unwrap().market.max_stake = "10".into();
        }

        let ctx = TestCtxBuilder::default()
            .with_initial_signer_eth(signer_inital_balance_eth)
            .with_initial_hp(lockin_stake)
            .with_config(config)
            .build()
            .await;
        let (_, order) = ctx
            .next_order(U256::from(200000000000u64), U256::from(400000000000u64), U256::from(100))
            .await;

        let orders = std::iter::repeat(order).take(2).collect::<Vec<_>>();

        for (order_id, order) in orders.iter().enumerate() {
            ctx.db.add_order(U256::from(order_id), order.clone()).await.unwrap();
            ctx.picker.price_order(U256::from(order_id), order).await.unwrap();
        }

        // only the first order above should have marked as active pricing, the second one should have been skipped due to insufficient stake
        assert_eq!(
            ctx.db.get_order(U256::from(0)).await.unwrap().unwrap().status,
            OrderStatus::Locking
        );
        assert_eq!(
            ctx.db.get_order(U256::from(1)).await.unwrap().unwrap().status,
            OrderStatus::Skipped
        );
        assert!(logs_contain("Insufficient available stake to lock order"));
    }

    #[tokio::test]
    #[traced_test]
    async fn skips_journal_exceeding_limit() {
        // set this by testing a very small limit (1 byte)
        let config = ConfigLock::default();
        {
            config.load_write().unwrap().market.mcycle_price = "0.0000001".into();
            config.load_write().unwrap().market.max_journal_bytes = 1;
        }
        let lockin_stake = U256::from(10);

        let ctx = TestCtxBuilder::default()
            .with_config(config)
            .with_initial_hp(lockin_stake)
            .build()
            .await;
        let (_, order) = ctx
            .next_order(U256::from(200000000000u64), U256::from(400000000000u64), lockin_stake)
            .await;

        let order_id = U256::from(0);
        ctx.db.add_order(U256::from(order_id), order.clone()).await.unwrap();
        ctx.picker.price_order(U256::from(order_id), &order).await.unwrap();

        assert_eq!(ctx.db.get_order(order_id).await.unwrap().unwrap().status, OrderStatus::Skipped);
        assert!(logs_contain("journal larger than set limit"));
    }
}<|MERGE_RESOLUTION|>--- conflicted
+++ resolved
@@ -50,13 +50,7 @@
     config: ConfigLock,
     prover: ProverObj,
     provider: Arc<P>,
-<<<<<<< HEAD
-    chain_monitor: Arc<ChainMonitorService<P>>,
-    block_time: u64,
     market: BoundlessMarketService<Arc<P>>,
-=======
-    market: BoundlessMarketService<BoxTransport, Arc<P>>,
->>>>>>> c44c04f5
 }
 
 impl<P> OrderPicker<P>
