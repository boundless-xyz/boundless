// Copyright (c) 2025 RISC Zero, Inc.
//
// All rights reserved.

use alloy_chains::NamedChain;
use std::sync::Arc;
use std::time::Duration;
use std::time::Instant;
use tokio::sync::watch;
use tokio::sync::Notify;
use tokio::sync::RwLock;

<<<<<<< HEAD
use alloy::providers::Provider;
=======
use alloy::{
    network::Ethereum, providers::Provider, rpc::types::BlockTransactionsKind,
    transports::BoxTransport,
};
>>>>>>> c44c04f5
use anyhow::{Context, Result};

use crate::task::{RetryRes, RetryTask, SupervisorErr};

#[derive(Clone)]
pub struct ChainMonitorService<P> {
    provider: Arc<P>,
    block_number: watch::Sender<u64>,
    block_timestamp: Arc<RwLock<Option<u64>>>,
    update_notifier: Arc<Notify>,
    next_update: Arc<RwLock<Instant>>,
}

impl<P: Provider> ChainMonitorService<P> {
    pub async fn new(provider: Arc<P>) -> Result<Self> {
        let (block_number, _) = watch::channel(0);

        Ok(Self {
            provider,
            block_number,
            block_timestamp: Arc::new(RwLock::new(None)),
            update_notifier: Arc::new(Notify::new()),
            next_update: Arc::new(RwLock::new(Instant::now())),
        })
    }

    /// Returns the latest block number, triggering an update if enough time has passed
    pub async fn current_block_number(&self) -> Result<u64> {
        if Instant::now() > *self.next_update.read().await {
            let mut rx = self.block_number.subscribe();
            self.update_notifier.notify_one();
            rx.changed().await.context("failed to query block number from chain monitor")?;
            // Clear the block timestamp cache.
            self.block_timestamp.write().await.take();
            let block_number = *rx.borrow();
            Ok(block_number)
        } else {
            Ok(*self.block_number.borrow())
        }
    }

    /// Returns the latest block timestamp, triggering an update if enough time has passed
    pub async fn current_block_timestamp(&self) -> Result<u64> {
        // Get the current_block_number. This may clear the timestamp cache.
        let block_number = self.current_block_number().await?;
        let cached_timestamp: Option<u64> = *self.block_timestamp.read().await;
        if let Some(ts) = cached_timestamp {
            return Ok(ts);
        }
        let current_timestamp = self
            .provider
            .get_block_by_number(block_number.into(), BlockTransactionsKind::Hashes)
            .await
            .with_context(|| format!("failed to get block {block_number}"))?
            .with_context(|| format!("failed to get block {block_number}: block not found"))?
            .header
            .timestamp;
        *self.block_timestamp.write().await = Some(current_timestamp);
        Ok(current_timestamp)
    }
}

impl<P> RetryTask for ChainMonitorService<P>
where
    P: Provider + 'static + Clone,
{
    fn spawn(&self) -> RetryRes {
        let self_clone = self.clone();

        Box::pin(async move {
            tracing::info!("Starting ChainMonitor service");

            let chain_id = self_clone
                .provider
                .get_chain_id()
                .await
                .context("failed to get chain ID")
                .map_err(SupervisorErr::Recover)?;

            let chain_poll_time = NamedChain::try_from(chain_id)
                .ok()
                .and_then(|chain| chain.average_blocktime_hint())
                .map(|block_time| block_time.mul_f32(0.6))
                .unwrap_or(Duration::from_secs(2));

            loop {
                // Wait for notification
                self_clone.update_notifier.notified().await;
                // Needs update, lock next update value to avoid unnecessary notifications.
                let mut next_update = self_clone.next_update.write().await;

                let block_number = self_clone
                    .provider
                    .get_block_number()
                    .await
                    .context("Failed to get block number")
                    .map_err(SupervisorErr::Recover)?;
                let _ = self_clone.block_number.send_replace(block_number);

                // Set timestamp for next update
                *next_update = Instant::now() + chain_poll_time;
            }
        })
    }
}

#[cfg(test)]
mod tests {
    use alloy::{
        network::EthereumWallet,
        node_bindings::Anvil,
        providers::{ext::AnvilApi, ProviderBuilder},
        signers::local::PrivateKeySigner,
    };

    use super::*;

    #[tokio::test]
    async fn chain_monitor_smoke_test() {
        // Using an unknown chain ID to use default 2s polling time.
        let anvil = Anvil::new().chain_id(888833888).spawn();
        let signer: PrivateKeySigner = anvil.keys()[0].clone().into();
        let provider = Arc::new(
            ProviderBuilder::new()
                .wallet(EthereumWallet::from(signer))
                .on_builtin(&anvil.endpoint())
                .await
                .unwrap(),
        );

        let chain_monitor = Arc::new(ChainMonitorService::new(provider.clone()).await.unwrap());
        tokio::spawn(chain_monitor.spawn());

        let block = chain_monitor.current_block_number().await.unwrap();
        assert_eq!(block, 0);

        const NUM_BLOCKS: u64 = 10;

        provider.anvil_mine(Some(NUM_BLOCKS), Some(2)).await.unwrap();

        // Block should still be 0 until the next polling interval.
        let block = chain_monitor.current_block_number().await.unwrap();
        assert_eq!(block, 0);

        // Update next update time to now, to allow querying the block number from chain.
        *chain_monitor.next_update.write().await = Instant::now();

        let block = chain_monitor.current_block_number().await.unwrap();
        assert_eq!(block, NUM_BLOCKS);
    }
}<|MERGE_RESOLUTION|>--- conflicted
+++ resolved
@@ -10,14 +10,7 @@
 use tokio::sync::Notify;
 use tokio::sync::RwLock;
 
-<<<<<<< HEAD
 use alloy::providers::Provider;
-=======
-use alloy::{
-    network::Ethereum, providers::Provider, rpc::types::BlockTransactionsKind,
-    transports::BoxTransport,
-};
->>>>>>> c44c04f5
 use anyhow::{Context, Result};
 
 use crate::task::{RetryRes, RetryTask, SupervisorErr};
