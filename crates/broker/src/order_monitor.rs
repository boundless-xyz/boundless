--- conflicted
+++ resolved
@@ -728,21 +728,10 @@
                     _ => panic!("Unsupported fulfillment type: {:?}", order.fulfillment_type),
                 };
 
-<<<<<<< HEAD
-                if completion_time > expiration {
+                if completion_time + config.batch_buffer_time_secs > expiration {
                     // If the order cannot be completed before its expiration, skip it permanently.
                     // Otherwise, we keep the order for the next iteration as capacity may free up in the future.
-=======
-                tracing::debug!("Order {} estimated to take {} seconds (including assessor + set builder), and would be completed at {} ({} seconds from now). It expires at {} ({} seconds from now)", order.id(), proof_time_seconds, completion_time, completion_time.saturating_sub(now_timestamp()), expiration, expiration.saturating_sub(now_timestamp()));
-
-                if completion_time + config.batch_buffer_time_secs > expiration {
-                    tracing::info!("Order 0x{:x} cannot be completed before its expiration at {}, proof estimated to take {} seconds and complete at {}. Skipping", 
-                        order.request.id,
-                        expiration,
-                        proof_time_seconds,
-                        completion_time
-                    );
->>>>>>> f9a0269e
+
                     if now + proof_time_seconds > expiration {
                         tracing::info!("Order 0x{:x} cannot be completed before its expiration at {}, proof estimated to take {} seconds and complete at {}. Skipping", 
                             order.request.id,
@@ -757,9 +746,9 @@
                         tracing::debug!("Given current commited orders and capacity, order 0x{:x} cannot be completed before its expiration. Not skipping as capacity may free up before it expires.", order.request.id);
                     }
                     continue;
-                } else {
-                    tracing::debug!("Order {} estimated to take {} seconds, and would be completed at {} ({} seconds from now). It expires at {} ({} seconds from now)", order.id(), proof_time_seconds, completion_time, completion_time.saturating_sub(now_timestamp()), expiration, expiration.saturating_sub(now_timestamp()));
-                }
+                } 
+                    
+                tracing::debug!("Order {} estimated to take {} seconds (including assessor + set builder), and would be completed at {} ({} seconds from now). It expires at {} ({} seconds from now)", order.id(), proof_time_seconds, completion_time, completion_time.saturating_sub(now_timestamp()), expiration, expiration.saturating_sub(now_timestamp()));
 
                 final_orders.push(order);
                 prover_available_at = completion_time;
