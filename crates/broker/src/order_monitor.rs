--- conflicted
+++ resolved
@@ -14,18 +14,12 @@
     providers::{Provider, WalletProvider},
     transports::Transport,
 };
-<<<<<<< HEAD
-use anyhow::{bail, Context, Result};
-use boundless_market::contracts::{proof_market::ProofMarketService, ProofStatus};
-use std::{sync::Arc, time::Duration};
-=======
 use anyhow::{Context, Result};
 use boundless_market::contracts::{
     proof_market::{MarketError, ProofMarketService},
     ProofStatus,
 };
-use std::sync::Arc;
-use std::time::Duration;
+use std::{sync::Arc, time::Duration};
 use thiserror::Error;
 
 #[derive(Error, Debug)]
@@ -42,7 +36,6 @@
     #[error("Other: {0}")]
     OtherErr(#[from] anyhow::Error),
 }
->>>>>>> ee95a51e
 
 #[derive(Clone)]
 pub struct OrderMonitor<T, P> {
