// Copyright (c) 2025 RISC Zero, Inc.
//
// All rights reserved.

use crate::{
    chain_monitor::ChainMonitorService,
    config::ConfigLock,
    db::DbObj,
    task::{RetryRes, RetryTask, SupervisorErr},
    Order, OrderStatus,
};
use alloy::{
    network::Ethereum,
    primitives::{utils::parse_ether, Address, U256},
    providers::{Provider, WalletProvider},
};
use anyhow::{Context, Result};
use boundless_market::contracts::{
    boundless_market::{BoundlessMarketService, MarketError},
    RequestStatus,
};
use std::{sync::Arc, time::Duration};
use thiserror::Error;

#[derive(Error, Debug)]
pub enum LockOrderErr {
    #[error("Failed to fetch / push image: {0}")]
    OrderLockedInBlock(MarketError),

    #[error("Invalid order status for locking: {0:?}")]
    InvalidStatus(OrderStatus),

    #[error("Order already locked")]
    AlreadyLocked,

    #[error("Other: {0}")]
    OtherErr(#[from] anyhow::Error),
}

#[derive(Clone)]
pub struct OrderMonitor<P> {
    db: DbObj,
    chain_monitor: Arc<ChainMonitorService<P>>,
    block_time: u64,
    config: ConfigLock,
    market: BoundlessMarketService<Arc<P>>,
    provider: Arc<P>,
}

impl<P> OrderMonitor<P>
where
    P: Provider + WalletProvider,
{
    pub fn new(
        db: DbObj,
        provider: Arc<P>,
        chain_monitor: Arc<ChainMonitorService<P>>,
        config: ConfigLock,
        block_time: u64,
        market_addr: Address,
    ) -> Result<Self> {
        let txn_timeout_opt = {
            let config = config.lock_all().context("Failed to read config")?;
            config.batcher.txn_timeout
        };

        let mut market = BoundlessMarketService::new(
            market_addr,
            provider.clone(),
            provider.default_signer_address(),
        );
        if let Some(txn_timeout) = txn_timeout_opt {
            market = market.with_timeout(Duration::from_secs(txn_timeout));
        }
        {
            let config = config.lock_all().context("Failed to lock config")?;
            market = market.with_stake_balance_alert(
                &config
                    .market
                    .stake_balance_warn_threshold
                    .as_ref()
                    .map(|s| parse_ether(s))
                    .transpose()?,
                &config
                    .market
                    .stake_balance_error_threshold
                    .as_ref()
                    .map(|s| parse_ether(s))
                    .transpose()?,
            );
        }

        Ok(Self { db, chain_monitor, block_time, config, market, provider })
    }

    async fn lock_order(&self, order_id: U256, order: &Order) -> Result<(), LockOrderErr> {
        if order.status != OrderStatus::Locking {
            return Err(LockOrderErr::InvalidStatus(order.status));
        }

        let order_status = self
            .market
            .get_status(order_id, Some(order.request.expires_at()))
            .await
            .context("Failed to get order status")?;
        if order_status != RequestStatus::Unknown {
            tracing::warn!("Order {order_id:x} not open: {order_status:?}, skipping");
            // TODO: fetch some chain data to find out who / and for how much the order
            // was locked in at
            return Err(LockOrderErr::AlreadyLocked);
        }

        let conf_priority_gas = {
            let conf = self.config.lock_all().context("Failed to lock config")?;
            conf.market.lockin_priority_gas
        };

        tracing::info!("Locking order: {order_id:x} for stake: {}", order.request.offer.lockStake);
        let lock_block = self
            .market
            .lock_request(&order.request, &order.client_sig, conf_priority_gas)
            .await
            .map_err(LockOrderErr::OrderLockedInBlock)?;

        let lock_timestamp = self
            .provider
            .get_block_by_number(lock_block.into())
            .await
            .with_context(|| format!("failed to get block {lock_block}"))?
            .with_context(|| format!("failed to get block {lock_block}: block not found"))?
            .header
            .timestamp;

        let lock_price = order
            .request
            .offer
            .price_at(lock_timestamp)
            .context("Failed to calculate lock price")?;

        self.db.set_proving_status(order_id, lock_price).await.with_context(|| {
            format!(
                "FATAL STAKE AT RISK: {order_id:x} failed to move from locking -> proving status"
            )
        })?;

        Ok(())
    }

    async fn lock_orders(&self, current_block: u64, orders: Vec<(U256, Order)>) -> Result<u64> {
        let mut order_count = 0;
        for (order_id, order) in orders.iter() {
            match self.lock_order(*order_id, order).await {
                Ok(_) => tracing::info!("Locked order: {order_id:x}"),
                Err(ref err) => {
                    match err {
                        LockOrderErr::OtherErr(err) => {
                            tracing::error!("Failed to lock order: {order_id:x} {err:?}");
                        }
                        // Only warn on known / classified errors
                        _ => {
                            tracing::warn!("Soft failed to lock order: {order_id:x} {err:?}");
                        }
                    }
                    if let Err(err) = self.db.set_order_failure(*order_id, format!("{err:?}")).await
                    {
                        tracing::error!(
                            "Failed to set DB failure state for order: {order_id:x}, {err:?}"
                        );
                    }
                }
            }
            order_count += 1;
        }

        if !orders.is_empty() {
            self.db
                .set_last_block(current_block)
                .await
                .context("Failed to update db last block")?;
        }

        Ok(order_count)
    }

    async fn back_scan_locks(&self) -> Result<u64> {
        let opt_last_block =
            self.db.get_last_block().await.context("Failed to fetch last block from DB")?;

        // back scan if we have an existing block we last updated from
        // TODO: spawn a side thread to avoid missing new blocks while this is running:
        let order_count = if opt_last_block.is_some() {
            let current_block = self.chain_monitor.current_block_number().await?;
            let current_block_timestamp = self.chain_monitor.current_block_timestamp().await?;

            tracing::debug!(
                "Checking status of, and locking, orders marked as pending lock at block {current_block} @ {current_block_timestamp}"
            );

            // Get the orders that we wish to lock as early as the next block.
            let orders = self
                .db
                .get_pending_lock_orders(current_block_timestamp + self.block_time)
                .await
                .context("Failed to find pending lock orders")?;

            self.lock_orders(current_block, orders).await.context("Failed to lock orders")?
        } else {
            0
        };

        Ok(order_count)
    }

    // TODO:
    // need to call set_failed() correctly whenever a order triggers a hard failure
    pub async fn start_monitor(&self, block_limit: Option<u64>) -> Result<()> {
        self.back_scan_locks().await?;

        // TODO: Move to websocket subscriptions
        let mut last_block = 0;
        let mut first_block = 0;
        loop {
            let current_block = self.chain_monitor.current_block_number().await?;
            let current_block_timestamp = self.chain_monitor.current_block_timestamp().await?;

            if current_block != last_block {
                last_block = current_block;
                if first_block == 0 {
                    first_block = current_block;
                }

                let orders = self
                    .db
                    .get_pending_lock_orders(current_block_timestamp + self.block_time)
                    .await
                    .context("Failed to find pending lock orders")?;

                self.lock_orders(current_block, orders).await.context("Failed to lock orders")?;

                // Bailout if configured to only run for N blocks
                if let Some(block_lim) = block_limit {
                    if block_lim > current_block - first_block {
                        return Ok(());
                    }
                }
            }

            // Attempt to wait 1/2 a block time to catch each new block
            tokio::time::sleep(tokio::time::Duration::from_secs(self.block_time / 2)).await
        }
    }
}

impl<P> RetryTask for OrderMonitor<P>
where
    P: Provider<Ethereum> + WalletProvider + 'static + Clone,
{
    fn spawn(&self) -> RetryRes {
        let monitor_clone = self.clone();
        Box::pin(async move {
            tracing::info!("Starting order monitor");
            monitor_clone.start_monitor(None).await.map_err(SupervisorErr::Recover)?;
            Ok(())
        })
    }
}

#[cfg(test)]
mod tests {
    use super::*;
    use crate::{db::SqliteDb, now_timestamp};
    use alloy::{
        network::EthereumWallet,
        node_bindings::Anvil,
        primitives::{Address, U256},
        providers::{ext::AnvilApi, ProviderBuilder},
        signers::local::PrivateKeySigner,
    };
    use boundless_market::contracts::{
        test_utils::{deploy_boundless_market, deploy_hit_points},
        Input, InputType, Offer, Predicate, PredicateType, ProofRequest, Requirements,
    };
<<<<<<< HEAD
    use guest_assessor::ASSESSOR_GUEST_ID;
=======
    use chrono::Utc;
    use guest_assessor::{ASSESSOR_GUEST_ID, ASSESSOR_GUEST_PATH};
>>>>>>> ab5e4805
    use risc0_zkvm::sha::Digest;
    use tracing_test::traced_test;

    #[tokio::test]
    #[traced_test]
    async fn back_scan_lock() {
        let anvil = Anvil::new().spawn();
        let signer: PrivateKeySigner = anvil.keys()[0].clone().into();
        let provider = Arc::new(
            ProviderBuilder::new()
                .wallet(EthereumWallet::from(signer.clone()))
                .connect(&anvil.endpoint())
                .await
                .unwrap(),
        );

        let hit_points = deploy_hit_points(signer.address(), provider.clone()).await.unwrap();

        let market_address = deploy_boundless_market(
            signer.address(),
            provider.clone(),
            Address::ZERO,
            hit_points,
            Digest::from(ASSESSOR_GUEST_ID),
            format!("file://{ASSESSOR_GUEST_PATH}"),
            Some(signer.address()),
        )
        .await
        .unwrap();
        let boundless_market = BoundlessMarketService::new(
            market_address,
            provider.clone(),
            provider.default_signer_address(),
        );

        let db: DbObj = Arc::new(SqliteDb::new("sqlite::memory:").await.unwrap());
        let config = ConfigLock::default();

        let block_time = 2;
        let min_price = 1;
        let max_price = 2;

        let request = ProofRequest::new(
            1,
            &signer.address(),
            Requirements::new(
                Digest::ZERO,
                Predicate { predicateType: PredicateType::PrefixMatch, data: Default::default() },
            ),
            "http://risczero.com/image",
            Input { inputType: InputType::Inline, data: Default::default() },
            Offer {
                minPrice: U256::from(min_price),
                maxPrice: U256::from(max_price),
                biddingStart: now_timestamp(),
                rampUpPeriod: 1,
                timeout: 100,
                lockTimeout: 100,
                lockStake: U256::from(0),
            },
        );
        let order_id = U256::from(request.id);
        tracing::info!("addr: {} ID: {:x}", signer.address(), request.id);

        // let client_sig = boundless_market.eip721_signature(&request, &signer).await.unwrap();
        let chain_id = provider.get_chain_id().await.unwrap();
        let client_sig =
            request.sign_request(&signer, market_address, chain_id).await.unwrap().as_bytes();

        let order = Order {
            status: OrderStatus::Locking,
            target_timestamp: Some(0),
            ..Order::new(request, client_sig.into())
        };
        let request_id = boundless_market.submit_request(&order.request, &signer).await.unwrap();
        assert_eq!(request_id, order_id);

        provider.anvil_mine(Some(2), Some(block_time)).await.unwrap();

        db.add_order(order_id, order).await.unwrap();
        db.set_last_block(1).await.unwrap();

        let chain_monitor = Arc::new(ChainMonitorService::new(provider.clone()).await.unwrap());
        tokio::spawn(chain_monitor.spawn());
        let monitor = OrderMonitor::new(
            db.clone(),
            provider.clone(),
            chain_monitor.clone(),
            config.clone(),
            block_time,
            market_address,
        )
        .unwrap();

        let orders = monitor.back_scan_locks().await.unwrap();
        assert_eq!(orders, 1);

        let order = db.get_order(order_id).await.unwrap().unwrap();
        if let OrderStatus::Failed = order.status {
            let err = order.error_msg.expect("Missing error message for failed order");
            panic!("order failed: {err}");
        }
        assert!(matches!(order.status, OrderStatus::Locked));
    }

    #[tokio::test]
    #[traced_test]
    async fn monitor_block() {
        let anvil = Anvil::new().spawn();
        let signer: PrivateKeySigner = anvil.keys()[0].clone().into();
        let provider = Arc::new(
            ProviderBuilder::new()
                .wallet(EthereumWallet::from(signer.clone()))
                .connect(&anvil.endpoint())
                .await
                .unwrap(),
        );

        let hit_points = deploy_hit_points(signer.address(), provider.clone()).await.unwrap();

        let market_address = deploy_boundless_market(
            signer.address(),
            provider.clone(),
            Address::ZERO,
            hit_points,
            Digest::from(ASSESSOR_GUEST_ID),
            format!("file://{ASSESSOR_GUEST_PATH}"),
            Some(signer.address()),
        )
        .await
        .unwrap();
        let boundless_market = BoundlessMarketService::new(
            market_address,
            provider.clone(),
            provider.default_signer_address(),
        );

        let db: DbObj = Arc::new(SqliteDb::new("sqlite::memory:").await.unwrap());
        let config = ConfigLock::default();

        let block_time = 2;
        let min_price = 1;
        let max_price = 2;

        let request = ProofRequest::new(
            boundless_market.index_from_nonce().await.unwrap(),
            &signer.address(),
            Requirements::new(
                Digest::ZERO,
                Predicate { predicateType: PredicateType::PrefixMatch, data: Default::default() },
            ),
            "http://risczero.com/image",
            Input { inputType: InputType::Inline, data: Default::default() },
            Offer {
                minPrice: U256::from(min_price),
                maxPrice: U256::from(max_price),
                biddingStart: now_timestamp(),
                rampUpPeriod: 1,
                timeout: 100,
                lockTimeout: 100,
                lockStake: U256::from(0),
            },
        );
        let order_id = U256::from(request.id);
        tracing::info!("addr: {} ID: {:x}", signer.address(), order_id);

        let chain_id = provider.get_chain_id().await.unwrap();
        let client_sig = request
            .sign_request(&signer, market_address, chain_id)
            .await
            .unwrap()
            .as_bytes()
            .into();
        let order = Order {
            status: OrderStatus::Locking,
            target_timestamp: Some(0),
            ..Order::new(request, client_sig)
        };

        let _request_id = boundless_market.submit_request(&order.request, &signer).await.unwrap();

        db.add_order(order_id, order).await.unwrap();

        db.set_last_block(0).await.unwrap();

        let chain_monitor = Arc::new(ChainMonitorService::new(provider.clone()).await.unwrap());
        tokio::spawn(chain_monitor.spawn());
        let monitor = OrderMonitor::new(
            db.clone(),
            provider.clone(),
            chain_monitor.clone(),
            config.clone(),
            block_time,
            market_address,
        )
        .unwrap();

        monitor.start_monitor(Some(4)).await.unwrap();

        let order = db.get_order(order_id).await.unwrap().unwrap();
        assert_eq!(order.status, OrderStatus::Locked);
    }
}<|MERGE_RESOLUTION|>--- conflicted
+++ resolved
@@ -280,12 +280,8 @@
         test_utils::{deploy_boundless_market, deploy_hit_points},
         Input, InputType, Offer, Predicate, PredicateType, ProofRequest, Requirements,
     };
-<<<<<<< HEAD
-    use guest_assessor::ASSESSOR_GUEST_ID;
-=======
     use chrono::Utc;
     use guest_assessor::{ASSESSOR_GUEST_ID, ASSESSOR_GUEST_PATH};
->>>>>>> ab5e4805
     use risc0_zkvm::sha::Digest;
     use tracing_test::traced_test;
 
