--- conflicted
+++ resolved
@@ -147,14 +147,9 @@
     pub stake_balance_error_threshold: Option<String>,
     /// Max concurrent proofs
     ///
-<<<<<<< HEAD
-    /// Maximum number of concurrent locked requests that the prover will allow.
-    pub max_concurrent_locks: Option<u32>,
-=======
     /// Maximum number of concurrent proofs that can be processed at once
     #[serde(alias = "max_concurrent_locks")]
     pub max_concurrent_proofs: Option<u32>,
->>>>>>> 1196d088
     /// Optional cache directory for storing downloaded images and inputs
     ///
     /// If not set, files will be re-downloaded every time
