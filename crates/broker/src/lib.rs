// Copyright 2025 Boundless Foundation, Inc.
//
// Licensed under the Apache License, Version 2.0 (the "License");
// you may not use this file except in compliance with the License.
// You may obtain a copy of the License at
//
//     http://www.apache.org/licenses/LICENSE-2.0
//
// Unless required by applicable law or agreed to in writing, software
// distributed under the License is distributed on an "AS IS" BASIS,
// WITHOUT WARRANTIES OR CONDITIONS OF ANY KIND, either express or implied.
// See the License for the specific language governing permissions and
// limitations under the License.

use std::{
    path::PathBuf,
    sync::{Arc, OnceLock},
    time::SystemTime,
};

use crate::storage::create_uri_handler;
use alloy::{
    network::Ethereum,
    primitives::{Address, Bytes, FixedBytes, U256},
    providers::{Provider, WalletProvider},
    signers::local::PrivateKeySigner,
};
use anyhow::{Context, Result};
use boundless_market::{
    contracts::{boundless_market::BoundlessMarketService, ProofRequest},
    order_stream_client::OrderStreamClient,
<<<<<<< HEAD
    selector::{is_groth16_selector, is_shrink_bitvm2_selector},
=======
    override_gateway,
    selector::is_groth16_selector,
>>>>>>> 88ca8dad
    Deployment,
};
use chrono::{serde::ts_seconds, DateTime, Utc};
use clap::Parser;
pub use config::Config;
use config::ConfigWatcher;
use db::{DbObj, SqliteDb};
use provers::ProverObj;
use risc0_ethereum_contracts::set_verifier::SetVerifierService;
use risc0_zkvm::sha::Digest;
pub use rpc_retry_policy::CustomRetryPolicy;
use serde::{Deserialize, Serialize};
use task::{RetryPolicy, Supervisor};
use tokio::sync::mpsc;
use tokio::task::JoinSet;
use tokio_util::sync::CancellationToken;
use url::Url;

const NEW_ORDER_CHANNEL_CAPACITY: usize = 1000;
const PRICING_CHANNEL_CAPACITY: usize = 1000;
const ORDER_STATE_CHANNEL_CAPACITY: usize = 1000;

pub(crate) mod aggregator;
pub(crate) mod chain_monitor;
pub mod config;
pub(crate) mod db;
pub(crate) mod errors;
pub mod futures_retry;
pub(crate) mod market_monitor;
pub(crate) mod offchain_market_monitor;
pub(crate) mod order_monitor;
pub(crate) mod order_picker;
pub(crate) mod prioritization;
pub mod provers;
pub(crate) mod proving;
pub(crate) mod reaper;
pub(crate) mod requestor_monitor;
pub(crate) mod rpc_retry_policy;
pub(crate) mod storage;
pub(crate) mod submitter;
pub(crate) mod task;
pub(crate) mod utils;

#[derive(Parser, Debug, Clone)]
#[command(author, version, about, long_about = None)]
pub struct Args {
    /// sqlite database connection url
    #[clap(short = 's', long, env, default_value = "sqlite::memory:")]
    pub db_url: String,

    /// RPC URL (prefers PROVER_RPC_URL; falls back to RPC_URL if unset)
    #[clap(long, env = "PROVER_RPC_URL", default_value = "http://localhost:8545")]
    pub rpc_url: Url,

    /// wallet key
    ///
    /// Can be set via PROVER_PRIVATE_KEY (preferred) or PRIVATE_KEY (backward compatibility) env vars
    #[clap(long, env = "PROVER_PRIVATE_KEY", hide_env_values = true)]
    pub private_key: Option<PrivateKeySigner>,

    /// Boundless deployment configuration (contract addresses, etc.)
    #[clap(flatten, next_help_heading = "Boundless Deployment")]
    pub deployment: Option<Deployment>,

    /// local prover API (Bento)
    ///
    /// Setting this value toggles using Bento for proving and disables Bonsai
    #[clap(long, env, default_value = "http://localhost:8081", conflicts_with_all = ["bonsai_api_url", "bonsai_api_key"])]
    pub bento_api_url: Option<Url>,

    /// Bonsai API URL
    ///
    /// Toggling this disables Bento proving and uses Bonsai as a backend
    #[clap(long, env, conflicts_with = "bento_api_url")]
    pub bonsai_api_url: Option<Url>,

    /// Bonsai API Key
    ///
    /// Required if using BONSAI_API_URL
    #[clap(long, env, conflicts_with = "bento_api_url")]
    pub bonsai_api_key: Option<String>,

    /// Config file path
    #[clap(short, long, default_value = "broker.toml")]
    pub config_file: PathBuf,

    /// Pre deposit amount
    ///
    /// Amount of stake tokens to pre-deposit into the contract for staking eg: 100
    #[clap(short, long)]
    pub deposit_amount: Option<U256>,

    /// RPC HTTP retry rate limit max retry
    ///
    /// From the `RetryBackoffLayer` of Alloy
    #[clap(long, default_value_t = 10)]
    pub rpc_retry_max: u32,

    /// RPC HTTP retry backoff (in ms)
    ///
    /// From the `RetryBackoffLayer` of Alloy
    #[clap(long, default_value_t = 1000)]
    pub rpc_retry_backoff: u64,

    /// RPC HTTP retry compute-unit per second
    ///
    /// From the `RetryBackoffLayer` of Alloy
    #[clap(long, default_value_t = 100)]
    pub rpc_retry_cu: u64,

    /// Log JSON
    #[clap(long, env, default_value_t = false)]
    pub log_json: bool,
}

/// Status of a persistent order as it moves through the lifecycle in the database.
/// Orders in initial, intermediate, or terminal non-failure states (e.g. New, Pricing, Done, Skipped)
/// are managed in-memory or removed from the database.
#[derive(Clone, Copy, sqlx::Type, Debug, PartialEq, Serialize, Deserialize)]
enum OrderStatus {
    /// Order is ready to commence proving (either locked or filling without locking)
    PendingProving,
    /// Order is actively ready for proving
    Proving,
    /// Order is ready for aggregation
    PendingAgg,
    /// Order is in the process of Aggregation
    Aggregating,
    /// Unaggregated order is ready for submission
    SkipAggregation,
    /// Pending on chain finalization
    PendingSubmission,
    /// Order has been completed
    Done,
    /// Order failed
    Failed,
    /// Order was analyzed and marked as skipable
    Skipped,
}

#[derive(Clone, Copy, sqlx::Type, Debug, PartialEq, Serialize, Deserialize)]
enum FulfillmentType {
    LockAndFulfill,
    FulfillAfterLockExpire,
    // Currently not supported
    FulfillWithoutLocking,
}

/// Message sent from MarketMonitor to OrderPicker about order state changes
#[derive(Debug, Clone)]
pub enum OrderStateChange {
    /// Order has been locked by a prover
    Locked { request_id: U256, prover: Address },
    /// Order has been fulfilled
    Fulfilled { request_id: U256 },
}

/// Helper function to format an order ID consistently
fn format_order_id(
    request_id: &U256,
    signing_hash: &FixedBytes<32>,
    fulfillment_type: &FulfillmentType,
) -> String {
    format!("0x{request_id:x}-{signing_hash}-{fulfillment_type:?}")
}

/// Order request from the network.
///
/// This will turn into an [`Order`] once it is locked or skipped.
#[derive(Serialize, Deserialize, Debug)]
struct OrderRequest {
    request: ProofRequest,
    client_sig: Bytes,
    fulfillment_type: FulfillmentType,
    boundless_market_address: Address,
    chain_id: u64,
    image_id: Option<String>,
    input_id: Option<String>,
    total_cycles: Option<u64>,
    target_timestamp: Option<u64>,
    expire_timestamp: Option<u64>,
    #[serde(skip)]
    cached_id: OnceLock<String>,
}

impl OrderRequest {
    pub fn new(
        request: ProofRequest,
        client_sig: Bytes,
        fulfillment_type: FulfillmentType,
        boundless_market_address: Address,
        chain_id: u64,
    ) -> Self {
        Self {
            request,
            client_sig,
            fulfillment_type,
            boundless_market_address,
            chain_id,
            image_id: None,
            input_id: None,
            total_cycles: None,
            target_timestamp: None,
            expire_timestamp: None,
            cached_id: OnceLock::new(),
        }
    }

    // An Order is identified by the request_id, the fulfillment type, and the hash of the proof request.
    // This structure supports multiple different ProofRequests with the same request_id, and different
    // fulfillment types.
    pub fn id(&self) -> String {
        self.cached_id
            .get_or_init(|| {
                let signing_hash = self
                    .request
                    .signing_hash(self.boundless_market_address, self.chain_id)
                    .unwrap();
                format_order_id(&self.request.id, &signing_hash, &self.fulfillment_type)
            })
            .clone()
    }

    fn to_order(&self, status: OrderStatus) -> Order {
        Order {
            boundless_market_address: self.boundless_market_address,
            chain_id: self.chain_id,
            fulfillment_type: self.fulfillment_type,
            request: self.request.clone(),
            status,
            client_sig: self.client_sig.clone(),
            updated_at: Utc::now(),
            image_id: self.image_id.clone(),
            input_id: self.input_id.clone(),
            total_cycles: self.total_cycles,
            target_timestamp: self.target_timestamp,
            expire_timestamp: self.expire_timestamp,
            proving_started_at: None,
            proof_id: None,
            compressed_proof_id: None,
            lock_price: None,
            error_msg: None,
            cached_id: OnceLock::new(),
        }
    }

    fn to_skipped_order(&self) -> Order {
        self.to_order(OrderStatus::Skipped)
    }

    fn to_proving_order(&self, lock_price: U256) -> Order {
        let mut order = self.to_order(OrderStatus::PendingProving);
        order.lock_price = Some(lock_price);
        order.proving_started_at = Some(Utc::now().timestamp().try_into().unwrap());
        order
    }

    /// Returns the relevant expiration timestamp for this order based on its fulfillment type.
    /// - For LockAndFulfill orders: returns lock expiration
    /// - For FulfillAfterLockExpire/FulfillWithoutLocking orders: returns order expiration
    pub fn expiry(&self) -> u64 {
        match self.fulfillment_type {
            FulfillmentType::LockAndFulfill => self.request.lock_expires_at(),
            FulfillmentType::FulfillAfterLockExpire => self.request.expires_at(),
            FulfillmentType::FulfillWithoutLocking => self.request.expires_at(),
        }
    }
}

impl std::fmt::Display for OrderRequest {
    fn fmt(&self, f: &mut std::fmt::Formatter<'_>) -> std::fmt::Result {
        let total_mcycles = if self.total_cycles.is_some() {
            format!(" ({} mcycles)", self.total_cycles.unwrap() / 1_000_000)
        } else {
            "".to_string()
        };
        write!(f, "{}{} [{}]", self.id(), total_mcycles, format_expiries(&self.request))
    }
}

/// An Order represents a proof request and a specific method of fulfillment.
///
/// Requests can be fulfilled in multiple ways, for example by locking then fulfilling them,
/// by waiting for an existing lock to expire then fulfilling for slashed stake, or by fulfilling
/// without locking at all.
///
/// For a given request, each type of fulfillment results in a separate Order being created, with different
/// FulfillmentType values.
///
/// Additionally, there may be multiple requests with the same request_id, but different ProofRequest
/// details. Those also result in separate Order objects being created.
///
/// See the id() method for more details on how Orders are identified.
#[derive(Serialize, Deserialize, Clone, Debug)]
struct Order {
    /// Address of the boundless market contract. Stored as it is required to compute the order id.
    boundless_market_address: Address,
    /// Chain ID of the boundless market contract. Stored as it is required to compute the order id.
    chain_id: u64,
    /// Fulfillment type
    fulfillment_type: FulfillmentType,
    /// Proof request object
    request: ProofRequest,
    /// status of the order
    status: OrderStatus,
    /// Last update time
    #[serde(with = "ts_seconds")]
    updated_at: DateTime<Utc>,
    /// Total cycles
    /// Populated after initial pricing in order picker
    total_cycles: Option<u64>,
    /// Locking status target UNIX timestamp
    target_timestamp: Option<u64>,
    /// When proving was commenced at
    proving_started_at: Option<u64>,
    /// Prover image Id
    ///
    /// Populated after preflight
    image_id: Option<String>,
    /// Input Id
    ///
    ///  Populated after preflight
    input_id: Option<String>,
    /// Proof Id
    ///
    /// Populated after proof completion
    proof_id: Option<String>,
    /// Compressed proof Id
    ///
    /// Populated after proof completion. if the proof is compressed
    compressed_proof_id: Option<String>,
    /// UNIX timestamp the order expires at
    ///
    /// Populated during order picking
    expire_timestamp: Option<u64>,
    /// Client Signature
    client_sig: Bytes,
    /// Price the lockin was set at
    lock_price: Option<U256>,
    /// Failure message
    error_msg: Option<String>,
    #[serde(skip)]
    cached_id: OnceLock<String>,
}

impl Order {
    // An Order is identified by the request_id, the fulfillment type, and the hash of the proof request.
    // This structure supports multiple different ProofRequests with the same request_id, and different
    // fulfillment types.
    pub fn id(&self) -> String {
        self.cached_id
            .get_or_init(|| {
                let signing_hash = self
                    .request
                    .signing_hash(self.boundless_market_address, self.chain_id)
                    .unwrap();
                format_order_id(&self.request.id, &signing_hash, &self.fulfillment_type)
            })
            .clone()
    }

    pub fn is_groth16(&self) -> bool {
        is_groth16_selector(self.request.requirements.selector)
    }
    fn is_shrink_bitvm2(&self) -> bool {
        is_shrink_bitvm2_selector(self.request.requirements.selector)
    }
    pub fn compression_type(&self) -> CompressionType {
        if self.is_groth16() {
            CompressionType::Groth16
        } else if self.is_shrink_bitvm2() {
            CompressionType::ShrinkBitvm2
        } else {
            CompressionType::None
        }
    }
}

impl std::fmt::Display for Order {
    fn fmt(&self, f: &mut std::fmt::Formatter<'_>) -> std::fmt::Result {
        let total_mcycles = if self.total_cycles.is_some() {
            format!(" ({} mcycles)", self.total_cycles.unwrap() / 1_000_000)
        } else {
            "".to_string()
        };
        write!(f, "{}{} [{}]", self.id(), total_mcycles, format_expiries(&self.request))
    }
}

#[derive(Debug, PartialEq, Eq)]
enum CompressionType {
    None,
    Groth16,
    ShrinkBitvm2,
}

#[derive(sqlx::Type, Default, Serialize, Deserialize, Debug, Clone, PartialEq)]
enum BatchStatus {
    #[default]
    Aggregating,
    PendingCompression,
    Complete,
    PendingSubmission,
    Submitted,
    Failed,
}

#[derive(Serialize, Deserialize, Clone)]
struct AggregationState {
    pub guest_state: risc0_aggregation::GuestState,
    /// All claim digests in this aggregation.
    /// This collection can be used to construct the aggregation Merkle tree and Merkle paths.
    pub claim_digests: Vec<Digest>,
    /// Proof ID for the STARK proof that compresses the root of the aggregation tree.
    pub proof_id: String,
    /// Proof ID for the Groth16 proof that compresses the root of the aggregation tree.
    #[serde(skip_serializing_if = "Option::is_none")]
    pub groth16_proof_id: Option<String>,
}

#[derive(Serialize, Deserialize, Default, Clone)]
struct Batch {
    pub status: BatchStatus,
    /// Orders from the market that are included in this batch.
    pub orders: Vec<String>,
    #[serde(skip_serializing_if = "Option::is_none")]
    pub assessor_proof_id: Option<String>,
    /// Tuple of the current aggregation state, as committed by the set builder guest, and the
    /// proof ID for the receipt that attests to the correctness of this state.
    #[serde(skip_serializing_if = "Option::is_none")]
    pub aggregation_state: Option<AggregationState>,
    /// When the batch was initially created.
    pub start_time: DateTime<Utc>,
    /// The deadline for the batch, which is the earliest deadline for any order in the batch.
    #[serde(skip_serializing_if = "Option::is_none")]
    pub deadline: Option<u64>,
    /// The total fees for the batch, which is the sum of fees from all orders.
    pub fees: U256,
    #[serde(skip_serializing_if = "Option::is_none")]
    pub error_msg: Option<String>,
}

pub struct Broker<P> {
    args: Args,
    provider: Arc<P>,
    db: DbObj,
    config_watcher: ConfigWatcher,
    priority_requestors: requestor_monitor::PriorityRequestors,
}

impl<P> Broker<P>
where
    P: Provider<Ethereum> + 'static + Clone + WalletProvider,
{
    pub async fn new(mut args: Args, provider: P) -> Result<Self> {
        let config_watcher =
            ConfigWatcher::new(&args.config_file).await.context("Failed to load broker config")?;

        let db: DbObj =
            Arc::new(SqliteDb::new(&args.db_url).await.context("Failed to connect to sqlite DB")?);

        let chain_id = provider.get_chain_id().await.context("Failed to get chain ID")?;

        // Resolve deployment configuration if not provided, or validate if provided
        if let Some(manual_deployment) = &args.deployment {
            // Check if there's a default deployment for this chain ID
            if let Some(expected_deployment) = Deployment::from_chain_id(chain_id) {
                Self::validate_deployment_config(manual_deployment, &expected_deployment, chain_id);
            } else {
                tracing::info!("Using manually configured deployment for chain ID {chain_id} (no default available)");
            }
        } else {
            args.deployment = Some(Deployment::from_chain_id(chain_id)
                .with_context(|| format!("No default deployment found for chain ID {chain_id}. Please specify deployment configuration manually."))?);
            tracing::info!("Using default deployment configuration for chain ID {chain_id}");
        }

        let priority_requestors =
            requestor_monitor::PriorityRequestors::new(config_watcher.config.clone(), chain_id);

        Ok(Self { args, db, provider: Arc::new(provider), config_watcher, priority_requestors })
    }

    pub fn deployment(&self) -> &Deployment {
        self.args.deployment.as_ref().unwrap()
    }

    fn validate_deployment_config(manual: &Deployment, expected: &Deployment, chain_id: u64) {
        let mut warnings = Vec::new();

        if manual.boundless_market_address != expected.boundless_market_address {
            warnings.push(format!(
                "boundless_market_address mismatch: configured={}, expected={}",
                manual.boundless_market_address, expected.boundless_market_address
            ));
        }

        if manual.set_verifier_address != expected.set_verifier_address {
            warnings.push(format!(
                "set_verifier_address mismatch: configured={}, expected={}",
                manual.set_verifier_address, expected.set_verifier_address
            ));
        }

        if let (Some(manual_addr), Some(expected_addr)) =
            (manual.verifier_router_address, expected.verifier_router_address)
        {
            if manual_addr != expected_addr {
                warnings.push(format!(
                    "verifier_router_address mismatch: configured={manual_addr}, expected={expected_addr}"
                ));
            }
        }

        if let (Some(manual_addr), Some(expected_addr)) =
            (manual.collateral_token_address, expected.collateral_token_address)
        {
            if manual_addr != expected_addr {
                warnings.push(format!(
                    "collateral_token_address mismatch: configured={manual_addr}, expected={expected_addr}"
                ));
            }
        }

        if manual.order_stream_url != expected.order_stream_url {
            warnings.push(format!(
                "order_stream_url mismatch: configured={:?}, expected={:?}",
                manual.order_stream_url, expected.order_stream_url
            ));
        }

        if let (Some(chain_id), Some(expected_chain_id)) =
            (manual.market_chain_id, expected.market_chain_id)
        {
            if chain_id != expected_chain_id {
                warnings.push(format!(
                    "market_chain_id mismatch: configured={chain_id}, expected={expected_chain_id}"
                ));
            }
        }

        if warnings.is_empty() {
            tracing::info!(
                "Manual deployment configuration matches expected defaults for chain ID {chain_id}"
            );
        } else {
            tracing::warn!(
                "Manual deployment configuration differs from expected defaults for chain ID {chain_id}: {}",
                warnings.join(", ")
            );
            tracing::warn!("This may indicate a configuration error. Please verify your deployment addresses are correct.");
        }
    }

    async fn fetch_and_upload_set_builder_image(&self, prover: &ProverObj) -> Result<Digest> {
        let set_verifier_contract = SetVerifierService::new(
            self.deployment().set_verifier_address,
            self.provider.clone(),
            Address::ZERO,
        );

        let (image_id, image_url_str) = set_verifier_contract
            .image_info()
            .await
            .context("Failed to get set builder image_info")?;
        let image_id = Digest::from_bytes(image_id.0);
        let (path, default_url) = {
            let config = self.config_watcher.config.lock_all().context("Failed to lock config")?;
            (
                config.prover.set_builder_guest_path.clone(),
                config.market.set_builder_default_image_url.clone(),
            )
        };

        self.fetch_and_upload_image(
            "set builder",
            prover,
            image_id,
            image_url_str,
            path,
            default_url,
        )
        .await
        .context("uploading set builder image")?;
        Ok(image_id)
    }

    async fn fetch_and_upload_assessor_image(&self, prover: &ProverObj) -> Result<Digest> {
        let boundless_market = BoundlessMarketService::new(
            self.deployment().boundless_market_address,
            self.provider.clone(),
            Address::ZERO,
        );
        let (image_id, image_url_str) =
            boundless_market.image_info().await.context("Failed to get assessor image_info")?;
        let image_id = Digest::from_bytes(image_id.0);

        let (path, default_url) = {
            let config = self.config_watcher.config.lock_all().context("Failed to lock config")?;
            (
                config.prover.assessor_set_guest_path.clone(),
                config.market.assessor_default_image_url.clone(),
            )
        };

        self.fetch_and_upload_image("assessor", prover, image_id, image_url_str, path, default_url)
            .await
            .context("uploading assessor image")?;
        Ok(image_id)
    }

    async fn fetch_and_upload_image(
        &self,
        image_label: &'static str,
        prover: &ProverObj,
        image_id: Digest,
        contract_url: String,
        program_path: Option<PathBuf>,
        default_url: String,
    ) -> Result<()> {
        if prover.has_image(&image_id.to_string()).await? {
            tracing::debug!("{} image {} already uploaded, skipping pull", image_label, image_id);
            return Ok(());
        }

        tracing::debug!("Fetching {} image", image_label);
        let program_bytes = if let Some(path) = program_path {
            // Read from local file if provided
            tokio::fs::read(&path)
                .await
                .with_context(|| format!("Failed to read program file: {}", path.display()))?
        } else {
            // Try default URL first, fall back to contract URL if it fails or ID doesn't match
            match self.download_image(&default_url, "default").await {
                Ok(bytes) => {
                    let computed_id = risc0_zkvm::compute_image_id(&bytes)
                        .context("Failed to compute image ID")?;
                    if computed_id == image_id {
                        tracing::debug!(
                            "Successfully verified {} image from default URL",
                            image_label
                        );
                        bytes
                    } else {
                        tracing::warn!(
                            "{} image ID mismatch from default URL: expected {}, got {}, falling back to contract URL",
                            image_label,
                            image_id,
                            computed_id
                        );
                        let program = match self.download_image(&contract_url, "contract").await {
                            Ok(bytes) => bytes,
                            Err(_) => {
                                let overridden_url = override_gateway(&contract_url);
                                tracing::debug!("Retrying with overridden URL: {overridden_url}");
                                self.download_image(&overridden_url, "gateway fallback").await?
                            }
                        };
                        program
                    }
                }
                Err(e) => {
                    tracing::warn!(
                        "Failed to download {} image from default URL: {}, falling back to contract URL",
                        image_label,
                        e
                    );
                    let program = match self.download_image(&contract_url, "contract").await {
                        Ok(bytes) => bytes,
                        Err(_) => {
                            let overridden_url = override_gateway(&contract_url);
                            tracing::debug!("Retrying with overridden URL: {overridden_url}");
                            self.download_image(&overridden_url, "gateway fallback").await?
                        }
                    };
                    program
                }
            }
        };

        // Final verification - ensure we have the correct image
        let computed_id =
            risc0_zkvm::compute_image_id(&program_bytes).context("Failed to compute image ID")?;

        if computed_id != image_id {
            anyhow::bail!(
                "{} image ID mismatch: expected {}, got {}",
                image_label,
                image_id,
                computed_id
            );
        }

        tracing::debug!("Uploading {} image to bento", image_label);
        prover
            .upload_image(&image_id.to_string(), program_bytes)
            .await
            .with_context(|| format!("Failed to upload {} image to prover", image_label))?;
        Ok(())
    }

    async fn download_image(&self, url: &str, source_name: &str) -> Result<Vec<u8>> {
        tracing::trace!("Attempting to download image from {}: {}", source_name, url);

        let handler = create_uri_handler(url, &self.config_watcher.config, false)
            .await
            .with_context(|| format!("Failed to create handler for {} URL", source_name))?;

        let bytes = handler
            .fetch()
            .await
            .with_context(|| format!("Failed to download image from {}", source_name))?;

        tracing::trace!("Successfully downloaded image from {}", source_name);
        Ok(bytes)
    }

    fn handle_join_result(
        res: std::result::Result<Result<()>, tokio::task::JoinError>,
    ) -> Result<bool> {
        match res {
            Err(join_err) if join_err.is_cancelled() => {
                tracing::info!("Tokio task exited with cancellation status: {join_err:?}");
                Ok(true)
            }
            Err(join_err) => {
                tracing::error!("Tokio task exited with error status: {join_err:?}");
                anyhow::bail!("Task exited with error status: {join_err:?}")
            }
            Ok(status) => match status {
                Err(err) => {
                    tracing::error!("Task exited with error status: {err:?}");
                    anyhow::bail!("Task exited with error status: {err:?}")
                }
                Ok(()) => {
                    tracing::info!("Task exited with ok status");
                    Ok(false)
                }
            },
        }
    }

    pub async fn start_service(&self) -> Result<()> {
        let mut non_critical_tasks: JoinSet<Result<()>> = JoinSet::new();
        let mut critical_tasks: JoinSet<Result<()>> = JoinSet::new();

        let config = self.config_watcher.config.clone();

        let lookback_blocks = {
            let config = match config.lock_all() {
                Ok(res) => res,
                Err(err) => anyhow::bail!("Failed to lock config in watcher: {err:?}"),
            };
            config.market.lookback_blocks
        };

        // Create two cancellation tokens for graceful shutdown:
        // 1. Non-critical tasks (order discovery, picking, monitoring) - cancelled immediately on shutdown signal
        // 2. Critical tasks (proving, aggregation, submission) - cancelled only after committed orders complete
        let non_critical_cancel_token = CancellationToken::new();
        let critical_cancel_token = CancellationToken::new();

        let chain_monitor = Arc::new(
            chain_monitor::ChainMonitorService::new(self.provider.clone())
                .await
                .context("Failed to initialize chain monitor")?,
        );

        let cloned_chain_monitor = chain_monitor.clone();
        let cloned_config = config.clone();
        // Critical task, as is relied on to query current chain state
        let cancel_token = critical_cancel_token.clone();
        critical_tasks.spawn(async move {
            Supervisor::new(cloned_chain_monitor, cloned_config, cancel_token)
                .spawn()
                .await
                .context("Failed to start chain monitor")?;
            Ok(())
        });

        let chain_id = self.provider.get_chain_id().await.context("Failed to get chain ID")?;
        let client = self
            .deployment()
            .order_stream_url
            .clone()
            .map(|url| -> Result<OrderStreamClient> {
                let url = Url::parse(&url).context("Failed to parse order stream URL")?;
                Ok(OrderStreamClient::new(
                    url,
                    self.deployment().boundless_market_address,
                    chain_id,
                ))
            })
            .transpose()?;

        // Create a channel for new orders to be sent to the OrderPicker / from monitors
        let (new_order_tx, new_order_rx) = mpsc::channel(NEW_ORDER_CHANNEL_CAPACITY);

        // Create a broadcast channel for order state change messages
        let (order_state_tx, _) = tokio::sync::broadcast::channel(ORDER_STATE_CHANNEL_CAPACITY);

        // spin up a supervisor for the market monitor
        let market_monitor = Arc::new(market_monitor::MarketMonitor::new(
            lookback_blocks,
            self.args.rpc_retry_backoff,
            self.deployment().boundless_market_address,
            self.provider.clone(),
            self.db.clone(),
            chain_monitor.clone(),
            self.args.private_key.as_ref().expect("Private key must be set").address(),
            client.clone(),
            new_order_tx.clone(),
            order_state_tx.clone(),
        ));

        let block_times =
            market_monitor.get_block_time().await.context("Failed to sample block times")?;

        tracing::debug!("Estimated block time: {block_times}");

        let cloned_config = config.clone();
        let cancel_token = non_critical_cancel_token.clone();
        non_critical_tasks.spawn(async move {
            Supervisor::new(market_monitor, cloned_config, cancel_token)
                .spawn()
                .await
                .context("Failed to start market monitor")?;
            Ok(())
        });

        // spin up a supervisor for the offchain market monitor
        if let Some(client_clone) = client {
            let offchain_market_monitor =
                Arc::new(offchain_market_monitor::OffchainMarketMonitor::new(
                    client_clone,
                    self.args.private_key.clone().expect("Private key must be set"),
                    new_order_tx.clone(),
                ));
            let cloned_config = config.clone();
            let cancel_token = non_critical_cancel_token.clone();
            non_critical_tasks.spawn(async move {
                Supervisor::new(offchain_market_monitor, cloned_config, cancel_token)
                    .spawn()
                    .await
                    .context("Failed to start offchain market monitor")?;
                Ok(())
            });
        }

        // Construct the prover object interface
        let prover: provers::ProverObj = if is_dev_mode() {
            tracing::warn!("WARNING: Running the Broker in dev mode does not generate valid receipts. \
            Receipts generated from this process are invalid and should never be used in production.");
            Arc::new(provers::DefaultProver::new())
        } else if let (Some(bonsai_api_key), Some(bonsai_api_url)) =
            (self.args.bonsai_api_key.as_ref(), self.args.bonsai_api_url.as_ref())
        {
            tracing::info!("Configured to run with Bonsai backend");
            Arc::new(
                provers::Bonsai::new(config.clone(), bonsai_api_url.as_ref(), bonsai_api_key)
                    .context("Failed to construct Bonsai client")?,
            )
        } else if let Some(bento_api_url) = self.args.bento_api_url.as_ref() {
            tracing::info!("Configured to run with Bento backend");

            Arc::new(
                provers::Bonsai::new(config.clone(), bento_api_url.as_ref(), "v1:reserved:1000")
                    .context("Failed to initialize Bento client")?,
            )
        } else {
            Arc::new(provers::DefaultProver::new())
        };

        let (pricing_tx, pricing_rx) = mpsc::channel(PRICING_CHANNEL_CAPACITY);

        let collateral_token_decimals = BoundlessMarketService::new(
            self.deployment().boundless_market_address,
            self.provider.clone(),
            Address::ZERO,
        )
        .collateral_token_decimals()
        .await
        .context("Failed to get stake token decimals. Possible RPC error.")?;

        // Spin up the order picker to pre-flight and find orders to lock
        let order_picker = Arc::new(order_picker::OrderPicker::new(
            self.db.clone(),
            config.clone(),
            prover.clone(),
            self.deployment().boundless_market_address,
            self.provider.clone(),
            chain_monitor.clone(),
            new_order_rx,
            pricing_tx,
            collateral_token_decimals,
            order_state_tx.clone(),
            self.priority_requestors.clone(),
        ));
        let cloned_config = config.clone();
        let cancel_token = non_critical_cancel_token.clone();
        non_critical_tasks.spawn(async move {
            Supervisor::new(order_picker, cloned_config, cancel_token)
                .spawn()
                .await
                .context("Failed to start order picker")?;
            Ok(())
        });

        let proving_service = Arc::new(
            proving::ProvingService::new(
                self.db.clone(),
                prover.clone(),
                config.clone(),
                order_state_tx.clone(),
                self.priority_requestors.clone(),
            )
            .await
            .context("Failed to initialize proving service")?,
        );

        let cloned_config = config.clone();
        let cancel_token = critical_cancel_token.clone();
        critical_tasks.spawn(async move {
            Supervisor::new(proving_service, cloned_config, cancel_token)
                .spawn()
                .await
                .context("Failed to start proving service")?;
            Ok(())
        });

        let prover_addr =
            self.args.private_key.as_ref().expect("Private key must be set").address();

        let order_monitor = Arc::new(order_monitor::OrderMonitor::new(
            self.db.clone(),
            self.provider.clone(),
            chain_monitor.clone(),
            config.clone(),
            block_times,
            prover_addr,
            self.deployment().boundless_market_address,
            pricing_rx,
            collateral_token_decimals,
            order_monitor::RpcRetryConfig {
                retry_count: self.args.rpc_retry_max.into(),
                retry_sleep_ms: self.args.rpc_retry_backoff,
            },
        )?);
        let cloned_config = config.clone();
        let cancel_token = non_critical_cancel_token.clone();
        non_critical_tasks.spawn(async move {
            Supervisor::new(order_monitor, cloned_config, cancel_token)
                .spawn()
                .await
                .context("Failed to start order monitor")?;
            Ok(())
        });

        let set_builder_img_id = self.fetch_and_upload_set_builder_image(&prover).await?;
        let assessor_img_id = self.fetch_and_upload_assessor_image(&prover).await?;

        let aggregator = Arc::new(
            aggregator::AggregatorService::new(
                self.db.clone(),
                chain_id,
                set_builder_img_id,
                assessor_img_id,
                self.deployment().boundless_market_address,
                prover_addr,
                config.clone(),
                prover.clone(),
            )
            .await
            .context("Failed to initialize aggregator service")?,
        );

        let cloned_config = config.clone();
        let cancel_token = critical_cancel_token.clone();
        critical_tasks.spawn(async move {
            Supervisor::new(aggregator, cloned_config, cancel_token)
                .with_retry_policy(RetryPolicy::CRITICAL_SERVICE)
                .spawn()
                .await
                .context("Failed to start aggregator service")?;
            Ok(())
        });

        // Start the ReaperTask to check for expired committed orders
        let reaper =
            Arc::new(reaper::ReaperTask::new(self.db.clone(), config.clone(), prover.clone()));
        let cloned_config = config.clone();
        // Using critical cancel token to ensure no stuck expired jobs on shutdown
        let cancel_token = critical_cancel_token.clone();
        critical_tasks.spawn(async move {
            Supervisor::new(reaper, cloned_config, cancel_token)
                .spawn()
                .await
                .context("Failed to start reaper service")?;
            Ok(())
        });

        // Start the RequestorMonitor to periodically fetch priority lists
        let requestor_monitor =
            Arc::new(requestor_monitor::RequestorMonitor::new(self.priority_requestors.clone()));
        let config_clone = config.clone();
        let non_critical_cancel_token_clone = non_critical_cancel_token.clone();
        non_critical_tasks.spawn(async move {
            Supervisor::new(requestor_monitor, config_clone, non_critical_cancel_token_clone)
                .spawn()
                .await
                .context("Requestor list monitor panicked")?;
            Ok(())
        });

        let submitter = Arc::new(submitter::Submitter::new(
            self.db.clone(),
            config.clone(),
            prover.clone(),
            self.provider.clone(),
            self.deployment().set_verifier_address,
            self.deployment().boundless_market_address,
            set_builder_img_id,
        )?);
        let cloned_config = config.clone();
        let cancel_token = critical_cancel_token.clone();
        critical_tasks.spawn(async move {
            Supervisor::new(submitter, cloned_config, cancel_token)
                .with_retry_policy(RetryPolicy::CRITICAL_SERVICE)
                .spawn()
                .await
                .context("Failed to start submitter service")?;
            Ok(())
        });

        // Monitor the different supervisor tasks and handle shutdown
        let mut sigterm = tokio::signal::unix::signal(tokio::signal::unix::SignalKind::terminate())
            .expect("Failed to install SIGTERM handler");
        let mut sigint = tokio::signal::unix::signal(tokio::signal::unix::SignalKind::interrupt())
            .expect("Failed to install SIGINT handler");
        loop {
            tracing::info!("Waiting for supervisor tasks to complete...");
            tokio::select! {
                // Handle non-critical supervisor task results
                Some(res) = non_critical_tasks.join_next() => {
                    if Self::handle_join_result(res)? { continue; }
                }
                // Handle critical supervisor task results
                Some(res) = critical_tasks.join_next() => {
                    if Self::handle_join_result(res)? { continue; }
                }
                // Handle shutdown signals
                _ = tokio::signal::ctrl_c() => {
                    tracing::info!("Received CTRL+C, starting graceful shutdown...");
                    break;
                }
                _ = sigterm.recv() => {
                    tracing::info!("Received SIGTERM, starting graceful shutdown...");
                    break;
                }
                _ = sigint.recv() => {
                    tracing::info!("Received SIGINT, starting graceful shutdown...");
                    break;
                }
            }
        }

        // Phase 1: Cancel non-critical tasks immediately to stop taking new work
        tracing::info!("Cancelling non-critical tasks (order discovery, picking, monitoring)...");
        non_critical_cancel_token.cancel();

        tracing::info!("Waiting for non-critical tasks to exit...");
        let _ = tokio::time::timeout(std::time::Duration::from_secs(30), async {
            while non_critical_tasks.join_next().await.is_some() {}
        })
        .await
        .map_err(|_| {
            tracing::warn!(
                "Timed out waiting for non-critical tasks to exit; proceeding with critical shutdown"
            );
        });

        // Phase 2: Wait for committed orders to complete, then cancel critical tasks
        self.shutdown_and_cancel_critical_tasks(critical_cancel_token).await?;

        Ok(())
    }

    async fn shutdown_and_cancel_critical_tasks(
        &self,
        critical_cancel_token: CancellationToken,
    ) -> Result<(), anyhow::Error> {
        // 2 hour max to shutdown time, to avoid indefinite shutdown time.
        const SHUTDOWN_GRACE_PERIOD_SECS: u32 = 2 * 60 * 60;
        const SLEEP_DURATION: std::time::Duration = std::time::Duration::from_secs(10);

        let start_time = std::time::Instant::now();
        let grace_period = std::time::Duration::from_secs(SHUTDOWN_GRACE_PERIOD_SECS as u64);
        let mut last_log = "".to_string();
        while start_time.elapsed() < grace_period {
            let in_progress_orders = self.db.get_committed_orders().await?;
            if in_progress_orders.is_empty() {
                break;
            }

            let new_log = format!(
                "Waiting for {} in-progress orders to complete...\n{}",
                in_progress_orders.len(),
                in_progress_orders
                    .iter()
                    .map(|order| { format!("[{:?}] {}", order.status, order) })
                    .collect::<Vec<_>>()
                    .join("\n")
            );

            if new_log != last_log {
                tracing::info!("{}", new_log);
                last_log = new_log;
            }

            tokio::time::sleep(SLEEP_DURATION).await;
        }

        // Cancel critical tasks after committed work completes (or timeout)
        tracing::info!("Cancelling critical tasks...");
        critical_cancel_token.cancel();

        if start_time.elapsed() >= grace_period {
            let in_progress_orders = self.db.get_committed_orders().await?;
            tracing::info!(
                "Shutdown timed out after {} seconds. Exiting with {} in-progress orders: {}",
                SHUTDOWN_GRACE_PERIOD_SECS,
                in_progress_orders.len(),
                in_progress_orders
                    .iter()
                    .map(|order| format!("[{:?}] {}", order.status, order))
                    .collect::<Vec<_>>()
                    .join("\n")
            );
        } else {
            tracing::info!("Shutdown complete");
        }
        Ok(())
    }
}

/// A very small utility function to get the current unix timestamp in seconds.
// TODO(#379): Avoid drift relative to the chain's timestamps.
pub(crate) fn now_timestamp() -> u64 {
    SystemTime::now().duration_since(SystemTime::UNIX_EPOCH).unwrap().as_secs()
}

// Utility function to format the expiries of a request in a human readable format
fn format_expiries(request: &ProofRequest) -> String {
    let now: i64 = now_timestamp().try_into().unwrap();
    let lock_expires_at: i64 = request.lock_expires_at().try_into().unwrap();
    let lock_expires_delta = lock_expires_at - now;
    let lock_expires_delta_str = if lock_expires_delta > 0 {
        format!("{lock_expires_delta} seconds from now")
    } else {
        format!("{} seconds ago", lock_expires_delta.abs())
    };
    let expires_at: i64 = request.expires_at().try_into().unwrap();
    let expires_at_delta = expires_at - now;
    let expires_at_delta_str = if expires_at_delta > 0 {
        format!("{expires_at_delta} seconds from now")
    } else {
        format!("{} seconds ago", expires_at_delta.abs())
    };
    format!(
        "lock expires at {lock_expires_at} ({lock_expires_delta_str}), expires at {expires_at} ({expires_at_delta_str})"
    )
}

/// Returns `true` if the dev mode environment variable is enabled.
pub(crate) fn is_dev_mode() -> bool {
    std::env::var("RISC0_DEV_MODE")
        .ok()
        .map(|x| x.to_lowercase())
        .filter(|x| x == "1" || x == "true" || x == "yes")
        .is_some()
}

#[cfg(feature = "test-utils")]
pub mod test_utils {
    use alloy::network::Ethereum;
    use alloy::providers::{Provider, WalletProvider};
    use anyhow::Result;
    use boundless_test_utils::{
        guests::{ASSESSOR_GUEST_PATH, SET_BUILDER_PATH},
        market::TestCtx,
    };
    use tempfile::NamedTempFile;
    use url::Url;

    use crate::{config::Config, Args, Broker};

    pub struct BrokerBuilder<P> {
        args: Args,
        provider: P,
        config_file: NamedTempFile,
    }

    impl<P> BrokerBuilder<P>
    where
        P: Provider<Ethereum> + 'static + Clone + WalletProvider,
    {
        pub async fn new_test(ctx: &TestCtx<P>, rpc_url: Url) -> Self {
            let config_file: NamedTempFile = NamedTempFile::new().unwrap();
            let mut config = Config::default();
            config.prover.set_builder_guest_path = Some(SET_BUILDER_PATH.into());
            config.prover.assessor_set_guest_path = Some(ASSESSOR_GUEST_PATH.into());
            config.market.min_mcycle_price = "0.00001".into();
            config.batcher.min_batch_size = 1;
            config.write(config_file.path()).await.unwrap();

            let args = Args {
                db_url: "sqlite::memory:".into(),
                config_file: config_file.path().to_path_buf(),
                deployment: Some(ctx.deployment.clone()),
                rpc_url,
                private_key: Some(ctx.prover_signer.clone()),
                bento_api_url: None,
                bonsai_api_key: None,
                bonsai_api_url: None,
                deposit_amount: None,
                rpc_retry_max: 0,
                rpc_retry_backoff: 200,
                rpc_retry_cu: 1000,
                log_json: false,
            };
            Self { args, provider: ctx.prover_provider.clone(), config_file }
        }

        pub fn with_db_url(mut self, db_url: String) -> Self {
            self.args.db_url = db_url;
            self
        }

        pub async fn build(self) -> Result<(Broker<P>, NamedTempFile)> {
            Ok((Broker::new(self.args, self.provider).await?, self.config_file))
        }
    }
}

#[cfg(test)]
pub mod tests;<|MERGE_RESOLUTION|>--- conflicted
+++ resolved
@@ -29,12 +29,8 @@
 use boundless_market::{
     contracts::{boundless_market::BoundlessMarketService, ProofRequest},
     order_stream_client::OrderStreamClient,
-<<<<<<< HEAD
+    override_gateway,
     selector::{is_groth16_selector, is_shrink_bitvm2_selector},
-=======
-    override_gateway,
-    selector::is_groth16_selector,
->>>>>>> 88ca8dad
     Deployment,
 };
 use chrono::{serde::ts_seconds, DateTime, Utc};
