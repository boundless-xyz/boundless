// Copyright (c) 2025 RISC Zero, Inc.
//
// All rights reserved.

use std::{path::PathBuf, sync::Arc};

use alloy::{
    network::Ethereum,
    primitives::{Address, Bytes, U256},
    providers::{Provider, WalletProvider},
    signers::local::PrivateKeySigner,
    transports::BoxTransport,
};
use anyhow::{ensure, Context, Result};
use boundless_market::{
    contracts::{
        boundless_market::BoundlessMarketService, set_verifier::SetVerifierService, InputType,
        ProofRequest,
    },
    input::GuestEnv,
    order_stream_client::Client as OrderStreamClient,
};
use broker_api::BrokerApi;
use chrono::{serde::ts_seconds, DateTime, Utc};
use clap::Parser;
use config::ConfigWatcher;
use db::{DbObj, SqliteDb};
use provers::ProverObj;
use risc0_zkvm::sha::Digest;
pub use rpc_retry_policy::CustomRetryPolicy;
use serde::{Deserialize, Serialize};
use storage::UriHandlerBuilder;
use tokio::task::JoinSet;
use url::Url;

pub(crate) mod aggregator;
pub(crate) mod broker_api;
pub(crate) mod chain_monitor;
pub(crate) mod config;
pub(crate) mod db;
pub(crate) mod market_monitor;
pub(crate) mod offchain_market_monitor;
pub(crate) mod order_monitor;
pub(crate) mod order_picker;
pub(crate) mod provers;
pub(crate) mod proving;
pub(crate) mod rpc_retry_policy;
pub(crate) mod storage;
pub(crate) mod submitter;
pub(crate) mod task;

#[derive(Parser, Debug)]
#[command(author, version, about, long_about = None)]
pub struct Args {
    /// sqlite database connection url
    #[clap(short = 's', long, env, default_value = "sqlite::memory:")]
    pub db_url: String,

    /// RPC URL
    #[clap(long, env, default_value = "http://localhost:8545")]
    pub rpc_url: Url,

    /// Enables Broker API listen IP / port
    ///
    /// Not setting this toggles "simple mode"
    ///
    /// Simple mode enables broker to work just from the broker.toml and automatically pick up work, process it and finalize it
    /// WARNING: this mode is not optimized and can easily waste gas with simple default configs
    ///
    /// Value example: "http://localhost:8082"
    #[clap(long)]
    pub broker_api: Option<Url>,

    /// Order stream server URL
    #[clap(long, env)]
    pub order_stream_url: Option<Url>,

    /// wallet key
    #[clap(long, env)]
    pub private_key: PrivateKeySigner,

    /// Boundless market address
    #[clap(long, env)]
    pub boundless_market_addr: Address,

    /// Risc zero Set verifier address
    // TODO: Get this from the market contract via view call
    #[clap(long, env)]
    set_verifier_addr: Address,

    /// local prover API (Bento)
    ///
    /// Setting this value toggles using Bento for proving and disables Bonsai
    #[clap(long, env, default_value = "http://localhost:8081", conflicts_with_all = ["bonsai_api_url", "bonsai_api_key"])]
    bento_api_url: Option<Url>,

    /// Bonsai API URL
    ///
    /// Toggling this disables Bento proving and uses Bonsai as a backend
    #[clap(long, env, conflicts_with = "bento_api_url")]
    bonsai_api_url: Option<Url>,

    /// Bonsai API Key
    ///
    /// Required if using BONSAI_API_URL
    #[clap(long, env, conflicts_with = "bento_api_url")]
    bonsai_api_key: Option<String>,

    /// Config file path
    #[clap(short, long, default_value = "broker.toml")]
    config_file: PathBuf,

    /// Pre deposit amount
    ///
    /// Amount of HP tokens to pre-deposit into the contract for staking eg: 100
    #[clap(short, long)]
    pub deposit_amount: Option<U256>,

    /// RPC HTTP retry rate limit max retry
    ///
    /// From the `RetryBackoffLayer` of Alloy
    #[clap(long, default_value_t = 10)]
    pub rpc_retry_max: u32,

    /// RPC HTTP retry backoff (in ms)
    ///
    /// From the `RetryBackoffLayer` of Alloy
    #[clap(long, default_value_t = 1000)]
    pub rpc_retry_backoff: u64,

    /// RPC HTTP retry compute-unit per second
    ///
    /// From the `RetryBackoffLayer` of Alloy
    #[clap(long, default_value_t = 100)]
    pub rpc_retry_cu: u64,
}

/// Status of a order as it moves through the lifecycle
#[derive(Clone, Copy, sqlx::Type, Debug, PartialEq, Serialize, Deserialize)]
enum OrderStatus {
    /// New order found on chain, waiting pricing analysis
    New,
    /// Order is in the process of being priced
    Pricing,
    /// Order is ready to lock at target_block
    Locking,
    /// Order has been locked in and ready to begin proving
    Locked,
    /// Order is actively ready for proving
    Proving,
    /// Order is ready for aggregation
    PendingAgg,
    /// Order is in the process of Aggregation
    Aggregating,
    /// Pending on chain finalization
    PendingSubmission,
    /// Order has been completed
    Done,
    /// Order failed
    Failed,
    /// Order was analyzed and marked as skipable
    Skipped,
}

#[derive(Serialize, Deserialize, Debug, Clone)]
struct Order {
    /// Proof request object
    request: ProofRequest,
    /// status of the order
    status: OrderStatus,
    /// Last update time
    #[serde(with = "ts_seconds")]
    updated_at: DateTime<Utc>,
    /// Locking status target block
    target_block: Option<u64>,
    /// Prover image Id
    ///
    /// Populated after preflight
    image_id: Option<String>,
    /// Input Id
    ///
    ///  Populated after preflight
    input_id: Option<String>,
    /// Proof Id
    ///
    /// Populated after proof completion
    proof_id: Option<String>,
    /// Block the order expires at
    ///
    /// Populated during order picking
    expire_block: Option<u64>,
    /// Client Signature
    client_sig: Bytes,
    /// Price the lockin was set at
    lock_price: Option<U256>,
    /// Failure message
    error_msg: Option<String>,
}

impl Order {
    pub fn new(request: ProofRequest, client_sig: Bytes) -> Self {
        Self {
            request,
            status: OrderStatus::New,
            updated_at: Utc::now(),
            target_block: None,
            image_id: None,
            input_id: None,
            proof_id: None,
            expire_block: None,
            client_sig,
            lock_price: None,
            error_msg: None,
        }
    }
}

#[derive(sqlx::Type, Default, Serialize, Deserialize, Debug, Clone, PartialEq)]
enum BatchStatus {
    #[default]
    Aggregating,
    PendingCompression,
    Complete,
    PendingSubmission,
    Submitted,
    Failed,
}

#[derive(Serialize, Deserialize, Clone, Debug)]
struct AggregationState {
    pub guest_state: risc0_aggregation::GuestState,
    /// All claim digests in this aggregation.
    /// This collection can be used to construct the aggregation Merkle tree and Merkle paths.
    pub claim_digests: Vec<Digest>,
    /// Proof ID for the STARK proof that compresses the root of the aggregation tree.
    pub proof_id: String,
    /// Proof ID for the Groth16 proof that compresses the root of the aggregation tree.
    #[serde(default, skip_serializing_if = "Option::is_none")]
    pub groth16_proof_id: Option<String>,
}

#[derive(Serialize, Deserialize, Default, Clone, Debug)]
struct Batch {
    pub status: BatchStatus,
    /// Orders from the market that are included in this batch.
    pub orders: Vec<U256>,
    #[serde(default, skip_serializing_if = "Option::is_none")]
    pub assessor_claim_digest: Option<Digest>,
    /// Tuple of the current aggregation state, as committed by the set builder guest, and the
    /// proof ID for the receipt that attests to the correctness of this state.
    #[serde(default, skip_serializing_if = "Option::is_none")]
    pub aggregation_state: Option<AggregationState>,
    /// When the batch was initially created.
    pub start_time: DateTime<Utc>,
    /// The deadline for the batch, which is the earliest deadline for any order in the batch.
    #[serde(default, skip_serializing_if = "Option::is_none")]
    pub block_deadline: Option<u64>,
    /// The total fees for the batch, which is the sum of fees from all orders.
    pub fees: U256,
    #[serde(default, skip_serializing_if = "Option::is_none")]
    pub error_msg: Option<String>,
}

const BLOCK_TIME_SAMPLE_SIZE: u64 = 10;

/// Queries chain history to sample for the median block time
pub async fn get_block_time(provider: &Arc<impl Provider>) -> Result<u64> {
    let current_block = provider.get_block_number().await.context("failed to get current block")?;

    let mut timestamps = vec![];
    let sample_start = current_block - std::cmp::min(current_block, BLOCK_TIME_SAMPLE_SIZE);
    for i in sample_start..current_block {
        let block = provider
            .get_block_by_number(i.into(), false.into())
            .await
            .with_context(|| format!("Failed get block {i}"))?
            .with_context(|| format!("Missing block {i}"))?;

        timestamps.push(block.header.timestamp);
    }

    let mut block_times = timestamps.windows(2).map(|elm| elm[1] - elm[0]).collect::<Vec<u64>>();
    block_times.sort();

    Ok(block_times[block_times.len() / 2])
}

pub struct Broker<P> {
    args: Args,
    provider: Arc<P>,
    db: DbObj,
    config_watcher: ConfigWatcher,
}

impl<P> Broker<P>
where
    P: Provider<BoxTransport, Ethereum> + 'static + Clone + WalletProvider,
{
    pub async fn new(args: Args, provider: P) -> Result<Self> {
        let config_watcher =
            ConfigWatcher::new(&args.config_file).await.context("Failed to load broker config")?;

        let db: DbObj =
            Arc::new(SqliteDb::new(&args.db_url).await.context("Failed to connect to sqlite DB")?);

        Ok(Self { args, db, provider: Arc::new(provider), config_watcher })
    }

    async fn get_assessor_image(&self) -> Result<(Digest, Vec<u8>)> {
        let (assessor_path, max_file_size) = {
            let config = self.config_watcher.config.lock_all().context("Failed to lock config")?;
            (config.prover.assessor_set_guest_path.clone(), config.market.max_file_size)
        };

        if let Some(path) = assessor_path {
            let elf_buf = std::fs::read(path).context("Failed to read assessor path")?;
            let img_id = risc0_zkvm::compute_image_id(&elf_buf)
                .context("Failed to compute assessor imageId")?;

            Ok((img_id, elf_buf))
        } else {
            let boundless_market = BoundlessMarketService::new(
                self.args.boundless_market_addr,
                self.provider.clone(),
                Address::ZERO,
            );

            let (image_id, image_url_str) =
                boundless_market.image_info().await.context("Failed to get contract image_info")?;
            let image_uri = UriHandlerBuilder::new(&image_url_str)
                .set_max_size(max_file_size)
                .build()
                .context("Failed to parse image URI")?;
            tracing::debug!("Downloading assessor image from: {image_uri}");
            let image_data = image_uri.fetch().await.context("Failed to download sot image")?;

            Ok((Digest::from_bytes(image_id.0), image_data))
        }
    }

    async fn get_set_builder_image(&self) -> Result<(Digest, Vec<u8>)> {
        let (set_builder_path, max_file_size) = {
            let config = self.config_watcher.config.lock_all().context("Failed to lock config")?;
            (config.prover.set_builder_guest_path.clone(), config.market.max_file_size)
        };

        if let Some(path) = set_builder_path {
            let elf_buf = std::fs::read(path).context("Failed to read set-builder path")?;
            let img_id = risc0_zkvm::compute_image_id(&elf_buf)
                .context("Failed to compute set-builder imageId")?;

            Ok((img_id, elf_buf))
        } else {
            let set_verifier_contract = SetVerifierService::new(
                self.args.set_verifier_addr,
                self.provider.clone(),
                Address::ZERO,
            );

            let (image_id, image_url_str) = set_verifier_contract
                .image_info()
                .await
                .context("Failed to get contract image_info")?;
            let image_uri = UriHandlerBuilder::new(&image_url_str)
                .set_max_size(max_file_size)
                .build()
                .context("Failed to parse image URI")?;
            tracing::debug!("Downloading aggregation-set image from: {image_uri}");
            let image_data = image_uri.fetch().await.context("Failed to download sot image")?;

            Ok((Digest::from_bytes(image_id.0), image_data))
        }
    }

    pub async fn start_service(&self) -> Result<()> {
        let mut supervisor_tasks: JoinSet<Result<()>> = JoinSet::new();

        let loopback_blocks = {
            let config = match self.config_watcher.config.lock_all() {
                Ok(res) => res,
                Err(err) => anyhow::bail!("Failed to lock config in watcher: {err:?}"),
            };
            config.market.lookback_blocks
        };

        let chain_monitor = Arc::new(
            chain_monitor::ChainMonitorService::new(self.provider.clone())
                .await
                .context("Failed to initialize chain monitor")?,
        );

        let cloned_chain_monitor = chain_monitor.clone();
        supervisor_tasks.spawn(async move {
            task::supervisor(1, cloned_chain_monitor)
                .await
                .context("Failed to start chain monitor")?;
            Ok(())
        });

        // Spin up broker API if configured
        if let Some(broker_api_addr) = &self.args.broker_api {
            let broker_api_task =
                Arc::new(BrokerApi::new(self.db.clone(), broker_api_addr.clone()));
            supervisor_tasks.spawn(async move {
                task::supervisor(1, broker_api_task)
                    .await
                    .context("Failed to start market monitor")?;
                Ok(())
            });
        } else {
            // Start automatic order discovery is the broker_api is not configured
            // spin up a supervisor for the market monitor
            let market_monitor = Arc::new(market_monitor::MarketMonitor::new(
                loopback_blocks,
                self.args.boundless_market_addr,
                self.provider.clone(),
                self.db.clone(),
                chain_monitor.clone(),
            ));

            supervisor_tasks.spawn(async move {
                task::supervisor(1, market_monitor)
                    .await
                    .context("Failed to start market monitor")?;
                Ok(())
            });

            let chain_id = self.provider.get_chain_id().await.context("Failed to get chain ID")?;
            let client =
                self.args.order_stream_url.clone().map(|url| {
                    OrderStreamClient::new(url, self.args.boundless_market_addr, chain_id)
                });
            // spin up a supervisor for the offchain market monitor
            if let Some(client) = client {
                let offchain_market_monitor =
                    Arc::new(offchain_market_monitor::OffchainMarketMonitor::new(
                        self.db.clone(),
                        client.clone(),
                        self.args.private_key.clone(),
                    ));
                supervisor_tasks.spawn(async move {
                    task::supervisor(1, offchain_market_monitor)
                        .await
                        .context("Failed to start offchain market monitor")?;
                    Ok(())
                });
            }
        }

        // Construct the prover object interface
        let prover: provers::ProverObj = if risc0_zkvm::is_dev_mode() {
            tracing::warn!("WARNING: Running the Broker in dev mode does not generate valid receipts. \
            Receipts generated from this process are invalid and should never be used in production.");
            Arc::new(provers::MockProver::default())
        } else if let (Some(bonsai_api_key), Some(bonsai_api_url)) =
            (self.args.bonsai_api_key.as_ref(), self.args.bonsai_api_url.as_ref())
        {
            tracing::info!("Configured to run with Bonsai backend");
            Arc::new(
                provers::Bonsai::new(
                    self.config_watcher.config.clone(),
                    bonsai_api_url.as_ref(),
                    bonsai_api_key,
                )
                .context("Failed to construct Bonsai client")?,
            )
        } else if let Some(bento_api_url) = self.args.bento_api_url.as_ref() {
            tracing::info!("Configured to run with Bento backend");

            Arc::new(
                provers::Bonsai::new(
                    self.config_watcher.config.clone(),
                    bento_api_url.as_ref(),
                    "",
                )
                .context("Failed to initialize Bento client")?,
            )
        } else if cfg!(test) {
            Arc::new(provers::MockProver::default())
        } else {
            anyhow::bail!("Failed to select a proving backend");
        };

        let block_times =
            get_block_time(&self.provider).await.context("Failed to sample block times")?;
        tracing::debug!("Estimated block time: {block_times}");

        // Spin up the order picker to pre-flight and find orders to lock
        let order_picker = Arc::new(order_picker::OrderPicker::new(
            self.db.clone(),
            self.config_watcher.config.clone(),
            prover.clone(),
            block_times,
            self.args.boundless_market_addr,
            self.provider.clone(),
            chain_monitor.clone(),
        ));
        supervisor_tasks.spawn(async move {
            task::supervisor(1, order_picker).await.context("Failed to start order picker")?;
            Ok(())
        });

        let order_monitor = Arc::new(order_monitor::OrderMonitor::new(
            self.db.clone(),
            self.provider.clone(),
            chain_monitor.clone(),
            self.config_watcher.config.clone(),
            block_times,
            self.args.boundless_market_addr,
        )?);
        supervisor_tasks.spawn(async move {
            task::supervisor(1, order_monitor).await.context("Failed to start order monitor")?;
            Ok(())
        });

        let proving_service = Arc::new(
            proving::ProvingService::new(
                self.db.clone(),
                prover.clone(),
                self.config_watcher.config.clone(),
            )
            .await
            .context("Failed to initialize proving service")?,
        );

        supervisor_tasks.spawn(async move {
            task::supervisor(1, proving_service)
                .await
                .context("Failed to start proving service")?;
            Ok(())
        });

        let set_builder_img_data = self.get_set_builder_image().await?;
        let assessor_img_data = self.get_assessor_image().await?;

        let prover_addr = self.args.private_key.address();
        let aggregator = Arc::new(
            aggregator::AggregatorService::new(
                self.db.clone(),
                self.provider.clone(),
                chain_monitor.clone(),
                set_builder_img_data.0,
                set_builder_img_data.1,
                assessor_img_data.0,
                assessor_img_data.1,
                self.args.boundless_market_addr,
                prover_addr,
                self.config_watcher.config.clone(),
                prover.clone(),
                block_times,
            )
            .await
            .context("Failed to initialize aggregator service")?,
        );

        supervisor_tasks.spawn(async move {
            task::supervisor(1, aggregator).await.context("Failed to start aggregator service")?;
            Ok(())
        });

        let submitter = Arc::new(submitter::Submitter::new(
            self.db.clone(),
            self.config_watcher.config.clone(),
            prover.clone(),
            self.provider.clone(),
            self.args.set_verifier_addr,
            self.args.boundless_market_addr,
            set_builder_img_data.0,
        )?);
        supervisor_tasks.spawn(async move {
            task::supervisor(1, submitter).await.context("Failed to start submitter service")?;
            Ok(())
        });

        // Monitor the different supervisor tasks
        while let Some(res) = supervisor_tasks.join_next().await {
            let status = match res {
                Err(join_err) if join_err.is_cancelled() => {
                    tracing::info!("Tokio task exited with cancellation status: {join_err:?}");
                    continue;
                }
                Err(join_err) => {
                    tracing::error!("Tokio task exited with error status: {join_err:?}");
                    // TODO(#BM-470): Here, we should be using a cancellation token to signal to all
                    // the tasks under this supervisor that they should exit, then set a timer (e.g.
                    // for 30) to give them time to gracefully shut down.
                    anyhow::bail!("Task exited with error status: {join_err:?}")
                }
                Ok(status) => status,
            };
            match status {
                Err(err) => {
                    tracing::error!("Task exited with error status: {err:?}");
                    // TODO(#BM-470): Here, we should be using a cancellation token to signal to all
                    // the tasks under this supervisor that they should exit, then set a timer (e.g.
                    // for 30) to give them time to gracefully shut down.
                    anyhow::bail!("Task exited with error status: {err:?}")
                }
                Ok(()) => {
                    tracing::info!("Task exited with ok status");
                }
            }
        }

        Ok(())
    }
}

async fn upload_image_uri(
    prover: &ProverObj,
    order: &Order,
    max_size: usize,
    retries: Option<u8>,
) -> Result<String> {
    let mut uri = UriHandlerBuilder::new(&order.request.imageUrl).set_max_size(max_size);

    if let Some(retry) = retries {
        uri = uri.set_retries(retry);
    }
    let uri = uri.build().context("Uri parse failure")?;

    if !uri.exists() {
        let image_data = uri
            .fetch()
            .await
            .with_context(|| format!("Failed to fetch image URI: {}", order.request.imageUrl))?;
        let image_id =
            risc0_zkvm::compute_image_id(&image_data).context("Failed to compute image ID")?;

        let required_image_id = Digest::from(order.request.requirements.imageId.0);
        ensure!(
            image_id == required_image_id,
            "image ID does not match requirements; expect {}, got {}",
            required_image_id,
            image_id
        );
        let image_id = image_id.to_string();

        prover
            .upload_image(&image_id, image_data)
            .await
            .context("Failed to upload image to prover")?;

        Ok(image_id)
    } else {
        Ok(uri.id().context("Invalid image URI type")?)
    }
}
async fn upload_input_uri(
    prover: &ProverObj,
    order: &Order,
    max_size: usize,
    retries: Option<u8>,
) -> Result<String> {
    Ok(match order.request.input.inputType {
        InputType::Inline => prover
            .upload_input(
                GuestEnv::decode(&order.request.input.data)
                    .with_context(|| "Failed to decode input")?
                    .stdin,
            )
            .await
            .context("Failed to upload input data")?,

        InputType::Url => {
            let input_uri_str =
                std::str::from_utf8(&order.request.input.data).context("input url is not utf8")?;
            tracing::debug!("Input URI string: {input_uri_str}");
            let mut input_uri = UriHandlerBuilder::new(input_uri_str).set_max_size(max_size);

            if let Some(retry) = retries {
                input_uri = input_uri.set_retries(retry);
            }
            let input_uri = input_uri.build().context("Failed to parse input uri")?;

            if !input_uri.exists() {
                let input_data = GuestEnv::decode(
                    &input_uri
                        .fetch()
                        .await
                        .with_context(|| format!("Failed to fetch input URI: {input_uri_str}"))?,
                )
                .with_context(|| format!("Failed to decode input from URI: {input_uri_str}"))?
                .stdin;

                prover.upload_input(input_data).await.context("Failed to upload input")?
            } else {
                input_uri.id().context("invalid input URI type")?
            }
        }
        //???
        _ => anyhow::bail!("Invalid input type: {:?}", order.request.input.inputType),
    })
}

#[cfg(feature = "test-utils")]
pub mod test_utils {

    use alloy::{
        network::{Ethereum, EthereumWallet},
        providers::{
            fillers::{
                BlobGasFiller, ChainIdFiller, FillProvider, GasFiller, JoinFill, NonceFiller,
                WalletFiller,
            },
            Identity, RootProvider,
        },
        transports::BoxTransport,
    };
    use anyhow::Result;
    use boundless_market::contracts::test_utils::TestCtx;
    use guest_assessor::ASSESSOR_GUEST_PATH;
    use guest_set_builder::SET_BUILDER_PATH;

    use tempfile::NamedTempFile;

    use url::Url;

    use crate::{config::Config, Args, Broker};

    type TestProvider = FillProvider<
        JoinFill<
            JoinFill<
                Identity,
                JoinFill<GasFiller, JoinFill<BlobGasFiller, JoinFill<NonceFiller, ChainIdFiller>>>,
            >,
            WalletFiller<EthereumWallet>,
        >,
<<<<<<< HEAD
    > {
        let config_file = NamedTempFile::new().unwrap();
        let mut config = Config::default();
        config.prover.set_builder_guest_path = Some(SET_BUILDER_PATH.into());
        config.prover.assessor_set_guest_path = Some(ASSESSOR_GUEST_PATH.into());
        config.market.mcycle_price = "0.00001".into();
        config.batcher.batch_size = Some(1);
        config.write(config_file.path()).await.unwrap();

        let args = Args {
            db_url: "sqlite::memory:".into(),
            config_file: config_file.path().to_path_buf(),
            boundless_market_addr: ctx.boundless_market_addr,
            set_verifier_addr: ctx.set_verifier_addr,
            rpc_url,
            broker_api: None,
            order_stream_url: None,
            private_key: ctx.prover_signer.clone(),
            bento_api_url: None,
            bonsai_api_key: None,
            bonsai_api_url: None,
            deposit_amount: None,
            rpc_retry_max: 0,
            rpc_retry_backoff: 200,
            rpc_retry_cu: 1000,
        };
        Broker::new(args, ctx.prover_provider.clone()).await
=======
        RootProvider<BoxTransport>,
        BoxTransport,
        Ethereum,
    >;

    pub struct BrokerBuilder {
        args: Args,
        provider: TestProvider,
        config_file: NamedTempFile,
    }

    impl BrokerBuilder {
        pub async fn new_test(ctx: &TestCtx, rpc_url: Url) -> Self {
            let config_file = NamedTempFile::new().unwrap();
            let mut config = Config::default();
            config.prover.set_builder_guest_path = Some(SET_BUILDER_PATH.into());
            config.prover.assessor_set_guest_path = Some(ASSESSOR_GUEST_PATH.into());
            config.market.mcycle_price = "0.00001".into();
            config.batcher.batch_size = Some(1);
            config.write(config_file.path()).await.unwrap();

            let args = Args {
                db_url: "sqlite::memory:".into(),
                config_file: config_file.path().to_path_buf(),
                boundless_market_addr: ctx.boundless_market_addr,
                set_verifier_addr: ctx.set_verifier_addr,
                rpc_url,
                order_stream_url: None,
                private_key: ctx.prover_signer.clone(),
                bento_api_url: None,
                bonsai_api_key: None,
                bonsai_api_url: None,
                deposit_amount: None,
                rpc_retry_max: 0,
                rpc_retry_backoff: 200,
                rpc_retry_cu: 1000,
            };
            Self { args, provider: ctx.prover_provider.clone(), config_file }
        }
    }

    impl BrokerBuilder {
        pub fn with_db_url(mut self, db_url: String) -> Self {
            self.args.db_url = db_url;
            self
        }

        pub async fn build(self) -> Result<(Broker<TestProvider>, NamedTempFile)> {
            Ok((Broker::new(self.args, self.provider).await?, self.config_file))
        }
>>>>>>> 22a7b91c
    }
}

#[cfg(test)]
pub mod tests;

#[cfg(test)]
mod test {
    use super::*;
    use alloy::{
        network::EthereumWallet,
        node_bindings::Anvil,
        providers::{ext::AnvilApi, ProviderBuilder},
        rpc::client::RpcClient,
    };

    #[tokio::test]
    async fn block_times() {
        let anvil = Anvil::new().spawn();
        let signer: PrivateKeySigner = anvil.keys()[0].clone().into();
        let client = RpcClient::builder().http(anvil.endpoint().parse().unwrap()).boxed();
        let provider = ProviderBuilder::new()
            .with_recommended_fillers()
            .wallet(EthereumWallet::from(signer))
            .on_client(client);

        provider.anvil_mine(Some(U256::from(10)), Some(U256::from(2))).await.unwrap();
        let block_time = get_block_time(&Arc::new(provider)).await.unwrap();
        assert_eq!(block_time, 2);
    }
}<|MERGE_RESOLUTION|>--- conflicted
+++ resolved
@@ -726,35 +726,6 @@
             >,
             WalletFiller<EthereumWallet>,
         >,
-<<<<<<< HEAD
-    > {
-        let config_file = NamedTempFile::new().unwrap();
-        let mut config = Config::default();
-        config.prover.set_builder_guest_path = Some(SET_BUILDER_PATH.into());
-        config.prover.assessor_set_guest_path = Some(ASSESSOR_GUEST_PATH.into());
-        config.market.mcycle_price = "0.00001".into();
-        config.batcher.batch_size = Some(1);
-        config.write(config_file.path()).await.unwrap();
-
-        let args = Args {
-            db_url: "sqlite::memory:".into(),
-            config_file: config_file.path().to_path_buf(),
-            boundless_market_addr: ctx.boundless_market_addr,
-            set_verifier_addr: ctx.set_verifier_addr,
-            rpc_url,
-            broker_api: None,
-            order_stream_url: None,
-            private_key: ctx.prover_signer.clone(),
-            bento_api_url: None,
-            bonsai_api_key: None,
-            bonsai_api_url: None,
-            deposit_amount: None,
-            rpc_retry_max: 0,
-            rpc_retry_backoff: 200,
-            rpc_retry_cu: 1000,
-        };
-        Broker::new(args, ctx.prover_provider.clone()).await
-=======
         RootProvider<BoxTransport>,
         BoxTransport,
         Ethereum,
@@ -787,6 +758,7 @@
                 bento_api_url: None,
                 bonsai_api_key: None,
                 bonsai_api_url: None,
+                broker_api: None,
                 deposit_amount: None,
                 rpc_retry_max: 0,
                 rpc_retry_backoff: 200,
@@ -805,7 +777,6 @@
         pub async fn build(self) -> Result<(Broker<TestProvider>, NamedTempFile)> {
             Ok((Broker::new(self.args, self.provider).await?, self.config_file))
         }
->>>>>>> 22a7b91c
     }
 }
 
