--- conflicted
+++ resolved
@@ -361,20 +361,6 @@
             config.prover.set_builder_guest_path.clone()
         };
 
-<<<<<<< HEAD
-        if let Some(path) = assessor_path {
-            let program_buf = std::fs::read(path).context("Failed to read assessor path")?;
-            let img_id = risc0_zkvm::compute_image_id(&program_buf)
-                .context("Failed to compute assessor imageId")?;
-
-            Ok((img_id, program_buf))
-        } else {
-            let boundless_market = BoundlessMarketService::new(
-                self.args.boundless_market_address,
-                self.provider.clone(),
-                Address::ZERO,
-            );
-=======
         self.fetch_and_upload_image(prover, image_id, image_url_str, path)
             .await
             .context("uploading set builder image")?;
@@ -390,7 +376,6 @@
         let (image_id, image_url_str) =
             boundless_market.image_info().await.context("Failed to get assessor image_info")?;
         let image_id = Digest::from_bytes(image_id.0);
->>>>>>> 712d9df4
 
         let path = {
             let config = self.config_watcher.config.lock_all().context("Failed to lock config")?;
@@ -415,19 +400,11 @@
             return Ok(());
         }
 
-<<<<<<< HEAD
-        if let Some(path) = set_builder_path {
-            let program_buf = std::fs::read(path).context("Failed to read set-builder path")?;
-            let img_id = risc0_zkvm::compute_image_id(&program_buf)
-                .context("Failed to compute set-builder imageId")?;
-
-            Ok((img_id, program_buf))
-=======
         let program_bytes = if let Some(path) = program_path {
-            let file_elf_buf =
+            let file_program_buf =
                 tokio::fs::read(&path).await.context("Failed to read program file")?;
             let file_img_id =
-                risc0_zkvm::compute_image_id(&file_elf_buf).context("Failed to compute imageId")?;
+                risc0_zkvm::compute_image_id(&file_program_buf).context("Failed to compute imageId")?;
 
             if image_id != file_img_id {
                 anyhow::bail!(
@@ -438,8 +415,7 @@
                 );
             }
 
-            file_elf_buf
->>>>>>> 712d9df4
+            file_program_buf
         } else {
             let image_uri = create_uri_handler(&image_url_str, &self.config_watcher.config)
                 .await
