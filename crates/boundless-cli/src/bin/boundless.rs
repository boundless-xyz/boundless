--- conflicted
+++ resolved
@@ -394,42 +394,6 @@
     config: GlobalConfig,
 }
 
-<<<<<<< HEAD
-=======
-/// Return true if the subcommand requires a private key.
-// NOTE: It does not appear this is possible with clap natively
-fn private_key_required(cmd: &Command) -> bool {
-    match cmd {
-        Command::Ops(cmd) => match cmd.deref() {
-            OpsCommands::Slash { .. } => true,
-        },
-        Command::Config { .. } => false,
-        Command::Account(cmd) => match cmd.deref() {
-            AccountCommands::Balance { .. } => false,
-            AccountCommands::Deposit { .. } => true,
-            AccountCommands::DepositCollateral { .. } => true,
-            AccountCommands::CollateralBalance { .. } => false,
-            AccountCommands::Withdraw { .. } => true,
-            AccountCommands::WithdrawCollateral { .. } => true,
-        },
-        Command::Request(cmd) => match cmd.deref() {
-            RequestCommands::GetProof { .. } => false,
-            RequestCommands::Status { .. } => false,
-            RequestCommands::Submit { .. } => true,
-            RequestCommands::SubmitOffer { .. } => true,
-            RequestCommands::VerifyProof { .. } => false,
-        },
-        Command::Proving(cmd) => match cmd.deref() {
-            ProvingCommands::Benchmark { .. } => false,
-            ProvingCommands::Execute { .. } => false,
-            ProvingCommands::Fulfill { .. } => true,
-            ProvingCommands::Lock { .. } => true,
-        },
-        Command::Completions { .. } => false,
-    }
-}
-
->>>>>>> d5f0b85d
 #[tokio::main]
 async fn main() -> Result<()> {
     let args = match MainArgs::try_parse() {
@@ -492,15 +456,9 @@
     }
 }
 
-<<<<<<< HEAD
-/// Helper function to parse stake amounts with validation
-async fn parse_stake_amount(
-    client: &Client<impl Provider, impl Any, impl Any, impl Any>,
-=======
 /// Helper function to parse collateral amounts with validation
 async fn parse_collateral_amount(
-    client: &StandardClient,
->>>>>>> d5f0b85d
+    client: &Client<impl Provider, impl Any, impl Any, impl Any>,
     amount: &str,
 ) -> Result<(U256, String, String)> {
     let symbol = client.boundless_market.stake_token_symbol().await?;
@@ -542,12 +500,8 @@
             tracing::info!("Balance for address {}: {} ETH", addr, format_ether(balance));
             Ok(())
         }
-<<<<<<< HEAD
-        AccountCommands::DepositStake { amount } => {
+        AccountCommands::DepositCollateral { amount } => {
             let client = config.build_client_with_signer().await?;
-=======
-        AccountCommands::DepositCollateral { amount } => {
->>>>>>> d5f0b85d
             let (parsed_amount, formatted_amount, symbol) =
                 parse_collateral_amount(&client, amount).await?;
 
@@ -575,12 +529,8 @@
                 }
             }
         }
-<<<<<<< HEAD
-        AccountCommands::WithdrawStake { amount } => {
+        AccountCommands::WithdrawCollateral { amount } => {
             let client = config.build_client_with_signer().await?;
-=======
-        AccountCommands::WithdrawCollateral { amount } => {
->>>>>>> d5f0b85d
             let (parsed_amount, formatted_amount, symbol) =
                 parse_collateral_amount(&client, amount).await?;
             tracing::info!("Withdrawing {formatted_amount} {symbol} from collateral");
@@ -588,12 +538,8 @@
             tracing::info!("Successfully withdrew {formatted_amount} {symbol} from collateral");
             Ok(())
         }
-<<<<<<< HEAD
-        AccountCommands::StakeBalance { address } => {
+        AccountCommands::CollateralBalance { address } => {
             let client = config.build_client().await?;
-=======
-        AccountCommands::CollateralBalance { address } => {
->>>>>>> d5f0b85d
             let symbol = client.boundless_market.stake_token_symbol().await?;
             let decimals = client.boundless_market.stake_token_decimals().await?;
             let addr = address.unwrap_or(client.boundless_market.caller());
@@ -1448,25 +1394,16 @@
 mod tests {
     use std::net::{Ipv4Addr, SocketAddr};
 
-<<<<<<< HEAD
-    use alloy::primitives::aliases::U96;
-=======
-    use alloy::primitives::{aliases::U96, Bytes};
-    use boundless_market::contracts::{Predicate, RequestId, RequestInput, Requirements};
-
-    use super::*;
-
->>>>>>> d5f0b85d
     use alloy::{
         node_bindings::{Anvil, AnvilInstance},
-        primitives::utils::format_units,
+        primitives::{aliases::U96, utils::format_units, Bytes},
         providers::WalletProvider,
     };
-    use boundless_market::contracts::{
-        Predicate, PredicateType, RequestId, RequestInput, Requirements,
-    };
     use boundless_market::{
-        contracts::{hit_points::default_allowance, RequestStatus},
+        contracts::{
+            hit_points::default_allowance, Predicate, RequestId, RequestInput, RequestStatus,
+            Requirements,
+        },
         selector::is_groth16_selector,
     };
     use boundless_test_utils::{
