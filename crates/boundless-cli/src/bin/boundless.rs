// Copyright 2025 RISC Zero, Inc.
//
// Licensed under the Apache License, Version 2.0 (the "License");
// you may not use this file except in compliance with the License.
// You may obtain a copy of the License at
//
//     http://www.apache.org/licenses/LICENSE-2.0
//
// Unless required by applicable law or agreed to in writing, software
// distributed under the License is distributed on an "AS IS" BASIS,
// WITHOUT WARRANTIES OR CONDITIONS OF ANY KIND, either express or implied.
// See the License for the specific language governing permissions and
// limitations under the License.

//! The Boundless CLI is a command-line interface for interacting with Boundless.

const CLI_LONG_ABOUT: &str = r#"
The Boundless CLI is a command-line interface for interacting with Boundless.

# Examples

```sh
RPC_URL=https://ethereum-sepolia-rpc.publicnode.com \
boundless account balance 0x3da7206e104f6d5dd070bfe06c5373cc45c3e65c
```

```sh
RPC_URL=https://ethereum-sepolia-rpc.publicnode.com \
PRIVATE_KEY=0x0000000000000000000000000000000000000000000000000000000000000000 \
boundless request submit-offer --wait --input "hello" \
--program-url http://dweb.link/ipfs/bafkreido62tz2uyieb3s6wmixwmg43hqybga2ztmdhimv7njuulf3yug4e
```

# Required options

An Ethereum RPC URL is required via the `RPC_URL` environment variable or the `--rpc-url`
flag. You can use a public RPC endpoint for most operations, but it is best to use an RPC
endpoint that supports events (e.g. Alchemy or Infura).

Sending, fulfilling, and slashing requests requires a signer provided via the `PRIVATE_KEY`
environment variable or `--private-key`. This CLI only supports in-memory private keys as of
this version. Full signer support is available in the SDK."#;

use std::{
    any::Any,
    borrow::Cow,
    fs::File,
    io::BufReader,
    path::{Path, PathBuf},
    time::{Duration, SystemTime},
};

use alloy::{
    network::Ethereum,
    primitives::{
        utils::{format_ether, format_units, parse_ether, parse_units},
        Address, FixedBytes, TxKind, B256, U256,
    },
    providers::{Provider, ProviderBuilder},
    rpc::types::{TransactionInput, TransactionRequest},
    sol_types::SolValue,
};
use anyhow::{anyhow, bail, ensure, Context, Result};
use bonsai_sdk::non_blocking::Client as BonsaiClient;
use clap::{Args, CommandFactory, Parser, Subcommand};
use clap_complete::aot::Shell;
use risc0_aggregation::SetInclusionReceiptVerifierParameters;
use risc0_ethereum_contracts::{set_verifier::SetVerifierService, IRiscZeroVerifier};
use risc0_zkvm::{
    compute_image_id, default_executor,
    sha::{Digest, Digestible},
    Journal, SessionInfo,
};
use shadow_rs::shadow;
use tracing_subscriber::{fmt, prelude::*, EnvFilter};
use url::Url;

use boundless_cli::{
    commands::povw::PovwCommands, config::GlobalConfig, convert_timestamp, DefaultProver,
    OrderFulfilled,
};
use boundless_market::{
    contracts::{
        boundless_market::{BoundlessMarketService, FulfillmentTx, UnlockedRequest},
        Offer, ProofRequest, RequestInputType, Selector,
    },
    input::GuestEnv,
    request_builder::{OfferParams, RequirementParams},
    selector::ProofType,
    storage::{fetch_url, StorageProvider, StorageProviderConfig},
    Client, Deployment, StandardClient,
};

shadow!(build);

#[derive(Subcommand, Clone, Debug)]
enum Command {
    /// Account management commands
    #[command(subcommand)]
    Account(Box<AccountCommands>),

    /// Proof request commands
    #[command(subcommand)]
    Request(Box<RequestCommands>),

    /// Proof execution commands
    #[command(subcommand)]
    Proving(Box<ProvingCommands>),

    /// Operations on the boundless market
    #[command(subcommand)]
    Ops(Box<OpsCommands>),

    #[command(subcommand)]
    Povw(Box<PovwCommands>),

    /// Display configuration and environment variables
    Config {},

    /// Print shell completions (e.g. for bash or zsh) to stdout.
    Completions { shell: Shell },
}

#[derive(Subcommand, Clone, Debug)]
enum OpsCommands {
    /// Slash a prover for a given request
    Slash {
        /// The proof request identifier
        request_id: U256,
    },
}

#[derive(Subcommand, Clone, Debug)]
enum AccountCommands {
    /// Deposit funds into the market
    Deposit {
        /// Amount in ether to deposit
        #[clap(value_parser = parse_ether)]
        amount: U256,
    },
    /// Withdraw funds from the market
    Withdraw {
        /// Amount in ether to withdraw
        #[clap(value_parser = parse_ether)]
        amount: U256,
    },
    /// Check the balance of an account in the market
    Balance {
        /// Address to check the balance of;
        /// if not provided, defaults to the wallet address
        address: Option<Address>,
    },
    /// Deposit stake funds into the market
    DepositStake {
        /// Amount to deposit in HP or USDC based on the chain ID.
        amount: String,
    },
    /// Withdraw stake funds from the market
    WithdrawStake {
        /// Amount to withdraw in HP or USDC based on the chain ID.
        amount: String,
    },
    /// Check the stake balance of an account in the market
    StakeBalance {
        /// Address to check the balance of;
        /// if not provided, defaults to the wallet address
        address: Option<Address>,
    },
}

#[derive(Subcommand, Clone, Debug)]
enum RequestCommands {
    /// Submit a proof request constructed with the given offer, input, and image
    SubmitOffer(Box<SubmitOfferArgs>),

    /// Submit a fully specified proof request
    Submit {
        /// Path to a YAML file containing the request
        yaml_request: PathBuf,

        /// Wait until the request is fulfilled
        #[clap(short, long, default_value = "false")]
        wait: bool,

        /// Submit the request offchain via the provided order stream service url
        #[clap(short, long)]
        offchain: bool,

        /// Skip preflight check (not recommended)
        #[clap(long, default_value = "false")]
        no_preflight: bool,

        /// Configuration for the StorageProvider to use for uploading programs and inputs.
        #[clap(flatten, next_help_heading = "Storage Provider")]
        storage_config: Box<StorageProviderConfig>,
    },

    /// Get the status of a given request
    Status {
        /// The proof request identifier
        request_id: U256,

        /// The time at which the request expires, in seconds since the UNIX epoch
        expires_at: Option<u64>,
    },

    /// Get the journal and seal for a given request
    GetProof {
        /// The proof request identifier
        request_id: U256,
    },

    /// Verify the proof of the given request against the SetVerifier contract
    VerifyProof {
        /// The proof request identifier
        request_id: U256,

        /// The image id of the original request
        image_id: B256,
    },
}

#[derive(Subcommand, Clone, Debug)]
enum ProvingCommands {
    /// Execute a proof request using the RISC Zero zkVM executor
    Execute {
        /// Path to a YAML file containing the request.
        ///
        /// If provided, the request will be loaded from the given file path.
        #[arg(long, conflicts_with_all = ["request_id", "tx_hash"])]
        request_path: Option<PathBuf>,

        /// The proof request identifier.
        ///
        /// If provided, the request will be fetched from the blockchain.
        #[arg(long, conflicts_with = "request_path")]
        request_id: Option<U256>,

        /// The request digest
        ///
        /// If provided along with request-id, uses the request digest to find the request.
        #[arg(long)]
        request_digest: Option<B256>,

        /// The tx hash of the request submission.
        ///
        /// If provided along with request-id, uses the transaction hash to find the request.
        #[arg(long, conflicts_with = "request_path", requires = "request_id")]
        tx_hash: Option<B256>,
    },
    Benchmark {
        /// Proof request ids to benchmark.
        #[arg(long, value_delimiter = ',')]
        request_ids: Vec<U256>,

        /// Bonsai API URL
        ///
        /// Toggling this disables Bento proving and uses Bonsai as a backend
        #[clap(env = "BONSAI_API_URL")]
        bonsai_api_url: Option<String>,

        /// Bonsai API Key
        ///
        /// Not necessary if using Bento without authentication, which is the default.
        #[clap(env = "BONSAI_API_KEY", hide_env_values = true)]
        bonsai_api_key: Option<String>,

        /// Use the default prover instead of defaulting to Bento.
        ///
        /// When enabled, the prover selection follows the default zkVM behavior
        /// based on environment variables like RISC0_PROVER, RISC0_DEV_MODE, etc.
        #[clap(long, default_value = "false")]
        use_default_prover: bool,
    },
    /// Fulfill one or more proof requests using the RISC Zero zkVM default prover.
    ///
    /// This command can process multiple requests in a single batch, which is more efficient
    /// than fulfilling requests individually.
    ///
    /// Example usage:
    ///   --request-ids 0x123,0x456,0x789  # Comma-separated list of request IDs
    ///   --request-digests 0xabc,0xdef,0x012  # Optional, must match request_ids length and order
    ///   --tx-hashes 0x111,0x222,0x333  # Optional, must match request_ids length and order
    Fulfill {
        /// The proof requests identifiers (comma-separated list of hex values)
        #[arg(long, value_delimiter = ',')]
        request_ids: Vec<U256>,

        /// The request digests (comma-separated list of hex values).
        /// If provided, must have the same length and order as request_ids.
        #[arg(long, value_delimiter = ',')]
        request_digests: Option<Vec<B256>>,

        /// The tx hash of the requests submissions (comma-separated list of hex values).
        /// If provided, must have the same length and order as request_ids.
        #[arg(long, value_delimiter = ',')]
        tx_hashes: Option<Vec<B256>>,

        /// Withdraw the funds after fulfilling the requests
        #[arg(long, default_value = "false")]
        withdraw: bool,

        /// Bonsai API URL
        ///
        /// Toggling this disables Bento proving and uses Bonsai as a backend
        #[clap(env = "BONSAI_API_URL")]
        bonsai_api_url: Option<String>,

        /// Bonsai API Key
        ///
        /// Not necessary if using Bento without authentication, which is the default.
        #[clap(env = "BONSAI_API_KEY", hide_env_values = true)]
        bonsai_api_key: Option<String>,

        /// Use the default prover instead of defaulting to Bento.
        ///
        /// When enabled, the prover selection follows the default zkVM behavior
        /// based on environment variables like RISC0_PROVER, RISC0_DEV_MODE, etc.
        #[clap(long, default_value = "false")]
        use_default_prover: bool,
    },

    /// Lock a request in the market
    Lock {
        /// The proof request identifier
        #[arg(long)]
        request_id: U256,

        /// The request digest
        #[arg(long)]
        request_digest: Option<B256>,

        /// The tx hash of the request submission
        #[arg(long)]
        tx_hash: Option<B256>,
    },
}

#[derive(Args, Clone, Debug)]
struct SubmitOfferArgs {
    /// Optional identifier for the request
    id: Option<u32>,

    #[clap(flatten)]
    program: SubmitOfferProgram,

    /// Wait until the request is fulfilled
    #[clap(short, long, default_value = "false")]
    wait: bool,

    /// Submit the request offchain via the provided order stream service url
    #[clap(short, long)]
    offchain: bool,

    /// Use risc0_zkvm::serde to encode the input as a `Vec<u8>`
    #[clap(long)]
    encode_input: bool,

    #[clap(flatten)]
    input: SubmitOfferInput,

    #[clap(flatten)]
    requirements: SubmitOfferRequirements,

    #[clap(flatten, next_help_heading = "Offer")]
    offer_params: OfferParams,

    /// Configuration for the StorageProvider to use for uploading programs and inputs.
    #[clap(flatten, next_help_heading = "Storage Provider")]
    storage_config: StorageProviderConfig,
}

#[derive(Args, Clone, Debug)]
#[group(required = true, multiple = false)]
struct SubmitOfferInput {
    /// Input for the guest, given as a string.
    #[clap(long)]
    input: Option<String>,
    /// Input for the guest, given as a path to a file.
    #[clap(long)]
    input_file: Option<PathBuf>,
}

#[derive(Args, Clone, Debug)]
#[group(required = true, multiple = false)]
struct SubmitOfferProgram {
    /// Program binary to use as the guest image, given as a path.
    ///
    /// The program will be uploaded to a public URL using the configured storage provider before
    /// the proof request is sent.
    #[clap(short = 'p', long = "program")]
    path: Option<PathBuf>,
    /// Program binary to use as a guest image, given as a public URL.
    ///
    /// This option accepts a pre-uploaded program. If also using small inputs, a storage provider
    /// is not required when using a pre-uploaded program.
    #[clap(long = "program-url")]
    url: Option<Url>,
}

#[derive(Args, Clone, Debug)]
struct SubmitOfferRequirements {
    /// Address of the callback to use in the requirements.
    #[clap(long, requires = "callback_gas_limit")]
    callback_address: Option<Address>,
    /// Gas limit of the callback to use in the requirements.
    #[clap(long, requires = "callback_address")]
    callback_gas_limit: Option<u64>,
    /// Request a groth16 proof (i.e., a Groth16).
    #[clap(long, default_value = "any")]
    proof_type: ProofType,
}

#[derive(Parser, Debug)]
#[clap(author, long_version = build::CLAP_LONG_VERSION, about = "CLI for Boundless", long_about = CLI_LONG_ABOUT)]
struct MainArgs {
    /// Subcommand to run
    #[command(subcommand)]
    command: Command,

    #[command(flatten)]
    config: GlobalConfig,
}

#[tokio::main]
async fn main() -> Result<()> {
    let args = match MainArgs::try_parse() {
        Ok(args) => args,
        Err(err) => {
            if err.kind() == clap::error::ErrorKind::DisplayHelp {
                // If it's a help request, print the help and exit successfully
                err.print()?;
                return Ok(());
            }
            if err.kind() == clap::error::ErrorKind::DisplayVersion {
                // If it's a version request, print the version and exit successfully
                err.print()?;
                return Ok(());
            }
            return Err(err.into());
        }
    };

    tracing_subscriber::registry()
        .with(fmt::layer())
        .with(
            EnvFilter::builder()
                .with_default_directive(args.config.log_level.into())
                .from_env_lossy(),
        )
        .init();

    run(&args).await
}

pub(crate) async fn run(args: &MainArgs) -> Result<()> {
    // If using one of the subcommands that has a storage config option, use it. Otherwise, use
    // `Default`, which is to have no storage provider.
    // DO NOT MERGE
    let _storage_config = match args.command {
        Command::Request(ref req_cmd) => match **req_cmd {
            RequestCommands::Submit { ref storage_config, .. } => (**storage_config).clone(),
            RequestCommands::SubmitOffer(ref args) => args.storage_config.clone(),
            _ => StorageProviderConfig::default(),
        },
        _ => StorageProviderConfig::default(),
    };

    match &args.command {
        Command::Account(account_cmd) => handle_account_command(account_cmd, &args.config).await,
        Command::Request(request_cmd) => handle_request_command(request_cmd, &args.config).await,
        Command::Proving(proving_cmd) => handle_proving_command(proving_cmd, &args.config).await,
        Command::Ops(operation_cmd) => handle_ops_command(operation_cmd, &args.config).await,
        Command::Povw(povw_cmd) => povw_cmd.run().await,
        Command::Config {} => handle_config_command(&args.config).await,
        Command::Completions { shell } => generate_shell_completions(shell),
    }
}

fn generate_shell_completions(shell: &Shell) -> Result<()> {
    clap_complete::generate(*shell, &mut MainArgs::command(), "boundless", &mut std::io::stdout());
    Ok(())
}

/// Handle ops-related commands
async fn handle_ops_command(cmd: &OpsCommands, config: &GlobalConfig) -> Result<()> {
    let client = config.build_client_with_signer().await?;
    match cmd {
        OpsCommands::Slash { request_id } => {
            tracing::info!("Slashing prover for request 0x{:x}", request_id);
            client.boundless_market.slash(*request_id).await?;
            tracing::info!("Successfully slashed prover for request 0x{:x}", request_id);
            Ok(())
        }
    }
}

/// Helper function to parse stake amounts with validation
async fn parse_stake_amount(
    client: &Client<impl Provider, impl Any, impl Any, impl Any>,
    amount: &str,
) -> Result<(U256, String, String)> {
    let symbol = client.boundless_market.stake_token_symbol().await?;
    let decimals = client.boundless_market.stake_token_decimals().await?;
    let parsed_amount =
        parse_units(amount, decimals).map_err(|e| anyhow!("Failed to parse amount: {}", e))?.into();
    if parsed_amount == U256::from(0) {
        bail!("Amount is below the denomination minimum: {}", amount);
    }
    let formatted_amount = format_units(parsed_amount, decimals)?;
    Ok((parsed_amount, formatted_amount, symbol))
}

/// Handle account-related commands
async fn handle_account_command(cmd: &AccountCommands, config: &GlobalConfig) -> Result<()> {
    match cmd {
        AccountCommands::Deposit { amount } => {
            let client = config.build_client_with_signer().await?;
            tracing::info!("Depositing {} ETH into the market", format_ether(*amount));
            client.boundless_market.deposit(*amount).await?;
            tracing::info!("Successfully deposited {} ETH into the market", format_ether(*amount));
            Ok(())
        }
        AccountCommands::Withdraw { amount } => {
            let client = config.build_client_with_signer().await?;
            tracing::info!("Withdrawing {} ETH from the market", format_ether(*amount));
            client.boundless_market.withdraw(*amount).await?;
            tracing::info!("Successfully withdrew {} ETH from the market", format_ether(*amount));
            Ok(())
        }
        AccountCommands::Balance { address } => {
            let client = config.build_client().await?;
            let addr = address.unwrap_or(client.boundless_market.caller());
            if addr == Address::ZERO {
                bail!("No address specified for balance query. Please provide an address or a private key.")
            }
            tracing::info!("Checking balance for address {}", addr);
            let balance = client.boundless_market.balance_of(addr).await?;
            tracing::info!("Balance for address {}: {} ETH", addr, format_ether(balance));
            Ok(())
        }
        AccountCommands::DepositStake { amount } => {
            let client = config.build_client_with_signer().await?;
            let (parsed_amount, formatted_amount, symbol) =
                parse_stake_amount(&client, amount).await?;

            tracing::info!("Depositing {formatted_amount} {symbol} as stake");
            match client
                .boundless_market
                .deposit_stake_with_permit(parsed_amount, &client.signer.unwrap())
                .await
            {
                Ok(_) => {
                    tracing::info!("Successfully deposited {formatted_amount} {symbol} as stake");
                    Ok(())
                }
                Err(e) => {
                    if e.to_string().contains("TRANSFER_FROM_FAILED") {
                        let addr = client.boundless_market.caller();
                        Err(anyhow!(
                            "Failed to deposit stake: Ensure your address ({}) has funds on the {symbol} contract", addr
                        ))
                    } else {
                        Err(anyhow!("Failed to deposit stake: {}", e))
                    }
                }
            }
        }
        AccountCommands::WithdrawStake { amount } => {
            let client = config.build_client_with_signer().await?;
            let (parsed_amount, formatted_amount, symbol) =
                parse_stake_amount(&client, amount).await?;
            tracing::info!("Withdrawing {formatted_amount} {symbol} from stake");
            client.boundless_market.withdraw_stake(parsed_amount).await?;
            tracing::info!("Successfully withdrew {formatted_amount} {symbol} from stake");
            Ok(())
        }
        AccountCommands::StakeBalance { address } => {
            let client = config.build_client().await?;
            let symbol = client.boundless_market.stake_token_symbol().await?;
            let decimals = client.boundless_market.stake_token_decimals().await?;
            let addr = address.unwrap_or(client.boundless_market.caller());
            if addr == Address::ZERO {
                bail!("No address specified for stake balance query. Please provide an address or a private key.")
            }
            tracing::info!("Checking stake balance for address {}", addr);
            let balance = client.boundless_market.balance_of_stake(addr).await?;
            let balance = format_units(balance, decimals)
                .map_err(|e| anyhow!("Failed to format stake balance: {}", e))?;
            tracing::info!("Stake balance for address {}: {} {}", addr, balance, symbol);
            Ok(())
        }
    }
}

/// Handle request-related commands
async fn handle_request_command(cmd: &RequestCommands, config: &GlobalConfig) -> Result<()> {
    match cmd {
        RequestCommands::SubmitOffer(offer_args) => {
            let client = config
                .client_builder_with_signer()?
                .with_storage_provider_config(&offer_args.storage_config)?
                .build()
                .await
                .context("Failed to build Boundless Client")?;
            tracing::info!("Submitting new proof request with offer");
            submit_offer(client, offer_args).await
        }
        RequestCommands::Submit {
            yaml_request,
            wait,
            offchain,
            no_preflight,
            ref storage_config,
        } => {
            tracing::info!("Submitting proof request from YAML file");

            let client = config
                .client_builder_with_signer()?
                .with_storage_provider_config(storage_config)?
                .build()
                .await
                .context("Failed to build Boundless Client")?;
            submit_request(
                yaml_request,
                client,
                SubmitOptions { wait: *wait, offchain: *offchain, preflight: !*no_preflight },
            )
            .await
        }
        RequestCommands::Status { request_id, expires_at } => {
            let client = config.build_client().await?;
            tracing::info!("Checking status for request 0x{:x}", request_id);
            let status = client.boundless_market.get_status(*request_id, *expires_at).await?;
            tracing::info!("Request 0x{:x} status: {:?}", request_id, status);
            Ok(())
        }
        RequestCommands::GetProof { request_id } => {
            let client = config.build_client().await?;
            tracing::info!("Fetching proof for request 0x{:x}", request_id);
            let (journal, seal) =
                client.boundless_market.get_request_fulfillment(*request_id).await?;
            tracing::info!("Successfully retrieved proof for request 0x{:x}", request_id);
            tracing::info!(
                "Journal: {} - Seal: {}",
                serde_json::to_string_pretty(&journal)?,
                serde_json::to_string_pretty(&seal)?
            );
            Ok(())
        }
        RequestCommands::VerifyProof { request_id, image_id } => {
            let client = config.build_client().await?;
            tracing::info!("Verifying proof for request 0x{:x}", request_id);
            let (journal, seal) =
                client.boundless_market.get_request_fulfillment(*request_id).await?;
            let journal_digest = <[u8; 32]>::from(Journal::new(journal.to_vec()).digest()).into();
            let verifier_address = client.deployment.verifier_router_address.context("no address provided for the verifier router; specify a verifier address with --verifier-address")?;
            let verifier = IRiscZeroVerifier::new(verifier_address, client.provider());

            verifier
                .verify(seal, *image_id, journal_digest)
                .call()
                .await
                .map_err(|_| anyhow::anyhow!("Verification failed"))?;

            tracing::info!("Successfully verified proof for request 0x{:x}", request_id);
            Ok(())
        }
    }
}

/// Handle proving-related commands
async fn handle_proving_command(cmd: &ProvingCommands, config: &GlobalConfig) -> Result<()> {
    match cmd {
        ProvingCommands::Execute { request_path, request_id, request_digest, tx_hash } => {
            let client = config.build_client().await?;
            tracing::info!("Executing proof request");
            let request: ProofRequest = if let Some(file_path) = request_path {
                tracing::debug!("Loading request from file: {:?}", file_path);
                let file = File::open(file_path).context("failed to open request file")?;
                let reader = BufReader::new(file);
                serde_yaml::from_reader(reader).context("failed to parse request from YAML")?
            } else if let Some(request_id) = request_id {
                tracing::debug!("Loading request from blockchain: 0x{:x}", request_id);
                let (req, _signature) =
                    client.fetch_proof_request(*request_id, *tx_hash, *request_digest).await?;
                // TODO: We should check the signature here. If the signature is invalid, this
                // might lead to wasted time. Note though that if the signature is invalid it can
                // never be used to effect onchain state (e.g. locking or fulfilling).
                req
            } else {
                bail!("execute requires either a request file path or request ID")
            };

            let session_info = execute(&request).await?;
            let journal = session_info.journal.bytes;

            if !request.requirements.predicate.eval(&journal) {
                tracing::error!("Predicate evaluation failed for request");
                bail!("Predicate evaluation failed");
            }

            tracing::info!("Successfully executed request 0x{:x}", request.id);
            tracing::debug!("Journal: {:?}", journal);
            Ok(())
        }
<<<<<<< HEAD
        ProvingCommands::Fulfill { request_ids, request_digests, tx_hashes, withdraw } => {
            let client = config.build_client_with_signer().await?;
=======
        ProvingCommands::Fulfill {
            request_ids,
            request_digests,
            tx_hashes,
            withdraw,
            bonsai_api_url,
            bonsai_api_key,
            use_default_prover,
        } => {
>>>>>>> 944df18a
            if request_digests.is_some()
                && request_ids.len() != request_digests.as_ref().unwrap().len()
            {
                bail!("request_ids and request_digests must have the same length");
            }
            if tx_hashes.is_some() && request_ids.len() != tx_hashes.as_ref().unwrap().len() {
                bail!("request_ids and tx_hashes must have the same length");
            }

            let request_ids_string =
                request_ids.iter().map(|id| format!("0x{id:x}")).collect::<Vec<_>>().join(", ");
            tracing::info!("Fulfilling proof requests {}", request_ids_string);

            // Configure proving backend (defaults to bento like benchmark command)
            configure_proving_backend(bonsai_api_url, bonsai_api_key, *use_default_prover);

            let (_, market_url) = client.boundless_market.image_info().await?;
            tracing::debug!("Fetching Assessor program from {}", market_url);
            let assessor_program = fetch_url(&market_url).await?;
            let domain = client.boundless_market.eip712_domain().await?;

            let (_, set_builder_url) = client.set_verifier.image_info().await?;
            tracing::debug!("Fetching SetBuilder program from {}", set_builder_url);
            let set_builder_program = fetch_url(&set_builder_url).await?;

            let prover = DefaultProver::new(
                set_builder_program,
                assessor_program,
                client.boundless_market.caller(),
                domain,
            )?;

            let fetch_order_jobs = request_ids.iter().enumerate().map(|(i, request_id)| {
                let client = client.clone();
                let boundless_market = client.boundless_market.clone();
                async move {
                    let (req, sig) = client
                        .fetch_proof_request(
                            *request_id,
                            tx_hashes.as_ref().map(|tx_hashes| tx_hashes[i]),
                            request_digests.as_ref().map(|request_digests| request_digests[i]),
                        )
                        .await?;
                    tracing::debug!("Fetched order details: {req:?}");

                    if !req.is_smart_contract_signed() {
                        req.verify_signature(
                            &sig,
                            client.deployment.boundless_market_address,
                            boundless_market.get_chain_id().await?,
                        )?;
                    } else {
                        // TODO: Provide a way to check the EIP1271 auth.
                        tracing::debug!(
                            "Skipping authorization check on smart contract signed request 0x{:x}",
                            U256::from(req.id)
                        );
                    }
                    let is_locked = boundless_market.is_locked(*request_id).await?;
                    Ok::<_, anyhow::Error>((req, sig, is_locked))
                }
            });

            let results = futures::future::join_all(fetch_order_jobs).await;
            let mut orders = Vec::new();
            let mut unlocked_requests = Vec::new();

            for result in results {
                let (req, sig, is_locked) = result?;
                // If the request is not locked in, we need to "price" which checks the requirements
                // and assigns a price. Otherwise, we don't. This vec will be a singleton if not locked
                // and empty if the request is locked.
                if !is_locked {
                    unlocked_requests.push(UnlockedRequest::new(req.clone(), sig.clone()));
                }
                orders.push((req, sig));
            }

            let (fills, root_receipt, assessor_receipt) = prover.fulfill(&orders).await?;
            let order_fulfilled = OrderFulfilled::new(fills, root_receipt, assessor_receipt)?;
            let boundless_market = client.boundless_market.clone();

            let fulfillment_tx =
                FulfillmentTx::new(order_fulfilled.fills, order_fulfilled.assessorReceipt)
                    .with_submit_root(
                        client.deployment.set_verifier_address,
                        order_fulfilled.root,
                        order_fulfilled.seal,
                    )
                    .with_unlocked_requests(unlocked_requests)
                    .with_withdraw(*withdraw);
            match boundless_market.fulfill(fulfillment_tx).await {
                Ok(_) => {
                    tracing::info!("Successfully fulfilled requests {}", request_ids_string);
                    Ok(())
                }
                Err(e) => {
                    tracing::error!("Failed to fulfill requests {}: {}", request_ids_string, e);
                    bail!("Failed to fulfill request: {}", e)
                }
            }
        }
        ProvingCommands::Lock { request_id, request_digest, tx_hash } => {
            let client = config.build_client_with_signer().await?;
            tracing::info!("Locking proof request 0x{:x}", request_id);

            let (request, signature) =
                client.fetch_proof_request(*request_id, *tx_hash, *request_digest).await?;
            tracing::debug!("Fetched order details: {request:?}");

            // If the request is smart contract signed, the preflight of the lock request
            // transaction will revert, since it includes the ERC1271 signature check.
            if !request.is_smart_contract_signed() {
                request.verify_signature(
                    &signature,
                    client.deployment.boundless_market_address,
                    client.boundless_market.get_chain_id().await?,
                )?;
            }

            client.boundless_market.lock_request(&request, signature, None).await?;
            tracing::info!("Successfully locked request 0x{:x}", request_id);
            Ok(())
        }
<<<<<<< HEAD
        ProvingCommands::Benchmark { request_ids, bonsai_api_url, bonsai_api_key } => {
            let client = config.build_client().await?;
            benchmark(client, request_ids, bonsai_api_url, bonsai_api_key).await
        }
    }
}

/// Execute a proof request using the RISC Zero zkVM executor and measure performance
async fn benchmark<P>(
    client: Client<P, impl Any, impl Any, impl Any>,
    request_ids: &[U256],
    bonsai_api_url: &Option<String>,
    bonsai_api_key: &Option<String>,
) -> Result<()>
where
    P: Provider + Clone + 'static,
{
    tracing::info!("Starting benchmark for {} requests", request_ids.len());
    if request_ids.is_empty() {
        bail!("No request IDs provided");
=======
        ProvingCommands::Benchmark {
            request_ids,
            bonsai_api_url,
            bonsai_api_key,
            use_default_prover,
        } => {
            benchmark(client, request_ids, bonsai_api_url, bonsai_api_key, *use_default_prover)
                .await
        }
    }
}

/// Configure proving backend to default to Bento unless Bonsai is explicitly specified or default prover is requested
fn configure_proving_backend(
    bonsai_api_url: &Option<String>,
    bonsai_api_key: &Option<String>,
    use_default_prover: bool,
) {
    if use_default_prover {
        tracing::info!(
            "Using default prover behavior (respects RISC0_PROVER, RISC0_DEV_MODE, etc.)"
        );
        return;
>>>>>>> 944df18a
    }

    const DEFAULT_BENTO_API_URL: &str = "http://localhost:8081";
    if let Some(url) = bonsai_api_url.as_ref() {
        tracing::info!("Using Bonsai endpoint: {}", url);
    } else {
        tracing::info!("Defaulting to Bento endpoint: {}", DEFAULT_BENTO_API_URL);
        std::env::set_var("BONSAI_API_URL", DEFAULT_BENTO_API_URL);
    };
    if bonsai_api_key.is_none() {
        tracing::debug!("Assuming Bento, setting BONSAI_API_KEY to empty string");
        std::env::set_var("BONSAI_API_KEY", "");
    }
}

/// Execute a proof request using the RISC Zero zkVM executor and measure performance
async fn benchmark(
    client: StandardClient,
    request_ids: &[U256],
    bonsai_api_url: &Option<String>,
    bonsai_api_key: &Option<String>,
    use_default_prover: bool,
) -> Result<()> {
    tracing::info!("Starting benchmark for {} requests", request_ids.len());
    if request_ids.is_empty() {
        bail!("No request IDs provided");
    }

    configure_proving_backend(bonsai_api_url, bonsai_api_key, use_default_prover);
    let prover = BonsaiClient::from_env(risc0_zkvm::VERSION)?;

    // Track performance metrics across all runs
    let mut worst_khz = f64::MAX;
    let mut worst_time = 0.0;
    let mut worst_cycles = 0.0;
    let mut worst_request_id = U256::ZERO;

    // Check if we can connect to PostgreSQL using environment variables
    let pg_pool = match create_pg_pool().await {
        Ok(pool) => {
            tracing::info!("Successfully connected to PostgreSQL database");
            Some(pool)
        }
        Err(e) => {
            tracing::warn!("Failed to connect to PostgreSQL database: {}", e);
            None
        }
    };

    for (idx, request_id) in request_ids.iter().enumerate() {
        tracing::info!(
            "Benchmarking request {}/{}: 0x{:x}",
            idx + 1,
            request_ids.len(),
            request_id
        );

        let (request, _signature) = client.fetch_proof_request(*request_id, None, None).await?;
        // TODO: We should check the signature here. If the signature is invalid, this might lead
        // to wasted time on an invalid request. This is acceptable for now because the purpose of
        // this command is benchmarking.

        tracing::debug!("Fetched request 0x{:x}", request_id);
        tracing::debug!("Image URL: {}", request.imageUrl);

        // Fetch ELF and input
        tracing::debug!("Fetching ELF from {}", request.imageUrl);
        let elf = fetch_url(&request.imageUrl).await?;

        tracing::debug!("Processing input");
        let input = match request.input.inputType {
            RequestInputType::Inline => GuestEnv::decode(&request.input.data)?.stdin,
            RequestInputType::Url => {
                let input_url = std::str::from_utf8(&request.input.data)
                    .context("Input URL is not valid UTF-8")?;
                tracing::debug!("Fetching input from {}", input_url);
                GuestEnv::decode(&fetch_url(input_url).await?)?.stdin
            }
            _ => bail!("Unsupported input type"),
        };

        // Upload ELF
        let image_id = compute_image_id(&elf)?.to_string();
        prover.upload_img(&image_id, elf).await.unwrap();
        tracing::debug!("Uploaded ELF to {}", image_id);

        // Upload input
        let input_id =
            prover.upload_input(input).await.context("Failed to upload set-builder input")?;
        tracing::debug!("Uploaded input to {}", input_id);

        let assumptions = vec![];

        // Start timing
        let start_time = std::time::Instant::now();

        let proof_id =
            prover.create_session(image_id, input_id, assumptions.clone(), false).await?;
        tracing::debug!("Created session {}", proof_id.uuid);

        let (stats, elapsed_time) = loop {
            let status = proof_id.status(&prover).await?;

            match status.status.as_ref() {
                "RUNNING" => {
                    tokio::time::sleep(tokio::time::Duration::from_millis(100)).await;
                    continue;
                }
                "SUCCEEDED" => {
                    let Some(stats) = status.stats else {
                        bail!("Bento failed to return proof stats in response");
                    };
                    break (stats, status.elapsed_time);
                }
                _ => {
                    let err_msg = status.error_msg.unwrap_or_default();
                    bail!("stark proving failed: {err_msg}");
                }
            }
        };

        // Try to get effective KHz from PostgreSQL if available
        let (total_cycles, elapsed_secs) = if let Some(ref pool) = pg_pool {
            let total_cycles_query = r#"
                SELECT (output->>'total_cycles')::FLOAT8
                FROM tasks
                WHERE task_id = 'init' AND job_id = $1::uuid
            "#;

            let elapsed_secs_query = r#"
                SELECT EXTRACT(EPOCH FROM (MAX(updated_at) - MIN(started_at)))::FLOAT8
                FROM tasks
                WHERE job_id = $1::uuid
            "#;

            let total_cycles: f64 =
                sqlx::query_scalar(total_cycles_query).bind(&proof_id.uuid).fetch_one(pool).await?;

            let elapsed_secs: f64 =
                sqlx::query_scalar(elapsed_secs_query).bind(&proof_id.uuid).fetch_one(pool).await?;

            (total_cycles, elapsed_secs)
        } else {
            // Calculate the hz based on the duration and total cycles as observed by the client
            tracing::debug!("No PostgreSQL data found for job, using client-side calculation.");
            let total_cycles: f64 = stats.total_cycles as f64;
            let elapsed_secs = start_time.elapsed().as_secs_f64();
            (total_cycles, elapsed_secs)
        };

        let khz = (total_cycles / 1000.0) / elapsed_secs;

        tracing::info!("KHz: {:.2} proved in {:.2}s", khz, elapsed_secs);

        if let Some(time) = elapsed_time {
            tracing::debug!("Server side time: {:?}", time);
        }

        // Track worst-case performance
        if khz < worst_khz {
            worst_khz = khz;
            worst_time = elapsed_secs;
            worst_cycles = total_cycles;
            worst_request_id = *request_id;
        }
    }

    if worst_cycles < 1_000_000.0 {
        tracing::warn!("Worst case performance proof is one with less than 1M cycles, \
            which might lead to a lower khz than expected. Benchmark using a larger proof if possible.");
    }

    // Report worst-case performance
    tracing::info!("Worst-case performance:");
    tracing::info!("  Request ID: 0x{:x}", worst_request_id);
    tracing::info!("  Performance: {:.2} KHz", worst_khz);
    tracing::info!("  Time: {:.2} seconds", worst_time);
    tracing::info!("  Cycles: {}", worst_cycles);

    println!("It is recommended to update this entry in broker.toml:");
    println!("peak_prove_khz = {:.0}\n", worst_khz.round());
    println!("Note: setting a lower value does not limit the proving speed, but will reduce the \
              total throughput of the orders locked by the broker. It is recommended to set a value \
              lower than this recommmendation, and increase it over time to increase capacity.");

    Ok(())
}

/// Create a PostgreSQL connection pool using environment variables
async fn create_pg_pool() -> Result<sqlx::PgPool, sqlx::Error> {
    let user = std::env::var("POSTGRES_USER").unwrap_or_else(|_| "worker".to_string());
    let password = std::env::var("POSTGRES_PASSWORD").unwrap_or_else(|_| "password".to_string());
    let db = std::env::var("POSTGRES_DB").unwrap_or_else(|_| "taskdb".to_string());
    let host = match std::env::var("POSTGRES_HOST").unwrap_or_else(|_| "postgres".to_string()) {
        host if host != "postgres" => host,
        // Use local connection for postgres, as "postgres" not compatible with docker
        _ => "127.0.0.1".to_string(),
    };

    let port = std::env::var("POSTGRES_PORT").unwrap_or_else(|_| "5432".to_string());

    let connection_string = format!("postgres://{user}:{password}@{host}:{port}/{db}");

    sqlx::PgPool::connect(&connection_string).await
}

/// Submit an offer and create a proof request
async fn submit_offer(client: StandardClient, args: &SubmitOfferArgs) -> Result<()> {
    let request = client.new_request();

    // Resolve the program from command line arguments.
    let request = match (args.program.path.clone(), args.program.url.clone()) {
        (Some(path), None) => {
            if client.storage_provider.is_none() {
                bail!("A storage provider is required to upload programs.\nPlease provide a storage provider (see --help for options) or upload your program and set --program-url.")
            }
            let program: Cow<'static, [u8]> = std::fs::read(&path)
                .context(format!("Failed to read program file at {:?}", args.program))?
                .into();
            request.with_program(program)
        }
        (None, Some(url)) => request.with_program_url(url).map_err(|e| match e {}).unwrap(),
        _ => bail!("Exactly one of program path and program-url args must be provided"),
    };

    // Process input based on provided arguments
    let stdin: Vec<u8> = match (&args.input.input, &args.input.input_file) {
        (Some(input), None) => input.as_bytes().to_vec(),
        (None, Some(input_file)) => std::fs::read(input_file)
            .context(format!("Failed to read input file at {input_file:?}"))?,
        _ => bail!("Exactly one of input or input-file args must be provided"),
    };

    // Prepare the input environment
    let env = if args.encode_input {
        GuestEnv::builder().write(&stdin)?
    } else {
        GuestEnv::builder().write_slice(&stdin)
    };
    let request = request.with_env(env);

    // Configure callback if provided
    let mut requirements = RequirementParams::builder();
    if let Some(address) = args.requirements.callback_address {
        requirements.callback_address(address);
        if let Some(gas_limit) = args.requirements.callback_gas_limit {
            requirements.callback_gas_limit(gas_limit);
        }
    }
    match args.requirements.proof_type {
        // TODO(risc0-ethereum/#597): This needs to be kept up to date with releases of
        // risc0-ethereum. Add a Selector::inclusion_latest() function to risc0-ethereum and use it
        // here.
        ProofType::Inclusion => requirements.selector(Selector::set_inclusion_latest() as u32),
        ProofType::Groth16 => requirements.selector(Selector::groth16_latest() as u32),
        ProofType::Any => &mut requirements,
        ty => bail!("unsupported proof type provided in proof-type flag: {:?}", ty),
    };
    let request = request.with_requirements(requirements);

    let request = client.build_request(request).await.context("failed to build proof request")?;
    tracing::debug!("Request details: {}", serde_yaml::to_string(&request)?);

    // Submit the request
    let (request_id, expires_at) = if args.offchain {
        tracing::info!("Submitting request offchain");
        client.submit_request_offchain(&request).await?
    } else {
        tracing::info!("Submitting request onchain");
        client.submit_request_onchain(&request).await?
    };

    tracing::info!(
        "Submitted request 0x{request_id:x}, bidding starts at {}",
        convert_timestamp(request.offer.biddingStart)
    );

    // Wait for fulfillment if requested
    if args.wait {
        tracing::info!("Waiting for request fulfillment...");
        let (journal, seal) = client
            .boundless_market
            .wait_for_request_fulfillment(request_id, Duration::from_secs(5), expires_at)
            .await?;

        tracing::info!("Request fulfilled!");
        tracing::info!(
            "Journal: {} - Seal: {}",
            serde_json::to_string_pretty(&journal)?,
            serde_json::to_string_pretty(&seal)?
        );
    }

    Ok(())
}

struct SubmitOptions {
    wait: bool,
    offchain: bool,
    preflight: bool,
}

/// Submit a proof request from a YAML file
async fn submit_request<P, S>(
    request_path: impl AsRef<Path>,
    client: Client<P, S>,
    opts: SubmitOptions,
) -> Result<()>
where
    P: Provider<Ethereum> + 'static + Clone,
    S: StorageProvider + Clone,
{
    // Read the YAML request file
    let file = File::open(request_path.as_ref())
        .context(format!("Failed to open request file at {:?}", request_path.as_ref()))?;
    let reader = BufReader::new(file);
    let mut request: ProofRequest =
        serde_yaml::from_reader(reader).context("Failed to parse request from YAML")?;

    // Fill in some of the request parameters, this command supports filling a few of the request
    // parameters that new need to updated on every reqeust. Namely, ID and bidding start.
    //
    // If set to 0, override the offer bidding_start field with the current timestamp + 30s
    if request.offer.biddingStart == 0 {
        // Adding a delay to bidding start lets provers see and evaluate the request
        // before the price starts to ramp up
        request.offer = Offer { biddingStart: now_timestamp() + 30, ..request.offer };
    }
    if request.id == U256::ZERO {
        request.id = client.boundless_market.request_id_from_rand().await?;
        tracing::info!("Assigned request ID {:x}", request.id);
    };

    // Run preflight check if enabled
    if opts.preflight {
        tracing::info!("Running request preflight check");
        let session_info = execute(&request).await?;
        let journal = session_info.journal.bytes;

        // Verify image ID if available
        if let Some(claim) = session_info.receipt_claim {
            ensure!(
                claim.pre.digest().as_bytes() == request.requirements.imageId.as_slice(),
                "Image ID mismatch: requirements ({}) do not match the given program ({})",
                hex::encode(request.requirements.imageId),
                hex::encode(claim.pre.digest().as_bytes())
            );
        } else {
            tracing::debug!("Cannot check image ID; session info doesn't have receipt claim");
        }

        // Verify predicate
        ensure!(
            request.requirements.predicate.eval(&journal),
            "Preflight failed: Predicate evaluation failed. Journal: {}, Predicate type: {:?}, Predicate data: {}",
            hex::encode(&journal),
            request.requirements.predicate.predicateType,
            hex::encode(&request.requirements.predicate.data)
        );

        tracing::info!("Preflight check passed");
    } else {
        tracing::warn!("Skipping preflight check");
    }

    // Submit the request
    let (request_id, expires_at) = if opts.offchain {
        tracing::info!("Submitting request offchain");
        client.submit_request_offchain(&request).await?
    } else {
        tracing::info!("Submitting request onchain");
        client.submit_request_onchain(&request).await?
    };

    tracing::info!(
        "Submitted request 0x{request_id:x}, bidding starts at {}",
        convert_timestamp(request.offer.biddingStart)
    );

    // Wait for fulfillment if requested
    if opts.wait {
        tracing::info!("Waiting for request fulfillment...");
        let (journal, seal) = client
            .wait_for_request_fulfillment(request_id, Duration::from_secs(5), expires_at)
            .await?;

        tracing::info!("Request fulfilled!");
        tracing::info!(
            "Journal: {} - Seal: {}",
            serde_json::to_string_pretty(&journal)?,
            serde_json::to_string_pretty(&seal)?
        );
    }

    Ok(())
}

/// Execute a proof request using the RISC Zero zkVM executor
async fn execute(request: &ProofRequest) -> Result<SessionInfo> {
    tracing::info!("Fetching program from {}", request.imageUrl);
    let program = fetch_url(&request.imageUrl).await?;

    tracing::info!("Processing input");
    let env = match request.input.inputType {
        RequestInputType::Inline => GuestEnv::decode(&request.input.data)?,
        RequestInputType::Url => {
            let input_url =
                std::str::from_utf8(&request.input.data).context("Input URL is not valid UTF-8")?;
            tracing::info!("Fetching input from {}", input_url);
            GuestEnv::decode(&fetch_url(input_url).await?)?
        }
        _ => bail!("Unsupported input type"),
    };

    tracing::info!("Executing program in zkVM");
    r0vm_is_installed()?;
    default_executor().execute(env.try_into()?, &program)
}

fn r0vm_is_installed() -> Result<()> {
    // Try to run the binary with the --version flag
    let result = std::process::Command::new("r0vm").arg("--version").output();

    match result {
        Ok(_) => Ok(()),
        Err(_) => Err(anyhow!("r0vm is not installed or could not be executed. Please check instructions at https://dev.risczero.com/api/zkvm/install")),
    }
}

// Get current timestamp with appropriate error handling
fn now_timestamp() -> u64 {
    SystemTime::now().duration_since(SystemTime::UNIX_EPOCH).expect("Time went backwards").as_secs()
}

/// Handle config command
async fn handle_config_command(config: &GlobalConfig) -> Result<()> {
    tracing::info!("Displaying CLI configuration");
    println!("\n=== Boundless CLI Configuration ===\n");

    // Show configuration
    let rpc_url = config.require_rpc_url()?;
    println!("RPC URL: {rpc_url}");
    println!(
        "Wallet Address: {}",
        config
            .private_key
            .as_ref()
            .map(|sk| sk.address().to_string())
            .unwrap_or("[no wallet provided]".to_string())
    );
    if let Some(timeout) = config.tx_timeout {
        println!("Transaction Timeout: {} seconds", timeout.as_secs());
    } else {
        println!("Transaction Timeout: <not set>");
    }
    println!("Log Level: {:?}", config.log_level);
    if let Some(ref deployment) = config.deployment {
        println!("Using custom Boundless deployment");
        println!("Chain ID: {:?}", deployment.chain_id);
        println!("Boundless Market Address: {}", deployment.boundless_market_address);
        println!("Verifier Address: {:?}", deployment.verifier_router_address);
        println!("Set Verifier Address: {}", deployment.set_verifier_address);
        println!("Order Stream URL: {:?}", deployment.order_stream_url);
    }

    // Validate RPC connection
    println!("\n=== Environment Validation ===\n");
    print!("Testing RPC connection... ");
    let provider = ProviderBuilder::new().connect_http(rpc_url);

    let chain_id = match provider.get_chain_id().await {
        Ok(chain_id) => {
            println!("✅ Connected to chain ID: {chain_id}");
            chain_id
        }
        Err(e) => {
            println!("❌ Failed to connect: {e}");
            // Do not run remaining checks, which require an RPC connection.
            return Ok(());
        }
    };

    let Some(deployment) =
        config.deployment.clone().or_else(|| Deployment::from_chain_id(chain_id))
    else {
        println!("❌ No Boundless deployment config provided for unknown chain ID: {chain_id}");
        return Ok(());
    };

    // Check market contract
    print!("Testing Boundless Market contract... ");
    let boundless_market = BoundlessMarketService::new(
        deployment.boundless_market_address,
        provider.clone(),
        Address::ZERO,
    );

    let market_ok = match boundless_market.get_chain_id().await {
        Ok(_) => {
            println!("✅ Contract responds");
            true
        }
        Err(e) => {
            println!("❌ Contract error: {e}");
            false
        }
    };

    // Check set verifier contract
    print!("Testing Set Verifier contract... ");
    let set_verifier =
        SetVerifierService::new(deployment.set_verifier_address, provider.clone(), Address::ZERO);

    let (image_id, _) = match set_verifier.image_info().await {
        Ok(image_info) => {
            println!("✅ Contract responds");
            image_info
        }
        Err(e) => {
            println!("❌ Contract error: {e}");
            (B256::default(), String::default())
        }
    };

    // Create a transaction request with the call data
    if let Some(verifier_router_address) = deployment.verifier_router_address {
        let verifier_parameters =
            SetInclusionReceiptVerifierParameters { image_id: Digest::from_bytes(*image_id) };
        let selector: [u8; 4] = verifier_parameters.digest().as_bytes()[0..4].try_into()?;

        // Build the call data:
        // 1. Append the function selector for getVerifier(bytes4) ("3cadf449")
        // 2. Append the ABI encoding for the bytes4 parameter (padded to 32 bytes)
        let mut call_data = Vec::new();
        call_data.extend_from_slice(&hex::decode("3cadf449")?);
        call_data.extend_from_slice(&FixedBytes::from(selector).abi_encode());
        let tx = TransactionRequest {
            to: Some(TxKind::Call(verifier_router_address)),
            input: TransactionInput::new(call_data.into()),
            ..Default::default()
        };

        // Check verifier contract
        print!("Testing VerifierRouter contract... ");
        match provider.call(tx).await {
            Ok(_) => {
                println!("✅ Contract responds");
                true
            }
            Err(e) => {
                println!("❌ Contract error: {e}");
                false
            }
        };
    } else {
        // Verifier router is recommended, but not required for most operations.
        println!("⚠️ Verifier router address not configured");
    }

    println!(
        "\nEnvironment Setup: {}",
        if market_ok { "✅ Ready to use" } else { "❌ Issues detected" }
    );

    Ok(())
}

#[cfg(test)]
mod tests {
    use std::net::{Ipv4Addr, SocketAddr};

    use alloy::primitives::aliases::U96;
    use alloy::{
        node_bindings::{Anvil, AnvilInstance},
        primitives::utils::format_units,
        providers::WalletProvider,
    };
    use boundless_market::contracts::{
        Predicate, PredicateType, RequestId, RequestInput, Requirements,
    };
    use boundless_market::{
        contracts::{hit_points::default_allowance, RequestStatus},
        selector::is_groth16_selector,
    };
    use boundless_market_test_utils::{
        create_test_ctx, deploy_mock_callback, get_mock_callback_count, TestCtx, ECHO_ID, ECHO_PATH,
    };
    use order_stream::{run_from_parts, AppState, ConfigBuilder};
    use sqlx::PgPool;
    use tempfile::tempdir;
    use tokio::task::JoinHandle;
    use tracing::level_filters::LevelFilter;
    use tracing_test::traced_test;

    use super::*;

    // generate a test request
    fn generate_request(id: u32, addr: &Address) -> ProofRequest {
        ProofRequest::new(
            RequestId::new(*addr, id),
            Requirements::new(
                Digest::from(ECHO_ID),
                Predicate { predicateType: PredicateType::PrefixMatch, data: Default::default() },
            ),
            format!("file://{ECHO_PATH}"),
            RequestInput::builder().write_slice(&[0x41, 0x41, 0x41, 0x41]).build_inline().unwrap(),
            Offer {
                minPrice: U256::from(20000000000000u64),
                maxPrice: U256::from(40000000000000u64),
                biddingStart: now_timestamp(),
                timeout: 420,
                lockTimeout: 420,
                rampUpPeriod: 1,
                lockStake: U256::from(10),
            },
        )
    }

    enum AccountOwner {
        Customer,
        Prover,
    }

    /// Test setup helper that creates common test infrastructure
    async fn setup_test_env(
        owner: AccountOwner,
    ) -> (TestCtx<impl Provider + WalletProvider + Clone + 'static>, AnvilInstance, GlobalConfig)
    {
        let anvil = Anvil::new().spawn();

        let ctx = create_test_ctx(&anvil).await.unwrap();

        let private_key = match owner {
            AccountOwner::Customer => {
                ctx.prover_market
                    .deposit_stake_with_permit(default_allowance(), &ctx.prover_signer)
                    .await
                    .unwrap();
                ctx.customer_signer.clone()
            }
            AccountOwner::Prover => ctx.prover_signer.clone(),
        };

        let config = GlobalConfig {
            rpc_url: Some(anvil.endpoint_url()),
            private_key: Some(private_key),
            deployment: Some(ctx.deployment.clone()),
            tx_timeout: None,
            log_level: LevelFilter::INFO,
        };

        (ctx, anvil, config)
    }

    async fn setup_test_env_with_order_stream(
        owner: AccountOwner,
        pool: PgPool,
    ) -> (
        TestCtx<impl Provider + WalletProvider + Clone + 'static>,
        AnvilInstance,
        GlobalConfig,
        JoinHandle<()>,
    ) {
        let (mut ctx, anvil, mut global_config) = setup_test_env(owner).await;

        // Create listener first
        let listener = tokio::net::TcpListener::bind(SocketAddr::from((Ipv4Addr::UNSPECIFIED, 0)))
            .await
            .unwrap();
        let order_stream_address = listener.local_addr().unwrap();
        let order_stream_url = Url::parse(&format!("http://{order_stream_address}")).unwrap();
        let domain = order_stream_address.to_string();

        let config = ConfigBuilder::default()
            .rpc_url(anvil.endpoint_url())
            .market_address(ctx.deployment.boundless_market_address)
            .domain(domain)
            .build()
            .unwrap();

        // Start order stream server
        let order_stream = AppState::new(&config, Some(pool)).await.unwrap();
        let order_stream_clone = order_stream.clone();
        let order_stream_handle = tokio::spawn(async move {
            run_from_parts(order_stream_clone, listener).await.unwrap();
        });

        // Add the order_stream_url to the deployment config.
        ctx.deployment.order_stream_url = Some(order_stream_url.to_string().into());
        global_config.deployment = Some(ctx.deployment.clone());

        (ctx, anvil, global_config, order_stream_handle)
    }

    #[tokio::test]
    #[traced_test]
    async fn test_deposit_withdraw() {
        let (ctx, _anvil, config) = setup_test_env(AccountOwner::Customer).await;

        let mut args = MainArgs {
            config,
            command: Command::Account(Box::new(AccountCommands::Deposit {
                amount: default_allowance(),
            })),
        };

        run(&args).await.unwrap();
        assert!(logs_contain(&format!(
            "Depositing {} ETH",
            format_units(default_allowance(), "ether").unwrap()
        )));
        assert!(logs_contain(&format!(
            "Successfully deposited {} ETH",
            format_units(default_allowance(), "ether").unwrap()
        )));

        let balance = ctx.prover_market.balance_of(ctx.customer_signer.address()).await.unwrap();
        assert_eq!(balance, default_allowance());

        args.command = Command::Account(Box::new(AccountCommands::Balance {
            address: Some(ctx.customer_signer.address()),
        }));
        run(&args).await.unwrap();
        assert!(logs_contain(&format!(
            "Checking balance for address {}",
            ctx.customer_signer.address()
        )));
        assert!(logs_contain(&format!(
            "Balance for address {}: {} ETH",
            ctx.customer_signer.address(),
            format_units(default_allowance(), "ether").unwrap()
        )));

        args.command =
            Command::Account(Box::new(AccountCommands::Withdraw { amount: default_allowance() }));

        run(&args).await.unwrap();
        assert!(logs_contain(&format!(
            "Withdrawing {} ETH",
            format_units(default_allowance(), "ether").unwrap()
        )));
        assert!(logs_contain(&format!(
            "Successfully withdrew {} ETH",
            format_units(default_allowance(), "ether").unwrap()
        )));

        let balance = ctx.prover_market.balance_of(ctx.customer_signer.address()).await.unwrap();
        assert_eq!(balance, U256::from(0));
    }

    #[tokio::test]
    #[traced_test]
    async fn test_fail_deposit_withdraw() {
        let (_ctx, _anvil, config) = setup_test_env(AccountOwner::Customer).await;

        let amount = U256::from(10000000000000000000000_u128);
        let mut args = MainArgs {
            config,
            command: Command::Account(Box::new(AccountCommands::Deposit { amount })),
        };

        let err = run(&args).await.unwrap_err();
        assert!(err.to_string().contains("Insufficient funds"));

        args.command = Command::Account(Box::new(AccountCommands::Withdraw { amount }));

        let err = run(&args).await.unwrap_err();
        assert!(err.to_string().contains("InsufficientBalance"));
    }

    #[tokio::test]
    #[traced_test]
    async fn test_deposit_withdraw_stake() {
        let (ctx, _anvil, config) = setup_test_env(AccountOwner::Prover).await;

        let mut args = MainArgs {
            config,
            command: Command::Account(Box::new(AccountCommands::DepositStake {
                amount: format_ether(default_allowance()),
            })),
        };

        run(&args).await.unwrap();
        assert!(logs_contain(&format!(
            "Depositing {} HP as stake",
            format_ether(default_allowance())
        )));
        assert!(logs_contain(&format!(
            "Successfully deposited {} HP as stake",
            format_ether(default_allowance())
        )));

        let balance =
            ctx.prover_market.balance_of_stake(ctx.prover_signer.address()).await.unwrap();
        assert_eq!(balance, default_allowance());

        args.command = Command::Account(Box::new(AccountCommands::StakeBalance {
            address: Some(ctx.prover_signer.address()),
        }));
        run(&args).await.unwrap();
        assert!(logs_contain(&format!(
            "Checking stake balance for address {}",
            ctx.prover_signer.address()
        )));
        assert!(logs_contain(&format!(
            "Stake balance for address {}: {} HP",
            ctx.prover_signer.address(),
            format_units(default_allowance(), "ether").unwrap()
        )));

        args.command = Command::Account(Box::new(AccountCommands::WithdrawStake {
            amount: format_ether(default_allowance()),
        }));

        run(&args).await.unwrap();
        assert!(logs_contain(&format!(
            "Withdrawing {} HP from stake",
            format_ether(default_allowance())
        )));
        assert!(logs_contain(&format!(
            "Successfully withdrew {} HP from stake",
            format_ether(default_allowance())
        )));

        let balance =
            ctx.prover_market.balance_of_stake(ctx.prover_signer.address()).await.unwrap();
        assert_eq!(balance, U256::from(0));
    }

    #[tokio::test]
    #[traced_test]
    async fn test_deposit_stake_amount_below_denom_min() -> Result<()> {
        let (ctx, _anvil, config) = setup_test_env(AccountOwner::Customer).await;

        // Use amount below denom min
        let amount = "0.00000000000000000000000001".to_string();
        let args = MainArgs {
            config,
            command: Command::Account(Box::new(AccountCommands::DepositStake {
                amount: amount.clone(),
            })),
        };

        // Sanity check to make sure that the amount is below the denom min
        let decimals = ctx.customer_market.stake_token_decimals().await?;
        let parsed_amount: U256 = parse_units(&amount, decimals).unwrap().into();
        assert_eq!(parsed_amount, U256::from(0));

        let err = run(&args).await.unwrap_err();
        assert!(err.to_string().contains("Amount is below the denomination minimum"));

        Ok(())
    }

    #[tokio::test]
    #[traced_test]
    async fn test_fail_deposit_withdraw_stake() {
        let (ctx, _anvil, config) = setup_test_env(AccountOwner::Customer).await;

        let mut args = MainArgs {
            config,
            command: Command::Account(Box::new(AccountCommands::DepositStake {
                amount: format_ether(default_allowance()),
            })),
        };

        let err = run(&args).await.unwrap_err();
        assert!(err.to_string().contains(&format!(
            "Failed to deposit stake: Ensure your address ({}) has funds on the HP contract",
            ctx.customer_signer.address()
        )));

        args.command = Command::Account(Box::new(AccountCommands::WithdrawStake {
            amount: format_ether(default_allowance()),
        }));

        let err = run(&args).await.unwrap_err();
        assert!(err.to_string().contains("InsufficientBalance"));
    }

    #[tokio::test]
    #[traced_test]
    async fn test_submit_request_onchain() {
        let (_ctx, _anvil, config) = setup_test_env(AccountOwner::Customer).await;

        // Submit a request onchain
        let args = MainArgs {
            config,
            command: Command::Request(Box::new(RequestCommands::Submit {
                storage_config: Box::new(StorageProviderConfig::dev_mode()),
                yaml_request: "../../request.yaml".to_string().into(),
                wait: false,
                offchain: false,
                no_preflight: false,
            })),
        };
        run(&args).await.unwrap();
        assert!(logs_contain("Submitting request onchain"));
        assert!(logs_contain("Submitted request"));
    }

    #[sqlx::test]
    #[traced_test]
    async fn test_submit_request_offchain(pool: PgPool) {
        let (ctx, _anvil, config, order_stream_handle) =
            setup_test_env_with_order_stream(AccountOwner::Customer, pool).await;

        // Deposit funds into the market
        ctx.customer_market.deposit(parse_ether("1").unwrap()).await.unwrap();

        // Submit a request offchain
        let args = MainArgs {
            config,
            command: Command::Request(Box::new(RequestCommands::Submit {
                storage_config: Box::new(StorageProviderConfig::dev_mode()),
                yaml_request: "../../request.yaml".to_string().into(),
                wait: false,
                offchain: true,
                no_preflight: true,
            })),
        };
        run(&args).await.unwrap();
        assert!(logs_contain("Submitting request offchain"));
        assert!(logs_contain("Submitted request"));

        // Clean up
        order_stream_handle.abort();
    }

    #[tokio::test]
    #[traced_test]
    async fn test_submit_offer_onchain() {
        let (_ctx, _anvil, config) = setup_test_env(AccountOwner::Customer).await;

        // Submit a request onchain
        let args = MainArgs {
            config,
            command: Command::Request(Box::new(RequestCommands::SubmitOffer(Box::new(
                SubmitOfferArgs {
                    storage_config: StorageProviderConfig::dev_mode(),
                    id: None,
                    wait: false,
                    offchain: false,
                    encode_input: false,
                    input: SubmitOfferInput {
                        input: Some(hex::encode([0x41, 0x41, 0x41, 0x41])),
                        input_file: None,
                    },
                    program: SubmitOfferProgram { path: Some(PathBuf::from(ECHO_PATH)), url: None },
                    requirements: SubmitOfferRequirements {
                        callback_address: None,
                        callback_gas_limit: None,
                        proof_type: ProofType::Any,
                    },
                    offer_params: OfferParams::default(),
                },
            )))),
        };
        run(&args).await.unwrap();
        assert!(logs_contain("Submitting request onchain"));
        assert!(logs_contain("Submitted request"));
    }

    #[tokio::test]
    #[traced_test]
    async fn test_request_status_onchain() {
        let (ctx, _anvil, config) = setup_test_env(AccountOwner::Customer).await;

        let request = generate_request(
            ctx.customer_market.index_from_nonce().await.unwrap(),
            &ctx.customer_signer.address(),
        );

        // Deposit funds into the market
        ctx.customer_market.deposit(parse_ether("1").unwrap()).await.unwrap();

        // Submit the request onchain
        ctx.customer_market.submit_request(&request, &ctx.customer_signer).await.unwrap();

        // Create a new args struct to test the Status command
        let status_args = MainArgs {
            config,
            command: Command::Request(Box::new(RequestCommands::Status {
                request_id: request.id,
                expires_at: None,
            })),
        };

        run(&status_args).await.unwrap();

        assert!(logs_contain(&format!("Request 0x{:x} status: Unknown", request.id)));
    }

    #[tokio::test]
    #[traced_test]
    async fn test_slash() {
        let (ctx, anvil, config) = setup_test_env(AccountOwner::Customer).await;

        let mut request = generate_request(
            ctx.customer_market.index_from_nonce().await.unwrap(),
            &ctx.customer_signer.address(),
        );
        request.offer.timeout = 50;
        request.offer.lockTimeout = 50;

        // Deposit funds into the market
        ctx.customer_market.deposit(parse_ether("1").unwrap()).await.unwrap();

        // Submit the request onchain
        ctx.customer_market.submit_request(&request, &ctx.customer_signer).await.unwrap();

        let client_sig = request
            .sign_request(
                &ctx.customer_signer,
                ctx.deployment.boundless_market_address,
                anvil.chain_id(),
            )
            .await
            .unwrap();

        // Lock the request
        ctx.prover_market
            .lock_request(&request, client_sig.as_bytes().to_vec(), None)
            .await
            .unwrap();

        // Create a new args struct to test the Status command
        let status_args = MainArgs {
            config: config.clone(),
            command: Command::Request(Box::new(RequestCommands::Status {
                request_id: request.id,
                expires_at: None,
            })),
        };
        run(&status_args).await.unwrap();
        assert!(logs_contain(&format!("Request 0x{:x} status: Locked", request.id)));

        loop {
            // Wait for the timeout to expire
            tokio::time::sleep(Duration::from_secs(1)).await;
            let status = ctx
                .customer_market
                .get_status(request.id, Some(request.expires_at()))
                .await
                .unwrap();
            if status == RequestStatus::Expired {
                break;
            }
        }

        // test the Slash command
        run(&MainArgs {
            config,
            command: Command::Ops(Box::new(OpsCommands::Slash { request_id: request.id })),
        })
        .await
        .unwrap();
        assert!(logs_contain(&format!(
            "Successfully slashed prover for request 0x{:x}",
            request.id
        )));
    }

    #[tokio::test]
    #[traced_test]
    #[ignore = "Generates a proof. Slow without RISC0_DEV_MODE=1"]
    async fn test_proving_onchain() {
        let (ctx, anvil, config) = setup_test_env(AccountOwner::Customer).await;

        let request = generate_request(
            ctx.customer_market.index_from_nonce().await.unwrap(),
            &ctx.customer_signer.address(),
        );

        let request_id = request.id;

        // Dump the request to a tmp file; tmp is deleted on drop.
        let tmp = tempdir().unwrap();
        let request_path = tmp.path().join("request.yaml");
        let request_file = File::create(&request_path).unwrap();
        serde_yaml::to_writer(request_file, &request).unwrap();

        // send the request onchain
        run(&MainArgs {
            config: config.clone(),
            command: Command::Request(Box::new(RequestCommands::Submit {
                storage_config: Box::new(StorageProviderConfig::dev_mode()),
                yaml_request: request_path,
                wait: false,
                offchain: false,
                no_preflight: true,
            })),
        })
        .await
        .unwrap();

        // test the Execute command
        run(&MainArgs {
            config: config.clone(),
            command: Command::Proving(Box::new(ProvingCommands::Execute {
                request_path: None,
                request_id: Some(request_id),
                request_digest: None,
                tx_hash: None,
            })),
        })
        .await
        .unwrap();

        assert!(logs_contain(&format!("Successfully executed request 0x{:x}", request.id)));

        let prover_config = GlobalConfig {
            rpc_url: Some(anvil.endpoint_url()),
            private_key: Some(ctx.prover_signer.clone()),
            deployment: Some(ctx.deployment),
            tx_timeout: None,
            log_level: LevelFilter::INFO,
        };

        // test the Lock command
        run(&MainArgs {
            config: prover_config,
            command: Command::Proving(Box::new(ProvingCommands::Lock {
                request_id,
                request_digest: None,
                tx_hash: None,
            })),
        })
        .await
        .unwrap();
        assert!(logs_contain(&format!("Successfully locked request 0x{:x}", request.id)));

        // test the Status command
        run(&MainArgs {
            config: config.clone(),
            command: Command::Request(Box::new(RequestCommands::Status {
                request_id,
                expires_at: None,
            })),
        })
        .await
        .unwrap();
        assert!(logs_contain(&format!("Request 0x{:x} status: Locked", request.id)));

        // test the Fulfill command
        run(&MainArgs {
            config: config.clone(),
            command: Command::Proving(Box::new(ProvingCommands::Fulfill {
                request_ids: vec![request_id],
                request_digests: None,
                tx_hashes: None,
                withdraw: false,
                bonsai_api_url: None,
                bonsai_api_key: None,
                use_default_prover: true,
            })),
        })
        .await
        .unwrap();

        assert!(logs_contain(&format!("Successfully fulfilled requests 0x{:x}", request.id)));

        // test the Status command
        run(&MainArgs {
            config: config.clone(),
            command: Command::Request(Box::new(RequestCommands::Status {
                request_id,
                expires_at: None,
            })),
        })
        .await
        .unwrap();
        assert!(logs_contain(&format!("Request 0x{:x} status: Fulfilled", request.id)));

        // test the GetProof command
        run(&MainArgs {
            config: config.clone(),
            command: Command::Request(Box::new(RequestCommands::GetProof { request_id })),
        })
        .await
        .unwrap();
        assert!(logs_contain(&format!(
            "Successfully retrieved proof for request 0x{:x}",
            request.id
        )));

        // test the Verify command
        run(&MainArgs {
            config: config.clone(),
            command: Command::Request(Box::new(RequestCommands::VerifyProof {
                request_id,
                image_id: request.requirements.imageId,
            })),
        })
        .await
        .unwrap();
        assert!(logs_contain(&format!(
            "Successfully verified proof for request 0x{:x}",
            request.id
        )));
    }

    #[tokio::test]
    #[traced_test]
    #[ignore = "Generates a proof. Slow without RISC0_DEV_MODE=1"]
    async fn test_proving_multiple_requests() {
        let (ctx, _anvil, config) = setup_test_env(AccountOwner::Customer).await;

        let mut request_ids = Vec::new();
        for _ in 0..3 {
            let request = generate_request(
                ctx.customer_market.index_from_nonce().await.unwrap(),
                &ctx.customer_signer.address(),
            );

            ctx.customer_market.submit_request(&request, &ctx.customer_signer).await.unwrap();
            request_ids.push(request.id);
        }

        // test the Fulfill command
        run(&MainArgs {
            config: config.clone(),
            command: Command::Proving(Box::new(ProvingCommands::Fulfill {
                request_ids: request_ids.clone(),
                request_digests: None,
                tx_hashes: None,
                withdraw: false,
                bonsai_api_url: None,
                bonsai_api_key: None,
                use_default_prover: true,
            })),
        })
        .await
        .unwrap();

        let request_ids_str =
            request_ids.iter().map(|id| format!("0x{id:x}")).collect::<Vec<_>>().join(", ");
        assert!(logs_contain(&format!("Successfully fulfilled requests {request_ids_str}")));

        for request_id in request_ids {
            // test the Status command
            run(&MainArgs {
                config: config.clone(),
                command: Command::Request(Box::new(RequestCommands::Status {
                    request_id,
                    expires_at: None,
                })),
            })
            .await
            .unwrap();
            assert!(logs_contain(&format!("Request 0x{request_id:x} status: Fulfilled")));
        }
    }

    #[tokio::test]
    #[traced_test]
    #[ignore = "Generates a proof. Slow without RISC0_DEV_MODE=1"]
    async fn test_callback() {
        let (ctx, _anvil, config) = setup_test_env(AccountOwner::Customer).await;

        let mut request = generate_request(
            ctx.customer_market.index_from_nonce().await.unwrap(),
            &ctx.customer_signer.address(),
        );

        // Deploy MockCallback contract
        let callback_address = deploy_mock_callback(
            &ctx.prover_provider,
            ctx.deployment.verifier_router_address.unwrap(),
            ctx.deployment.boundless_market_address,
            ECHO_ID,
            U256::ZERO,
        )
        .await
        .unwrap();

        // Update the request with the callback address
        request.requirements.callback.addr = callback_address;
        request.requirements.callback.gasLimit = U96::from(100000);

        // Dump the request to a tmp file; tmp is deleted on drop.
        let tmp = tempdir().unwrap();
        let request_path = tmp.path().join("request.yaml");
        let request_file = File::create(&request_path).unwrap();
        serde_yaml::to_writer(request_file, &request).unwrap();

        // send the request onchain
        run(&MainArgs {
            config: config.clone(),
            command: Command::Request(Box::new(RequestCommands::Submit {
                storage_config: Box::new(StorageProviderConfig::dev_mode()),
                yaml_request: request_path,
                wait: false,
                offchain: false,
                no_preflight: true,
            })),
        })
        .await
        .unwrap();

        // fulfill the request
        run(&MainArgs {
            config,
            command: Command::Proving(Box::new(ProvingCommands::Fulfill {
                request_ids: vec![request.id],
                request_digests: None,
                tx_hashes: None,
                withdraw: false,
                bonsai_api_url: None,
                bonsai_api_key: None,
                use_default_prover: true,
            })),
        })
        .await
        .unwrap();

        // check the callback was called
        let count =
            get_mock_callback_count(&ctx.customer_provider, callback_address).await.unwrap();
        assert!(count == U256::from(1));
    }

    #[tokio::test]
    #[traced_test]
    #[ignore = "Generates a proof. Slow without RISC0_DEV_MODE=1"]
    async fn test_selector() {
        let (ctx, _anvil, config) = setup_test_env(AccountOwner::Customer).await;

        let mut request = generate_request(
            ctx.customer_market.index_from_nonce().await.unwrap(),
            &ctx.customer_signer.address(),
        );

        // Explicitly set the selector to a compatible value for the test
        // In dev mode, instead of Groth16, use FakeReceipt
        request.requirements.selector = FixedBytes::from(Selector::FakeReceipt as u32);

        // Dump the request to a tmp file; tmp is deleted on drop.
        let tmp = tempdir().unwrap();
        let request_path = tmp.path().join("request.yaml");
        let request_file = File::create(&request_path).unwrap();
        serde_yaml::to_writer(request_file, &request).unwrap();

        // send the request onchain
        run(&MainArgs {
            config: config.clone(),
            command: Command::Request(Box::new(RequestCommands::Submit {
                storage_config: Box::new(StorageProviderConfig::dev_mode()),
                yaml_request: request_path,
                wait: false,
                offchain: false,
                no_preflight: true,
            })),
        })
        .await
        .unwrap();

        // fulfill the request
        run(&MainArgs {
            config,
            command: Command::Proving(Box::new(ProvingCommands::Fulfill {
                request_ids: vec![request.id],
                request_digests: None,
                tx_hashes: None,
                withdraw: false,
                bonsai_api_url: None,
                bonsai_api_key: None,
                use_default_prover: true,
            })),
        })
        .await
        .unwrap();

        // check the seal is aggregated
        let (_journal, seal) =
            ctx.customer_market.get_request_fulfillment(request.id).await.unwrap();
        let selector: FixedBytes<4> = seal[0..4].try_into().unwrap();
        assert!(is_groth16_selector(selector))
    }

    #[sqlx::test]
    #[traced_test]
    #[ignore = "Generates a proof. Slow without RISC0_DEV_MODE=1"]
    async fn test_proving_offchain(pool: PgPool) {
        let (ctx, anvil, config, order_stream_handle) =
            setup_test_env_with_order_stream(AccountOwner::Customer, pool).await;

        // Deposit funds into the market
        ctx.customer_market.deposit(parse_ether("1").unwrap()).await.unwrap();

        let request = generate_request(
            ctx.customer_market.index_from_nonce().await.unwrap(),
            &ctx.customer_signer.address(),
        );

        let request_id = request.id;

        // Dump the request to a tmp file; tmp is deleted on drop.
        let tmp = tempdir().unwrap();
        let request_path = tmp.path().join("request.yaml");
        let request_file = File::create(&request_path).unwrap();
        serde_yaml::to_writer(request_file, &request).unwrap();

        // send the request offchain
        run(&MainArgs {
            config: config.clone(),
            command: Command::Request(Box::new(RequestCommands::Submit {
                storage_config: Box::new(StorageProviderConfig::dev_mode()),
                yaml_request: request_path,
                wait: false,
                offchain: true,
                no_preflight: true,
            })),
        })
        .await
        .unwrap();

        // test the Execute command
        run(&MainArgs {
            config: config.clone(),
            command: Command::Proving(Box::new(ProvingCommands::Execute {
                request_path: None,
                request_id: Some(request_id),
                request_digest: None,
                tx_hash: None,
            })),
        })
        .await
        .unwrap();

        assert!(logs_contain(&format!("Successfully executed request 0x{:x}", request.id)));

        let prover_config = GlobalConfig {
            rpc_url: Some(anvil.endpoint_url()),
            private_key: Some(ctx.prover_signer.clone()),
            deployment: Some(ctx.deployment),
            tx_timeout: None,
            log_level: LevelFilter::INFO,
        };

        // test the Lock command
        run(&MainArgs {
            config: prover_config,
            command: Command::Proving(Box::new(ProvingCommands::Lock {
                request_id,
                request_digest: None,
                tx_hash: None,
            })),
        })
        .await
        .unwrap();
        assert!(logs_contain(&format!("Successfully locked request 0x{:x}", request.id)));

        // test the Fulfill command
        run(&MainArgs {
            config,
            command: Command::Proving(Box::new(ProvingCommands::Fulfill {
                request_ids: vec![request_id],
                request_digests: None,
                tx_hashes: None,
                withdraw: true,
                bonsai_api_url: None,
                bonsai_api_key: None,
                use_default_prover: true,
            })),
        })
        .await
        .unwrap();

        assert!(logs_contain(&format!("Successfully fulfilled requests 0x{:x}", request.id)));

        // test the automated withdraw
        let balance = ctx.prover_market.balance_of(ctx.prover_signer.address()).await.unwrap();
        assert_eq!(balance, U256::from(0));

        // Clean up
        order_stream_handle.abort();
    }
}<|MERGE_RESOLUTION|>--- conflicted
+++ resolved
@@ -704,10 +704,6 @@
             tracing::debug!("Journal: {:?}", journal);
             Ok(())
         }
-<<<<<<< HEAD
-        ProvingCommands::Fulfill { request_ids, request_digests, tx_hashes, withdraw } => {
-            let client = config.build_client_with_signer().await?;
-=======
         ProvingCommands::Fulfill {
             request_ids,
             request_digests,
@@ -717,7 +713,7 @@
             bonsai_api_key,
             use_default_prover,
         } => {
->>>>>>> 944df18a
+            let client = config.build_client_with_signer().await?;
             if request_digests.is_some()
                 && request_ids.len() != request_digests.as_ref().unwrap().len()
             {
@@ -842,34 +838,13 @@
             tracing::info!("Successfully locked request 0x{:x}", request_id);
             Ok(())
         }
-<<<<<<< HEAD
-        ProvingCommands::Benchmark { request_ids, bonsai_api_url, bonsai_api_key } => {
-            let client = config.build_client().await?;
-            benchmark(client, request_ids, bonsai_api_url, bonsai_api_key).await
-        }
-    }
-}
-
-/// Execute a proof request using the RISC Zero zkVM executor and measure performance
-async fn benchmark<P>(
-    client: Client<P, impl Any, impl Any, impl Any>,
-    request_ids: &[U256],
-    bonsai_api_url: &Option<String>,
-    bonsai_api_key: &Option<String>,
-) -> Result<()>
-where
-    P: Provider + Clone + 'static,
-{
-    tracing::info!("Starting benchmark for {} requests", request_ids.len());
-    if request_ids.is_empty() {
-        bail!("No request IDs provided");
-=======
         ProvingCommands::Benchmark {
             request_ids,
             bonsai_api_url,
             bonsai_api_key,
             use_default_prover,
         } => {
+            let client = config.build_client().await?;
             benchmark(client, request_ids, bonsai_api_url, bonsai_api_key, *use_default_prover)
                 .await
         }
@@ -887,7 +862,6 @@
             "Using default prover behavior (respects RISC0_PROVER, RISC0_DEV_MODE, etc.)"
         );
         return;
->>>>>>> 944df18a
     }
 
     const DEFAULT_BENTO_API_URL: &str = "http://localhost:8081";
@@ -904,13 +878,16 @@
 }
 
 /// Execute a proof request using the RISC Zero zkVM executor and measure performance
-async fn benchmark(
-    client: StandardClient,
+async fn benchmark<P>(
+    client: Client<P, impl Any, impl Any, impl Any>,
     request_ids: &[U256],
     bonsai_api_url: &Option<String>,
     bonsai_api_key: &Option<String>,
     use_default_prover: bool,
-) -> Result<()> {
+) -> Result<()>
+where
+    P: Provider + Clone + 'static,
+{
     tracing::info!("Starting benchmark for {} requests", request_ids.len());
     if request_ids.is_empty() {
         bail!("No request IDs provided");
