// Copyright 2025 Boundless Foundation, Inc.
//
// Licensed under the Apache License, Version 2.0 (the "License");
// you may not use this file except in compliance with the License.
// You may obtain a copy of the License at
//
//     http://www.apache.org/licenses/LICENSE-2.0
//
// Unless required by applicable law or agreed to in writing, software
// distributed under the License is distributed on an "AS IS" BASIS,
// WITHOUT WARRANTIES OR CONDITIONS OF ANY KIND, either express or implied.
// See the License for the specific language governing permissions and
// limitations under the License.

//! The Boundless CLI is a command-line interface for interacting with Boundless.

const CLI_LONG_ABOUT: &str = r#"
The Boundless CLI is a command-line interface for interacting with Boundless.
"#;

use anyhow::Result;
use boundless_cli::{
    commands::{prover::ProverCommands, requestor::RequestorCommands, rewards::RewardsCommands},
    config::GlobalConfig,
};
use clap::{CommandFactory, Parser, Subcommand};
use clap_complete::aot::Shell;
use shadow_rs::shadow;
use tracing_subscriber::{fmt, prelude::*, EnvFilter};

shadow!(build);

#[derive(Subcommand, Clone, Debug)]
enum Command {
    /// Commands for requestors submitting proof requests
    #[command(subcommand)]
    Requestor(Box<RequestorCommands>),

    /// Commands for provers executing and fulfilling requests
    #[command(subcommand)]
    Prover(Box<ProverCommands>),

    /// Commands for managing rewards, staking, and PoVW
    #[command(subcommand)]
    Rewards(Box<RewardsCommands>),

    #[command(hide = true)]
    Completions { shell: Shell },
}

#[derive(Parser, Debug)]
#[clap(
    author,
    long_version = build::CLAP_LONG_VERSION,
    about = "CLI for Boundless",
    long_about = CLI_LONG_ABOUT,
    arg_required_else_help = true
)]
struct MainArgs {
    /// Subcommand to run
    #[command(subcommand)]
    command: Command,

    #[command(flatten, next_help_heading = "Global Options")]
    config: GlobalConfig,
}

fn address_from_private_key(private_key: &str) -> Option<String> {
    use alloy::signers::local::PrivateKeySigner;

    let key_str = private_key.strip_prefix("0x").unwrap_or(private_key);

    if let Ok(signer) = key_str.parse::<PrivateKeySigner>() {
        Some(format!("{:?}", signer.address()))
    } else {
        None
    }
}

fn format_duration(duration: std::time::Duration) -> String {
    let secs = duration.as_secs();
    if secs < 60 {
        format!("{}s ago", secs)
    } else if secs < 3600 {
        format!("{}m ago", secs / 60)
    } else if secs < 86400 {
        format!("{}h ago", secs / 3600)
    } else {
        format!("{}d ago", secs / 86400)
    }
}

async fn show_welcome_screen() -> Result<()> {
    use boundless_cli::commands::rewards::State;
    use boundless_cli::config_file::{Config, Secrets};
    use colored::Colorize;

    println!();
    // Cyan gradient logo
    println!("{}", "     .MMMMMMMMMM,".bright_cyan().bold());
    println!("  {}", ",MMMMO     cMMMMMc".cyan().bold());
    println!(" {}", "WMMMMx       .MMMMMM".bright_cyan().bold());
    println!("{}", "0MMMMM'        ;MMMMM0".cyan().bold());
    println!("{}", ":MMMMM.           :MMM".bright_cyan().bold());
    println!("      {}", "0MMMMM;        .MMMMMK".cyan().bold());
    println!("       {}", "MMMMMM.       dMMMMM".bright_cyan().bold());
    println!("        {}", "lMMMMM;     dMMMMc".cyan().bold());
    println!("           {}", "lMMMMMMMMMM:".bright_cyan().bold());
    println!("               {}", "lMM;".cyan().bold());
    println!();

    println!("{}\n", "Boundless CLI - Universal ZK Protocol".bold());

    let config = Config::load().ok();
    let secrets = Secrets::load().ok();

    let requestor_configured = config.as_ref().and_then(|c| c.requestor.as_ref()).is_some();
    let prover_configured = config.as_ref().and_then(|c| c.prover.as_ref()).is_some();
    let rewards_configured = config.as_ref().and_then(|c| c.rewards.as_ref()).is_some();

    // Show Requestor Module
    if requestor_configured {
        let network = config.as_ref().unwrap().requestor.as_ref().unwrap().network.clone();
        let requestor_secrets = secrets.as_ref().and_then(|s| s.requestor_networks.get(&network));

        let display_network = match network.as_str() {
            "base-mainnet" => "Base Mainnet",
            "base-sepolia" => "Base Sepolia",
            "eth-sepolia" => "Ethereum Sepolia",
            custom => custom,
        };

        // Check env var for requestor private key
        let env_requestor_pk = std::env::var("REQUESTOR_PRIVATE_KEY").ok();
        let (requestor_pk, pk_source) = if let Some(ref pk) = env_requestor_pk {
            (Some(pk.as_str()), "env")
        } else {
            (requestor_secrets.and_then(|s| s.private_key.as_deref()), "config")
        };

        if let Some(pk) = requestor_pk {
            println!("{} Requestor Module [{}]", "✓".green().bold(), display_network.blue().bold());
            if let Some(addr) = address_from_private_key(pk) {
                println!(
                    "  Requestor Address: {} (PK: {} {})",
                    addr.green(),
                    "✓".green(),
                    format!("[{}]", pk_source).dimmed()
                );
            }
        } else if let Some(addr) = requestor_secrets.and_then(|s| s.address.as_deref()) {
            println!(
                "{} Requestor Module [{}] {}",
                "✓".yellow().bold(),
                display_network.blue().bold(),
                "(read-only)".yellow()
            );
            println!(
                "  Requestor Address: {} (PK: {} {})",
                addr.green(),
                "✗".yellow(),
                "[config file]".dimmed()
            );
        } else {
            println!(
                "{} Requestor Module [{}] {}",
                "✓".yellow().bold(),
                display_network.blue().bold(),
                "(read-only)".yellow()
            );
        }
        println!(
            "  {} {}",
            "→".cyan(),
            "Run 'boundless requestor --help' to see available commands".dimmed()
        );
    } else {
        println!("{} Requestor Module: {}", "✗".red().bold(), "Not configured".red());
        println!("  {} {}", "→".cyan(), "Run 'boundless requestor setup'".cyan());
    }

    println!();

    // Show Prover Module
    if prover_configured {
        let network = config.as_ref().unwrap().prover.as_ref().unwrap().network.clone();
        let prover_secrets = secrets.as_ref().and_then(|s| s.prover_networks.get(&network));

        let display_network = match network.as_str() {
            "base-mainnet" => "Base Mainnet",
            "base-sepolia" => "Base Sepolia",
            "eth-sepolia" => "Ethereum Sepolia",
            custom => custom,
        };

        // Check env var for prover private key
        let env_prover_pk = std::env::var("PROVER_PRIVATE_KEY").ok();
        let (prover_pk, pk_source) = if let Some(ref pk) = env_prover_pk {
            (Some(pk.as_str()), "env")
        } else {
            (prover_secrets.and_then(|s| s.private_key.as_deref()), "config")
        };

        if let Some(pk) = prover_pk {
            println!("{} Prover Module [{}]", "✓".green().bold(), display_network.blue().bold());
            if let Some(addr) = address_from_private_key(pk) {
                println!(
                    "  Prover Address:    {} (PK: {} {})",
                    addr.green(),
                    "✓".green(),
                    format!("[{}]", pk_source).dimmed()
                );
            }
        } else if let Some(addr) = prover_secrets.and_then(|s| s.address.as_deref()) {
            println!(
                "{} Prover Module [{}] {}",
                "✓".yellow().bold(),
                display_network.blue().bold(),
                "(read-only)".yellow()
            );
            println!(
                "  Prover Address:    {} (PK: {} {})",
                addr.green(),
                "✗".yellow(),
                "[config file]".dimmed()
            );
        } else {
            println!(
                "{} Prover Module [{}] {}",
                "✓".yellow().bold(),
                display_network.blue().bold(),
                "(read-only)".yellow()
            );
        }
        println!(
            "  {} {}",
            "→".cyan(),
            "Run 'boundless prover --help' to see available commands".dimmed()
        );
    } else {
        println!("{} Prover Module: {}", "✗".red().bold(), "Not configured".red());
        println!("  {} {}", "→".cyan(), "Run 'boundless prover setup'".cyan());
    }

    println!();

    if rewards_configured {
        let network = config.as_ref().unwrap().rewards.as_ref().unwrap().network.clone();
        let rewards_secrets = secrets.as_ref().and_then(|s| s.rewards_networks.get(&network));

        let display_network = match network.as_str() {
            "eth-mainnet" => "Ethereum Mainnet",
            "eth-sepolia" => "Ethereum Sepolia",
            custom => custom,
        };

        // Check env vars for staking credentials
        let env_staking_pk = std::env::var("STAKING_PRIVATE_KEY").ok();
        let env_staking_addr = std::env::var("STAKING_ADDRESS").ok();
        let env_reward_pk = std::env::var("REWARD_PRIVATE_KEY").ok();
        let env_reward_addr = std::env::var("REWARD_ADDRESS").ok();

        // Resolve staking credentials (env takes precedence)
        let (staking_pk, staking_pk_source) = if let Some(ref pk) = env_staking_pk {
            (Some(pk.as_str()), "env")
        } else {
            (rewards_secrets.and_then(|s| s.staking_private_key.as_deref()), "config")
        };

        let (staking_addr, staking_addr_source) = if let Some(ref addr) = env_staking_addr {
            (Some(addr.as_str()), "env")
        } else {
            (rewards_secrets.and_then(|s| s.staking_address.as_deref()), "config")
        };

        // Resolve reward credentials (env takes precedence)
        let (reward_pk, reward_pk_source) = if let Some(ref pk) = env_reward_pk {
            (Some(pk.as_str()), "env")
        } else {
            (rewards_secrets.and_then(|s| s.reward_private_key.as_deref()), "config")
        };

        let (reward_addr, reward_addr_source) = if let Some(ref addr) = env_reward_addr {
            (Some(addr.as_str()), "env")
        } else {
            (rewards_secrets.and_then(|s| s.reward_address.as_deref()), "config")
        };

        // Determine if module is in read-only mode (no private keys)
        let has_write_access = staking_pk.is_some() || reward_pk.is_some();

        if has_write_access {
            println!("{} Rewards Module [{}]", "✓".green().bold(), display_network.blue().bold());
        } else {
            println!(
                "{} Rewards Module [{}] {}",
                "✓".yellow().bold(),
                display_network.blue().bold(),
                "(read-only)".yellow()
            );
        }

        // Display staking address
        if let Some(pk) = staking_pk {
            if let Some(addr) = address_from_private_key(pk) {
                println!(
                    "  Staking Address: {} (PK: {} {})",
                    addr.green(),
                    "✓".green(),
                    format!("[{}]", staking_pk_source).dimmed()
                );
            }
        } else if let Some(addr) = staking_addr {
            println!(
                "  Staking Address: {} (PK: {} {})",
                addr.green(),
                "✗".yellow(),
                format!("[{}]", staking_addr_source).dimmed()
            );
        }

        // Display reward address
        if let Some(pk) = reward_pk {
            if let Some(addr) = address_from_private_key(pk) {
                println!(
                    "  Reward Address:  {} (PK: {} {})",
                    addr.green(),
                    "✓".green(),
                    format!("[{}]", reward_pk_source).dimmed()
                );
            }
        } else if let Some(addr) = reward_addr {
            // Check if reward address is same as staking address
            let staking_addr_resolved = staking_pk
                .and_then(address_from_private_key)
                .map(|a| a.to_lowercase())
                .or_else(|| staking_addr.map(|s| s.to_lowercase()));

            let same_as_staking =
                staking_addr_resolved.map(|s| s == addr.to_lowercase()).unwrap_or(false);

            // If same address and we have staking PK, show ✓ for reward too
            let has_pk = same_as_staking && staking_pk.is_some();
            let pk_indicator = if has_pk { "✓".green() } else { "✗".yellow() };

            println!(
                "  Reward Address:  {} (PK: {} {})",
                addr.green(),
                pk_indicator,
                format!("[{}]", reward_addr_source).dimmed()
            );
        }

        // Display mining state file if configured
        let env_mining_state = std::env::var("MINING_STATE_FILE").ok();
        let (mining_state, mining_source) = if let Some(ref state) = env_mining_state {
            (Some(state.as_str()), "env")
        } else {
            (rewards_secrets.and_then(|s| s.mining_state_file.as_deref()), "config")
        };

        if let Some(state_path) = mining_state {
            // Get absolute path for display
            let display_path = std::fs::canonicalize(state_path)
                .map(|p| p.display().to_string())
                .unwrap_or_else(|_| {
                    // If canonicalize fails, try to resolve relative to current dir
                    std::env::current_dir()
                        .map(|cwd| cwd.join(state_path).display().to_string())
                        .unwrap_or_else(|_| state_path.to_string())
                });

            println!(
                "  Mining State:    {} {}",
                display_path.green(),
                format!("[{}]", mining_source).dimmed()
            );

            // Try to load and display state statistics
            match State::load(state_path).await {
                Ok(state) => {
                    // Display last updated time
                    if let Ok(elapsed) = state.updated_at.elapsed() {
                        let duration_str = format_duration(elapsed);
                        println!("    Last updated:  {}", duration_str.dimmed());
                    }

                    // Display work log stats
                    if !state.work_log.is_empty() {
                        println!(
                            "    Total PoVW jobs: {}",
                            state.work_log.jobs.len().to_string().cyan()
                        );
                    } else {
                        println!("    Total PoVW jobs: {}", "0 (empty)".yellow());
                    }

                    // Display last on-chain submission from update_transactions
                    if !state.update_transactions.is_empty() {
                        // Find any transaction (they're all in the same timeframe based on updated_at)
                        if let Some((tx_hash, _)) = state.update_transactions.iter().next() {
                            let time_str = state
                                .updated_at
                                .elapsed()
                                .map(format_duration)
                                .unwrap_or_else(|_| "unknown".to_string());
                            println!(
                                "    Last submitted on-chain: {} (tx: {})",
                                time_str.dimmed(),
                                format!("{:#x}", tx_hash).cyan()
                            );
                        }
                    } else {
                        println!("    Last submitted on-chain: {}", "Never submitted".yellow());
                    }
                }
                Err(e) => {
                    // Distinguish between file not found vs invalid file
                    if e.to_string().contains("No such file or directory")
                        || e.to_string().contains("Failed to read work log state file")
                    {
                        println!("    Status:        {} File not found: verify path or run prepare-povw to initialize", "⚠".yellow());
                    } else {
                        println!(
                            "    Status:        {} Invalid file: cannot decode state",
                            "⚠".yellow()
                        );
                    }
                }
            }
        } else {
            println!("  PoVW State:      {} (PoVW disabled)", "✗".yellow());
        }

        // Backwards compatibility: show deprecated private_key field if nothing else is set
        let has_modern_config = staking_pk.is_some()
            || staking_addr.is_some()
            || reward_pk.is_some()
            || reward_addr.is_some();
        if !has_modern_config {
            if let Some(rewards_sec) = rewards_secrets {
                if let Some(ref pk) = rewards_sec.private_key {
                    if let Some(addr) = address_from_private_key(pk) {
                        println!("  Address (deprecated): {}", addr.green());
                    }
                    println!("  Status: {}", "Ready".green());
                } else {
                    println!("  Status: {} (no credentials)", "Read-only".yellow());
                }
            } else {
                println!("  Status: {} (no credentials)", "Read-only".yellow());
            }
        }
        println!(
            "  {} {}",
            "→".cyan(),
            "Run 'boundless rewards --help' to see available commands".dimmed()
        );
    } else {
        println!("{} Rewards Module: {}", "✗".red().bold(), "Not configured".red());
        println!("  {} {}", "→".cyan(), "Run 'boundless rewards setup'".cyan());
    }

    println!();
    println!("💡 {}", "Run 'boundless --help' to see all available commands".dimmed());
    println!();

    Ok(())
}

#[tokio::main]
async fn main() -> Result<()> {
    let raw_args: Vec<String> = std::env::args().collect();

    let args = match MainArgs::try_parse() {
        Ok(args) => args,
        Err(err) => {
            if err.kind() == clap::error::ErrorKind::DisplayHelp {
                // If it's a help request, print the help and exit successfully
                err.print()?;
                return Ok(());
            }
            if err.kind() == clap::error::ErrorKind::DisplayVersion {
                // If it's a version request, print the version and exit successfully
                err.print()?;
                return Ok(());
            }
            // If no subcommand provided
            if err.kind() == clap::error::ErrorKind::DisplayHelpOnMissingArgumentOrSubcommand {
                // Check if a module was specified
                let has_module = raw_args.len() >= 2
                    && matches!(raw_args[1].as_str(), "requestor" | "prover" | "rewards");

                if has_module {
                    // Module specified without subcommand - show clap's error with help suggestion
                    err.print()?;
                    std::process::exit(1);
                } else {
                    // Top-level command without args - show welcome screen
                    show_welcome_screen().await?;
                    return Ok(());
                }
            }
            // Print error directly to avoid double "Error:" prefix
            err.print()?;
            std::process::exit(1);
        }
    };

    tracing_subscriber::registry()
        .with(fmt::layer())
        .with(
            EnvFilter::builder()
                .with_default_directive(args.config.log_level.into())
                .from_env_lossy(),
        )
        .init();

    run(&args, &args.config).await
}

pub(crate) async fn run(args: &MainArgs, config: &GlobalConfig) -> Result<()> {
    match &args.command {
        // New command structure
        Command::Requestor(cmd) => cmd.run(config).await,
        Command::Prover(cmd) => cmd.run(config).await,
        Command::Rewards(cmd) => cmd.run(config).await,

        Command::Completions { shell } => generate_shell_completions(shell),
    }
}

fn generate_shell_completions(shell: &Shell) -> Result<()> {
    clap_complete::generate(*shell, &mut MainArgs::command(), "boundless", &mut std::io::stdout());
    Ok(())
<<<<<<< HEAD
}

/// Handle ops-related commands
async fn handle_ops_command(cmd: &OpsCommands, config: &GlobalConfig) -> Result<()> {
    let client = config.build_client_with_signer().await?;
    match cmd {
        OpsCommands::Slash { request_id } => {
            tracing::info!("Slashing prover for request 0x{:x}", request_id);
            client.boundless_market.slash(*request_id).await?;
            tracing::info!("Successfully slashed prover for request 0x{:x}", request_id);
            Ok(())
        }
    }
}

/// Helper function to parse collateral amounts with validation
async fn parse_collateral_amount(
    client: &Client<impl Provider, impl Any, impl Any, impl Any>,
    amount: &str,
) -> Result<(U256, String, String)> {
    let symbol = client.boundless_market.collateral_token_symbol().await?;
    let decimals = client.boundless_market.collateral_token_decimals().await?;
    let parsed_amount =
        parse_units(amount, decimals).map_err(|e| anyhow!("Failed to parse amount: {}", e))?.into();
    if parsed_amount == U256::from(0) {
        bail!("Amount is below the denomination minimum: {}", amount);
    }
    let formatted_amount = format_units(parsed_amount, decimals)?;
    Ok((parsed_amount, formatted_amount, symbol))
}

/// Handle account-related commands
async fn handle_account_command(cmd: &AccountCommands, config: &GlobalConfig) -> Result<()> {
    match cmd {
        AccountCommands::Deposit { amount } => {
            let client = config.build_client_with_signer().await?;
            tracing::info!("Depositing {} ETH into the market", format_ether(*amount));
            client.boundless_market.deposit(*amount).await?;
            tracing::info!("Successfully deposited {} ETH into the market", format_ether(*amount));
            Ok(())
        }
        AccountCommands::Withdraw { amount } => {
            let client = config.build_client_with_signer().await?;
            tracing::info!("Withdrawing {} ETH from the market", format_ether(*amount));
            client.boundless_market.withdraw(*amount).await?;
            tracing::info!("Successfully withdrew {} ETH from the market", format_ether(*amount));
            Ok(())
        }
        AccountCommands::Balance { address } => {
            let client = config.build_client().await?;
            let addr = address.unwrap_or(client.boundless_market.caller());
            if addr == Address::ZERO {
                bail!("No address specified for balance query. Please provide an address or a private key.")
            }
            tracing::info!("Checking balance for address {}", addr);
            let balance = client.boundless_market.balance_of(addr).await?;
            tracing::info!("Balance for address {}: {} ETH", addr, format_ether(balance));
            Ok(())
        }
        AccountCommands::DepositCollateral { amount } => {
            let client = config.build_client_with_signer().await?;
            let (parsed_amount, formatted_amount, symbol) =
                parse_collateral_amount(&client, amount).await?;

            if !client.deployment.collateral_token_supports_permit() {
                tracing::info!("Approving {formatted_amount} {symbol} as collateral");
                client.boundless_market.approve_deposit_collateral(parsed_amount).await?;
                tracing::info!("Depositing {formatted_amount} {symbol} as collateral");
                match client.boundless_market.deposit_collateral(parsed_amount).await {
                    Ok(_) => {
                        tracing::info!(
                            "Successfully deposited {formatted_amount} {symbol} as collateral"
                        );
                        Ok(())
                    }
                    Err(e) => {
                        if e.to_string().contains("TRANSFER_FROM_FAILED") {
                            let addr = client.boundless_market.caller();
                            Err(anyhow!(
                                "Failed to deposit collateral: Ensure your address ({}) has funds on the {symbol} contract", addr
                            ))
                        } else {
                            Err(anyhow!("Failed to deposit collateral: {}", e))
                        }
                    }
                }
            } else {
                tracing::info!("Depositing {formatted_amount} {symbol} as collateral");
                match client
                    .boundless_market
                    .deposit_collateral_with_permit(parsed_amount, &client.signer.unwrap())
                    .await
                {
                    Ok(_) => {
                        tracing::info!(
                            "Successfully deposited {formatted_amount} {symbol} as collateral"
                        );
                        Ok(())
                    }
                    Err(e) => {
                        if e.to_string().contains("TRANSFER_FROM_FAILED") {
                            let addr = client.boundless_market.caller();
                            Err(anyhow!(
                                "Failed to deposit collateral: Ensure your address ({}) has funds on the {symbol} contract", addr
                            ))
                        } else {
                            Err(anyhow!("Failed to deposit collateral: {}", e))
                        }
                    }
                }
            }
        }
        AccountCommands::WithdrawCollateral { amount } => {
            let client = config.build_client_with_signer().await?;
            let (parsed_amount, formatted_amount, symbol) =
                parse_collateral_amount(&client, amount).await?;
            tracing::info!("Withdrawing {formatted_amount} {symbol} from collateral");
            client.boundless_market.withdraw_collateral(parsed_amount).await?;
            tracing::info!("Successfully withdrew {formatted_amount} {symbol} from collateral");
            Ok(())
        }
        AccountCommands::CollateralBalance { address } => {
            let client = config.build_client().await?;
            let symbol = client.boundless_market.collateral_token_symbol().await?;
            let decimals = client.boundless_market.collateral_token_decimals().await?;
            let addr = address.unwrap_or(client.boundless_market.caller());
            if addr == Address::ZERO {
                bail!("No address specified for collateral balance query. Please provide an address or a private key.")
            }
            tracing::info!("Checking collateral balance for address {}", addr);
            let balance = client.boundless_market.balance_of_collateral(addr).await?;
            let balance = format_units(balance, decimals)
                .map_err(|e| anyhow!("Failed to format collateral balance: {}", e))?;
            tracing::info!("Collateral balance for address {}: {} {}", addr, balance, symbol);
            Ok(())
        }
    }
}

/// Handle request-related commands
async fn handle_request_command(cmd: &RequestCommands, config: &GlobalConfig) -> Result<()> {
    match cmd {
        RequestCommands::SubmitOffer(offer_args) => {
            let client = config
                .client_builder_with_signer()?
                .with_storage_provider_config(&offer_args.storage_config)?
                .build()
                .await
                .context("Failed to build Boundless Client")?;
            tracing::info!("Submitting new proof request with offer");
            submit_offer(client, offer_args).await
        }
        RequestCommands::Submit {
            yaml_request,
            wait,
            offchain,
            no_preflight,
            ref storage_config,
        } => {
            tracing::info!("Submitting proof request from YAML file");

            let client = config
                .client_builder_with_signer()?
                .with_storage_provider_config(storage_config)?
                .build()
                .await
                .context("Failed to build Boundless Client")?;
            submit_request(
                yaml_request,
                client,
                SubmitOptions { wait: *wait, offchain: *offchain, preflight: !*no_preflight },
            )
            .await
        }
        RequestCommands::Status { request_id, expires_at } => {
            let client = config.build_client().await?;
            tracing::info!("Checking status for request 0x{:x}", request_id);
            let status = client.boundless_market.get_status(*request_id, *expires_at).await?;
            tracing::info!("Request 0x{:x} status: {:?}", request_id, status);
            Ok(())
        }
        RequestCommands::GetProof { request_id } => {
            let client = config.build_client().await?;
            tracing::info!("Fetching proof for request 0x{:x}", request_id);
            let fulfillment = client.boundless_market.get_request_fulfillment(*request_id).await?;
            tracing::info!("Successfully retrieved proof for request 0x{:x}", request_id);
            tracing::info!(
                "Fulfillment Data: {} - Seal: {}",
                serde_json::to_string_pretty(&fulfillment.data()?)?,
                serde_json::to_string_pretty(&fulfillment.seal)?
            );
            Ok(())
        }
        RequestCommands::VerifyProof { request_id, image_id } => {
            let client = config.build_client().await?;
            tracing::info!("Verifying proof for request 0x{:x}", request_id);

            let verifier_address = client.deployment.verifier_router_address.context("no address provided for the verifier router; specify a verifier address with --verifier-address")?;
            let verifier = IRiscZeroVerifier::new(verifier_address, client.provider());
            let fulfillment = client.boundless_market.get_request_fulfillment(*request_id).await?;
            let fulfillment_data = fulfillment.data()?;
            let seal = fulfillment.seal;
            let (req, _) = client.boundless_market.get_submitted_request(*request_id, None).await?;

            let predicate = Predicate::try_from(req.requirements.predicate)?;

            match (&predicate, fulfillment_data.clone()) {
                (_, FulfillmentData::ImageIdAndJournal(image_id_from_data, journal)) => {
                    ensure!(
                        image_id_from_data == Digest::from(<[u8; 32]>::from(*image_id)),
                        "Image ID mismatch: expected {:?}, got {:?}",
                        image_id_from_data,
                        *image_id
                    );
                    let journal_digest =
                        <[u8; 32]>::from(Journal::new(journal.to_vec()).digest()).into();

                    verifier
                        .verify(seal, *image_id, journal_digest)
                        .call()
                        .await
                        .map_err(|_| anyhow::anyhow!("Verification failed"))?;
                }
                (_, _) => {
                    bail!(
                        "Verification failed due to invalid predicate {:?} or fulfillment data {:?}",
                        predicate,
                        fulfillment_data
                    )
                }
            }

            tracing::info!("Successfully verified proof for request 0x{:x}", request_id);
            Ok(())
        }
    }
}

/// Handle proving-related commands
async fn handle_proving_command(cmd: &ProvingCommands, config: &GlobalConfig) -> Result<()> {
    match cmd {
        ProvingCommands::Execute { request_path, request_id, request_digest, tx_hash } => {
            let client = config.build_client().await?;
            tracing::info!("Executing proof request");
            let request: ProofRequest = if let Some(file_path) = request_path {
                tracing::debug!("Loading request from file: {:?}", file_path);
                let file = File::open(file_path).context("failed to open request file")?;
                let reader = BufReader::new(file);
                serde_yaml::from_reader(reader).context("failed to parse request from YAML")?
            } else if let Some(request_id) = request_id {
                tracing::debug!("Loading request from blockchain: 0x{:x}", request_id);
                let (req, _signature) =
                    client.fetch_proof_request(*request_id, *tx_hash, *request_digest).await?;
                // TODO: We should check the signature here. If the signature is invalid, this
                // might lead to wasted time. Note though that if the signature is invalid it can
                // never be used to effect onchain state (e.g. locking or fulfilling).
                req
            } else {
                bail!("execute requires either a request file path or request ID")
            };

            let (image_id, session_info) = execute(&request).await?;
            let journal = session_info.journal.bytes;
            let predicate = Predicate::try_from(request.requirements.predicate.clone())?;

            let fulfillment_data =
                FulfillmentData::from_image_id_and_journal(image_id, journal.clone());

            if predicate.eval(&fulfillment_data).is_none() {
                tracing::error!("Predicate evaluation failed for request 0x{:x}", request.id);
                bail!("Predicate evaluation failed");
            }

            tracing::info!("Successfully executed request 0x{:x}", request.id);
            tracing::debug!("Journal: {:?}", journal);
            Ok(())
        }
        ProvingCommands::Fulfill {
            request_ids,
            request_digests,
            tx_hashes,
            withdraw,
            prover_config,
        } => {
            let client = config.build_client_with_signer().await?;
            if request_digests.is_some()
                && request_ids.len() != request_digests.as_ref().unwrap().len()
            {
                bail!("request_ids and request_digests must have the same length");
            }
            if tx_hashes.is_some() && request_ids.len() != tx_hashes.as_ref().unwrap().len() {
                bail!("request_ids and tx_hashes must have the same length");
            }

            let request_ids_string =
                request_ids.iter().map(|id| format!("0x{id:x}")).collect::<Vec<_>>().join(", ");
            tracing::info!("Fulfilling proof requests {}", request_ids_string);

            // Configure proving backend (defaults to bento like benchmark command)
            prover_config.configure_proving_backend_with_health_check().await?;

            let (_, market_url) = client.boundless_market.image_info().await?;
            tracing::debug!("Fetching Assessor program from {}", market_url);
            let assessor_program = fetch_url(&market_url).await?;
            let domain = client.boundless_market.eip712_domain().await?;

            let (_, set_builder_url) = client.set_verifier.image_info().await?;
            tracing::debug!("Fetching SetBuilder program from {}", set_builder_url);
            let set_builder_program = fetch_url(&set_builder_url).await?;

            let prover = DefaultProver::new(
                set_builder_program,
                assessor_program,
                client.boundless_market.caller(),
                domain,
            )?;

            let fetch_order_jobs = request_ids.iter().enumerate().map(|(i, request_id)| {
                let client = client.clone();
                let boundless_market = client.boundless_market.clone();
                async move {
                    let (req, sig) = client
                        .fetch_proof_request(
                            *request_id,
                            tx_hashes.as_ref().map(|tx_hashes| tx_hashes[i]),
                            request_digests.as_ref().map(|request_digests| request_digests[i]),
                        )
                        .await?;
                    tracing::debug!("Fetched order details: {req:?}");

                    if !req.is_smart_contract_signed() {
                        req.verify_signature(
                            &sig,
                            client.deployment.boundless_market_address,
                            boundless_market.get_chain_id().await?,
                        )?;
                    } else {
                        // TODO: Provide a way to check the EIP1271 auth.
                        tracing::debug!(
                            "Skipping authorization check on smart contract signed request 0x{:x}",
                            U256::from(req.id)
                        );
                    }
                    let is_locked = boundless_market.is_locked(*request_id).await?;
                    Ok::<_, anyhow::Error>((req, sig, is_locked))
                }
            });

            let results = futures::future::join_all(fetch_order_jobs).await;
            let mut orders = Vec::new();
            let mut unlocked_requests = Vec::new();

            for result in results {
                let (req, sig, is_locked) = result?;
                // If the request is not locked in, we need to "price" which checks the requirements
                // and assigns a price. Otherwise, we don't. This vec will be a singleton if not locked
                // and empty if the request is locked.
                if !is_locked {
                    unlocked_requests.push(UnlockedRequest::new(req.clone(), sig.clone()));
                }
                orders.push((req, sig));
            }

            let (fills, root_receipt, assessor_receipt) = prover.fulfill(&orders).await?;
            let order_fulfilled = OrderFulfilled::new(fills, root_receipt, assessor_receipt)?;
            let boundless_market = client.boundless_market.clone();

            let fulfillment_tx =
                FulfillmentTx::new(order_fulfilled.fills, order_fulfilled.assessorReceipt)
                    .with_submit_root(
                        client.deployment.set_verifier_address,
                        order_fulfilled.root,
                        order_fulfilled.seal,
                    )
                    .with_unlocked_requests(unlocked_requests)
                    .with_withdraw(*withdraw);
            match boundless_market.fulfill(fulfillment_tx).await {
                Ok(_) => {
                    tracing::info!("Successfully fulfilled requests {}", request_ids_string);
                    Ok(())
                }
                Err(e) => {
                    tracing::error!("Failed to fulfill requests {}: {}", request_ids_string, e);
                    bail!("Failed to fulfill request: {}", e)
                }
            }
        }
        ProvingCommands::Lock { request_id, request_digest, tx_hash } => {
            let client = config.build_client_with_signer().await?;
            tracing::info!("Locking proof request 0x{:x}", request_id);

            let (request, signature) =
                client.fetch_proof_request(*request_id, *tx_hash, *request_digest).await?;
            tracing::debug!("Fetched order details: {request:?}");

            // If the request is smart contract signed, the preflight of the lock request
            // transaction will revert, since it includes the ERC1271 signature check.
            if !request.is_smart_contract_signed() {
                request.verify_signature(
                    &signature,
                    client.deployment.boundless_market_address,
                    client.boundless_market.get_chain_id().await?,
                )?;
            }

            client.boundless_market.lock_request(&request, signature, None).await?;
            tracing::info!("Successfully locked request 0x{:x}", request_id);
            Ok(())
        }
        ProvingCommands::Benchmark { request_ids, prover_config } => {
            let client = config.build_client().await?;
            benchmark(client, request_ids, prover_config).await
        }
    }
}

/// Execute a proof request using the RISC Zero zkVM executor and measure performance
async fn benchmark<P: Provider + Clone + 'static>(
    client: Client<P, impl Any, impl Any, impl Any>,
    request_ids: &[U256],
    prover_config: &ProverConfig,
) -> Result<()> {
    tracing::info!("Starting benchmark for {} requests", request_ids.len());
    if request_ids.is_empty() {
        bail!("No request IDs provided");
    }

    if prover_config.use_default_prover {
        bail!("benchmark command does not support using the default prover");
    }
    prover_config.configure_proving_backend();
    let prover = BonsaiClient::from_env(risc0_zkvm::VERSION)?;

    // Track performance metrics across all runs
    let mut worst_khz = f64::MAX;
    let mut worst_time = 0.0;
    let mut worst_cycles = 0.0;
    let mut worst_request_id = U256::ZERO;

    // Check if we can connect to PostgreSQL using environment variables
    let pg_pool = match create_pg_pool().await {
        Ok(pool) => {
            tracing::info!("Successfully connected to PostgreSQL database");
            Some(pool)
        }
        Err(e) => {
            tracing::warn!("Failed to connect to PostgreSQL database: {}", e);
            None
        }
    };

    for (idx, request_id) in request_ids.iter().enumerate() {
        tracing::info!(
            "Benchmarking request {}/{}: 0x{:x}",
            idx + 1,
            request_ids.len(),
            request_id
        );

        let (request, _signature) = client.fetch_proof_request(*request_id, None, None).await?;
        // TODO: We should check the signature here. If the signature is invalid, this might lead
        // to wasted time on an invalid request. This is acceptable for now because the purpose of
        // this command is benchmarking.

        tracing::debug!("Fetched request 0x{:x}", request_id);
        tracing::debug!("Image URL: {}", request.imageUrl);

        // Fetch ELF and input
        tracing::debug!("Fetching ELF from {}", request.imageUrl);
        let elf = fetch_url(&request.imageUrl).await?;

        tracing::debug!("Processing input");
        let input = match request.input.inputType {
            RequestInputType::Inline => GuestEnv::decode(&request.input.data)?.stdin,
            RequestInputType::Url => {
                let input_url = std::str::from_utf8(&request.input.data)
                    .context("Input URL is not valid UTF-8")?;
                tracing::debug!("Fetching input from {}", input_url);
                GuestEnv::decode(&fetch_url(input_url).await?)?.stdin
            }
            _ => bail!("Unsupported input type"),
        };

        // Upload ELF
        let image_id = compute_image_id(&elf)?.to_string();
        prover.upload_img(&image_id, elf).await.unwrap();
        tracing::debug!("Uploaded ELF to {}", image_id);

        // Upload input
        let input_id =
            prover.upload_input(input).await.context("Failed to upload set-builder input")?;
        tracing::debug!("Uploaded input to {}", input_id);

        let assumptions = vec![];

        // Start timing
        let start_time = std::time::Instant::now();

        let proof_id =
            prover.create_session(image_id, input_id, assumptions.clone(), false).await?;
        tracing::debug!("Created session {}", proof_id.uuid);

        let (stats, elapsed_time) = loop {
            let status = proof_id.status(&prover).await?;

            match status.status.as_ref() {
                "RUNNING" => {
                    tokio::time::sleep(tokio::time::Duration::from_millis(100)).await;
                    continue;
                }
                "SUCCEEDED" => {
                    let Some(stats) = status.stats else {
                        bail!("Bento failed to return proof stats in response");
                    };
                    break (stats, status.elapsed_time);
                }
                _ => {
                    let err_msg = status.error_msg.unwrap_or_default();
                    bail!("stark proving failed: {err_msg}");
                }
            }
        };

        // Try to get effective KHz from PostgreSQL if available
        let (total_cycles, elapsed_secs) = if let Some(ref pool) = pg_pool {
            let total_cycles_query = r#"
                SELECT (output->>'total_cycles')::FLOAT8
                FROM tasks
                WHERE task_id = 'init' AND job_id = $1::uuid
            "#;

            let elapsed_secs_query = r#"
                SELECT EXTRACT(EPOCH FROM (MAX(updated_at) - MIN(started_at)))::FLOAT8
                FROM tasks
                WHERE job_id = $1::uuid
            "#;

            let total_cycles: f64 =
                sqlx::query_scalar(total_cycles_query).bind(&proof_id.uuid).fetch_one(pool).await?;

            let elapsed_secs: f64 =
                sqlx::query_scalar(elapsed_secs_query).bind(&proof_id.uuid).fetch_one(pool).await?;

            (total_cycles, elapsed_secs)
        } else {
            // Calculate the hz based on the duration and total cycles as observed by the client
            tracing::debug!("No PostgreSQL data found for job, using client-side calculation.");
            let total_cycles: f64 = stats.total_cycles as f64;
            let elapsed_secs = start_time.elapsed().as_secs_f64();
            (total_cycles, elapsed_secs)
        };

        let khz = (total_cycles / 1000.0) / elapsed_secs;

        tracing::info!("KHz: {:.2} proved in {:.2}s", khz, elapsed_secs);

        if let Some(time) = elapsed_time {
            tracing::debug!("Server side time: {:?}", time);
        }

        // Track worst-case performance
        if khz < worst_khz {
            worst_khz = khz;
            worst_time = elapsed_secs;
            worst_cycles = total_cycles;
            worst_request_id = *request_id;
        }
    }

    if worst_cycles < 1_000_000.0 {
        tracing::warn!("Worst case performance proof is one with less than 1M cycles, \
            which might lead to a lower khz than expected. Benchmark using a larger proof if possible.");
    }

    // Report worst-case performance
    tracing::info!("Worst-case performance:");
    tracing::info!("  Request ID: 0x{:x}", worst_request_id);
    tracing::info!("  Performance: {:.2} KHz", worst_khz);
    tracing::info!("  Time: {:.2} seconds", worst_time);
    tracing::info!("  Cycles: {}", worst_cycles);

    println!("It is recommended to update this entry in broker.toml:");
    println!("peak_prove_khz = {:.0}\n", worst_khz.round());
    println!("Note: setting a lower value does not limit the proving speed, but will reduce the \
              total throughput of the orders locked by the broker. It is recommended to set a value \
              lower than this recommmendation, and increase it over time to increase capacity.");

    Ok(())
}

/// Create a PostgreSQL connection pool using environment variables
async fn create_pg_pool() -> Result<sqlx::PgPool, sqlx::Error> {
    let user = std::env::var("POSTGRES_USER").unwrap_or_else(|_| "worker".to_string());
    let password = std::env::var("POSTGRES_PASSWORD").unwrap_or_else(|_| "password".to_string());
    let db = std::env::var("POSTGRES_DB").unwrap_or_else(|_| "taskdb".to_string());
    let host = match std::env::var("POSTGRES_HOST").unwrap_or_else(|_| "postgres".to_string()) {
        host if host != "postgres" => host,
        // Use local connection for postgres, as "postgres" not compatible with docker
        _ => "127.0.0.1".to_string(),
    };

    let port = std::env::var("POSTGRES_PORT").unwrap_or_else(|_| "5432".to_string());

    let connection_string = format!("postgres://{user}:{password}@{host}:{port}/{db}");

    sqlx::PgPool::connect(&connection_string).await
}

/// Submit an offer and create a proof request
async fn submit_offer(client: StandardClient, args: &SubmitOfferArgs) -> Result<()> {
    let request = client.new_request();

    // Resolve the program from command line arguments.
    let request = match (args.program.path.clone(), args.program.url.clone()) {
        (Some(path), None) => {
            if client.storage_provider.is_none() {
                bail!("A storage provider is required to upload programs.\nPlease provide a storage provider (see --help for options) or upload your program and set --program-url.")
            }
            let program: Cow<'static, [u8]> = std::fs::read(&path)
                .context(format!("Failed to read program file at {:?}", args.program))?
                .into();
            request.with_program(program)
        }
        (None, Some(url)) => request.with_program_url(url).map_err(|e| match e {}).unwrap(),
        _ => bail!("Exactly one of program path and program-url args must be provided"),
    };

    // Process input based on provided arguments
    let stdin: Vec<u8> = match (&args.input.input, &args.input.input_file) {
        (Some(input), None) => input.as_bytes().to_vec(),
        (None, Some(input_file)) => std::fs::read(input_file)
            .context(format!("Failed to read input file at {input_file:?}"))?,
        _ => bail!("Exactly one of input or input-file args must be provided"),
    };

    // Prepare the input environment
    let env = if args.encode_input {
        GuestEnv::builder().write(&stdin)?
    } else {
        GuestEnv::builder().write_slice(&stdin)
    };
    let request = request.with_env(env);

    // Configure callback if provided
    let mut requirements = RequirementParams::builder();
    if let Some(address) = args.requirements.callback_address {
        requirements.callback_address(address);
        if let Some(gas_limit) = args.requirements.callback_gas_limit {
            requirements.callback_gas_limit(gas_limit);
        }
    }
    match args.requirements.proof_type {
        // TODO(risc0-ethereum/#597): This needs to be kept up to date with releases of
        // risc0-ethereum. Add a Selector::inclusion_latest() function to risc0-ethereum and use it
        // here.
        ProofType::ShrinkBitvm2 => requirements.selector(Selector::shrink_bitvm2_latest() as u32),
        ProofType::Inclusion => requirements.selector(Selector::set_inclusion_latest() as u32),
        ProofType::Groth16 => requirements.selector(Selector::groth16_latest() as u32),
        ProofType::Any => &mut requirements,
        ty => bail!("unsupported proof type provided in proof-type flag: {:?}", ty),
    };
    let request = request.with_requirements(requirements);

    let request = client.build_request(request).await.context("failed to build proof request")?;
    tracing::debug!("Request details: {}", serde_yaml::to_string(&request)?);

    // Submit the request
    let (request_id, expires_at) = if args.offchain {
        tracing::info!("Submitting request offchain");
        client.submit_request_offchain(&request).await?
    } else {
        tracing::info!("Submitting request onchain");
        client.submit_request_onchain(&request).await?
    };

    tracing::info!(
        "Submitted request 0x{request_id:x}, bidding starts at {}",
        convert_timestamp(request.offer.rampUpStart)
    );

    // Wait for fulfillment if requested
    if args.wait {
        tracing::info!("Waiting for request fulfillment...");
        let fulfillment = client
            .boundless_market
            .wait_for_request_fulfillment(request_id, Duration::from_secs(5), expires_at)
            .await?;
        let fulfillment_data = fulfillment.data()?;
        let seal = fulfillment.seal;

        tracing::info!("Request fulfilled!");
        tracing::info!(
            "Fulfillment Data: {} - Seal: {}",
            serde_json::to_string_pretty(&fulfillment_data)?,
            serde_json::to_string_pretty(&seal)?
        );
    }

    Ok(())
}

struct SubmitOptions {
    wait: bool,
    offchain: bool,
    preflight: bool,
}

/// Submit a proof request from a YAML file
async fn submit_request<P, S>(
    request_path: impl AsRef<Path>,
    client: Client<P, S>,
    opts: SubmitOptions,
) -> Result<()>
where
    P: Provider<Ethereum> + 'static + Clone,
    S: StorageProvider + Clone,
{
    // Read the YAML request file
    let file = File::open(request_path.as_ref())
        .context(format!("Failed to open request file at {:?}", request_path.as_ref()))?;
    let reader = BufReader::new(file);
    let mut request: ProofRequest =
        serde_yaml::from_reader(reader).context("Failed to parse request from YAML")?;

    // Fill in some of the request parameters, this command supports filling a few of the request
    // parameters that new need to updated on every reqeust. Namely, ID and bidding start.
    //
    // If set to 0, override the offer bidding_start field with the current timestamp + 30s
    if request.offer.rampUpStart == 0 {
        // Adding a delay to bidding start lets provers see and evaluate the request
        // before the price starts to ramp up
        request.offer = Offer { rampUpStart: now_timestamp() + 30, ..request.offer };
    }
    if request.id == U256::ZERO {
        request.id = client.boundless_market.request_id_from_rand().await?;
        tracing::info!("Assigned request ID {:x}", request.id);
    };

    // Run preflight check if enabled
    if opts.preflight {
        tracing::info!("Running request preflight check");
        let (image_id, session_info) = execute(&request).await?;
        let journal = session_info.journal.bytes;

        // Verify image ID
        if let Some(claim) = session_info.receipt_claim {
            ensure!(
                claim.pre.digest() == image_id,
                "Image ID mismatch: requirements ({}) do not match the given program ({})",
                image_id,
                claim.pre.digest(),
            );
        } else {
            tracing::debug!("Cannot check image ID; session info doesn't have receipt claim");
        }
        let predicate = Predicate::try_from(request.requirements.predicate.clone())?;

        ensure!(
            predicate.eval(&FulfillmentData::from_image_id_and_journal(image_id, journal.clone())).is_some(),
            "Preflight failed: Predicate evaluation failed. Journal: {}, Predicate type: {:?}, Predicate data: {}",
            hex::encode(&journal),
            request.requirements.predicate.predicateType,
            hex::encode(&request.requirements.predicate.data)
        );

        tracing::info!("Preflight check passed");
    } else {
        tracing::warn!("Skipping preflight check");
    }

    // Submit the request
    let (request_id, expires_at) = if opts.offchain {
        tracing::info!("Submitting request offchain");
        client.submit_request_offchain(&request).await?
    } else {
        tracing::info!("Submitting request onchain");
        client.submit_request_onchain(&request).await?
    };

    tracing::info!(
        "Submitted request 0x{request_id:x}, bidding starts at {}",
        convert_timestamp(request.offer.rampUpStart)
    );

    // Wait for fulfillment if requested
    if opts.wait {
        tracing::info!("Waiting for request fulfillment...");
        let fulfillment = client
            .wait_for_request_fulfillment(request_id, Duration::from_secs(5), expires_at)
            .await?;

        tracing::info!("Request fulfilled!");
        tracing::info!(
            "Fulfillment Data: {} - Seal: {}",
            serde_json::to_string_pretty(&fulfillment.data()?)?,
            serde_json::to_string_pretty(&fulfillment.seal)?
        );
    }

    Ok(())
}

/// Execute a proof request using the RISC Zero zkVM executor and returns the image id and session info
async fn execute(request: &ProofRequest) -> Result<(Digest, SessionInfo)> {
    tracing::info!("Fetching program from {}", request.imageUrl);
    let program = fetch_url(&request.imageUrl).await?;
    let image_id = compute_image_id(&program)?;
    tracing::info!("Processing input");
    let env = match request.input.inputType {
        RequestInputType::Inline => GuestEnv::decode(&request.input.data)?,
        RequestInputType::Url => {
            let input_url =
                std::str::from_utf8(&request.input.data).context("Input URL is not valid UTF-8")?;
            tracing::info!("Fetching input from {}", input_url);
            GuestEnv::decode(&fetch_url(input_url).await?)?
        }
        _ => bail!("Unsupported input type"),
    };

    tracing::info!("Executing program in zkVM");
    r0vm_is_installed()?;
    default_executor()
        .execute(env.try_into()?, &program)
        .map(|session_info| (image_id, session_info))
}

fn r0vm_is_installed() -> Result<()> {
    // Try to run the binary with the --version flag
    let result = std::process::Command::new("r0vm").arg("--version").output();

    match result {
        Ok(_) => Ok(()),
        Err(_) => Err(anyhow!("r0vm is not installed or could not be executed. Please check instructions at https://dev.risczero.com/api/zkvm/install")),
    }
}

// Get current timestamp with appropriate error handling
fn now_timestamp() -> u64 {
    SystemTime::now().duration_since(SystemTime::UNIX_EPOCH).expect("Time went backwards").as_secs()
}

/// Handle config command
async fn handle_config_command(config: &GlobalConfig) -> Result<()> {
    tracing::info!("Displaying CLI configuration");
    println!("\n=== Boundless CLI Configuration ===\n");

    // Show configuration
    let rpc_url = config.require_rpc_url()?;
    println!("RPC URL: {rpc_url}");
    println!(
        "Wallet Address: {}",
        config
            .private_key
            .as_ref()
            .map(|sk| sk.address().to_string())
            .unwrap_or("[no wallet provided]".to_string())
    );
    if let Some(timeout) = config.tx_timeout {
        println!("Transaction Timeout: {} seconds", timeout.as_secs());
    } else {
        println!("Transaction Timeout: <not set>");
    }
    println!("Log Level: {:?}", config.log_level);
    if let Some(ref deployment) = config.deployment {
        println!("Using custom Boundless deployment");
        println!("Chain ID: {:?}", deployment.chain_id);
        println!("Boundless Market Address: {}", deployment.boundless_market_address);
        println!("Verifier Address: {:?}", deployment.verifier_router_address);
        println!("Set Verifier Address: {}", deployment.set_verifier_address);
        println!("Order Stream URL: {:?}", deployment.order_stream_url);
    }

    // Validate RPC connection
    println!("\n=== Environment Validation ===\n");
    print!("Testing RPC connection... ");
    let provider = ProviderBuilder::new().connect_http(rpc_url);

    let chain_id = match provider.get_chain_id().await {
        Ok(chain_id) => {
            println!("✅ Connected to chain ID: {chain_id}");
            chain_id
        }
        Err(e) => {
            println!("❌ Failed to connect: {e}");
            // Do not run remaining checks, which require an RPC connection.
            return Ok(());
        }
    };

    let Some(deployment) =
        config.deployment.clone().or_else(|| Deployment::from_chain_id(chain_id))
    else {
        println!("❌ No Boundless deployment config provided for unknown chain ID: {chain_id}");
        return Ok(());
    };

    // Check market contract
    print!("Testing Boundless Market contract... ");
    let boundless_market = BoundlessMarketService::new(
        deployment.boundless_market_address,
        provider.clone(),
        Address::ZERO,
    );

    let market_ok = match boundless_market.get_chain_id().await {
        Ok(_) => {
            println!("✅ Contract responds");
            true
        }
        Err(e) => {
            println!("❌ Contract error: {e}");
            false
        }
    };

    // Check set verifier contract
    print!("Testing Set Verifier contract... ");
    let set_verifier =
        SetVerifierService::new(deployment.set_verifier_address, provider.clone(), Address::ZERO);

    let (image_id, _) = match set_verifier.image_info().await {
        Ok(image_info) => {
            println!("✅ Contract responds");
            image_info
        }
        Err(e) => {
            println!("❌ Contract error: {e}");
            (B256::default(), String::default())
        }
    };

    // Create a transaction request with the call data
    if let Some(verifier_router_address) = deployment.verifier_router_address {
        let verifier_parameters =
            SetInclusionReceiptVerifierParameters { image_id: Digest::from_bytes(*image_id) };
        let selector: [u8; 4] = verifier_parameters.digest().as_bytes()[0..4].try_into()?;

        // Build the call data:
        // 1. Append the function selector for getVerifier(bytes4) ("3cadf449")
        // 2. Append the ABI encoding for the bytes4 parameter (padded to 32 bytes)
        let mut call_data = Vec::new();
        call_data.extend_from_slice(&hex::decode("3cadf449")?);
        call_data.extend_from_slice(&FixedBytes::from(selector).abi_encode());
        let tx = TransactionRequest {
            to: Some(TxKind::Call(verifier_router_address)),
            input: TransactionInput::new(call_data.into()),
            ..Default::default()
        };

        // Check verifier contract
        print!("Testing VerifierRouter contract... ");
        match provider.call(tx).await {
            Ok(_) => {
                println!("✅ Contract responds");
                true
            }
            Err(e) => {
                println!("❌ Contract error: {e}");
                false
            }
        };
    } else {
        // Verifier router is recommended, but not required for most operations.
        println!("⚠️ Verifier router address not configured");
    }

    println!(
        "\nEnvironment Setup: {}",
        if market_ok { "✅ Ready to use" } else { "❌ Issues detected" }
    );

    Ok(())
}

#[cfg(test)]
mod tests {
    use std::net::{Ipv4Addr, SocketAddr};

    use alloy::{
        node_bindings::{Anvil, AnvilInstance},
        primitives::{aliases::U96, utils::format_units, Bytes},
        providers::WalletProvider,
    };
    use boundless_market::{
        contracts::{
            hit_points::default_allowance, Predicate, RequestId, RequestInput, RequestStatus,
            Requirements,
        },
        selector::is_groth16_selector,
    };
    use boundless_test_utils::{
        guests::{ECHO_ID, ECHO_PATH},
        market::{create_test_ctx, deploy_mock_callback, get_mock_callback_count, TestCtx},
    };
    use order_stream::{run_from_parts, AppState, ConfigBuilder};
    use sqlx::PgPool;
    use tempfile::tempdir;
    use tokio::task::JoinHandle;
    use tracing::level_filters::LevelFilter;
    use tracing_test::traced_test;

    use super::*;

    // generate a test request
    fn generate_request(id: u32, addr: &Address) -> ProofRequest {
        ProofRequest::new(
            RequestId::new(*addr, id),
            Requirements::new(Predicate::prefix_match(ECHO_ID, Bytes::default())),
            format!("file://{ECHO_PATH}"),
            RequestInput::builder().write_slice(&[0x41, 0x41, 0x41, 0x41]).build_inline().unwrap(),
            Offer {
                minPrice: U256::from(20000000000000u64),
                maxPrice: U256::from(40000000000000u64),
                rampUpStart: now_timestamp(),
                timeout: 420,
                lockTimeout: 420,
                rampUpPeriod: 1,
                lockCollateral: U256::from(10),
            },
        )
    }

    enum AccountOwner {
        Customer,
        Prover,
    }

    /// Test setup helper that creates common test infrastructure
    async fn setup_test_env(
        owner: AccountOwner,
    ) -> (TestCtx<impl Provider + WalletProvider + Clone + 'static>, AnvilInstance, GlobalConfig)
    {
        let anvil = Anvil::new().spawn();

        let ctx = create_test_ctx(&anvil).await.unwrap();

        let private_key = match owner {
            AccountOwner::Customer => {
                ctx.prover_market
                    .deposit_collateral_with_permit(default_allowance(), &ctx.prover_signer)
                    .await
                    .unwrap();
                ctx.customer_signer.clone()
            }
            AccountOwner::Prover => ctx.prover_signer.clone(),
        };

        let config = GlobalConfig {
            rpc_url: Some(anvil.endpoint_url()),
            private_key: Some(private_key),
            deployment: Some(ctx.deployment.clone()),
            tx_timeout: None,
            log_level: LevelFilter::INFO,
        };

        (ctx, anvil, config)
    }

    async fn setup_test_env_with_order_stream(
        owner: AccountOwner,
        pool: PgPool,
    ) -> (
        TestCtx<impl Provider + WalletProvider + Clone + 'static>,
        AnvilInstance,
        GlobalConfig,
        JoinHandle<()>,
    ) {
        let (mut ctx, anvil, mut global_config) = setup_test_env(owner).await;

        // Create listener first
        let listener = tokio::net::TcpListener::bind(SocketAddr::from((Ipv4Addr::UNSPECIFIED, 0)))
            .await
            .unwrap();
        let order_stream_address = listener.local_addr().unwrap();
        let order_stream_url = Url::parse(&format!("http://{order_stream_address}")).unwrap();
        let domain = order_stream_address.to_string();

        let config = ConfigBuilder::default()
            .rpc_url(anvil.endpoint_url())
            .market_address(ctx.deployment.boundless_market_address)
            .domain(domain)
            .build()
            .unwrap();

        // Start order stream server
        let order_stream = AppState::new(&config, Some(pool)).await.unwrap();
        let order_stream_clone = order_stream.clone();
        let order_stream_handle = tokio::spawn(async move {
            run_from_parts(order_stream_clone, listener).await.unwrap();
        });

        // Add the order_stream_url to the deployment config.
        ctx.deployment.order_stream_url = Some(order_stream_url.to_string().into());
        global_config.deployment = Some(ctx.deployment.clone());

        (ctx, anvil, global_config, order_stream_handle)
    }

    #[tokio::test]
    #[traced_test]
    async fn test_deposit_withdraw() {
        let (ctx, _anvil, config) = setup_test_env(AccountOwner::Customer).await;

        let mut args = MainArgs {
            config,
            command: Command::Account(Box::new(AccountCommands::Deposit {
                amount: default_allowance(),
            })),
        };

        run(&args).await.unwrap();
        assert!(logs_contain(&format!(
            "Depositing {} ETH",
            format_units(default_allowance(), "ether").unwrap()
        )));
        assert!(logs_contain(&format!(
            "Successfully deposited {} ETH",
            format_units(default_allowance(), "ether").unwrap()
        )));

        let balance = ctx.prover_market.balance_of(ctx.customer_signer.address()).await.unwrap();
        assert_eq!(balance, default_allowance());

        args.command = Command::Account(Box::new(AccountCommands::Balance {
            address: Some(ctx.customer_signer.address()),
        }));
        run(&args).await.unwrap();
        assert!(logs_contain(&format!(
            "Checking balance for address {}",
            ctx.customer_signer.address()
        )));
        assert!(logs_contain(&format!(
            "Balance for address {}: {} ETH",
            ctx.customer_signer.address(),
            format_units(default_allowance(), "ether").unwrap()
        )));

        args.command =
            Command::Account(Box::new(AccountCommands::Withdraw { amount: default_allowance() }));

        run(&args).await.unwrap();
        assert!(logs_contain(&format!(
            "Withdrawing {} ETH",
            format_units(default_allowance(), "ether").unwrap()
        )));
        assert!(logs_contain(&format!(
            "Successfully withdrew {} ETH",
            format_units(default_allowance(), "ether").unwrap()
        )));

        let balance = ctx.prover_market.balance_of(ctx.customer_signer.address()).await.unwrap();
        assert_eq!(balance, U256::from(0));
    }

    #[tokio::test]
    #[traced_test]
    async fn test_fail_deposit_withdraw() {
        let (_ctx, _anvil, config) = setup_test_env(AccountOwner::Customer).await;

        let amount = U256::from(10000000000000000000000_u128);
        let mut args = MainArgs {
            config,
            command: Command::Account(Box::new(AccountCommands::Deposit { amount })),
        };

        let err = run(&args).await.unwrap_err();
        assert!(err.to_string().contains("Insufficient funds"));

        args.command = Command::Account(Box::new(AccountCommands::Withdraw { amount }));

        let err = run(&args).await.unwrap_err();
        assert!(err.to_string().contains("InsufficientBalance"));
    }

    #[tokio::test]
    #[traced_test]
    async fn test_deposit_withdraw_collateral() {
        let (ctx, _anvil, config) = setup_test_env(AccountOwner::Prover).await;

        let mut args = MainArgs {
            config,
            command: Command::Account(Box::new(AccountCommands::DepositCollateral {
                amount: format_ether(default_allowance()),
            })),
        };

        run(&args).await.unwrap();
        assert!(logs_contain(&format!(
            "Depositing {} HP as collateral",
            format_ether(default_allowance())
        )));
        assert!(logs_contain(&format!(
            "Successfully deposited {} HP as collateral",
            format_ether(default_allowance())
        )));

        let balance =
            ctx.prover_market.balance_of_collateral(ctx.prover_signer.address()).await.unwrap();
        assert_eq!(balance, default_allowance());

        args.command = Command::Account(Box::new(AccountCommands::CollateralBalance {
            address: Some(ctx.prover_signer.address()),
        }));
        run(&args).await.unwrap();
        assert!(logs_contain(&format!(
            "Checking collateral balance for address {}",
            ctx.prover_signer.address()
        )));
        assert!(logs_contain(&format!(
            "Collateral balance for address {}: {} HP",
            ctx.prover_signer.address(),
            format_units(default_allowance(), "ether").unwrap()
        )));

        args.command = Command::Account(Box::new(AccountCommands::WithdrawCollateral {
            amount: format_ether(default_allowance()),
        }));

        run(&args).await.unwrap();
        assert!(logs_contain(&format!(
            "Withdrawing {} HP from collateral",
            format_ether(default_allowance())
        )));
        assert!(logs_contain(&format!(
            "Successfully withdrew {} HP from collateral",
            format_ether(default_allowance())
        )));

        let balance =
            ctx.prover_market.balance_of_collateral(ctx.prover_signer.address()).await.unwrap();
        assert_eq!(balance, U256::from(0));
    }

    #[tokio::test]
    #[traced_test]
    async fn test_deposit_collateral_amount_below_denom_min() -> Result<()> {
        let (ctx, _anvil, config) = setup_test_env(AccountOwner::Customer).await;

        // Use amount below denom min
        let amount = "0.00000000000000000000000001".to_string();
        let args = MainArgs {
            config,
            command: Command::Account(Box::new(AccountCommands::DepositCollateral {
                amount: amount.clone(),
            })),
        };

        // Sanity check to make sure that the amount is below the denom min
        let decimals = ctx.customer_market.collateral_token_decimals().await?;
        let parsed_amount: U256 = parse_units(&amount, decimals).unwrap().into();
        assert_eq!(parsed_amount, U256::from(0));

        let err = run(&args).await.unwrap_err();
        assert!(err.to_string().contains("Amount is below the denomination minimum"));

        Ok(())
    }

    #[tokio::test]
    #[traced_test]
    async fn test_fail_deposit_withdraw_collateral() {
        let (ctx, _anvil, config) = setup_test_env(AccountOwner::Customer).await;

        let mut args = MainArgs {
            config,
            command: Command::Account(Box::new(AccountCommands::DepositCollateral {
                amount: format_ether(default_allowance()),
            })),
        };

        let err = run(&args).await.unwrap_err();
        assert!(err.to_string().contains(&format!(
            "Failed to deposit collateral: Ensure your address ({}) has funds on the HP contract",
            ctx.customer_signer.address()
        )));

        args.command = Command::Account(Box::new(AccountCommands::WithdrawCollateral {
            amount: format_ether(default_allowance()),
        }));

        let err = run(&args).await.unwrap_err();
        assert!(err.to_string().contains("InsufficientBalance"));
    }

    #[tokio::test]
    #[traced_test]
    async fn test_submit_request_onchain() {
        let (_ctx, _anvil, config) = setup_test_env(AccountOwner::Customer).await;

        // Submit a request onchain
        let args = MainArgs {
            config,
            command: Command::Request(Box::new(RequestCommands::Submit {
                storage_config: Box::new(StorageProviderConfig::dev_mode()),
                yaml_request: "../../request.yaml".to_string().into(),
                wait: false,
                offchain: false,
                no_preflight: false,
            })),
        };
        run(&args).await.unwrap();
        assert!(logs_contain("Submitting request onchain"));
        assert!(logs_contain("Submitted request"));
    }

    #[sqlx::test]
    #[traced_test]
    async fn test_submit_request_offchain(pool: PgPool) {
        let (ctx, _anvil, config, order_stream_handle) =
            setup_test_env_with_order_stream(AccountOwner::Customer, pool).await;

        // Deposit funds into the market
        ctx.customer_market.deposit(parse_ether("1").unwrap()).await.unwrap();

        // Submit a request offchain
        let args = MainArgs {
            config,
            command: Command::Request(Box::new(RequestCommands::Submit {
                storage_config: Box::new(StorageProviderConfig::dev_mode()),
                yaml_request: "../../request.yaml".to_string().into(),
                wait: false,
                offchain: true,
                no_preflight: true,
            })),
        };
        run(&args).await.unwrap();
        assert!(logs_contain("Submitting request offchain"));
        assert!(logs_contain("Submitted request"));

        // Clean up
        order_stream_handle.abort();
    }

    #[tokio::test]
    #[traced_test]
    async fn test_submit_offer_onchain() {
        let (_ctx, _anvil, config) = setup_test_env(AccountOwner::Customer).await;

        // Submit a request onchain
        let args = MainArgs {
            config,
            command: Command::Request(Box::new(RequestCommands::SubmitOffer(Box::new(
                SubmitOfferArgs {
                    storage_config: StorageProviderConfig::dev_mode(),
                    id: None,
                    wait: false,
                    offchain: false,
                    encode_input: false,
                    input: SubmitOfferInput {
                        input: Some(hex::encode([0x41, 0x41, 0x41, 0x41])),
                        input_file: None,
                    },
                    program: SubmitOfferProgram { path: Some(PathBuf::from(ECHO_PATH)), url: None },
                    requirements: SubmitOfferRequirements {
                        callback_address: None,
                        callback_gas_limit: None,
                        proof_type: ProofType::Any,
                    },
                    offer_params: OfferParams::default(),
                },
            )))),
        };
        run(&args).await.unwrap();
        assert!(logs_contain("Submitting request onchain"));
        assert!(logs_contain("Submitted request"));
    }

    #[tokio::test]
    #[traced_test]
    async fn test_request_status_onchain() {
        let (ctx, _anvil, config) = setup_test_env(AccountOwner::Customer).await;

        let request = generate_request(
            ctx.customer_market.index_from_nonce().await.unwrap(),
            &ctx.customer_signer.address(),
        );

        // Deposit funds into the market
        ctx.customer_market.deposit(parse_ether("1").unwrap()).await.unwrap();

        // Submit the request onchain
        ctx.customer_market.submit_request(&request, &ctx.customer_signer).await.unwrap();

        // Create a new args struct to test the Status command
        let status_args = MainArgs {
            config,
            command: Command::Request(Box::new(RequestCommands::Status {
                request_id: request.id,
                expires_at: None,
            })),
        };

        run(&status_args).await.unwrap();

        assert!(logs_contain(&format!("Request 0x{:x} status: Unknown", request.id)));
    }

    #[tokio::test]
    #[traced_test]
    async fn test_slash() {
        let (ctx, anvil, config) = setup_test_env(AccountOwner::Customer).await;

        let mut request = generate_request(
            ctx.customer_market.index_from_nonce().await.unwrap(),
            &ctx.customer_signer.address(),
        );
        request.offer.timeout = 50;
        request.offer.lockTimeout = 50;

        // Deposit funds into the market
        ctx.customer_market.deposit(parse_ether("1").unwrap()).await.unwrap();

        // Submit the request onchain
        ctx.customer_market.submit_request(&request, &ctx.customer_signer).await.unwrap();

        let client_sig = request
            .sign_request(
                &ctx.customer_signer,
                ctx.deployment.boundless_market_address,
                anvil.chain_id(),
            )
            .await
            .unwrap();

        // Lock the request
        ctx.prover_market
            .lock_request(&request, client_sig.as_bytes().to_vec(), None)
            .await
            .unwrap();

        // Create a new args struct to test the Status command
        let status_args = MainArgs {
            config: config.clone(),
            command: Command::Request(Box::new(RequestCommands::Status {
                request_id: request.id,
                expires_at: None,
            })),
        };
        run(&status_args).await.unwrap();
        assert!(logs_contain(&format!("Request 0x{:x} status: Locked", request.id)));

        loop {
            // Wait for the timeout to expire
            tokio::time::sleep(Duration::from_secs(1)).await;
            let status = ctx
                .customer_market
                .get_status(request.id, Some(request.expires_at()))
                .await
                .unwrap();
            if status == RequestStatus::Expired {
                break;
            }
        }

        // test the Slash command
        run(&MainArgs {
            config,
            command: Command::Ops(Box::new(OpsCommands::Slash { request_id: request.id })),
        })
        .await
        .unwrap();
        assert!(logs_contain(&format!(
            "Successfully slashed prover for request 0x{:x}",
            request.id
        )));
    }

    #[tokio::test]
    #[traced_test]
    #[ignore = "Generates a proof. Slow without RISC0_DEV_MODE=1"]
    async fn test_proving_onchain() {
        let (ctx, anvil, config) = setup_test_env(AccountOwner::Customer).await;

        let request = generate_request(
            ctx.customer_market.index_from_nonce().await.unwrap(),
            &ctx.customer_signer.address(),
        );

        let request_id = request.id;

        // Dump the request to a tmp file; tmp is deleted on drop.
        let tmp = tempdir().unwrap();
        let request_path = tmp.path().join("request.yaml");
        let request_file = File::create(&request_path).unwrap();
        serde_yaml::to_writer(request_file, &request).unwrap();

        // send the request onchain
        run(&MainArgs {
            config: config.clone(),
            command: Command::Request(Box::new(RequestCommands::Submit {
                storage_config: Box::new(StorageProviderConfig::dev_mode()),
                yaml_request: request_path,
                wait: false,
                offchain: false,
                no_preflight: true,
            })),
        })
        .await
        .unwrap();

        // test the Execute command
        run(&MainArgs {
            config: config.clone(),
            command: Command::Proving(Box::new(ProvingCommands::Execute {
                request_path: None,
                request_id: Some(request_id),
                request_digest: None,
                tx_hash: None,
            })),
        })
        .await
        .unwrap();

        assert!(logs_contain(&format!("Successfully executed request 0x{:x}", request.id)));

        let prover_config = GlobalConfig {
            rpc_url: Some(anvil.endpoint_url()),
            private_key: Some(ctx.prover_signer.clone()),
            deployment: Some(ctx.deployment),
            tx_timeout: None,
            log_level: LevelFilter::INFO,
        };

        // test the Lock command
        run(&MainArgs {
            config: prover_config,
            command: Command::Proving(Box::new(ProvingCommands::Lock {
                request_id,
                request_digest: None,
                tx_hash: None,
            })),
        })
        .await
        .unwrap();
        assert!(logs_contain(&format!("Successfully locked request 0x{:x}", request.id)));

        // test the Status command
        run(&MainArgs {
            config: config.clone(),
            command: Command::Request(Box::new(RequestCommands::Status {
                request_id,
                expires_at: None,
            })),
        })
        .await
        .unwrap();
        assert!(logs_contain(&format!("Request 0x{:x} status: Locked", request.id)));

        // test the Fulfill command
        run(&MainArgs {
            config: config.clone(),
            command: Command::Proving(Box::new(ProvingCommands::Fulfill {
                request_ids: vec![request_id],
                request_digests: None,
                tx_hashes: None,
                withdraw: false,
                prover_config: ProverConfig {
                    bento_api_key: None,
                    bento_api_url: "".to_string(),
                    use_default_prover: true,
                    skip_health_check: true,
                },
            })),
        })
        .await
        .unwrap();

        assert!(logs_contain(&format!("Successfully fulfilled requests 0x{:x}", request.id)));

        // test the Status command
        run(&MainArgs {
            config: config.clone(),
            command: Command::Request(Box::new(RequestCommands::Status {
                request_id,
                expires_at: None,
            })),
        })
        .await
        .unwrap();
        assert!(logs_contain(&format!("Request 0x{:x} status: Fulfilled", request.id)));

        // test the GetProof command
        run(&MainArgs {
            config: config.clone(),
            command: Command::Request(Box::new(RequestCommands::GetProof { request_id })),
        })
        .await
        .unwrap();
        assert!(logs_contain(&format!(
            "Successfully retrieved proof for request 0x{:x}",
            request.id
        )));

        let predicate = Predicate::try_from(request.requirements.predicate.clone()).unwrap();

        // test the Verify command
        run(&MainArgs {
            config: config.clone(),
            command: Command::Request(Box::new(RequestCommands::VerifyProof {
                request_id,
                image_id: <[u8; 32]>::from(predicate.image_id().unwrap()).into(),
            })),
        })
        .await
        .unwrap();
        assert!(logs_contain(&format!(
            "Successfully verified proof for request 0x{:x}",
            request.id
        )));
    }

    #[tokio::test]
    #[traced_test]
    #[ignore = "Generates a proof. Slow without RISC0_DEV_MODE=1"]
    async fn test_proving_multiple_requests() {
        let (ctx, _anvil, config) = setup_test_env(AccountOwner::Customer).await;

        let mut request_ids = Vec::new();
        for _ in 0..3 {
            let request = generate_request(
                ctx.customer_market.index_from_nonce().await.unwrap(),
                &ctx.customer_signer.address(),
            );

            ctx.customer_market.submit_request(&request, &ctx.customer_signer).await.unwrap();
            request_ids.push(request.id);
        }

        // test the Fulfill command
        run(&MainArgs {
            config: config.clone(),
            command: Command::Proving(Box::new(ProvingCommands::Fulfill {
                request_ids: request_ids.clone(),
                request_digests: None,
                tx_hashes: None,
                withdraw: false,
                prover_config: ProverConfig {
                    bento_api_key: None,
                    bento_api_url: "".to_string(),
                    use_default_prover: true,
                    skip_health_check: true,
                },
            })),
        })
        .await
        .unwrap();

        let request_ids_str =
            request_ids.iter().map(|id| format!("0x{id:x}")).collect::<Vec<_>>().join(", ");
        assert!(logs_contain(&format!("Successfully fulfilled requests {request_ids_str}")));

        for request_id in request_ids {
            // test the Status command
            run(&MainArgs {
                config: config.clone(),
                command: Command::Request(Box::new(RequestCommands::Status {
                    request_id,
                    expires_at: None,
                })),
            })
            .await
            .unwrap();
            assert!(logs_contain(&format!("Request 0x{request_id:x} status: Fulfilled")));
        }
    }

    #[tokio::test]
    #[traced_test]
    #[ignore = "Generates a proof. Slow without RISC0_DEV_MODE=1"]
    async fn test_callback() {
        let (ctx, _anvil, config) = setup_test_env(AccountOwner::Customer).await;

        let mut request = generate_request(
            ctx.customer_market.index_from_nonce().await.unwrap(),
            &ctx.customer_signer.address(),
        );

        // Deploy MockCallback contract
        let callback_address = deploy_mock_callback(
            &ctx.prover_provider,
            ctx.deployment.verifier_router_address.unwrap(),
            ctx.deployment.boundless_market_address,
            ECHO_ID,
            U256::ZERO,
        )
        .await
        .unwrap();

        // Update the request with the callback address
        request.requirements.callback.addr = callback_address;
        request.requirements.callback.gasLimit = U96::from(100000);

        // Dump the request to a tmp file; tmp is deleted on drop.
        let tmp = tempdir().unwrap();
        let request_path = tmp.path().join("request.yaml");
        let request_file = File::create(&request_path).unwrap();
        serde_yaml::to_writer(request_file, &request).unwrap();

        // send the request onchain
        run(&MainArgs {
            config: config.clone(),
            command: Command::Request(Box::new(RequestCommands::Submit {
                storage_config: Box::new(StorageProviderConfig::dev_mode()),
                yaml_request: request_path,
                wait: false,
                offchain: false,
                no_preflight: true,
            })),
        })
        .await
        .unwrap();

        // fulfill the request
        run(&MainArgs {
            config,
            command: Command::Proving(Box::new(ProvingCommands::Fulfill {
                request_ids: vec![request.id],
                request_digests: None,
                tx_hashes: None,
                withdraw: false,
                prover_config: ProverConfig {
                    bento_api_key: None,
                    bento_api_url: "".to_string(),
                    use_default_prover: true,
                    skip_health_check: true,
                },
            })),
        })
        .await
        .unwrap();

        // check the callback was called
        let count =
            get_mock_callback_count(&ctx.customer_provider, callback_address).await.unwrap();
        assert!(count == U256::from(1));
    }

    #[tokio::test]
    #[traced_test]
    #[ignore = "Generates a proof. Slow without RISC0_DEV_MODE=1"]
    async fn test_selector() {
        let (ctx, _anvil, config) = setup_test_env(AccountOwner::Customer).await;

        let mut request = generate_request(
            ctx.customer_market.index_from_nonce().await.unwrap(),
            &ctx.customer_signer.address(),
        );

        // Explicitly set the selector to a compatible value for the test
        // In dev mode, instead of Groth16, use FakeReceipt
        request.requirements.selector = FixedBytes::from(Selector::FakeReceipt as u32);

        // Dump the request to a tmp file; tmp is deleted on drop.
        let tmp = tempdir().unwrap();
        let request_path = tmp.path().join("request.yaml");
        let request_file = File::create(&request_path).unwrap();
        serde_yaml::to_writer(request_file, &request).unwrap();

        // send the request onchain
        run(&MainArgs {
            config: config.clone(),
            command: Command::Request(Box::new(RequestCommands::Submit {
                storage_config: Box::new(StorageProviderConfig::dev_mode()),
                yaml_request: request_path,
                wait: false,
                offchain: false,
                no_preflight: true,
            })),
        })
        .await
        .unwrap();

        // fulfill the request
        run(&MainArgs {
            config,
            command: Command::Proving(Box::new(ProvingCommands::Fulfill {
                request_ids: vec![request.id],
                request_digests: None,
                tx_hashes: None,
                withdraw: false,
                prover_config: ProverConfig {
                    bento_api_key: None,
                    bento_api_url: "".to_string(),
                    use_default_prover: true,
                    skip_health_check: true,
                },
            })),
        })
        .await
        .unwrap();

        // check the seal is aggregated
        let fulfillment = ctx.customer_market.get_request_fulfillment(request.id).await.unwrap();
        let seal = fulfillment.seal;
        let selector: FixedBytes<4> = seal[0..4].try_into().unwrap();
        assert!(is_groth16_selector(selector))
    }

    #[sqlx::test]
    #[traced_test]
    #[ignore = "Generates a proof. Slow without RISC0_DEV_MODE=1"]
    async fn test_proving_offchain(pool: PgPool) {
        let (ctx, anvil, config, order_stream_handle) =
            setup_test_env_with_order_stream(AccountOwner::Customer, pool).await;

        // Deposit funds into the market
        ctx.customer_market.deposit(parse_ether("1").unwrap()).await.unwrap();

        let request = generate_request(
            ctx.customer_market.index_from_nonce().await.unwrap(),
            &ctx.customer_signer.address(),
        );

        let request_id = request.id;

        // Dump the request to a tmp file; tmp is deleted on drop.
        let tmp = tempdir().unwrap();
        let request_path = tmp.path().join("request.yaml");
        let request_file = File::create(&request_path).unwrap();
        serde_yaml::to_writer(request_file, &request).unwrap();

        // send the request offchain
        run(&MainArgs {
            config: config.clone(),
            command: Command::Request(Box::new(RequestCommands::Submit {
                storage_config: Box::new(StorageProviderConfig::dev_mode()),
                yaml_request: request_path,
                wait: false,
                offchain: true,
                no_preflight: true,
            })),
        })
        .await
        .unwrap();

        // test the Execute command
        run(&MainArgs {
            config: config.clone(),
            command: Command::Proving(Box::new(ProvingCommands::Execute {
                request_path: None,
                request_id: Some(request_id),
                request_digest: None,
                tx_hash: None,
            })),
        })
        .await
        .unwrap();

        assert!(logs_contain(&format!("Successfully executed request 0x{:x}", request.id)));

        let prover_config = GlobalConfig {
            rpc_url: Some(anvil.endpoint_url()),
            private_key: Some(ctx.prover_signer.clone()),
            deployment: Some(ctx.deployment),
            tx_timeout: None,
            log_level: LevelFilter::INFO,
        };

        // test the Lock command
        run(&MainArgs {
            config: prover_config,
            command: Command::Proving(Box::new(ProvingCommands::Lock {
                request_id,
                request_digest: None,
                tx_hash: None,
            })),
        })
        .await
        .unwrap();
        assert!(logs_contain(&format!("Successfully locked request 0x{:x}", request.id)));

        // test the Fulfill command
        run(&MainArgs {
            config,
            command: Command::Proving(Box::new(ProvingCommands::Fulfill {
                request_ids: vec![request_id],
                request_digests: None,
                tx_hashes: None,
                withdraw: true,
                prover_config: ProverConfig {
                    bento_api_key: None,
                    bento_api_url: "".to_string(),
                    use_default_prover: true,
                    skip_health_check: true,
                },
            })),
        })
        .await
        .unwrap();

        assert!(logs_contain(&format!("Successfully fulfilled requests 0x{:x}", request.id)));

        // test the automated withdraw
        let balance = ctx.prover_market.balance_of(ctx.prover_signer.address()).await.unwrap();
        assert_eq!(balance, U256::from(0));

        // Clean up
        order_stream_handle.abort();
    }
=======
>>>>>>> 88ca8dad
}<|MERGE_RESOLUTION|>--- conflicted
+++ resolved
@@ -533,1906 +533,4 @@
 fn generate_shell_completions(shell: &Shell) -> Result<()> {
     clap_complete::generate(*shell, &mut MainArgs::command(), "boundless", &mut std::io::stdout());
     Ok(())
-<<<<<<< HEAD
-}
-
-/// Handle ops-related commands
-async fn handle_ops_command(cmd: &OpsCommands, config: &GlobalConfig) -> Result<()> {
-    let client = config.build_client_with_signer().await?;
-    match cmd {
-        OpsCommands::Slash { request_id } => {
-            tracing::info!("Slashing prover for request 0x{:x}", request_id);
-            client.boundless_market.slash(*request_id).await?;
-            tracing::info!("Successfully slashed prover for request 0x{:x}", request_id);
-            Ok(())
-        }
-    }
-}
-
-/// Helper function to parse collateral amounts with validation
-async fn parse_collateral_amount(
-    client: &Client<impl Provider, impl Any, impl Any, impl Any>,
-    amount: &str,
-) -> Result<(U256, String, String)> {
-    let symbol = client.boundless_market.collateral_token_symbol().await?;
-    let decimals = client.boundless_market.collateral_token_decimals().await?;
-    let parsed_amount =
-        parse_units(amount, decimals).map_err(|e| anyhow!("Failed to parse amount: {}", e))?.into();
-    if parsed_amount == U256::from(0) {
-        bail!("Amount is below the denomination minimum: {}", amount);
-    }
-    let formatted_amount = format_units(parsed_amount, decimals)?;
-    Ok((parsed_amount, formatted_amount, symbol))
-}
-
-/// Handle account-related commands
-async fn handle_account_command(cmd: &AccountCommands, config: &GlobalConfig) -> Result<()> {
-    match cmd {
-        AccountCommands::Deposit { amount } => {
-            let client = config.build_client_with_signer().await?;
-            tracing::info!("Depositing {} ETH into the market", format_ether(*amount));
-            client.boundless_market.deposit(*amount).await?;
-            tracing::info!("Successfully deposited {} ETH into the market", format_ether(*amount));
-            Ok(())
-        }
-        AccountCommands::Withdraw { amount } => {
-            let client = config.build_client_with_signer().await?;
-            tracing::info!("Withdrawing {} ETH from the market", format_ether(*amount));
-            client.boundless_market.withdraw(*amount).await?;
-            tracing::info!("Successfully withdrew {} ETH from the market", format_ether(*amount));
-            Ok(())
-        }
-        AccountCommands::Balance { address } => {
-            let client = config.build_client().await?;
-            let addr = address.unwrap_or(client.boundless_market.caller());
-            if addr == Address::ZERO {
-                bail!("No address specified for balance query. Please provide an address or a private key.")
-            }
-            tracing::info!("Checking balance for address {}", addr);
-            let balance = client.boundless_market.balance_of(addr).await?;
-            tracing::info!("Balance for address {}: {} ETH", addr, format_ether(balance));
-            Ok(())
-        }
-        AccountCommands::DepositCollateral { amount } => {
-            let client = config.build_client_with_signer().await?;
-            let (parsed_amount, formatted_amount, symbol) =
-                parse_collateral_amount(&client, amount).await?;
-
-            if !client.deployment.collateral_token_supports_permit() {
-                tracing::info!("Approving {formatted_amount} {symbol} as collateral");
-                client.boundless_market.approve_deposit_collateral(parsed_amount).await?;
-                tracing::info!("Depositing {formatted_amount} {symbol} as collateral");
-                match client.boundless_market.deposit_collateral(parsed_amount).await {
-                    Ok(_) => {
-                        tracing::info!(
-                            "Successfully deposited {formatted_amount} {symbol} as collateral"
-                        );
-                        Ok(())
-                    }
-                    Err(e) => {
-                        if e.to_string().contains("TRANSFER_FROM_FAILED") {
-                            let addr = client.boundless_market.caller();
-                            Err(anyhow!(
-                                "Failed to deposit collateral: Ensure your address ({}) has funds on the {symbol} contract", addr
-                            ))
-                        } else {
-                            Err(anyhow!("Failed to deposit collateral: {}", e))
-                        }
-                    }
-                }
-            } else {
-                tracing::info!("Depositing {formatted_amount} {symbol} as collateral");
-                match client
-                    .boundless_market
-                    .deposit_collateral_with_permit(parsed_amount, &client.signer.unwrap())
-                    .await
-                {
-                    Ok(_) => {
-                        tracing::info!(
-                            "Successfully deposited {formatted_amount} {symbol} as collateral"
-                        );
-                        Ok(())
-                    }
-                    Err(e) => {
-                        if e.to_string().contains("TRANSFER_FROM_FAILED") {
-                            let addr = client.boundless_market.caller();
-                            Err(anyhow!(
-                                "Failed to deposit collateral: Ensure your address ({}) has funds on the {symbol} contract", addr
-                            ))
-                        } else {
-                            Err(anyhow!("Failed to deposit collateral: {}", e))
-                        }
-                    }
-                }
-            }
-        }
-        AccountCommands::WithdrawCollateral { amount } => {
-            let client = config.build_client_with_signer().await?;
-            let (parsed_amount, formatted_amount, symbol) =
-                parse_collateral_amount(&client, amount).await?;
-            tracing::info!("Withdrawing {formatted_amount} {symbol} from collateral");
-            client.boundless_market.withdraw_collateral(parsed_amount).await?;
-            tracing::info!("Successfully withdrew {formatted_amount} {symbol} from collateral");
-            Ok(())
-        }
-        AccountCommands::CollateralBalance { address } => {
-            let client = config.build_client().await?;
-            let symbol = client.boundless_market.collateral_token_symbol().await?;
-            let decimals = client.boundless_market.collateral_token_decimals().await?;
-            let addr = address.unwrap_or(client.boundless_market.caller());
-            if addr == Address::ZERO {
-                bail!("No address specified for collateral balance query. Please provide an address or a private key.")
-            }
-            tracing::info!("Checking collateral balance for address {}", addr);
-            let balance = client.boundless_market.balance_of_collateral(addr).await?;
-            let balance = format_units(balance, decimals)
-                .map_err(|e| anyhow!("Failed to format collateral balance: {}", e))?;
-            tracing::info!("Collateral balance for address {}: {} {}", addr, balance, symbol);
-            Ok(())
-        }
-    }
-}
-
-/// Handle request-related commands
-async fn handle_request_command(cmd: &RequestCommands, config: &GlobalConfig) -> Result<()> {
-    match cmd {
-        RequestCommands::SubmitOffer(offer_args) => {
-            let client = config
-                .client_builder_with_signer()?
-                .with_storage_provider_config(&offer_args.storage_config)?
-                .build()
-                .await
-                .context("Failed to build Boundless Client")?;
-            tracing::info!("Submitting new proof request with offer");
-            submit_offer(client, offer_args).await
-        }
-        RequestCommands::Submit {
-            yaml_request,
-            wait,
-            offchain,
-            no_preflight,
-            ref storage_config,
-        } => {
-            tracing::info!("Submitting proof request from YAML file");
-
-            let client = config
-                .client_builder_with_signer()?
-                .with_storage_provider_config(storage_config)?
-                .build()
-                .await
-                .context("Failed to build Boundless Client")?;
-            submit_request(
-                yaml_request,
-                client,
-                SubmitOptions { wait: *wait, offchain: *offchain, preflight: !*no_preflight },
-            )
-            .await
-        }
-        RequestCommands::Status { request_id, expires_at } => {
-            let client = config.build_client().await?;
-            tracing::info!("Checking status for request 0x{:x}", request_id);
-            let status = client.boundless_market.get_status(*request_id, *expires_at).await?;
-            tracing::info!("Request 0x{:x} status: {:?}", request_id, status);
-            Ok(())
-        }
-        RequestCommands::GetProof { request_id } => {
-            let client = config.build_client().await?;
-            tracing::info!("Fetching proof for request 0x{:x}", request_id);
-            let fulfillment = client.boundless_market.get_request_fulfillment(*request_id).await?;
-            tracing::info!("Successfully retrieved proof for request 0x{:x}", request_id);
-            tracing::info!(
-                "Fulfillment Data: {} - Seal: {}",
-                serde_json::to_string_pretty(&fulfillment.data()?)?,
-                serde_json::to_string_pretty(&fulfillment.seal)?
-            );
-            Ok(())
-        }
-        RequestCommands::VerifyProof { request_id, image_id } => {
-            let client = config.build_client().await?;
-            tracing::info!("Verifying proof for request 0x{:x}", request_id);
-
-            let verifier_address = client.deployment.verifier_router_address.context("no address provided for the verifier router; specify a verifier address with --verifier-address")?;
-            let verifier = IRiscZeroVerifier::new(verifier_address, client.provider());
-            let fulfillment = client.boundless_market.get_request_fulfillment(*request_id).await?;
-            let fulfillment_data = fulfillment.data()?;
-            let seal = fulfillment.seal;
-            let (req, _) = client.boundless_market.get_submitted_request(*request_id, None).await?;
-
-            let predicate = Predicate::try_from(req.requirements.predicate)?;
-
-            match (&predicate, fulfillment_data.clone()) {
-                (_, FulfillmentData::ImageIdAndJournal(image_id_from_data, journal)) => {
-                    ensure!(
-                        image_id_from_data == Digest::from(<[u8; 32]>::from(*image_id)),
-                        "Image ID mismatch: expected {:?}, got {:?}",
-                        image_id_from_data,
-                        *image_id
-                    );
-                    let journal_digest =
-                        <[u8; 32]>::from(Journal::new(journal.to_vec()).digest()).into();
-
-                    verifier
-                        .verify(seal, *image_id, journal_digest)
-                        .call()
-                        .await
-                        .map_err(|_| anyhow::anyhow!("Verification failed"))?;
-                }
-                (_, _) => {
-                    bail!(
-                        "Verification failed due to invalid predicate {:?} or fulfillment data {:?}",
-                        predicate,
-                        fulfillment_data
-                    )
-                }
-            }
-
-            tracing::info!("Successfully verified proof for request 0x{:x}", request_id);
-            Ok(())
-        }
-    }
-}
-
-/// Handle proving-related commands
-async fn handle_proving_command(cmd: &ProvingCommands, config: &GlobalConfig) -> Result<()> {
-    match cmd {
-        ProvingCommands::Execute { request_path, request_id, request_digest, tx_hash } => {
-            let client = config.build_client().await?;
-            tracing::info!("Executing proof request");
-            let request: ProofRequest = if let Some(file_path) = request_path {
-                tracing::debug!("Loading request from file: {:?}", file_path);
-                let file = File::open(file_path).context("failed to open request file")?;
-                let reader = BufReader::new(file);
-                serde_yaml::from_reader(reader).context("failed to parse request from YAML")?
-            } else if let Some(request_id) = request_id {
-                tracing::debug!("Loading request from blockchain: 0x{:x}", request_id);
-                let (req, _signature) =
-                    client.fetch_proof_request(*request_id, *tx_hash, *request_digest).await?;
-                // TODO: We should check the signature here. If the signature is invalid, this
-                // might lead to wasted time. Note though that if the signature is invalid it can
-                // never be used to effect onchain state (e.g. locking or fulfilling).
-                req
-            } else {
-                bail!("execute requires either a request file path or request ID")
-            };
-
-            let (image_id, session_info) = execute(&request).await?;
-            let journal = session_info.journal.bytes;
-            let predicate = Predicate::try_from(request.requirements.predicate.clone())?;
-
-            let fulfillment_data =
-                FulfillmentData::from_image_id_and_journal(image_id, journal.clone());
-
-            if predicate.eval(&fulfillment_data).is_none() {
-                tracing::error!("Predicate evaluation failed for request 0x{:x}", request.id);
-                bail!("Predicate evaluation failed");
-            }
-
-            tracing::info!("Successfully executed request 0x{:x}", request.id);
-            tracing::debug!("Journal: {:?}", journal);
-            Ok(())
-        }
-        ProvingCommands::Fulfill {
-            request_ids,
-            request_digests,
-            tx_hashes,
-            withdraw,
-            prover_config,
-        } => {
-            let client = config.build_client_with_signer().await?;
-            if request_digests.is_some()
-                && request_ids.len() != request_digests.as_ref().unwrap().len()
-            {
-                bail!("request_ids and request_digests must have the same length");
-            }
-            if tx_hashes.is_some() && request_ids.len() != tx_hashes.as_ref().unwrap().len() {
-                bail!("request_ids and tx_hashes must have the same length");
-            }
-
-            let request_ids_string =
-                request_ids.iter().map(|id| format!("0x{id:x}")).collect::<Vec<_>>().join(", ");
-            tracing::info!("Fulfilling proof requests {}", request_ids_string);
-
-            // Configure proving backend (defaults to bento like benchmark command)
-            prover_config.configure_proving_backend_with_health_check().await?;
-
-            let (_, market_url) = client.boundless_market.image_info().await?;
-            tracing::debug!("Fetching Assessor program from {}", market_url);
-            let assessor_program = fetch_url(&market_url).await?;
-            let domain = client.boundless_market.eip712_domain().await?;
-
-            let (_, set_builder_url) = client.set_verifier.image_info().await?;
-            tracing::debug!("Fetching SetBuilder program from {}", set_builder_url);
-            let set_builder_program = fetch_url(&set_builder_url).await?;
-
-            let prover = DefaultProver::new(
-                set_builder_program,
-                assessor_program,
-                client.boundless_market.caller(),
-                domain,
-            )?;
-
-            let fetch_order_jobs = request_ids.iter().enumerate().map(|(i, request_id)| {
-                let client = client.clone();
-                let boundless_market = client.boundless_market.clone();
-                async move {
-                    let (req, sig) = client
-                        .fetch_proof_request(
-                            *request_id,
-                            tx_hashes.as_ref().map(|tx_hashes| tx_hashes[i]),
-                            request_digests.as_ref().map(|request_digests| request_digests[i]),
-                        )
-                        .await?;
-                    tracing::debug!("Fetched order details: {req:?}");
-
-                    if !req.is_smart_contract_signed() {
-                        req.verify_signature(
-                            &sig,
-                            client.deployment.boundless_market_address,
-                            boundless_market.get_chain_id().await?,
-                        )?;
-                    } else {
-                        // TODO: Provide a way to check the EIP1271 auth.
-                        tracing::debug!(
-                            "Skipping authorization check on smart contract signed request 0x{:x}",
-                            U256::from(req.id)
-                        );
-                    }
-                    let is_locked = boundless_market.is_locked(*request_id).await?;
-                    Ok::<_, anyhow::Error>((req, sig, is_locked))
-                }
-            });
-
-            let results = futures::future::join_all(fetch_order_jobs).await;
-            let mut orders = Vec::new();
-            let mut unlocked_requests = Vec::new();
-
-            for result in results {
-                let (req, sig, is_locked) = result?;
-                // If the request is not locked in, we need to "price" which checks the requirements
-                // and assigns a price. Otherwise, we don't. This vec will be a singleton if not locked
-                // and empty if the request is locked.
-                if !is_locked {
-                    unlocked_requests.push(UnlockedRequest::new(req.clone(), sig.clone()));
-                }
-                orders.push((req, sig));
-            }
-
-            let (fills, root_receipt, assessor_receipt) = prover.fulfill(&orders).await?;
-            let order_fulfilled = OrderFulfilled::new(fills, root_receipt, assessor_receipt)?;
-            let boundless_market = client.boundless_market.clone();
-
-            let fulfillment_tx =
-                FulfillmentTx::new(order_fulfilled.fills, order_fulfilled.assessorReceipt)
-                    .with_submit_root(
-                        client.deployment.set_verifier_address,
-                        order_fulfilled.root,
-                        order_fulfilled.seal,
-                    )
-                    .with_unlocked_requests(unlocked_requests)
-                    .with_withdraw(*withdraw);
-            match boundless_market.fulfill(fulfillment_tx).await {
-                Ok(_) => {
-                    tracing::info!("Successfully fulfilled requests {}", request_ids_string);
-                    Ok(())
-                }
-                Err(e) => {
-                    tracing::error!("Failed to fulfill requests {}: {}", request_ids_string, e);
-                    bail!("Failed to fulfill request: {}", e)
-                }
-            }
-        }
-        ProvingCommands::Lock { request_id, request_digest, tx_hash } => {
-            let client = config.build_client_with_signer().await?;
-            tracing::info!("Locking proof request 0x{:x}", request_id);
-
-            let (request, signature) =
-                client.fetch_proof_request(*request_id, *tx_hash, *request_digest).await?;
-            tracing::debug!("Fetched order details: {request:?}");
-
-            // If the request is smart contract signed, the preflight of the lock request
-            // transaction will revert, since it includes the ERC1271 signature check.
-            if !request.is_smart_contract_signed() {
-                request.verify_signature(
-                    &signature,
-                    client.deployment.boundless_market_address,
-                    client.boundless_market.get_chain_id().await?,
-                )?;
-            }
-
-            client.boundless_market.lock_request(&request, signature, None).await?;
-            tracing::info!("Successfully locked request 0x{:x}", request_id);
-            Ok(())
-        }
-        ProvingCommands::Benchmark { request_ids, prover_config } => {
-            let client = config.build_client().await?;
-            benchmark(client, request_ids, prover_config).await
-        }
-    }
-}
-
-/// Execute a proof request using the RISC Zero zkVM executor and measure performance
-async fn benchmark<P: Provider + Clone + 'static>(
-    client: Client<P, impl Any, impl Any, impl Any>,
-    request_ids: &[U256],
-    prover_config: &ProverConfig,
-) -> Result<()> {
-    tracing::info!("Starting benchmark for {} requests", request_ids.len());
-    if request_ids.is_empty() {
-        bail!("No request IDs provided");
-    }
-
-    if prover_config.use_default_prover {
-        bail!("benchmark command does not support using the default prover");
-    }
-    prover_config.configure_proving_backend();
-    let prover = BonsaiClient::from_env(risc0_zkvm::VERSION)?;
-
-    // Track performance metrics across all runs
-    let mut worst_khz = f64::MAX;
-    let mut worst_time = 0.0;
-    let mut worst_cycles = 0.0;
-    let mut worst_request_id = U256::ZERO;
-
-    // Check if we can connect to PostgreSQL using environment variables
-    let pg_pool = match create_pg_pool().await {
-        Ok(pool) => {
-            tracing::info!("Successfully connected to PostgreSQL database");
-            Some(pool)
-        }
-        Err(e) => {
-            tracing::warn!("Failed to connect to PostgreSQL database: {}", e);
-            None
-        }
-    };
-
-    for (idx, request_id) in request_ids.iter().enumerate() {
-        tracing::info!(
-            "Benchmarking request {}/{}: 0x{:x}",
-            idx + 1,
-            request_ids.len(),
-            request_id
-        );
-
-        let (request, _signature) = client.fetch_proof_request(*request_id, None, None).await?;
-        // TODO: We should check the signature here. If the signature is invalid, this might lead
-        // to wasted time on an invalid request. This is acceptable for now because the purpose of
-        // this command is benchmarking.
-
-        tracing::debug!("Fetched request 0x{:x}", request_id);
-        tracing::debug!("Image URL: {}", request.imageUrl);
-
-        // Fetch ELF and input
-        tracing::debug!("Fetching ELF from {}", request.imageUrl);
-        let elf = fetch_url(&request.imageUrl).await?;
-
-        tracing::debug!("Processing input");
-        let input = match request.input.inputType {
-            RequestInputType::Inline => GuestEnv::decode(&request.input.data)?.stdin,
-            RequestInputType::Url => {
-                let input_url = std::str::from_utf8(&request.input.data)
-                    .context("Input URL is not valid UTF-8")?;
-                tracing::debug!("Fetching input from {}", input_url);
-                GuestEnv::decode(&fetch_url(input_url).await?)?.stdin
-            }
-            _ => bail!("Unsupported input type"),
-        };
-
-        // Upload ELF
-        let image_id = compute_image_id(&elf)?.to_string();
-        prover.upload_img(&image_id, elf).await.unwrap();
-        tracing::debug!("Uploaded ELF to {}", image_id);
-
-        // Upload input
-        let input_id =
-            prover.upload_input(input).await.context("Failed to upload set-builder input")?;
-        tracing::debug!("Uploaded input to {}", input_id);
-
-        let assumptions = vec![];
-
-        // Start timing
-        let start_time = std::time::Instant::now();
-
-        let proof_id =
-            prover.create_session(image_id, input_id, assumptions.clone(), false).await?;
-        tracing::debug!("Created session {}", proof_id.uuid);
-
-        let (stats, elapsed_time) = loop {
-            let status = proof_id.status(&prover).await?;
-
-            match status.status.as_ref() {
-                "RUNNING" => {
-                    tokio::time::sleep(tokio::time::Duration::from_millis(100)).await;
-                    continue;
-                }
-                "SUCCEEDED" => {
-                    let Some(stats) = status.stats else {
-                        bail!("Bento failed to return proof stats in response");
-                    };
-                    break (stats, status.elapsed_time);
-                }
-                _ => {
-                    let err_msg = status.error_msg.unwrap_or_default();
-                    bail!("stark proving failed: {err_msg}");
-                }
-            }
-        };
-
-        // Try to get effective KHz from PostgreSQL if available
-        let (total_cycles, elapsed_secs) = if let Some(ref pool) = pg_pool {
-            let total_cycles_query = r#"
-                SELECT (output->>'total_cycles')::FLOAT8
-                FROM tasks
-                WHERE task_id = 'init' AND job_id = $1::uuid
-            "#;
-
-            let elapsed_secs_query = r#"
-                SELECT EXTRACT(EPOCH FROM (MAX(updated_at) - MIN(started_at)))::FLOAT8
-                FROM tasks
-                WHERE job_id = $1::uuid
-            "#;
-
-            let total_cycles: f64 =
-                sqlx::query_scalar(total_cycles_query).bind(&proof_id.uuid).fetch_one(pool).await?;
-
-            let elapsed_secs: f64 =
-                sqlx::query_scalar(elapsed_secs_query).bind(&proof_id.uuid).fetch_one(pool).await?;
-
-            (total_cycles, elapsed_secs)
-        } else {
-            // Calculate the hz based on the duration and total cycles as observed by the client
-            tracing::debug!("No PostgreSQL data found for job, using client-side calculation.");
-            let total_cycles: f64 = stats.total_cycles as f64;
-            let elapsed_secs = start_time.elapsed().as_secs_f64();
-            (total_cycles, elapsed_secs)
-        };
-
-        let khz = (total_cycles / 1000.0) / elapsed_secs;
-
-        tracing::info!("KHz: {:.2} proved in {:.2}s", khz, elapsed_secs);
-
-        if let Some(time) = elapsed_time {
-            tracing::debug!("Server side time: {:?}", time);
-        }
-
-        // Track worst-case performance
-        if khz < worst_khz {
-            worst_khz = khz;
-            worst_time = elapsed_secs;
-            worst_cycles = total_cycles;
-            worst_request_id = *request_id;
-        }
-    }
-
-    if worst_cycles < 1_000_000.0 {
-        tracing::warn!("Worst case performance proof is one with less than 1M cycles, \
-            which might lead to a lower khz than expected. Benchmark using a larger proof if possible.");
-    }
-
-    // Report worst-case performance
-    tracing::info!("Worst-case performance:");
-    tracing::info!("  Request ID: 0x{:x}", worst_request_id);
-    tracing::info!("  Performance: {:.2} KHz", worst_khz);
-    tracing::info!("  Time: {:.2} seconds", worst_time);
-    tracing::info!("  Cycles: {}", worst_cycles);
-
-    println!("It is recommended to update this entry in broker.toml:");
-    println!("peak_prove_khz = {:.0}\n", worst_khz.round());
-    println!("Note: setting a lower value does not limit the proving speed, but will reduce the \
-              total throughput of the orders locked by the broker. It is recommended to set a value \
-              lower than this recommmendation, and increase it over time to increase capacity.");
-
-    Ok(())
-}
-
-/// Create a PostgreSQL connection pool using environment variables
-async fn create_pg_pool() -> Result<sqlx::PgPool, sqlx::Error> {
-    let user = std::env::var("POSTGRES_USER").unwrap_or_else(|_| "worker".to_string());
-    let password = std::env::var("POSTGRES_PASSWORD").unwrap_or_else(|_| "password".to_string());
-    let db = std::env::var("POSTGRES_DB").unwrap_or_else(|_| "taskdb".to_string());
-    let host = match std::env::var("POSTGRES_HOST").unwrap_or_else(|_| "postgres".to_string()) {
-        host if host != "postgres" => host,
-        // Use local connection for postgres, as "postgres" not compatible with docker
-        _ => "127.0.0.1".to_string(),
-    };
-
-    let port = std::env::var("POSTGRES_PORT").unwrap_or_else(|_| "5432".to_string());
-
-    let connection_string = format!("postgres://{user}:{password}@{host}:{port}/{db}");
-
-    sqlx::PgPool::connect(&connection_string).await
-}
-
-/// Submit an offer and create a proof request
-async fn submit_offer(client: StandardClient, args: &SubmitOfferArgs) -> Result<()> {
-    let request = client.new_request();
-
-    // Resolve the program from command line arguments.
-    let request = match (args.program.path.clone(), args.program.url.clone()) {
-        (Some(path), None) => {
-            if client.storage_provider.is_none() {
-                bail!("A storage provider is required to upload programs.\nPlease provide a storage provider (see --help for options) or upload your program and set --program-url.")
-            }
-            let program: Cow<'static, [u8]> = std::fs::read(&path)
-                .context(format!("Failed to read program file at {:?}", args.program))?
-                .into();
-            request.with_program(program)
-        }
-        (None, Some(url)) => request.with_program_url(url).map_err(|e| match e {}).unwrap(),
-        _ => bail!("Exactly one of program path and program-url args must be provided"),
-    };
-
-    // Process input based on provided arguments
-    let stdin: Vec<u8> = match (&args.input.input, &args.input.input_file) {
-        (Some(input), None) => input.as_bytes().to_vec(),
-        (None, Some(input_file)) => std::fs::read(input_file)
-            .context(format!("Failed to read input file at {input_file:?}"))?,
-        _ => bail!("Exactly one of input or input-file args must be provided"),
-    };
-
-    // Prepare the input environment
-    let env = if args.encode_input {
-        GuestEnv::builder().write(&stdin)?
-    } else {
-        GuestEnv::builder().write_slice(&stdin)
-    };
-    let request = request.with_env(env);
-
-    // Configure callback if provided
-    let mut requirements = RequirementParams::builder();
-    if let Some(address) = args.requirements.callback_address {
-        requirements.callback_address(address);
-        if let Some(gas_limit) = args.requirements.callback_gas_limit {
-            requirements.callback_gas_limit(gas_limit);
-        }
-    }
-    match args.requirements.proof_type {
-        // TODO(risc0-ethereum/#597): This needs to be kept up to date with releases of
-        // risc0-ethereum. Add a Selector::inclusion_latest() function to risc0-ethereum and use it
-        // here.
-        ProofType::ShrinkBitvm2 => requirements.selector(Selector::shrink_bitvm2_latest() as u32),
-        ProofType::Inclusion => requirements.selector(Selector::set_inclusion_latest() as u32),
-        ProofType::Groth16 => requirements.selector(Selector::groth16_latest() as u32),
-        ProofType::Any => &mut requirements,
-        ty => bail!("unsupported proof type provided in proof-type flag: {:?}", ty),
-    };
-    let request = request.with_requirements(requirements);
-
-    let request = client.build_request(request).await.context("failed to build proof request")?;
-    tracing::debug!("Request details: {}", serde_yaml::to_string(&request)?);
-
-    // Submit the request
-    let (request_id, expires_at) = if args.offchain {
-        tracing::info!("Submitting request offchain");
-        client.submit_request_offchain(&request).await?
-    } else {
-        tracing::info!("Submitting request onchain");
-        client.submit_request_onchain(&request).await?
-    };
-
-    tracing::info!(
-        "Submitted request 0x{request_id:x}, bidding starts at {}",
-        convert_timestamp(request.offer.rampUpStart)
-    );
-
-    // Wait for fulfillment if requested
-    if args.wait {
-        tracing::info!("Waiting for request fulfillment...");
-        let fulfillment = client
-            .boundless_market
-            .wait_for_request_fulfillment(request_id, Duration::from_secs(5), expires_at)
-            .await?;
-        let fulfillment_data = fulfillment.data()?;
-        let seal = fulfillment.seal;
-
-        tracing::info!("Request fulfilled!");
-        tracing::info!(
-            "Fulfillment Data: {} - Seal: {}",
-            serde_json::to_string_pretty(&fulfillment_data)?,
-            serde_json::to_string_pretty(&seal)?
-        );
-    }
-
-    Ok(())
-}
-
-struct SubmitOptions {
-    wait: bool,
-    offchain: bool,
-    preflight: bool,
-}
-
-/// Submit a proof request from a YAML file
-async fn submit_request<P, S>(
-    request_path: impl AsRef<Path>,
-    client: Client<P, S>,
-    opts: SubmitOptions,
-) -> Result<()>
-where
-    P: Provider<Ethereum> + 'static + Clone,
-    S: StorageProvider + Clone,
-{
-    // Read the YAML request file
-    let file = File::open(request_path.as_ref())
-        .context(format!("Failed to open request file at {:?}", request_path.as_ref()))?;
-    let reader = BufReader::new(file);
-    let mut request: ProofRequest =
-        serde_yaml::from_reader(reader).context("Failed to parse request from YAML")?;
-
-    // Fill in some of the request parameters, this command supports filling a few of the request
-    // parameters that new need to updated on every reqeust. Namely, ID and bidding start.
-    //
-    // If set to 0, override the offer bidding_start field with the current timestamp + 30s
-    if request.offer.rampUpStart == 0 {
-        // Adding a delay to bidding start lets provers see and evaluate the request
-        // before the price starts to ramp up
-        request.offer = Offer { rampUpStart: now_timestamp() + 30, ..request.offer };
-    }
-    if request.id == U256::ZERO {
-        request.id = client.boundless_market.request_id_from_rand().await?;
-        tracing::info!("Assigned request ID {:x}", request.id);
-    };
-
-    // Run preflight check if enabled
-    if opts.preflight {
-        tracing::info!("Running request preflight check");
-        let (image_id, session_info) = execute(&request).await?;
-        let journal = session_info.journal.bytes;
-
-        // Verify image ID
-        if let Some(claim) = session_info.receipt_claim {
-            ensure!(
-                claim.pre.digest() == image_id,
-                "Image ID mismatch: requirements ({}) do not match the given program ({})",
-                image_id,
-                claim.pre.digest(),
-            );
-        } else {
-            tracing::debug!("Cannot check image ID; session info doesn't have receipt claim");
-        }
-        let predicate = Predicate::try_from(request.requirements.predicate.clone())?;
-
-        ensure!(
-            predicate.eval(&FulfillmentData::from_image_id_and_journal(image_id, journal.clone())).is_some(),
-            "Preflight failed: Predicate evaluation failed. Journal: {}, Predicate type: {:?}, Predicate data: {}",
-            hex::encode(&journal),
-            request.requirements.predicate.predicateType,
-            hex::encode(&request.requirements.predicate.data)
-        );
-
-        tracing::info!("Preflight check passed");
-    } else {
-        tracing::warn!("Skipping preflight check");
-    }
-
-    // Submit the request
-    let (request_id, expires_at) = if opts.offchain {
-        tracing::info!("Submitting request offchain");
-        client.submit_request_offchain(&request).await?
-    } else {
-        tracing::info!("Submitting request onchain");
-        client.submit_request_onchain(&request).await?
-    };
-
-    tracing::info!(
-        "Submitted request 0x{request_id:x}, bidding starts at {}",
-        convert_timestamp(request.offer.rampUpStart)
-    );
-
-    // Wait for fulfillment if requested
-    if opts.wait {
-        tracing::info!("Waiting for request fulfillment...");
-        let fulfillment = client
-            .wait_for_request_fulfillment(request_id, Duration::from_secs(5), expires_at)
-            .await?;
-
-        tracing::info!("Request fulfilled!");
-        tracing::info!(
-            "Fulfillment Data: {} - Seal: {}",
-            serde_json::to_string_pretty(&fulfillment.data()?)?,
-            serde_json::to_string_pretty(&fulfillment.seal)?
-        );
-    }
-
-    Ok(())
-}
-
-/// Execute a proof request using the RISC Zero zkVM executor and returns the image id and session info
-async fn execute(request: &ProofRequest) -> Result<(Digest, SessionInfo)> {
-    tracing::info!("Fetching program from {}", request.imageUrl);
-    let program = fetch_url(&request.imageUrl).await?;
-    let image_id = compute_image_id(&program)?;
-    tracing::info!("Processing input");
-    let env = match request.input.inputType {
-        RequestInputType::Inline => GuestEnv::decode(&request.input.data)?,
-        RequestInputType::Url => {
-            let input_url =
-                std::str::from_utf8(&request.input.data).context("Input URL is not valid UTF-8")?;
-            tracing::info!("Fetching input from {}", input_url);
-            GuestEnv::decode(&fetch_url(input_url).await?)?
-        }
-        _ => bail!("Unsupported input type"),
-    };
-
-    tracing::info!("Executing program in zkVM");
-    r0vm_is_installed()?;
-    default_executor()
-        .execute(env.try_into()?, &program)
-        .map(|session_info| (image_id, session_info))
-}
-
-fn r0vm_is_installed() -> Result<()> {
-    // Try to run the binary with the --version flag
-    let result = std::process::Command::new("r0vm").arg("--version").output();
-
-    match result {
-        Ok(_) => Ok(()),
-        Err(_) => Err(anyhow!("r0vm is not installed or could not be executed. Please check instructions at https://dev.risczero.com/api/zkvm/install")),
-    }
-}
-
-// Get current timestamp with appropriate error handling
-fn now_timestamp() -> u64 {
-    SystemTime::now().duration_since(SystemTime::UNIX_EPOCH).expect("Time went backwards").as_secs()
-}
-
-/// Handle config command
-async fn handle_config_command(config: &GlobalConfig) -> Result<()> {
-    tracing::info!("Displaying CLI configuration");
-    println!("\n=== Boundless CLI Configuration ===\n");
-
-    // Show configuration
-    let rpc_url = config.require_rpc_url()?;
-    println!("RPC URL: {rpc_url}");
-    println!(
-        "Wallet Address: {}",
-        config
-            .private_key
-            .as_ref()
-            .map(|sk| sk.address().to_string())
-            .unwrap_or("[no wallet provided]".to_string())
-    );
-    if let Some(timeout) = config.tx_timeout {
-        println!("Transaction Timeout: {} seconds", timeout.as_secs());
-    } else {
-        println!("Transaction Timeout: <not set>");
-    }
-    println!("Log Level: {:?}", config.log_level);
-    if let Some(ref deployment) = config.deployment {
-        println!("Using custom Boundless deployment");
-        println!("Chain ID: {:?}", deployment.chain_id);
-        println!("Boundless Market Address: {}", deployment.boundless_market_address);
-        println!("Verifier Address: {:?}", deployment.verifier_router_address);
-        println!("Set Verifier Address: {}", deployment.set_verifier_address);
-        println!("Order Stream URL: {:?}", deployment.order_stream_url);
-    }
-
-    // Validate RPC connection
-    println!("\n=== Environment Validation ===\n");
-    print!("Testing RPC connection... ");
-    let provider = ProviderBuilder::new().connect_http(rpc_url);
-
-    let chain_id = match provider.get_chain_id().await {
-        Ok(chain_id) => {
-            println!("✅ Connected to chain ID: {chain_id}");
-            chain_id
-        }
-        Err(e) => {
-            println!("❌ Failed to connect: {e}");
-            // Do not run remaining checks, which require an RPC connection.
-            return Ok(());
-        }
-    };
-
-    let Some(deployment) =
-        config.deployment.clone().or_else(|| Deployment::from_chain_id(chain_id))
-    else {
-        println!("❌ No Boundless deployment config provided for unknown chain ID: {chain_id}");
-        return Ok(());
-    };
-
-    // Check market contract
-    print!("Testing Boundless Market contract... ");
-    let boundless_market = BoundlessMarketService::new(
-        deployment.boundless_market_address,
-        provider.clone(),
-        Address::ZERO,
-    );
-
-    let market_ok = match boundless_market.get_chain_id().await {
-        Ok(_) => {
-            println!("✅ Contract responds");
-            true
-        }
-        Err(e) => {
-            println!("❌ Contract error: {e}");
-            false
-        }
-    };
-
-    // Check set verifier contract
-    print!("Testing Set Verifier contract... ");
-    let set_verifier =
-        SetVerifierService::new(deployment.set_verifier_address, provider.clone(), Address::ZERO);
-
-    let (image_id, _) = match set_verifier.image_info().await {
-        Ok(image_info) => {
-            println!("✅ Contract responds");
-            image_info
-        }
-        Err(e) => {
-            println!("❌ Contract error: {e}");
-            (B256::default(), String::default())
-        }
-    };
-
-    // Create a transaction request with the call data
-    if let Some(verifier_router_address) = deployment.verifier_router_address {
-        let verifier_parameters =
-            SetInclusionReceiptVerifierParameters { image_id: Digest::from_bytes(*image_id) };
-        let selector: [u8; 4] = verifier_parameters.digest().as_bytes()[0..4].try_into()?;
-
-        // Build the call data:
-        // 1. Append the function selector for getVerifier(bytes4) ("3cadf449")
-        // 2. Append the ABI encoding for the bytes4 parameter (padded to 32 bytes)
-        let mut call_data = Vec::new();
-        call_data.extend_from_slice(&hex::decode("3cadf449")?);
-        call_data.extend_from_slice(&FixedBytes::from(selector).abi_encode());
-        let tx = TransactionRequest {
-            to: Some(TxKind::Call(verifier_router_address)),
-            input: TransactionInput::new(call_data.into()),
-            ..Default::default()
-        };
-
-        // Check verifier contract
-        print!("Testing VerifierRouter contract... ");
-        match provider.call(tx).await {
-            Ok(_) => {
-                println!("✅ Contract responds");
-                true
-            }
-            Err(e) => {
-                println!("❌ Contract error: {e}");
-                false
-            }
-        };
-    } else {
-        // Verifier router is recommended, but not required for most operations.
-        println!("⚠️ Verifier router address not configured");
-    }
-
-    println!(
-        "\nEnvironment Setup: {}",
-        if market_ok { "✅ Ready to use" } else { "❌ Issues detected" }
-    );
-
-    Ok(())
-}
-
-#[cfg(test)]
-mod tests {
-    use std::net::{Ipv4Addr, SocketAddr};
-
-    use alloy::{
-        node_bindings::{Anvil, AnvilInstance},
-        primitives::{aliases::U96, utils::format_units, Bytes},
-        providers::WalletProvider,
-    };
-    use boundless_market::{
-        contracts::{
-            hit_points::default_allowance, Predicate, RequestId, RequestInput, RequestStatus,
-            Requirements,
-        },
-        selector::is_groth16_selector,
-    };
-    use boundless_test_utils::{
-        guests::{ECHO_ID, ECHO_PATH},
-        market::{create_test_ctx, deploy_mock_callback, get_mock_callback_count, TestCtx},
-    };
-    use order_stream::{run_from_parts, AppState, ConfigBuilder};
-    use sqlx::PgPool;
-    use tempfile::tempdir;
-    use tokio::task::JoinHandle;
-    use tracing::level_filters::LevelFilter;
-    use tracing_test::traced_test;
-
-    use super::*;
-
-    // generate a test request
-    fn generate_request(id: u32, addr: &Address) -> ProofRequest {
-        ProofRequest::new(
-            RequestId::new(*addr, id),
-            Requirements::new(Predicate::prefix_match(ECHO_ID, Bytes::default())),
-            format!("file://{ECHO_PATH}"),
-            RequestInput::builder().write_slice(&[0x41, 0x41, 0x41, 0x41]).build_inline().unwrap(),
-            Offer {
-                minPrice: U256::from(20000000000000u64),
-                maxPrice: U256::from(40000000000000u64),
-                rampUpStart: now_timestamp(),
-                timeout: 420,
-                lockTimeout: 420,
-                rampUpPeriod: 1,
-                lockCollateral: U256::from(10),
-            },
-        )
-    }
-
-    enum AccountOwner {
-        Customer,
-        Prover,
-    }
-
-    /// Test setup helper that creates common test infrastructure
-    async fn setup_test_env(
-        owner: AccountOwner,
-    ) -> (TestCtx<impl Provider + WalletProvider + Clone + 'static>, AnvilInstance, GlobalConfig)
-    {
-        let anvil = Anvil::new().spawn();
-
-        let ctx = create_test_ctx(&anvil).await.unwrap();
-
-        let private_key = match owner {
-            AccountOwner::Customer => {
-                ctx.prover_market
-                    .deposit_collateral_with_permit(default_allowance(), &ctx.prover_signer)
-                    .await
-                    .unwrap();
-                ctx.customer_signer.clone()
-            }
-            AccountOwner::Prover => ctx.prover_signer.clone(),
-        };
-
-        let config = GlobalConfig {
-            rpc_url: Some(anvil.endpoint_url()),
-            private_key: Some(private_key),
-            deployment: Some(ctx.deployment.clone()),
-            tx_timeout: None,
-            log_level: LevelFilter::INFO,
-        };
-
-        (ctx, anvil, config)
-    }
-
-    async fn setup_test_env_with_order_stream(
-        owner: AccountOwner,
-        pool: PgPool,
-    ) -> (
-        TestCtx<impl Provider + WalletProvider + Clone + 'static>,
-        AnvilInstance,
-        GlobalConfig,
-        JoinHandle<()>,
-    ) {
-        let (mut ctx, anvil, mut global_config) = setup_test_env(owner).await;
-
-        // Create listener first
-        let listener = tokio::net::TcpListener::bind(SocketAddr::from((Ipv4Addr::UNSPECIFIED, 0)))
-            .await
-            .unwrap();
-        let order_stream_address = listener.local_addr().unwrap();
-        let order_stream_url = Url::parse(&format!("http://{order_stream_address}")).unwrap();
-        let domain = order_stream_address.to_string();
-
-        let config = ConfigBuilder::default()
-            .rpc_url(anvil.endpoint_url())
-            .market_address(ctx.deployment.boundless_market_address)
-            .domain(domain)
-            .build()
-            .unwrap();
-
-        // Start order stream server
-        let order_stream = AppState::new(&config, Some(pool)).await.unwrap();
-        let order_stream_clone = order_stream.clone();
-        let order_stream_handle = tokio::spawn(async move {
-            run_from_parts(order_stream_clone, listener).await.unwrap();
-        });
-
-        // Add the order_stream_url to the deployment config.
-        ctx.deployment.order_stream_url = Some(order_stream_url.to_string().into());
-        global_config.deployment = Some(ctx.deployment.clone());
-
-        (ctx, anvil, global_config, order_stream_handle)
-    }
-
-    #[tokio::test]
-    #[traced_test]
-    async fn test_deposit_withdraw() {
-        let (ctx, _anvil, config) = setup_test_env(AccountOwner::Customer).await;
-
-        let mut args = MainArgs {
-            config,
-            command: Command::Account(Box::new(AccountCommands::Deposit {
-                amount: default_allowance(),
-            })),
-        };
-
-        run(&args).await.unwrap();
-        assert!(logs_contain(&format!(
-            "Depositing {} ETH",
-            format_units(default_allowance(), "ether").unwrap()
-        )));
-        assert!(logs_contain(&format!(
-            "Successfully deposited {} ETH",
-            format_units(default_allowance(), "ether").unwrap()
-        )));
-
-        let balance = ctx.prover_market.balance_of(ctx.customer_signer.address()).await.unwrap();
-        assert_eq!(balance, default_allowance());
-
-        args.command = Command::Account(Box::new(AccountCommands::Balance {
-            address: Some(ctx.customer_signer.address()),
-        }));
-        run(&args).await.unwrap();
-        assert!(logs_contain(&format!(
-            "Checking balance for address {}",
-            ctx.customer_signer.address()
-        )));
-        assert!(logs_contain(&format!(
-            "Balance for address {}: {} ETH",
-            ctx.customer_signer.address(),
-            format_units(default_allowance(), "ether").unwrap()
-        )));
-
-        args.command =
-            Command::Account(Box::new(AccountCommands::Withdraw { amount: default_allowance() }));
-
-        run(&args).await.unwrap();
-        assert!(logs_contain(&format!(
-            "Withdrawing {} ETH",
-            format_units(default_allowance(), "ether").unwrap()
-        )));
-        assert!(logs_contain(&format!(
-            "Successfully withdrew {} ETH",
-            format_units(default_allowance(), "ether").unwrap()
-        )));
-
-        let balance = ctx.prover_market.balance_of(ctx.customer_signer.address()).await.unwrap();
-        assert_eq!(balance, U256::from(0));
-    }
-
-    #[tokio::test]
-    #[traced_test]
-    async fn test_fail_deposit_withdraw() {
-        let (_ctx, _anvil, config) = setup_test_env(AccountOwner::Customer).await;
-
-        let amount = U256::from(10000000000000000000000_u128);
-        let mut args = MainArgs {
-            config,
-            command: Command::Account(Box::new(AccountCommands::Deposit { amount })),
-        };
-
-        let err = run(&args).await.unwrap_err();
-        assert!(err.to_string().contains("Insufficient funds"));
-
-        args.command = Command::Account(Box::new(AccountCommands::Withdraw { amount }));
-
-        let err = run(&args).await.unwrap_err();
-        assert!(err.to_string().contains("InsufficientBalance"));
-    }
-
-    #[tokio::test]
-    #[traced_test]
-    async fn test_deposit_withdraw_collateral() {
-        let (ctx, _anvil, config) = setup_test_env(AccountOwner::Prover).await;
-
-        let mut args = MainArgs {
-            config,
-            command: Command::Account(Box::new(AccountCommands::DepositCollateral {
-                amount: format_ether(default_allowance()),
-            })),
-        };
-
-        run(&args).await.unwrap();
-        assert!(logs_contain(&format!(
-            "Depositing {} HP as collateral",
-            format_ether(default_allowance())
-        )));
-        assert!(logs_contain(&format!(
-            "Successfully deposited {} HP as collateral",
-            format_ether(default_allowance())
-        )));
-
-        let balance =
-            ctx.prover_market.balance_of_collateral(ctx.prover_signer.address()).await.unwrap();
-        assert_eq!(balance, default_allowance());
-
-        args.command = Command::Account(Box::new(AccountCommands::CollateralBalance {
-            address: Some(ctx.prover_signer.address()),
-        }));
-        run(&args).await.unwrap();
-        assert!(logs_contain(&format!(
-            "Checking collateral balance for address {}",
-            ctx.prover_signer.address()
-        )));
-        assert!(logs_contain(&format!(
-            "Collateral balance for address {}: {} HP",
-            ctx.prover_signer.address(),
-            format_units(default_allowance(), "ether").unwrap()
-        )));
-
-        args.command = Command::Account(Box::new(AccountCommands::WithdrawCollateral {
-            amount: format_ether(default_allowance()),
-        }));
-
-        run(&args).await.unwrap();
-        assert!(logs_contain(&format!(
-            "Withdrawing {} HP from collateral",
-            format_ether(default_allowance())
-        )));
-        assert!(logs_contain(&format!(
-            "Successfully withdrew {} HP from collateral",
-            format_ether(default_allowance())
-        )));
-
-        let balance =
-            ctx.prover_market.balance_of_collateral(ctx.prover_signer.address()).await.unwrap();
-        assert_eq!(balance, U256::from(0));
-    }
-
-    #[tokio::test]
-    #[traced_test]
-    async fn test_deposit_collateral_amount_below_denom_min() -> Result<()> {
-        let (ctx, _anvil, config) = setup_test_env(AccountOwner::Customer).await;
-
-        // Use amount below denom min
-        let amount = "0.00000000000000000000000001".to_string();
-        let args = MainArgs {
-            config,
-            command: Command::Account(Box::new(AccountCommands::DepositCollateral {
-                amount: amount.clone(),
-            })),
-        };
-
-        // Sanity check to make sure that the amount is below the denom min
-        let decimals = ctx.customer_market.collateral_token_decimals().await?;
-        let parsed_amount: U256 = parse_units(&amount, decimals).unwrap().into();
-        assert_eq!(parsed_amount, U256::from(0));
-
-        let err = run(&args).await.unwrap_err();
-        assert!(err.to_string().contains("Amount is below the denomination minimum"));
-
-        Ok(())
-    }
-
-    #[tokio::test]
-    #[traced_test]
-    async fn test_fail_deposit_withdraw_collateral() {
-        let (ctx, _anvil, config) = setup_test_env(AccountOwner::Customer).await;
-
-        let mut args = MainArgs {
-            config,
-            command: Command::Account(Box::new(AccountCommands::DepositCollateral {
-                amount: format_ether(default_allowance()),
-            })),
-        };
-
-        let err = run(&args).await.unwrap_err();
-        assert!(err.to_string().contains(&format!(
-            "Failed to deposit collateral: Ensure your address ({}) has funds on the HP contract",
-            ctx.customer_signer.address()
-        )));
-
-        args.command = Command::Account(Box::new(AccountCommands::WithdrawCollateral {
-            amount: format_ether(default_allowance()),
-        }));
-
-        let err = run(&args).await.unwrap_err();
-        assert!(err.to_string().contains("InsufficientBalance"));
-    }
-
-    #[tokio::test]
-    #[traced_test]
-    async fn test_submit_request_onchain() {
-        let (_ctx, _anvil, config) = setup_test_env(AccountOwner::Customer).await;
-
-        // Submit a request onchain
-        let args = MainArgs {
-            config,
-            command: Command::Request(Box::new(RequestCommands::Submit {
-                storage_config: Box::new(StorageProviderConfig::dev_mode()),
-                yaml_request: "../../request.yaml".to_string().into(),
-                wait: false,
-                offchain: false,
-                no_preflight: false,
-            })),
-        };
-        run(&args).await.unwrap();
-        assert!(logs_contain("Submitting request onchain"));
-        assert!(logs_contain("Submitted request"));
-    }
-
-    #[sqlx::test]
-    #[traced_test]
-    async fn test_submit_request_offchain(pool: PgPool) {
-        let (ctx, _anvil, config, order_stream_handle) =
-            setup_test_env_with_order_stream(AccountOwner::Customer, pool).await;
-
-        // Deposit funds into the market
-        ctx.customer_market.deposit(parse_ether("1").unwrap()).await.unwrap();
-
-        // Submit a request offchain
-        let args = MainArgs {
-            config,
-            command: Command::Request(Box::new(RequestCommands::Submit {
-                storage_config: Box::new(StorageProviderConfig::dev_mode()),
-                yaml_request: "../../request.yaml".to_string().into(),
-                wait: false,
-                offchain: true,
-                no_preflight: true,
-            })),
-        };
-        run(&args).await.unwrap();
-        assert!(logs_contain("Submitting request offchain"));
-        assert!(logs_contain("Submitted request"));
-
-        // Clean up
-        order_stream_handle.abort();
-    }
-
-    #[tokio::test]
-    #[traced_test]
-    async fn test_submit_offer_onchain() {
-        let (_ctx, _anvil, config) = setup_test_env(AccountOwner::Customer).await;
-
-        // Submit a request onchain
-        let args = MainArgs {
-            config,
-            command: Command::Request(Box::new(RequestCommands::SubmitOffer(Box::new(
-                SubmitOfferArgs {
-                    storage_config: StorageProviderConfig::dev_mode(),
-                    id: None,
-                    wait: false,
-                    offchain: false,
-                    encode_input: false,
-                    input: SubmitOfferInput {
-                        input: Some(hex::encode([0x41, 0x41, 0x41, 0x41])),
-                        input_file: None,
-                    },
-                    program: SubmitOfferProgram { path: Some(PathBuf::from(ECHO_PATH)), url: None },
-                    requirements: SubmitOfferRequirements {
-                        callback_address: None,
-                        callback_gas_limit: None,
-                        proof_type: ProofType::Any,
-                    },
-                    offer_params: OfferParams::default(),
-                },
-            )))),
-        };
-        run(&args).await.unwrap();
-        assert!(logs_contain("Submitting request onchain"));
-        assert!(logs_contain("Submitted request"));
-    }
-
-    #[tokio::test]
-    #[traced_test]
-    async fn test_request_status_onchain() {
-        let (ctx, _anvil, config) = setup_test_env(AccountOwner::Customer).await;
-
-        let request = generate_request(
-            ctx.customer_market.index_from_nonce().await.unwrap(),
-            &ctx.customer_signer.address(),
-        );
-
-        // Deposit funds into the market
-        ctx.customer_market.deposit(parse_ether("1").unwrap()).await.unwrap();
-
-        // Submit the request onchain
-        ctx.customer_market.submit_request(&request, &ctx.customer_signer).await.unwrap();
-
-        // Create a new args struct to test the Status command
-        let status_args = MainArgs {
-            config,
-            command: Command::Request(Box::new(RequestCommands::Status {
-                request_id: request.id,
-                expires_at: None,
-            })),
-        };
-
-        run(&status_args).await.unwrap();
-
-        assert!(logs_contain(&format!("Request 0x{:x} status: Unknown", request.id)));
-    }
-
-    #[tokio::test]
-    #[traced_test]
-    async fn test_slash() {
-        let (ctx, anvil, config) = setup_test_env(AccountOwner::Customer).await;
-
-        let mut request = generate_request(
-            ctx.customer_market.index_from_nonce().await.unwrap(),
-            &ctx.customer_signer.address(),
-        );
-        request.offer.timeout = 50;
-        request.offer.lockTimeout = 50;
-
-        // Deposit funds into the market
-        ctx.customer_market.deposit(parse_ether("1").unwrap()).await.unwrap();
-
-        // Submit the request onchain
-        ctx.customer_market.submit_request(&request, &ctx.customer_signer).await.unwrap();
-
-        let client_sig = request
-            .sign_request(
-                &ctx.customer_signer,
-                ctx.deployment.boundless_market_address,
-                anvil.chain_id(),
-            )
-            .await
-            .unwrap();
-
-        // Lock the request
-        ctx.prover_market
-            .lock_request(&request, client_sig.as_bytes().to_vec(), None)
-            .await
-            .unwrap();
-
-        // Create a new args struct to test the Status command
-        let status_args = MainArgs {
-            config: config.clone(),
-            command: Command::Request(Box::new(RequestCommands::Status {
-                request_id: request.id,
-                expires_at: None,
-            })),
-        };
-        run(&status_args).await.unwrap();
-        assert!(logs_contain(&format!("Request 0x{:x} status: Locked", request.id)));
-
-        loop {
-            // Wait for the timeout to expire
-            tokio::time::sleep(Duration::from_secs(1)).await;
-            let status = ctx
-                .customer_market
-                .get_status(request.id, Some(request.expires_at()))
-                .await
-                .unwrap();
-            if status == RequestStatus::Expired {
-                break;
-            }
-        }
-
-        // test the Slash command
-        run(&MainArgs {
-            config,
-            command: Command::Ops(Box::new(OpsCommands::Slash { request_id: request.id })),
-        })
-        .await
-        .unwrap();
-        assert!(logs_contain(&format!(
-            "Successfully slashed prover for request 0x{:x}",
-            request.id
-        )));
-    }
-
-    #[tokio::test]
-    #[traced_test]
-    #[ignore = "Generates a proof. Slow without RISC0_DEV_MODE=1"]
-    async fn test_proving_onchain() {
-        let (ctx, anvil, config) = setup_test_env(AccountOwner::Customer).await;
-
-        let request = generate_request(
-            ctx.customer_market.index_from_nonce().await.unwrap(),
-            &ctx.customer_signer.address(),
-        );
-
-        let request_id = request.id;
-
-        // Dump the request to a tmp file; tmp is deleted on drop.
-        let tmp = tempdir().unwrap();
-        let request_path = tmp.path().join("request.yaml");
-        let request_file = File::create(&request_path).unwrap();
-        serde_yaml::to_writer(request_file, &request).unwrap();
-
-        // send the request onchain
-        run(&MainArgs {
-            config: config.clone(),
-            command: Command::Request(Box::new(RequestCommands::Submit {
-                storage_config: Box::new(StorageProviderConfig::dev_mode()),
-                yaml_request: request_path,
-                wait: false,
-                offchain: false,
-                no_preflight: true,
-            })),
-        })
-        .await
-        .unwrap();
-
-        // test the Execute command
-        run(&MainArgs {
-            config: config.clone(),
-            command: Command::Proving(Box::new(ProvingCommands::Execute {
-                request_path: None,
-                request_id: Some(request_id),
-                request_digest: None,
-                tx_hash: None,
-            })),
-        })
-        .await
-        .unwrap();
-
-        assert!(logs_contain(&format!("Successfully executed request 0x{:x}", request.id)));
-
-        let prover_config = GlobalConfig {
-            rpc_url: Some(anvil.endpoint_url()),
-            private_key: Some(ctx.prover_signer.clone()),
-            deployment: Some(ctx.deployment),
-            tx_timeout: None,
-            log_level: LevelFilter::INFO,
-        };
-
-        // test the Lock command
-        run(&MainArgs {
-            config: prover_config,
-            command: Command::Proving(Box::new(ProvingCommands::Lock {
-                request_id,
-                request_digest: None,
-                tx_hash: None,
-            })),
-        })
-        .await
-        .unwrap();
-        assert!(logs_contain(&format!("Successfully locked request 0x{:x}", request.id)));
-
-        // test the Status command
-        run(&MainArgs {
-            config: config.clone(),
-            command: Command::Request(Box::new(RequestCommands::Status {
-                request_id,
-                expires_at: None,
-            })),
-        })
-        .await
-        .unwrap();
-        assert!(logs_contain(&format!("Request 0x{:x} status: Locked", request.id)));
-
-        // test the Fulfill command
-        run(&MainArgs {
-            config: config.clone(),
-            command: Command::Proving(Box::new(ProvingCommands::Fulfill {
-                request_ids: vec![request_id],
-                request_digests: None,
-                tx_hashes: None,
-                withdraw: false,
-                prover_config: ProverConfig {
-                    bento_api_key: None,
-                    bento_api_url: "".to_string(),
-                    use_default_prover: true,
-                    skip_health_check: true,
-                },
-            })),
-        })
-        .await
-        .unwrap();
-
-        assert!(logs_contain(&format!("Successfully fulfilled requests 0x{:x}", request.id)));
-
-        // test the Status command
-        run(&MainArgs {
-            config: config.clone(),
-            command: Command::Request(Box::new(RequestCommands::Status {
-                request_id,
-                expires_at: None,
-            })),
-        })
-        .await
-        .unwrap();
-        assert!(logs_contain(&format!("Request 0x{:x} status: Fulfilled", request.id)));
-
-        // test the GetProof command
-        run(&MainArgs {
-            config: config.clone(),
-            command: Command::Request(Box::new(RequestCommands::GetProof { request_id })),
-        })
-        .await
-        .unwrap();
-        assert!(logs_contain(&format!(
-            "Successfully retrieved proof for request 0x{:x}",
-            request.id
-        )));
-
-        let predicate = Predicate::try_from(request.requirements.predicate.clone()).unwrap();
-
-        // test the Verify command
-        run(&MainArgs {
-            config: config.clone(),
-            command: Command::Request(Box::new(RequestCommands::VerifyProof {
-                request_id,
-                image_id: <[u8; 32]>::from(predicate.image_id().unwrap()).into(),
-            })),
-        })
-        .await
-        .unwrap();
-        assert!(logs_contain(&format!(
-            "Successfully verified proof for request 0x{:x}",
-            request.id
-        )));
-    }
-
-    #[tokio::test]
-    #[traced_test]
-    #[ignore = "Generates a proof. Slow without RISC0_DEV_MODE=1"]
-    async fn test_proving_multiple_requests() {
-        let (ctx, _anvil, config) = setup_test_env(AccountOwner::Customer).await;
-
-        let mut request_ids = Vec::new();
-        for _ in 0..3 {
-            let request = generate_request(
-                ctx.customer_market.index_from_nonce().await.unwrap(),
-                &ctx.customer_signer.address(),
-            );
-
-            ctx.customer_market.submit_request(&request, &ctx.customer_signer).await.unwrap();
-            request_ids.push(request.id);
-        }
-
-        // test the Fulfill command
-        run(&MainArgs {
-            config: config.clone(),
-            command: Command::Proving(Box::new(ProvingCommands::Fulfill {
-                request_ids: request_ids.clone(),
-                request_digests: None,
-                tx_hashes: None,
-                withdraw: false,
-                prover_config: ProverConfig {
-                    bento_api_key: None,
-                    bento_api_url: "".to_string(),
-                    use_default_prover: true,
-                    skip_health_check: true,
-                },
-            })),
-        })
-        .await
-        .unwrap();
-
-        let request_ids_str =
-            request_ids.iter().map(|id| format!("0x{id:x}")).collect::<Vec<_>>().join(", ");
-        assert!(logs_contain(&format!("Successfully fulfilled requests {request_ids_str}")));
-
-        for request_id in request_ids {
-            // test the Status command
-            run(&MainArgs {
-                config: config.clone(),
-                command: Command::Request(Box::new(RequestCommands::Status {
-                    request_id,
-                    expires_at: None,
-                })),
-            })
-            .await
-            .unwrap();
-            assert!(logs_contain(&format!("Request 0x{request_id:x} status: Fulfilled")));
-        }
-    }
-
-    #[tokio::test]
-    #[traced_test]
-    #[ignore = "Generates a proof. Slow without RISC0_DEV_MODE=1"]
-    async fn test_callback() {
-        let (ctx, _anvil, config) = setup_test_env(AccountOwner::Customer).await;
-
-        let mut request = generate_request(
-            ctx.customer_market.index_from_nonce().await.unwrap(),
-            &ctx.customer_signer.address(),
-        );
-
-        // Deploy MockCallback contract
-        let callback_address = deploy_mock_callback(
-            &ctx.prover_provider,
-            ctx.deployment.verifier_router_address.unwrap(),
-            ctx.deployment.boundless_market_address,
-            ECHO_ID,
-            U256::ZERO,
-        )
-        .await
-        .unwrap();
-
-        // Update the request with the callback address
-        request.requirements.callback.addr = callback_address;
-        request.requirements.callback.gasLimit = U96::from(100000);
-
-        // Dump the request to a tmp file; tmp is deleted on drop.
-        let tmp = tempdir().unwrap();
-        let request_path = tmp.path().join("request.yaml");
-        let request_file = File::create(&request_path).unwrap();
-        serde_yaml::to_writer(request_file, &request).unwrap();
-
-        // send the request onchain
-        run(&MainArgs {
-            config: config.clone(),
-            command: Command::Request(Box::new(RequestCommands::Submit {
-                storage_config: Box::new(StorageProviderConfig::dev_mode()),
-                yaml_request: request_path,
-                wait: false,
-                offchain: false,
-                no_preflight: true,
-            })),
-        })
-        .await
-        .unwrap();
-
-        // fulfill the request
-        run(&MainArgs {
-            config,
-            command: Command::Proving(Box::new(ProvingCommands::Fulfill {
-                request_ids: vec![request.id],
-                request_digests: None,
-                tx_hashes: None,
-                withdraw: false,
-                prover_config: ProverConfig {
-                    bento_api_key: None,
-                    bento_api_url: "".to_string(),
-                    use_default_prover: true,
-                    skip_health_check: true,
-                },
-            })),
-        })
-        .await
-        .unwrap();
-
-        // check the callback was called
-        let count =
-            get_mock_callback_count(&ctx.customer_provider, callback_address).await.unwrap();
-        assert!(count == U256::from(1));
-    }
-
-    #[tokio::test]
-    #[traced_test]
-    #[ignore = "Generates a proof. Slow without RISC0_DEV_MODE=1"]
-    async fn test_selector() {
-        let (ctx, _anvil, config) = setup_test_env(AccountOwner::Customer).await;
-
-        let mut request = generate_request(
-            ctx.customer_market.index_from_nonce().await.unwrap(),
-            &ctx.customer_signer.address(),
-        );
-
-        // Explicitly set the selector to a compatible value for the test
-        // In dev mode, instead of Groth16, use FakeReceipt
-        request.requirements.selector = FixedBytes::from(Selector::FakeReceipt as u32);
-
-        // Dump the request to a tmp file; tmp is deleted on drop.
-        let tmp = tempdir().unwrap();
-        let request_path = tmp.path().join("request.yaml");
-        let request_file = File::create(&request_path).unwrap();
-        serde_yaml::to_writer(request_file, &request).unwrap();
-
-        // send the request onchain
-        run(&MainArgs {
-            config: config.clone(),
-            command: Command::Request(Box::new(RequestCommands::Submit {
-                storage_config: Box::new(StorageProviderConfig::dev_mode()),
-                yaml_request: request_path,
-                wait: false,
-                offchain: false,
-                no_preflight: true,
-            })),
-        })
-        .await
-        .unwrap();
-
-        // fulfill the request
-        run(&MainArgs {
-            config,
-            command: Command::Proving(Box::new(ProvingCommands::Fulfill {
-                request_ids: vec![request.id],
-                request_digests: None,
-                tx_hashes: None,
-                withdraw: false,
-                prover_config: ProverConfig {
-                    bento_api_key: None,
-                    bento_api_url: "".to_string(),
-                    use_default_prover: true,
-                    skip_health_check: true,
-                },
-            })),
-        })
-        .await
-        .unwrap();
-
-        // check the seal is aggregated
-        let fulfillment = ctx.customer_market.get_request_fulfillment(request.id).await.unwrap();
-        let seal = fulfillment.seal;
-        let selector: FixedBytes<4> = seal[0..4].try_into().unwrap();
-        assert!(is_groth16_selector(selector))
-    }
-
-    #[sqlx::test]
-    #[traced_test]
-    #[ignore = "Generates a proof. Slow without RISC0_DEV_MODE=1"]
-    async fn test_proving_offchain(pool: PgPool) {
-        let (ctx, anvil, config, order_stream_handle) =
-            setup_test_env_with_order_stream(AccountOwner::Customer, pool).await;
-
-        // Deposit funds into the market
-        ctx.customer_market.deposit(parse_ether("1").unwrap()).await.unwrap();
-
-        let request = generate_request(
-            ctx.customer_market.index_from_nonce().await.unwrap(),
-            &ctx.customer_signer.address(),
-        );
-
-        let request_id = request.id;
-
-        // Dump the request to a tmp file; tmp is deleted on drop.
-        let tmp = tempdir().unwrap();
-        let request_path = tmp.path().join("request.yaml");
-        let request_file = File::create(&request_path).unwrap();
-        serde_yaml::to_writer(request_file, &request).unwrap();
-
-        // send the request offchain
-        run(&MainArgs {
-            config: config.clone(),
-            command: Command::Request(Box::new(RequestCommands::Submit {
-                storage_config: Box::new(StorageProviderConfig::dev_mode()),
-                yaml_request: request_path,
-                wait: false,
-                offchain: true,
-                no_preflight: true,
-            })),
-        })
-        .await
-        .unwrap();
-
-        // test the Execute command
-        run(&MainArgs {
-            config: config.clone(),
-            command: Command::Proving(Box::new(ProvingCommands::Execute {
-                request_path: None,
-                request_id: Some(request_id),
-                request_digest: None,
-                tx_hash: None,
-            })),
-        })
-        .await
-        .unwrap();
-
-        assert!(logs_contain(&format!("Successfully executed request 0x{:x}", request.id)));
-
-        let prover_config = GlobalConfig {
-            rpc_url: Some(anvil.endpoint_url()),
-            private_key: Some(ctx.prover_signer.clone()),
-            deployment: Some(ctx.deployment),
-            tx_timeout: None,
-            log_level: LevelFilter::INFO,
-        };
-
-        // test the Lock command
-        run(&MainArgs {
-            config: prover_config,
-            command: Command::Proving(Box::new(ProvingCommands::Lock {
-                request_id,
-                request_digest: None,
-                tx_hash: None,
-            })),
-        })
-        .await
-        .unwrap();
-        assert!(logs_contain(&format!("Successfully locked request 0x{:x}", request.id)));
-
-        // test the Fulfill command
-        run(&MainArgs {
-            config,
-            command: Command::Proving(Box::new(ProvingCommands::Fulfill {
-                request_ids: vec![request_id],
-                request_digests: None,
-                tx_hashes: None,
-                withdraw: true,
-                prover_config: ProverConfig {
-                    bento_api_key: None,
-                    bento_api_url: "".to_string(),
-                    use_default_prover: true,
-                    skip_health_check: true,
-                },
-            })),
-        })
-        .await
-        .unwrap();
-
-        assert!(logs_contain(&format!("Successfully fulfilled requests 0x{:x}", request.id)));
-
-        // test the automated withdraw
-        let balance = ctx.prover_market.balance_of(ctx.prover_signer.address()).await.unwrap();
-        assert_eq!(balance, U256::from(0));
-
-        // Clean up
-        order_stream_handle.abort();
-    }
-=======
->>>>>>> 88ca8dad
 }