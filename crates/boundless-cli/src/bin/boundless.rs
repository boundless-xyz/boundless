--- conflicted
+++ resolved
@@ -62,6 +62,7 @@
 };
 use anyhow::{anyhow, bail, ensure, Context, Result};
 use bonsai_sdk::non_blocking::Client as BonsaiClient;
+use boundless_cli::{convert_timestamp, DefaultProver, OrderFulfilled};
 use clap::{Args, CommandFactory, Parser, Subcommand};
 use clap_complete::aot::Shell;
 use risc0_aggregation::SetInclusionReceiptVerifierParameters;
@@ -76,8 +77,7 @@
 use url::Url;
 
 use boundless_cli::{
-    commands::povw::PovwCommands, config::GlobalConfig, convert_timestamp, DefaultProver,
-    OrderFulfilled,
+    commands::povw::PovwCommands, config::GlobalConfig,
 };
 use boundless_market::{
     contracts::{
@@ -713,10 +713,7 @@
             bonsai_api_key,
             use_default_prover,
         } => {
-<<<<<<< HEAD
             let client = config.build_client_with_signer().await?;
-=======
->>>>>>> c21d3764
             if request_digests.is_some()
                 && request_ids.len() != request_digests.as_ref().unwrap().len()
             {
@@ -847,10 +844,7 @@
             bonsai_api_key,
             use_default_prover,
         } => {
-<<<<<<< HEAD
             let client = config.build_client().await?;
-=======
->>>>>>> c21d3764
             benchmark(client, request_ids, bonsai_api_url, bonsai_api_key, *use_default_prover)
                 .await
         }
@@ -884,25 +878,13 @@
 }
 
 /// Execute a proof request using the RISC Zero zkVM executor and measure performance
-<<<<<<< HEAD
-async fn benchmark<P>(
+async fn benchmark<P: Provider + Clone + 'static>(
     client: Client<P, impl Any, impl Any, impl Any>,
-=======
-async fn benchmark(
-    client: StandardClient,
->>>>>>> c21d3764
     request_ids: &[U256],
     bonsai_api_url: &Option<String>,
     bonsai_api_key: &Option<String>,
     use_default_prover: bool,
-<<<<<<< HEAD
-) -> Result<()>
-where
-    P: Provider + Clone + 'static,
-{
-=======
 ) -> Result<()> {
->>>>>>> c21d3764
     tracing::info!("Starting benchmark for {} requests", request_ids.len());
     if request_ids.is_empty() {
         bail!("No request IDs provided");
