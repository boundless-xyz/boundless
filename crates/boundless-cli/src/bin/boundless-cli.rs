--- conflicted
+++ resolved
@@ -72,13 +72,7 @@
 
 use boundless_market::{
     contracts::{
-<<<<<<< HEAD
-        boundless_market::{BoundlessMarketService, FulfillmentTx, UnlockedRequest},
-        Callback, Input, InputType, Offer, Predicate, PredicateType, ProofRequest, RequestId,
-        Requirements, UNSPECIFIED_SELECTOR,
-=======
         boundless_market::BoundlessMarketService, Offer, ProofRequest, RequestInputType, Selector,
->>>>>>> 7d68c664
     },
     input::GuestEnv,
     request_builder::{OfferParams, RequirementParams},
@@ -284,19 +278,10 @@
         /// If provided, must have the same length and order as request_ids.
         #[arg(long, value_delimiter = ',')]
         tx_hashes: Option<Vec<B256>>,
-<<<<<<< HEAD
-
-        /// The order stream service URL.
-        ///
-        /// If provided, the request will be fetched offchain via the provided order stream service URL.
-        #[arg(long, env = "ORDER_STREAM_URL", conflicts_with_all = ["tx_hash"])]
-        order_stream_url: Option<Url>,
 
         /// Withdraw the funds after fulfilling the requests
         #[arg(long, default_value = "false")]
         withdraw: bool,
-=======
->>>>>>> 7d68c664
     },
 
     /// Lock a request in the market
@@ -660,17 +645,7 @@
             tracing::debug!("Journal: {:?}", journal);
             Ok(())
         }
-<<<<<<< HEAD
-        ProvingCommands::Fulfill {
-            request_ids,
-            request_digests,
-            tx_hashes,
-            order_stream_url,
-            withdraw,
-        } => {
-=======
-        ProvingCommands::Fulfill { request_ids, request_digests, tx_hashes } => {
->>>>>>> 7d68c664
+        ProvingCommands::Fulfill { request_ids, request_digests, tx_hashes, withdraw } => {
             if request_digests.is_some()
                 && request_ids.len() != request_digests.as_ref().unwrap().len()
             {
@@ -741,7 +716,6 @@
 
             let (fills, root_receipt, assessor_receipt) = prover.fulfill(&orders).await?;
             let order_fulfilled = OrderFulfilled::new(fills, root_receipt, assessor_receipt)?;
-<<<<<<< HEAD
 
             let fulfillment_tx =
                 FulfillmentTx::new(order_fulfilled.fills, order_fulfilled.assessorReceipt)
@@ -753,26 +727,6 @@
                     .with_unlocked_requests(unlocked_requests)
                     .with_withdraw(*withdraw);
             match boundless_market.fulfill(fulfillment_tx).await {
-=======
-            tracing::debug!("Submitting root {} to SetVerifier", order_fulfilled.root);
-            client
-                .set_verifier
-                .submit_merkle_root(order_fulfilled.root, order_fulfilled.seal)
-                .await?;
-            tracing::debug!("Successfully submitted root to SetVerifier");
-
-            match client
-                .boundless_market
-                .price_and_fulfill_batch(
-                    requests_to_price,
-                    signatures,
-                    order_fulfilled.fills,
-                    order_fulfilled.assessorReceipt,
-                    None,
-                )
-                .await
-            {
->>>>>>> 7d68c664
                 Ok(_) => {
                     tracing::info!("Successfully fulfilled requests {}", request_ids_string);
                     Ok(())
@@ -1929,11 +1883,7 @@
                 request_ids: vec![request_id],
                 request_digests: None,
                 tx_hashes: None,
-<<<<<<< HEAD
-                order_stream_url: None,
                 withdraw: false,
-=======
->>>>>>> 7d68c664
             })),
         })
         .await
@@ -2005,11 +1955,7 @@
                 request_ids: request_ids.clone(),
                 request_digests: None,
                 tx_hashes: None,
-<<<<<<< HEAD
-                order_stream_url: None,
                 withdraw: false,
-=======
->>>>>>> 7d68c664
             })),
         })
         .await
@@ -2087,11 +2033,7 @@
                 request_ids: vec![request.id],
                 request_digests: None,
                 tx_hashes: None,
-<<<<<<< HEAD
-                order_stream_url: None,
                 withdraw: false,
-=======
->>>>>>> 7d68c664
             })),
         })
         .await
@@ -2145,11 +2087,7 @@
                 request_ids: vec![request.id],
                 request_digests: None,
                 tx_hashes: None,
-<<<<<<< HEAD
-                order_stream_url: None,
                 withdraw: false,
-=======
->>>>>>> 7d68c664
             })),
         })
         .await
@@ -2242,11 +2180,7 @@
                 request_ids: vec![request_id],
                 request_digests: None,
                 tx_hashes: None,
-<<<<<<< HEAD
-                order_stream_url: Some(order_stream_url),
                 withdraw: true,
-=======
->>>>>>> 7d68c664
             })),
         })
         .await
