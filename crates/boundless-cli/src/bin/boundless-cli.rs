// Copyright 2025 RISC Zero, Inc.
//
// Licensed under the Apache License, Version 2.0 (the "License");
// you may not use this file except in compliance with the License.
// You may obtain a copy of the License at
//
//     http://www.apache.org/licenses/LICENSE-2.0
//
// Unless required by applicable law or agreed to in writing, software
// distributed under the License is distributed on an "AS IS" BASIS,
// WITHOUT WARRANTIES OR CONDITIONS OF ANY KIND, either express or implied.
// See the License for the specific language governing permissions and
// limitations under the License.

//! The Boundless CLI is a command-line interface for interacting with the Boundless market.
//!
//! # Environment Variables
//!
//! The CLI relies on the following environment variables:
//!
//! Required variables:
//! - `PRIVATE_KEY`: Private key for your Ethereum wallet
//! - `BOUNDLESS_MARKET_ADDRESS`: Address of the Boundless market contract
//! - `VERIFIER_ADDRESS`: Address of the VerifierRouter contract
//! - `SET_VERIFIER_ADDRESS`: Address of the Set Verifier contract
//!
//! Optional variables:
//! - `RPC_URL`: URL of the Ethereum RPC endpoint (default: http://localhost:8545)
//! - `TX_TIMEOUT`: Transaction timeout in seconds
//! - `LOG_LEVEL`: Log level (error, warn, info, debug, trace; default: info)
//! - `ORDER_STREAM_URL`: URL of the order stream service (for offchain requests)
//!
//! You can set these variables by:
//! 1. Running `source .env.localnet` if using the provided environment file
//! 2. Exporting them directly in your shell: `export PRIVATE_KEY=1234...`

use std::{
    borrow::Cow,
    fs::File,
    io::BufReader,
    num::ParseIntError,
    path::{Path, PathBuf},
    time::{Duration, SystemTime},
};

use alloy::{
    network::Ethereum,
    primitives::{
        aliases::U96,
        utils::{format_ether, parse_ether},
        Address, Bytes, FixedBytes, TxKind, B256, U256,
    },
    providers::{network::EthereumWallet, Provider, ProviderBuilder},
    rpc::types::{TransactionInput, TransactionRequest},
    signers::{local::PrivateKeySigner, Signer},
    sol_types::SolValue,
};
use anyhow::{anyhow, bail, ensure, Context, Result};
use boundless_cli::{convert_timestamp, fetch_url, DefaultProver, OrderFulfilled};
use clap::{Args, Parser, Subcommand};
use hex::FromHex;
use risc0_aggregation::SetInclusionReceiptVerifierParameters;
use risc0_ethereum_contracts::{set_verifier::SetVerifierService, IRiscZeroVerifier};
use risc0_zkvm::{
    default_executor,
    sha::{Digest, Digestible},
    ExecutorEnv, Journal, SessionInfo,
};
use tracing::level_filters::LevelFilter;
use tracing_subscriber::{fmt, prelude::*, EnvFilter};
use url::Url;

use boundless_market::{
    client::{Client, ClientBuilder},
    contracts::{
        boundless_market::BoundlessMarketService, Callback, Input, InputType, Offer, Predicate,
        PredicateType, ProofRequest, Requirements, UNSPECIFIED_SELECTOR,
    },
    input::{GuestEnv, InputBuilder},
    storage::{StorageProvider, StorageProviderConfig},
};

#[derive(Subcommand, Clone, Debug)]
enum Command {
    /// Account management commands
    #[command(subcommand)]
    Account(Box<AccountCommands>),

    /// Proof request commands
    #[command(subcommand)]
    Request(Box<RequestCommands>),

    /// Proof execution commands
    #[command(subcommand)]
    Proving(Box<ProvingCommands>),

    /// Operations on the boundless market
    #[command(subcommand)]
    Ops(Box<OpsCommands>),

    /// Display configuration and environment variables
    Config {
        /// Show raw values for sensitive information like private keys
        #[clap(long)]
        show_sensitive: bool,
    },
}

#[derive(Subcommand, Clone, Debug)]
enum OpsCommands {
    /// Slash a prover for a given request
    Slash {
        /// The proof request identifier
        request_id: U256,
    },
}

#[derive(Subcommand, Clone, Debug)]
enum AccountCommands {
    /// Deposit funds into the market
    Deposit {
        /// Amount in ether to deposit
        #[clap(value_parser = parse_ether)]
        amount: U256,
    },
    /// Withdraw funds from the market
    Withdraw {
        /// Amount in ether to withdraw
        #[clap(value_parser = parse_ether)]
        amount: U256,
    },
    /// Check the balance of an account in the market
    Balance {
        /// Address to check the balance of;
        /// if not provided, defaults to the wallet address
        address: Option<Address>,
    },
    /// Deposit stake funds into the market
    DepositStake {
        /// Amount in HP to deposit.
        ///
        /// e.g. 10 is uint256(10 * 10**18).
        #[clap(value_parser = parse_ether)]
        amount: U256,
    },
    /// Withdraw stake funds from the market
    WithdrawStake {
        /// Amount in HP to withdraw.
        ///
        /// e.g. 10 is uint256(10 * 10**18).
        #[clap(value_parser = parse_ether)]
        amount: U256,
    },
    /// Check the stake balance of an account in the market
    StakeBalance {
        /// Address to check the balance of;
        /// if not provided, defaults to the wallet address
        address: Option<Address>,
    },
}

#[derive(Subcommand, Clone, Debug)]
enum RequestCommands {
    /// Submit a proof request constructed with the given offer, input, and image
    SubmitOffer(SubmitOfferArgs),

    /// Submit a fully specified proof request
    Submit {
        /// Storage provider to use
        #[clap(flatten)]
        storage_config: Option<StorageProviderConfig>,

        /// Path to a YAML file containing the request
        yaml_request: PathBuf,

        /// Optional identifier for the request
        id: Option<u32>,

        /// Wait until the request is fulfilled
        #[clap(short, long, default_value = "false")]
        wait: bool,

        /// Submit the request offchain via the provided order stream service url
        #[clap(short, long, requires = "order_stream_url")]
        offchain: bool,

        /// Offchain order stream service URL to submit offchain requests to
        #[clap(
            long,
            env = "ORDER_STREAM_URL",
            default_value = "https://order-stream.beboundless.xyz"
        )]
        order_stream_url: Option<Url>,

        /// Skip preflight check (not recommended)
        #[clap(long, default_value = "false")]
        no_preflight: bool,

        /// Request an unaggregated proof (i.e., a Groth16).
        #[clap(long)]
        unaggregated: bool,

        /// Address of the callback to use in the requirements.
        #[clap(long, requires = "callback_gas_limit")]
        callback_address: Option<Address>,

        /// Gas limit of the callback to use in the requirements.
        #[clap(long, requires = "callback_addr")]
        callback_gas_limit: Option<u64>,
    },

    /// Get the status of a given request
    Status {
        /// The proof request identifier
        request_id: U256,

        /// The time at which the request expires, in seconds since the UNIX epoch
        expires_at: Option<u64>,
    },

    /// Get the journal and seal for a given request
    GetProof {
        /// The proof request identifier
        request_id: U256,
    },

    /// Verify the proof of the given request against the SetVerifier contract
    VerifyProof {
        /// The proof request identifier
        request_id: U256,

        /// The image id of the original request
        image_id: B256,
    },
}

#[derive(Subcommand, Clone, Debug)]
enum ProvingCommands {
    /// Execute a proof request using the RISC Zero zkVM executor
    Execute {
        /// Path to a YAML file containing the request.
        ///
        /// If provided, the request will be loaded from the given file path.
        #[arg(long, conflicts_with_all = ["request_id", "tx_hash"])]
        request_path: Option<PathBuf>,

        /// The proof request identifier.
        ///
        /// If provided, the request will be fetched from the blockchain.
        #[arg(long, conflicts_with = "request_path")]
        request_id: Option<U256>,

        /// The request digest
        ///
        /// If provided along with request-id, uses the request digest to find the request.
        #[arg(long)]
        request_digest: Option<B256>,

        /// The tx hash of the request submission.
        ///
        /// If provided along with request-id, uses the transaction hash to find the request.
        #[arg(long, conflicts_with = "request_path", requires = "request_id")]
        tx_hash: Option<B256>,

        /// The order stream service URL.
        ///
        /// If provided, the request will be fetched offchain via the provided order stream service URL.
        #[arg(long, env = "ORDER_STREAM_URL", conflicts_with_all = ["request_path", "tx_hash"])]
        order_stream_url: Option<Url>,
    },

    /// Fulfill a proof request using the RISC Zero zkVM default prover
    Fulfill {
        /// The proof request identifier
        #[arg(long)]
        request_id: U256,

        /// The request digest
        #[arg(long)]
        request_digest: Option<B256>,

        /// The tx hash of the request submission
        #[arg(long)]
        tx_hash: Option<B256>,

        /// The order stream service URL.
        ///
        /// If provided, the request will be fetched offchain via the provided order stream service URL.
        #[arg(long, env = "ORDER_STREAM_URL", conflicts_with_all = ["tx_hash"])]
        order_stream_url: Option<Url>,
    },
}

#[derive(Args, Clone, Debug)]
struct SubmitOfferArgs {
    /// Storage provider to use
    #[clap(flatten)]
    storage_config: Option<StorageProviderConfig>,

    /// Path to a YAML file containing the offer
    yaml_offer: PathBuf,

    /// Optional identifier for the request
    id: Option<u32>,

    /// Wait until the request is fulfilled
    #[clap(short, long, default_value = "false")]
    wait: bool,

    /// Submit the request offchain via the provided order stream service url
    #[clap(short, long, requires = "order_stream_url")]
    offchain: bool,

    /// Offchain order stream service URL to submit offchain requests to
    #[clap(long, env = "ORDER_STREAM_URL", default_value = "https://order-stream.beboundless.xyz")]
    order_stream_url: Option<Url>,

    /// Skip preflight check (not recommended)
    #[clap(long, default_value = "false")]
    no_preflight: bool,

    /// Use risc0_zkvm::serde to encode the input as a `Vec<u8>`
    #[clap(short, long)]
    encode_input: bool,

    /// Send the input inline (i.e. in the transaction calldata) rather than uploading it
    #[clap(long)]
    inline_input: bool,

    /// Elf file to use as the guest image, given as a path
    #[clap(long)]
    elf: PathBuf,

    #[command(flatten)]
    input: SubmitOfferInput,

    #[command(flatten)]
    reqs: SubmitOfferRequirements,
}

#[derive(Args, Clone, Debug)]
#[group(required = true, multiple = false)]
struct SubmitOfferInput {
    /// Input for the guest, given as a string.
    #[clap(short, long)]
    input: Option<String>,
    /// Input for the guest, given as a path to a file.
    #[clap(long)]
    input_file: Option<PathBuf>,
}

#[derive(Args, Clone, Debug)]
#[group(required = true, multiple = false)]
struct SubmitOfferRequirements {
    /// Hex encoded journal digest to use as the predicate in the requirements.
    #[clap(short, long)]
    journal_digest: Option<String>,
    /// Journal prefix to use as the predicate in the requirements.
    #[clap(long)]
    journal_prefix: Option<String>,
    /// Address of the callback to use in the requirements.
    #[clap(long, requires = "callback_gas_limit")]
    callback_address: Option<Address>,
    /// Gas limit of the callback to use in the requirements.
    #[clap(long, requires = "callback_addr")]
    callback_gas_limit: Option<u64>,
    /// Request an unaggregated proof (i.e., a Groth16).
    #[clap(long)]
    unaggregated: bool,
}

/// Common configuration options for all commands
#[derive(Args, Debug, Clone)]
struct GlobalConfig {
    /// URL of the Ethereum RPC endpoint
    #[clap(short, long, env = "RPC_URL", default_value = "http://localhost:8545")]
    rpc_url: Url,

    /// Private key of the wallet (without 0x prefix)
    #[clap(long, env = "PRIVATE_KEY", hide_env_values = true)]
    private_key: PrivateKeySigner,

    /// Address of the market contract
    #[clap(short, long, env = "BOUNDLESS_MARKET_ADDRESS")]
    boundless_market_address: Address,

    /// Address of the VerifierRouter contract
    #[clap(short, long, env = "VERIFIER_ADDRESS")]
    verifier_address: Address,

    /// Address of the SetVerifier contract
    #[clap(short, long, env = "SET_VERIFIER_ADDRESS")]
    set_verifier_address: Address,

    /// Tx timeout in seconds
    #[clap(long, env = "TX_TIMEOUT", value_parser = |arg: &str| -> Result<Duration, ParseIntError> {Ok(Duration::from_secs(arg.parse()?))})]
    tx_timeout: Option<Duration>,

    /// Log level (error, warn, info, debug, trace)
    #[clap(long, env = "LOG_LEVEL", default_value = "info")]
    log_level: LevelFilter,
}

#[derive(Parser, Debug)]
#[clap(author, version, about = "CLI for the Boundless market", long_about = None)]
struct MainArgs {
    #[command(flatten)]
    config: GlobalConfig,

    /// Subcommand to run
    #[command(subcommand)]
    command: Command,
}

#[tokio::main]
async fn main() -> Result<()> {
    let args = match MainArgs::try_parse() {
        Ok(args) => args,
        Err(err) => {
            if err.kind() == clap::error::ErrorKind::MissingRequiredArgument {
                eprintln!("\nThe Boundless CLI requires certain configuration values, which can be provided either:");
                eprintln!("1. As environment variables (PRIVATE_KEY, BOUNDLESS_MARKET_ADDRESS, VERIFIER_ADDRESS, SET_VERIFIER_ADDRESS)");
                eprintln!("2. As command-line arguments (--private-key <KEY> --boundless-market-address <ADDR>  --verifier-address <ADDR> --set-verifier-address <ADDR>)");
                eprintln!();
            }

            return Err(err.into());
        }
    };

    tracing_subscriber::registry()
        .with(fmt::layer())
        .with(
            EnvFilter::builder()
                .with_default_directive(args.config.log_level.into())
                .from_env_lossy(),
        )
        .init();

    if let Err(e) = run(&args).await {
        tracing::error!("Command failed: {}", e);
        if let Some(ctx) = e.source() {
            tracing::error!("Context: {}", ctx);
        }
        bail!("{}", e)
    }
    Ok(())
}

pub(crate) async fn run(args: &MainArgs) -> Result<()> {
    let caller = args.config.private_key.address();
    let wallet = EthereumWallet::from(args.config.private_key.clone());
    let provider = ProviderBuilder::new().wallet(wallet).on_http(args.config.rpc_url.clone());

    let mut boundless_market =
        BoundlessMarketService::new(args.config.boundless_market_address, provider.clone(), caller);

    if let Some(tx_timeout) = args.config.tx_timeout {
        boundless_market = boundless_market.with_timeout(tx_timeout);
    }

    match &args.command {
        Command::Account(account_cmd) => {
            handle_account_command(account_cmd, boundless_market, args.config.private_key.clone())
                .await
        }
        Command::Request(request_cmd) => {
            handle_request_command(request_cmd, args, boundless_market, provider.clone()).await
        }
        Command::Proving(proving_cmd) => {
            handle_proving_command(proving_cmd, args, boundless_market, caller, provider.clone())
                .await
        }
        Command::Ops(operation_cmd) => handle_ops_command(operation_cmd, boundless_market).await,
        Command::Config { show_sensitive } => handle_config_command(args, *show_sensitive).await,
    }
}

/// Handle ops-related commands
async fn handle_ops_command<P>(
    cmd: &OpsCommands,
    boundless_market: BoundlessMarketService<P>,
) -> Result<()>
where
    P: Provider<Ethereum> + 'static + Clone,
{
    match cmd {
        OpsCommands::Slash { request_id } => {
            tracing::info!("Slashing prover for request 0x{:x}", request_id);
            boundless_market.slash(*request_id).await?;
            tracing::info!("Successfully slashed prover for request 0x{:x}", request_id);
            Ok(())
        }
    }
}

/// Handle account-related commands
async fn handle_account_command<P>(
    cmd: &AccountCommands,
    boundless_market: BoundlessMarketService<P>,
    private_key: PrivateKeySigner,
) -> Result<()>
where
    P: Provider<Ethereum> + 'static + Clone,
{
    match cmd {
        AccountCommands::Deposit { amount } => {
            tracing::info!("Depositing {} ETH into the market", format_ether(*amount));
            boundless_market.deposit(*amount).await?;
            tracing::info!("Successfully deposited {} ETH into the market", format_ether(*amount));
            Ok(())
        }
        AccountCommands::Withdraw { amount } => {
            tracing::info!("Withdrawing {} ETH from the market", format_ether(*amount));
            boundless_market.withdraw(*amount).await?;
            tracing::info!("Successfully withdrew {} ETH from the market", format_ether(*amount));
            Ok(())
        }
        AccountCommands::Balance { address } => {
            let addr = address.unwrap_or(boundless_market.caller());
            tracing::info!("Checking balance for address {}", addr);
            let balance = boundless_market.balance_of(addr).await?;
            tracing::info!("Balance for address {}: {} ETH", addr, format_ether(balance));
            Ok(())
        }
        AccountCommands::DepositStake { amount } => {
            tracing::info!("Depositing {} HP as stake", amount);
            match boundless_market.deposit_stake_with_permit(*amount, &private_key).await {
                Ok(_) => {
                    tracing::info!("Successfully deposited {} HP as stake", amount);
                    Ok(())
                }
                Err(e) => {
                    if e.to_string().contains("TRANSFER_FROM_FAILED") {
                        let addr = boundless_market.caller();
                        Err(anyhow!(
                            "Failed to deposit stake: Ensure your address ({}) has funds on the HP contract", addr
                        ))
                    } else {
                        Err(anyhow!("Failed to deposit stake: {}", e))
                    }
                }
            }
        }
        AccountCommands::WithdrawStake { amount } => {
            tracing::info!("Withdrawing {} HP from stake", amount);
            boundless_market.withdraw_stake(*amount).await?;
            tracing::info!("Successfully withdrew {} HP from stake", amount);
            Ok(())
        }
        AccountCommands::StakeBalance { address } => {
            let addr = address.unwrap_or(boundless_market.caller());
            tracing::info!("Checking stake balance for address {}", addr);
            let balance = boundless_market.balance_of_stake(addr).await?;
            tracing::info!("Stake balance for address {}: {} HP", addr, balance);
            Ok(())
        }
    }
}

/// Handle request-related commands
async fn handle_request_command<P>(
    cmd: &RequestCommands,
    args: &MainArgs,
    boundless_market: BoundlessMarketService<P>,
    provider: impl Provider<Ethereum> + 'static + Clone,
) -> Result<()>
where
    P: Provider<Ethereum> + 'static + Clone,
{
    match cmd {
        RequestCommands::SubmitOffer(offer_args) => {
            tracing::info!("Submitting new proof request with offer");
            let order_stream_url = offer_args
                .offchain
                .then_some(
                    offer_args
                        .order_stream_url
                        .clone()
                        .ok_or(anyhow!("offchain flag set, but order stream URL not provided")),
                )
                .transpose()?;
<<<<<<< HEAD

            let client = ClientBuilder::default()
                .with_private_key(args.config.private_key.clone())
                .with_rpc_url(args.config.rpc_url.clone())
                .with_boundless_market_address(args.config.boundless_market_address)
                .with_set_verifier_address(args.config.set_verifier_address)
=======
            let client = ClientBuilder::new()
                .with_private_key(args.private_key.clone())
                .with_rpc_url(args.rpc_url.clone())
                .with_boundless_market_address(args.boundless_market_address)
                .with_set_verifier_address(args.set_verifier_address)
>>>>>>> 9d434efe
                .with_storage_provider_config(offer_args.storage_config.clone())
                .await?
                .with_order_stream_url(order_stream_url)
                .with_timeout(args.config.tx_timeout)
                .build()
                .await?;

            submit_offer(client, &args.config.private_key, offer_args).await
        }
        RequestCommands::Submit {
            storage_config,
            yaml_request,
            id,
            wait,
            offchain,
            order_stream_url,
            no_preflight,
            unaggregated,
            callback_address,
            callback_gas_limit,
        } => {
            tracing::info!("Submitting proof request from YAML file");
            let id = match id {
                Some(id) => *id,
                None => boundless_market.index_from_rand().await?,
            };

            let order_stream_url = offchain
                .then_some(
                    order_stream_url
                        .clone()
                        .ok_or(anyhow!("offchain flag set, but order stream URL not provided")),
                )
                .transpose()?;
<<<<<<< HEAD

            let client = ClientBuilder::default()
                .with_private_key(args.config.private_key.clone())
                .with_rpc_url(args.config.rpc_url.clone())
                .with_boundless_market_address(args.config.boundless_market_address)
                .with_set_verifier_address(args.config.set_verifier_address)
                .with_order_stream_url(order_stream_url.clone())
                .with_storage_provider_config(storage_config.clone())
                .with_timeout(args.config.tx_timeout)
=======
            let client = ClientBuilder::new()
                .with_private_key(args.private_key.clone())
                .with_rpc_url(args.rpc_url.clone())
                .with_boundless_market_address(args.boundless_market_address)
                .with_set_verifier_address(args.set_verifier_address)
                .with_order_stream_url(order_stream_url.clone())
                .with_storage_provider_config(storage_config)
                .await?
                .with_timeout(args.tx_timeout)
>>>>>>> 9d434efe
                .build()
                .await?;

            submit_request(
                id,
                yaml_request,
                client,
                &args.config.private_key,
                SubmitOptions {
                    wait: *wait,
                    offchain: *offchain,
                    preflight: !*no_preflight,
                    unaggredated: *unaggregated,
                    callback_address: *callback_address,
                    callback_gas_limit: *callback_gas_limit,
                },
            )
            .await
        }
        RequestCommands::Status { request_id, expires_at } => {
            tracing::info!("Checking status for request 0x{:x}", request_id);
            let status = boundless_market.get_status(*request_id, *expires_at).await?;
            tracing::info!("Request 0x{:x} status: {:?}", request_id, status);
            Ok(())
        }
        RequestCommands::GetProof { request_id } => {
            tracing::info!("Fetching proof for request 0x{:x}", request_id);
            let (journal, seal) = boundless_market.get_request_fulfillment(*request_id).await?;
            tracing::info!("Successfully retrieved proof for request 0x{:x}", request_id);
            tracing::info!(
                "Journal: {} - Seal: {}",
                serde_json::to_string_pretty(&journal)?,
                serde_json::to_string_pretty(&seal)?
            );
            Ok(())
        }
        RequestCommands::VerifyProof { request_id, image_id } => {
            tracing::info!("Verifying proof for request 0x{:x}", request_id);
            let (journal, seal) = boundless_market.get_request_fulfillment(*request_id).await?;
            let journal_digest = <[u8; 32]>::from(Journal::new(journal.to_vec()).digest()).into();
            let verifier = IRiscZeroVerifier::new(args.config.verifier_address, provider.clone());

            verifier
                .verify(seal, *image_id, journal_digest)
                .call()
                .await
                .map_err(|_| anyhow::anyhow!("Verification failed"))?;
<<<<<<< HEAD

            tracing::info!("Successfully verified proof for request 0x{:x}", request_id);
            Ok(())
=======
            tracing::info!("Proof for request id 0x{request_id:x} verified successfully.");
        }
        Command::GetSetInclusionReceipt { request_id, image_id } => {
            let client = ClientBuilder::new()
                .with_private_key(args.private_key.clone())
                .with_rpc_url(args.rpc_url.clone())
                .with_boundless_market_address(args.boundless_market_address)
                .with_set_verifier_address(args.set_verifier_address)
                .with_timeout(args.tx_timeout)
                .build()
                .await?;
            let (journal, receipt) =
                client.fetch_set_inclusion_receipt(request_id, image_id).await?;
            tracing::info!(
                "Journal: {} - Receipt: {}",
                serde_json::to_string_pretty(&journal)?,
                serde_json::to_string_pretty(&receipt)?
            );
        }
        Command::Status { request_id, expires_at } => {
            let status = boundless_market.get_status(request_id, expires_at).await?;
            tracing::info!("Status: {:?}", status);
>>>>>>> 9d434efe
        }
    }
}

/// Handle proving-related commands
async fn handle_proving_command<P>(
    cmd: &ProvingCommands,
    args: &MainArgs,
    boundless_market: BoundlessMarketService<P>,
    caller: Address,
    provider: impl Provider<Ethereum> + 'static + Clone,
) -> Result<()>
where
    P: Provider<Ethereum> + 'static + Clone,
{
    match cmd {
        ProvingCommands::Execute {
            request_path,
            request_id,
            request_digest,
            tx_hash,
            order_stream_url,
        } => {
            tracing::info!("Executing proof request");
            let request: ProofRequest = if let Some(file_path) = request_path {
                tracing::debug!("Loading request from file: {:?}", file_path);
                let file = File::open(file_path).context("failed to open request file")?;
                let reader = BufReader::new(file);
                serde_yaml::from_reader(reader).context("failed to parse request from YAML")?
            } else if let Some(request_id) = request_id {
<<<<<<< HEAD
                tracing::debug!("Loading request from blockchain: 0x{:x}", request_id);
                let client = ClientBuilder::default()
                    .with_private_key(args.config.private_key.clone())
                    .with_rpc_url(args.config.rpc_url.clone())
                    .with_boundless_market_address(args.config.boundless_market_address)
                    .with_set_verifier_address(args.config.set_verifier_address)
=======
                let client = ClientBuilder::new()
                    .with_private_key(args.private_key.clone())
                    .with_rpc_url(args.rpc_url.clone())
                    .with_boundless_market_address(args.boundless_market_address)
                    .with_set_verifier_address(args.set_verifier_address)
>>>>>>> 9d434efe
                    .with_order_stream_url(order_stream_url.clone())
                    .with_timeout(args.config.tx_timeout)
                    .build()
                    .await?;
                let order = client.fetch_order(*request_id, *tx_hash, *request_digest).await?;
                order.request
            } else {
                bail!("execute requires either a request file path or request ID")
            };

            let session_info = execute(&request).await?;
            let journal = session_info.journal.bytes;

            if !request.requirements.predicate.eval(&journal) {
                tracing::error!("Predicate evaluation failed for request");
                bail!("Predicate evaluation failed");
            }

            tracing::info!("Successfully executed request 0x{:x}", request.id);
            tracing::debug!("Journal: {:?}", journal);
            Ok(())
        }
        ProvingCommands::Fulfill { request_id, request_digest, tx_hash, order_stream_url } => {
            tracing::info!("Fulfilling proof request 0x{:x}", request_id);
            let (_, market_url) = boundless_market.image_info().await?;
            tracing::debug!("Fetching Assessor ELF from {}", market_url);
            let assessor_elf = fetch_url(&market_url).await?;
            let domain = boundless_market.eip712_domain().await?;

            let mut set_verifier =
                SetVerifierService::new(args.config.set_verifier_address, provider.clone(), caller);

            if let Some(tx_timeout) = args.config.tx_timeout {
                set_verifier = set_verifier.with_timeout(tx_timeout);
            }

            let (_, set_builder_url) = set_verifier.image_info().await?;
            tracing::debug!("Fetching SetBuilder ELF from {}", set_builder_url);
            let set_builder_elf = fetch_url(&set_builder_url).await?;

            let prover = DefaultProver::new(set_builder_elf, assessor_elf, caller, domain)?;

<<<<<<< HEAD
            let client = ClientBuilder::default()
                .with_private_key(args.config.private_key.clone())
                .with_rpc_url(args.config.rpc_url.clone())
                .with_boundless_market_address(args.config.boundless_market_address)
                .with_set_verifier_address(args.config.set_verifier_address)
=======
            let client = ClientBuilder::new()
                .with_private_key(args.private_key.clone())
                .with_rpc_url(args.rpc_url.clone())
                .with_boundless_market_address(args.boundless_market_address)
                .with_set_verifier_address(args.set_verifier_address)
>>>>>>> 9d434efe
                .with_order_stream_url(order_stream_url.clone())
                .with_timeout(args.config.tx_timeout)
                .build()
                .await?;

            let order = client.fetch_order(*request_id, *tx_hash, *request_digest).await?;
            tracing::debug!("Fetched order details: {:?}", order.request);

            let sig: Bytes = order.signature.as_bytes().into();
            order.request.verify_signature(
                &sig,
                args.config.boundless_market_address,
                boundless_market.get_chain_id().await?,
            )?;

            let (fill, root_receipt, assessor_receipt) = prover.fulfill(order.clone()).await?;
            let order_fulfilled = OrderFulfilled::new(fill, root_receipt, assessor_receipt)?;
            set_verifier.submit_merkle_root(order_fulfilled.root, order_fulfilled.seal).await?;

            // If the request is not locked in, we need to "price" which checks the requirements
            // and assigns a price. Otherwise, we don't. This vec will be a singleton if not locked
            // and empty if the request is locked.
            let requests_to_price: Vec<ProofRequest> =
                (!boundless_market.is_locked(*request_id).await?)
                    .then_some(order.request)
                    .into_iter()
                    .collect();

            match boundless_market
                .price_and_fulfill_batch(
                    requests_to_price,
                    vec![sig],
                    order_fulfilled.fills,
                    order_fulfilled.assessorReceipt,
                    None,
                )
                .await
            {
                Ok(_) => {
                    tracing::info!("Successfully fulfilled request 0x{:x}", request_id);
                    Ok(())
                }
                Err(e) => {
                    tracing::error!("Failed to fulfill request 0x{:x}: {}", request_id, e);
                    bail!("Failed to fulfill request: {}", e)
                }
            }
        }
    }
}

/// Submit an offer and create a proof request
async fn submit_offer<P, S>(
    client: Client<P, S>,
    signer: &impl Signer,
    args: &SubmitOfferArgs,
) -> Result<()>
where
    P: Provider<Ethereum> + 'static + Clone,
    S: StorageProvider + Clone,
{
    // Read the YAML offer file
    let file = File::open(&args.yaml_offer)
        .context(format!("Failed to open offer file at {:?}", args.yaml_offer))?;
    let reader = BufReader::new(file);
    let mut offer: Offer =
        serde_yaml::from_reader(reader).context("failed to parse offer from YAML")?;

    // If set to 0, override the offer bidding_start field with the current timestamp + 30 seconds.
    if offer.biddingStart == 0 {
        // Adding a delay to bidding start lets provers see and evaluate the request
        // before the price starts to ramp up
        offer = Offer { biddingStart: now_timestamp() + 30, ..offer };
    }

    // Resolve the ELF and input from command line arguments.
    let elf: Cow<'static, [u8]> = std::fs::read(&args.elf)
        .context(format!("Failed to read ELF file at {:?}", args.elf))?
        .into();

    // Process input based on provided arguments
    let input: Vec<u8> = match (&args.input.input, &args.input.input_file) {
        (Some(input), None) => input.as_bytes().to_vec(),
        (None, Some(input_file)) => std::fs::read(input_file)
            .context(format!("Failed to read input file at {:?}", input_file))?,
        _ => bail!("Exactly one of input or input-file args must be provided"),
    };

    // Prepare the input environment
    let input_env = InputBuilder::new();
    let encoded_input = if args.encode_input {
        input_env.write(&input)?.build_vec()?
    } else {
        input_env.write_slice(&input).build_vec()?
    };

    // Resolve the predicate from the command line arguments.
    let predicate: Predicate = match (&args.reqs.journal_digest, &args.reqs.journal_prefix) {
        (Some(digest), None) => Predicate {
            predicateType: PredicateType::DigestMatch,
            data: Bytes::copy_from_slice(Digest::from_hex(digest)?.as_bytes()),
        },
        (None, Some(prefix)) => Predicate {
            predicateType: PredicateType::PrefixMatch,
            data: Bytes::copy_from_slice(prefix.as_bytes()),
        },
        _ => bail!("Exactly one of journal-digest or journal-prefix args must be provided"),
    };

    // Configure callback if provided
    let callback = match (&args.reqs.callback_address, &args.reqs.callback_gas_limit) {
        (Some(addr), Some(gas_limit)) => Callback { addr: *addr, gasLimit: U96::from(*gas_limit) },
        _ => Callback::default(),
    };

    // Compute the image_id, then upload the ELF
    tracing::info!("Uploading image...");
    let elf_url = client.upload_image(&elf).await?;
    let image_id = B256::from(<[u8; 32]>::from(risc0_zkvm::compute_image_id(&elf)?));

    // Upload the input or prepare inline input
    tracing::info!("Preparing input...");
    let requirements_input = match args.inline_input {
        false => client.upload_input(&encoded_input).await?.into(),
        true => Input::inline(encoded_input),
    };

    // Set request id
    let id = match args.id {
        Some(id) => id,
        None => client.boundless_market.index_from_rand().await?,
    };

    // Construct the request from its individual parts
    let mut request = ProofRequest::new(
        id,
        &client.caller(),
        Requirements { imageId: image_id, predicate, callback, selector: UNSPECIFIED_SELECTOR },
        elf_url,
        requirements_input,
        offer.clone(),
    );

    if args.reqs.unaggregated {
        request.requirements = request.requirements.with_unaggregated_proof();
    }

    tracing::debug!("Request details: {}", serde_json::to_string_pretty(&request)?);

    // Run preflight check if not disabled
    if !args.no_preflight {
        tracing::info!("Running request preflight check");
        let session_info = execute(&request).await?;
        let journal = session_info.journal.bytes;
        ensure!(
            request.requirements.predicate.eval(&journal),
            "Preflight failed: Predicate evaluation failed; journal does not match requirements"
        );
        tracing::info!("Preflight check passed");
    } else {
        tracing::warn!("Skipping preflight check");
    }

    // Submit the request
    let (request_id, expires_at) = if args.offchain {
        tracing::info!("Submitting request offchain");
        client.submit_request_offchain_with_signer(&request, signer).await?
    } else {
        tracing::info!("Submitting request onchain");
        client.submit_request_with_signer(&request, signer).await?
    };

    tracing::info!(
        "Submitted request 0x{request_id:x}, bidding starts at {}",
        convert_timestamp(offer.biddingStart)
    );

    // Wait for fulfillment if requested
    if args.wait {
        tracing::info!("Waiting for request fulfillment...");
        let (journal, seal) = client
            .boundless_market
            .wait_for_request_fulfillment(request_id, Duration::from_secs(5), expires_at)
            .await?;

        tracing::info!("Request fulfilled!");
        tracing::info!(
            "Journal: {} - Seal: {}",
            serde_json::to_string_pretty(&journal)?,
            serde_json::to_string_pretty(&seal)?
        );
    }

    Ok(())
}

struct SubmitOptions {
    wait: bool,
    offchain: bool,
    preflight: bool,
    unaggredated: bool,
    callback_address: Option<Address>,
    callback_gas_limit: Option<u64>,
}

/// Submit a proof request from a YAML file
async fn submit_request<P, S>(
    id: u32,
    request_path: impl AsRef<Path>,
    client: Client<P, S>,
    signer: &impl Signer,
    opts: SubmitOptions,
) -> Result<()>
where
    P: Provider<Ethereum> + 'static + Clone,
    S: StorageProvider + Clone,
{
    // Read the YAML request file
    let file = File::open(request_path.as_ref())
        .context(format!("Failed to open request file at {:?}", request_path.as_ref()))?;
    let reader = BufReader::new(file);
    let mut request_yaml: ProofRequest =
        serde_yaml::from_reader(reader).context("Failed to parse request from YAML")?;

    // If set to 0, override the offer bidding_start field with the current timestamp + 30s
    if request_yaml.offer.biddingStart == 0 {
        // Adding a delay to bidding start lets provers see and evaluate the request
        // before the price starts to ramp up
        request_yaml.offer = Offer { biddingStart: now_timestamp() + 30, ..request_yaml.offer };
    }

    // Create a new request with the provided ID
    let mut request = ProofRequest::new(
        id,
        &client.caller(),
        request_yaml.requirements.clone(),
        &request_yaml.imageUrl,
        request_yaml.input,
        request_yaml.offer,
    );

    // Use the original request id if it was set
    if request_yaml.id != U256::ZERO {
        request.id = request_yaml.id;
    }

    if opts.unaggredated {
        request.requirements = request.requirements.with_unaggregated_proof();
    }

    // Configure callback if provided
    request.requirements.callback = match (opts.callback_address, opts.callback_gas_limit) {
        (Some(addr), Some(gas_limit)) => Callback { addr, gasLimit: U96::from(gas_limit) },
        _ => Callback::default(),
    };

    // Run preflight check if enabled
    if opts.preflight {
        tracing::info!("Running request preflight check");
        let session_info = execute(&request).await?;
        let journal = session_info.journal.bytes;

        // Verify image ID if available
        if let Some(claim) = session_info.receipt_claim {
            ensure!(
                claim.pre.digest().as_bytes() == request_yaml.requirements.imageId.as_slice(),
                "Image ID mismatch: requirements ({}) do not match the given ELF ({})",
                hex::encode(request_yaml.requirements.imageId),
                hex::encode(claim.pre.digest().as_bytes())
            );
        } else {
            tracing::debug!("Cannot check image ID; session info doesn't have receipt claim");
        }

        // Verify predicate
        ensure!(
            request.requirements.predicate.eval(&journal),
            "Preflight failed: Predicate evaluation failed; journal does not match requirements"
        );

        tracing::info!("Preflight check passed");
    } else {
        tracing::warn!("Skipping preflight check");
    }

    // Submit the request
    let (request_id, expires_at) = if opts.offchain {
        tracing::info!("Submitting request offchain");
        client.submit_request_offchain_with_signer(&request, signer).await?
    } else {
        tracing::info!("Submitting request onchain");
        client.submit_request_with_signer(&request, signer).await?
    };

    tracing::info!(
        "Submitted request 0x{request_id:x}, bidding starts at {}",
        convert_timestamp(request.offer.biddingStart)
    );

    // Wait for fulfillment if requested
    if opts.wait {
        tracing::info!("Waiting for request fulfillment...");
        let (journal, seal) = client
            .wait_for_request_fulfillment(request_id, Duration::from_secs(5), expires_at)
            .await?;

        tracing::info!("Request fulfilled!");
        tracing::info!(
            "Journal: {} - Seal: {}",
            serde_json::to_string_pretty(&journal)?,
            serde_json::to_string_pretty(&seal)?
        );
    }

    Ok(())
}

/// Execute a proof request using the RISC Zero zkVM executor
async fn execute(request: &ProofRequest) -> Result<SessionInfo> {
    tracing::info!("Fetching ELF from {}", request.imageUrl);
    let elf = fetch_url(&request.imageUrl).await?;

    tracing::info!("Processing input");
    let input = match request.input.inputType {
        InputType::Inline => GuestEnv::decode(&request.input.data)?.stdin,
        InputType::Url => {
            let input_url =
                std::str::from_utf8(&request.input.data).context("Input URL is not valid UTF-8")?;
            tracing::info!("Fetching input from {}", input_url);
            GuestEnv::decode(&fetch_url(input_url).await?)?.stdin
        }
        _ => bail!("Unsupported input type"),
    };

    tracing::info!("Executing program in zkVM");
    r0vm_is_installed()?;
    let env = ExecutorEnv::builder().write_slice(&input).build()?;
    default_executor().execute(env, &elf)
}

fn r0vm_is_installed() -> Result<()> {
    // Try to run the binary with the --version flag
    let result = std::process::Command::new("r0vm").arg("--version").output();

    match result {
        Ok(_) => Ok(()),
        Err(_) => Err(anyhow!("r0vm is not installed or could not be executed. Please check instructions at https://dev.risczero.com/api/zkvm/install")),
    }
}

// Get current timestamp with appropriate error handling
fn now_timestamp() -> u64 {
    SystemTime::now().duration_since(SystemTime::UNIX_EPOCH).expect("Time went backwards").as_secs()
}

/// Handle config command
async fn handle_config_command(args: &MainArgs, show_sensitive: bool) -> Result<()> {
    tracing::info!("Displaying CLI configuration");
    println!("\n=== Boundless CLI Configuration ===\n");

    // Show configuration
    println!("RPC URL: {}", args.config.rpc_url);
    if show_sensitive {
        println!("Private Key: <available but cannot be displayed>");
    } else {
        println!("Private Key: <hidden> (use --show-sensitive to reveal)");
    }
    println!("Wallet Address: {}", args.config.private_key.address());
    println!("Boundless Market Address: {}", args.config.boundless_market_address);
    println!("Verifier Address: {}", args.config.verifier_address);
    println!("Set Verifier Address: {}", args.config.set_verifier_address);
    if let Some(timeout) = args.config.tx_timeout {
        println!("Transaction Timeout: {} seconds", timeout.as_secs());
    } else {
        println!("Transaction Timeout: <not set>");
    }
    println!("Log Level: {:?}", args.config.log_level);

    // Validate RPC connection
    println!("\n=== Environment Validation ===\n");
    print!("Testing RPC connection... ");
    let wallet = EthereumWallet::from(args.config.private_key.clone());
    let provider = ProviderBuilder::new().wallet(wallet).on_http(args.config.rpc_url.clone());

    match provider.get_chain_id().await {
        Ok(chain_id) => println!("✅ Connected to chain ID: {}", chain_id),
        Err(e) => println!("❌ Failed to connect: {}", e),
    }

    // Check market contract
    print!("Testing Boundless Market contract... ");
    let boundless_market = BoundlessMarketService::new(
        args.config.boundless_market_address,
        provider.clone(),
        args.config.private_key.address(),
    );

    match boundless_market.get_chain_id().await {
        Ok(_) => println!("✅ Contract responds"),
        Err(e) => println!("❌ Contract error: {}", e),
    }

    // Check set verifier contract
    print!("Testing Set Verifier contract... ");
    let set_verifier = SetVerifierService::new(
        args.config.set_verifier_address,
        provider.clone(),
        args.config.private_key.address(),
    );

    let (image_id, _) = match set_verifier.image_info().await {
        Ok(image_info) => {
            println!("✅ Contract responds");
            image_info
        }
        Err(e) => {
            println!("❌ Contract error: {}", e);
            (B256::default(), String::default())
        }
    };

    let verifier_parameters =
        SetInclusionReceiptVerifierParameters { image_id: Digest::from_bytes(*image_id) };
    let selector: [u8; 4] = verifier_parameters.digest().as_bytes()[0..4].try_into()?;

    // Build the call data:
    // 1. Append the function selector for getVerifier(bytes4) ("3cadf449")
    // 2. Append the ABI encoding for the bytes4 parameter (padded to 32 bytes)
    let mut call_data = Vec::new();
    call_data.extend_from_slice(&hex::decode("3cadf449")?);
    call_data.extend_from_slice(&FixedBytes::from(selector).abi_encode());

    // Create a transaction request with the call data
    let tx = TransactionRequest {
        to: Some(TxKind::Call(args.config.verifier_address)),
        input: TransactionInput::new(call_data.into()),
        ..Default::default()
    };

    // Check verifier contract
    print!("Testing VerifierRouter contract... ");
    match provider.call(&tx).await {
        Ok(_) => println!("✅ Contract responds"),
        Err(e) => println!("❌ Contract error: {}", e),
    }

    // Check if environment is ready
    let rpc_ok = provider.get_chain_id().await.is_ok();
    let market_ok = boundless_market.get_chain_id().await.is_ok();
    let verifier_ok = set_verifier.image_info().await.is_ok();

    println!(
        "\nEnvironment Setup: {}",
        if rpc_ok && market_ok && verifier_ok { "✅ Ready to use" } else { "❌ Issues detected" }
    );

    Ok(())
}

#[cfg(test)]
mod tests {
    use std::net::{Ipv4Addr, SocketAddr};

    use super::*;

    use alloy::{
        node_bindings::{Anvil, AnvilInstance},
        providers::WalletProvider,
    };
    use boundless_market::{
        contracts::{
            hit_points::default_allowance,
            test_utils::{create_test_ctx, deploy_mock_callback, get_mock_callback_count, TestCtx},
            RequestStatus,
        },
        selector::is_unaggregated_selector,
    };
    use guest_assessor::{ASSESSOR_GUEST_ID, ASSESSOR_GUEST_PATH};
    use guest_set_builder::{SET_BUILDER_ID, SET_BUILDER_PATH};
    use guest_util::{ECHO_ID, ECHO_PATH};
    use order_stream::{run_from_parts, AppState, ConfigBuilder};
    use sqlx::PgPool;
    use tempfile::tempdir;
    use tokio::task::JoinHandle;
    use tracing_test::traced_test;

    // generate a test request
    fn generate_request(id: u32, addr: &Address) -> ProofRequest {
        ProofRequest::new(
            id,
            addr,
            Requirements::new(
                Digest::from(ECHO_ID),
                Predicate { predicateType: PredicateType::PrefixMatch, data: Default::default() },
            ),
            format!("file://{ECHO_PATH}"),
            Input::builder().write_slice(&[0x41, 0x41, 0x41, 0x41]).build_inline().unwrap(),
            Offer {
                minPrice: U256::from(20000000000000u64),
                maxPrice: U256::from(40000000000000u64),
                biddingStart: now_timestamp(),
                timeout: 420,
                lockTimeout: 420,
                rampUpPeriod: 1,
                lockStake: U256::from(10),
            },
        )
    }

    enum AccountOwner {
        Customer,
        Prover,
    }

    /// Test setup helper that creates common test infrastructure
    async fn setup_test_env(
        owner: AccountOwner,
    ) -> (TestCtx<impl Provider + WalletProvider + Clone + 'static>, AnvilInstance, GlobalConfig)
    {
        let anvil = Anvil::new().spawn();

        let ctx = create_test_ctx(
            &anvil,
            SET_BUILDER_ID,
            format!("file://{SET_BUILDER_PATH}"),
            ASSESSOR_GUEST_ID,
            format!("file://{ASSESSOR_GUEST_PATH}"),
        )
        .await
        .unwrap();

        let private_key = match owner {
            AccountOwner::Customer => {
                ctx.prover_market
                    .deposit_stake_with_permit(default_allowance(), &ctx.prover_signer)
                    .await
                    .unwrap();
                ctx.customer_signer.clone()
            }
            AccountOwner::Prover => ctx.prover_signer.clone(),
        };

        let config = GlobalConfig {
            rpc_url: anvil.endpoint_url(),
            private_key,
            boundless_market_address: ctx.boundless_market_address,
            verifier_address: ctx.verifier_address,
            set_verifier_address: ctx.set_verifier_address,
            tx_timeout: None,
            log_level: LevelFilter::INFO,
        };

        (ctx, anvil, config)
    }

    async fn setup_test_env_with_order_stream(
        owner: AccountOwner,
        pool: PgPool,
    ) -> (
        TestCtx<impl Provider + WalletProvider + Clone + 'static>,
        AnvilInstance,
        GlobalConfig,
        Url,
        JoinHandle<()>,
    ) {
        let (ctx, anvil, global_config) = setup_test_env(owner).await;

        // Create listener first
        let listener = tokio::net::TcpListener::bind(SocketAddr::from((Ipv4Addr::UNSPECIFIED, 0)))
            .await
            .unwrap();
        let order_stream_address = listener.local_addr().unwrap();
        let order_stream_url = Url::parse(&format!("http://{}", order_stream_address)).unwrap();
        let domain = order_stream_address.to_string();

        let config = ConfigBuilder::default()
            .rpc_url(anvil.endpoint_url())
            .market_address(ctx.boundless_market_address)
            .domain(domain)
            .build()
            .unwrap();

        // Start order stream server
        let order_stream = AppState::new(&config, Some(pool)).await.unwrap();
        let order_stream_clone = order_stream.clone();
        let order_stream_handle = tokio::spawn(async move {
            run_from_parts(order_stream_clone, listener).await.unwrap();
        });

        (ctx, anvil, global_config, order_stream_url, order_stream_handle)
    }

    #[tokio::test]
    #[traced_test]
    async fn test_deposit_withdraw() {
        let (ctx, _anvil, config) = setup_test_env(AccountOwner::Customer).await;

        let mut args = MainArgs {
            config,
            command: Command::Account(Box::new(AccountCommands::Deposit {
                amount: default_allowance(),
            })),
        };

        run(&args).await.unwrap();

        let balance = ctx.prover_market.balance_of(ctx.customer_signer.address()).await.unwrap();
        assert_eq!(balance, default_allowance());

        args.command =
            Command::Account(Box::new(AccountCommands::Withdraw { amount: default_allowance() }));

        run(&args).await.unwrap();

        let balance = ctx.prover_market.balance_of(ctx.customer_signer.address()).await.unwrap();
        assert_eq!(balance, U256::from(0));
    }

    #[tokio::test]
    #[traced_test]
    async fn test_fail_deposit_withdraw() {
        let (_ctx, _anvil, config) = setup_test_env(AccountOwner::Customer).await;

        let amount = U256::from(10000000000000000000000_u128);
        let mut args = MainArgs {
            config,
            command: Command::Account(Box::new(AccountCommands::Deposit { amount })),
        };

        let err = run(&args).await.unwrap_err();
        assert!(err.to_string().contains("Insufficient funds"));

        args.command = Command::Account(Box::new(AccountCommands::Withdraw { amount }));

        let err = run(&args).await.unwrap_err();
        assert!(err.to_string().contains("InsufficientBalance"));
    }

    #[tokio::test]
    #[traced_test]
    async fn test_deposit_withdraw_stake() {
        let (ctx, _anvil, config) = setup_test_env(AccountOwner::Prover).await;

        let mut args = MainArgs {
            config,
            command: Command::Account(Box::new(AccountCommands::DepositStake {
                amount: default_allowance(),
            })),
        };

        run(&args).await.unwrap();

        let balance =
            ctx.prover_market.balance_of_stake(ctx.prover_signer.address()).await.unwrap();
        assert_eq!(balance, default_allowance());

        args.command = Command::Account(Box::new(AccountCommands::WithdrawStake {
            amount: default_allowance(),
        }));

        run(&args).await.unwrap();

        let balance =
            ctx.prover_market.balance_of_stake(ctx.prover_signer.address()).await.unwrap();
        assert_eq!(balance, U256::from(0));
    }

    #[tokio::test]
    #[traced_test]
    async fn test_fail_deposit_withdraw_stake() {
        let (ctx, _anvil, config) = setup_test_env(AccountOwner::Customer).await;

        let mut args = MainArgs {
            config,
            command: Command::Account(Box::new(AccountCommands::DepositStake {
                amount: default_allowance(),
            })),
        };

        let err = run(&args).await.unwrap_err();
        assert!(err.to_string().contains(&format!(
            "Failed to deposit stake: Ensure your address ({}) has funds on the HP contract",
            ctx.customer_signer.address()
        )));

        args.command = Command::Account(Box::new(AccountCommands::WithdrawStake {
            amount: default_allowance(),
        }));

        let err = run(&args).await.unwrap_err();
        assert!(err.to_string().contains("InsufficientBalance"));
    }

    #[tokio::test]
    #[traced_test]
    async fn test_submit_request_onchain() {
        let (_ctx, _anvil, config) = setup_test_env(AccountOwner::Customer).await;

        // Submit a request onchain
        let args = MainArgs {
            config: config.clone(),
            command: Command::Request(Box::new(RequestCommands::Submit {
                storage_config: Some(StorageProviderConfig::dev_mode()),
                yaml_request: "../../request.yaml".to_string().into(),
                id: None,
                wait: false,
                offchain: false,
                order_stream_url: None,
                no_preflight: false,
                unaggregated: false,
                callback_address: None,
                callback_gas_limit: None,
            })),
        };
        run(&args).await.unwrap();
        assert!(logs_contain("Submitting request onchain"));
        assert!(logs_contain("Submitted request"));
    }

    #[sqlx::test]
    #[traced_test]
    async fn test_submit_request_offchain(pool: PgPool) {
        let (ctx, _anvil, config, order_stream_url, order_stream_handle) =
            setup_test_env_with_order_stream(AccountOwner::Customer, pool).await;

        // Deposit funds into the market
        ctx.customer_market.deposit(parse_ether("1").unwrap()).await.unwrap();

        // Submit a request offchain
        let args = MainArgs {
            config: config.clone(),
            command: Command::Request(Box::new(RequestCommands::Submit {
                storage_config: Some(StorageProviderConfig::dev_mode()),
                yaml_request: "../../request.yaml".to_string().into(),
                id: None,
                wait: false,
                offchain: true,
                order_stream_url: Some(order_stream_url),
                no_preflight: true,
                unaggregated: false,
                callback_address: None,
                callback_gas_limit: None,
            })),
        };
        run(&args).await.unwrap();
        assert!(logs_contain("Submitting request offchain"));
        assert!(logs_contain("Submitted request"));

        // Clean up
        order_stream_handle.abort();
    }

    #[tokio::test]
    #[traced_test]
    async fn test_submit_offer_onchain() {
        let (_ctx, _anvil, config) = setup_test_env(AccountOwner::Customer).await;

        // Submit a request onchain
        let args = MainArgs {
            config: config.clone(),
            command: Command::Request(Box::new(RequestCommands::SubmitOffer(SubmitOfferArgs {
                storage_config: Some(StorageProviderConfig::dev_mode()),
                yaml_offer: "../../offer.yaml".to_string().into(),
                id: None,
                wait: false,
                offchain: false,
                order_stream_url: None,
                no_preflight: true,
                encode_input: false,
                inline_input: true,
                input: SubmitOfferInput {
                    input: Some(hex::encode([0x41, 0x41, 0x41, 0x41])),
                    input_file: None,
                },
                elf: PathBuf::from(ECHO_PATH),
                reqs: SubmitOfferRequirements {
                    journal_digest: None,
                    journal_prefix: Some(String::default()),
                    callback_address: None,
                    callback_gas_limit: None,
                    unaggregated: false,
                },
            }))),
        };
        run(&args).await.unwrap();
        assert!(logs_contain("Submitting request onchain"));
        assert!(logs_contain("Submitted request"));
    }

    #[tokio::test]
    #[traced_test]
    async fn test_request_status_onchain() {
        let (ctx, _anvil, config) = setup_test_env(AccountOwner::Customer).await;

        let request = generate_request(
            ctx.customer_market.index_from_nonce().await.unwrap(),
            &ctx.customer_signer.address(),
        );

        // Deposit funds into the market
        ctx.customer_market.deposit(parse_ether("1").unwrap()).await.unwrap();

        // Submit the request onchain
        ctx.customer_market.submit_request(&request, &ctx.customer_signer).await.unwrap();

        // Create a new args struct to test the Status command
        let status_args = MainArgs {
            config,
            command: Command::Request(Box::new(RequestCommands::Status {
                request_id: request.id,
                expires_at: None,
            })),
        };

        run(&status_args).await.unwrap();

        assert!(logs_contain(&format!("Request 0x{:x} status: Unknown", request.id)));
    }

    #[tokio::test]
    #[traced_test]
    async fn test_slash() {
        let (ctx, anvil, config) = setup_test_env(AccountOwner::Customer).await;

        let mut request = generate_request(
            ctx.customer_market.index_from_nonce().await.unwrap(),
            &ctx.customer_signer.address(),
        );
        request.offer.timeout = 50;
        request.offer.lockTimeout = 50;

        // Deposit funds into the market
        ctx.customer_market.deposit(parse_ether("1").unwrap()).await.unwrap();

        // Submit the request onchain
        ctx.customer_market.submit_request(&request, &ctx.customer_signer).await.unwrap();

        let client_sig = request
            .sign_request(&ctx.customer_signer, ctx.boundless_market_address, anvil.chain_id())
            .await
            .unwrap();

        // Lock the request
        ctx.prover_market
            .lock_request(&request, &Bytes::copy_from_slice(&client_sig.as_bytes()), None)
            .await
            .unwrap();

        // Create a new args struct to test the Status command
        let status_args = MainArgs {
            config: config.clone(),
            command: Command::Request(Box::new(RequestCommands::Status {
                request_id: request.id,
                expires_at: None,
            })),
        };
        run(&status_args).await.unwrap();
        assert!(logs_contain(&format!("Request 0x{:x} status: Locked", request.id)));

        loop {
            // Wait for the timeout to expire
            tokio::time::sleep(Duration::from_secs(1)).await;
            let status = ctx
                .customer_market
                .get_status(request.id, Some(request.expires_at()))
                .await
                .unwrap();
            if status == RequestStatus::Expired {
                break;
            }
        }

        // test the Slash command
        run(&MainArgs {
            config,
            command: Command::Ops(Box::new(OpsCommands::Slash { request_id: request.id })),
        })
        .await
        .unwrap();
        assert!(logs_contain(&format!(
            "Successfully slashed prover for request 0x{:x}",
            request.id
        )));
    }

    #[tokio::test]
    #[traced_test]
    #[ignore = "Generates a proof. Slow without RISC0_DEV_MODE=1"]
    async fn test_proving_onchain() {
        let (ctx, anvil, config) = setup_test_env(AccountOwner::Customer).await;

        let request = generate_request(
            ctx.customer_market.index_from_nonce().await.unwrap(),
            &ctx.customer_signer.address(),
        );

        let request_id = request.id;

        // Dump the request to a tmp file
        let request_path = tempdir().unwrap().into_path().join("request.yaml");
        let request_file = File::create(&request_path).unwrap();
        serde_yaml::to_writer(request_file, &request).unwrap();

        // send the request onchain
        run(&MainArgs {
            config: config.clone(),
            command: Command::Request(Box::new(RequestCommands::Submit {
                storage_config: Some(StorageProviderConfig::dev_mode()),
                yaml_request: request_path,
                id: None,
                wait: false,
                offchain: false,
                order_stream_url: None,
                no_preflight: true,
                unaggregated: false,
                callback_address: None,
                callback_gas_limit: None,
            })),
        })
        .await
        .unwrap();

        // test the Execute command
        run(&MainArgs {
            config: config.clone(),
            command: Command::Proving(Box::new(ProvingCommands::Execute {
                request_path: None,
                request_id: Some(request_id),
                request_digest: None,
                tx_hash: None,
                order_stream_url: None,
            })),
        })
        .await
        .unwrap();

        assert!(logs_contain(&format!("Successfully executed request 0x{:x}", request.id)));

        let client_sig = request
            .sign_request(&ctx.customer_signer, ctx.boundless_market_address, anvil.chain_id())
            .await
            .unwrap();

        // Lock the request
        ctx.prover_market
            .lock_request(&request, &Bytes::copy_from_slice(&client_sig.as_bytes()), None)
            .await
            .unwrap();

        // test the Status command
        run(&MainArgs {
            config: config.clone(),
            command: Command::Request(Box::new(RequestCommands::Status {
                request_id,
                expires_at: None,
            })),
        })
        .await
        .unwrap();
        assert!(logs_contain(&format!("Request 0x{:x} status: Locked", request.id)));

        // test the Fulfill command
        run(&MainArgs {
            config: config.clone(),
            command: Command::Proving(Box::new(ProvingCommands::Fulfill {
                request_id,
                request_digest: None,
                tx_hash: None,
                order_stream_url: None,
            })),
        })
        .await
        .unwrap();

        assert!(logs_contain(&format!("Successfully fulfilled request 0x{:x}", request.id)));

        // test the Status command
        run(&MainArgs {
            config: config.clone(),
            command: Command::Request(Box::new(RequestCommands::Status {
                request_id,
                expires_at: None,
            })),
        })
        .await
        .unwrap();
        assert!(logs_contain(&format!("Request 0x{:x} status: Fulfilled", request.id)));

        // test the GetProof command
        run(&MainArgs {
            config: config.clone(),
            command: Command::Request(Box::new(RequestCommands::GetProof { request_id })),
        })
        .await
        .unwrap();
        assert!(logs_contain(&format!(
            "Successfully retrieved proof for request 0x{:x}",
            request.id
        )));

        // test the Verify command
        run(&MainArgs {
            config: config.clone(),
            command: Command::Request(Box::new(RequestCommands::VerifyProof {
                request_id,
                image_id: request.requirements.imageId,
            })),
        })
        .await
        .unwrap();
        assert!(logs_contain(&format!(
            "Successfully verified proof for request 0x{:x}",
            request.id
        )));
    }

    #[tokio::test]
    #[traced_test]
    #[ignore = "Generates a proof. Slow without RISC0_DEV_MODE=1"]
    async fn test_callback() {
        let (ctx, _anvil, config) = setup_test_env(AccountOwner::Customer).await;

        let request = generate_request(
            ctx.customer_market.index_from_nonce().await.unwrap(),
            &ctx.customer_signer.address(),
        );

        // Dump the request to a tmp file
        let request_path = tempdir().unwrap().into_path().join("request.yaml");
        let request_file = File::create(&request_path).unwrap();
        serde_yaml::to_writer(request_file, &request).unwrap();

        // Deploy MockCallback contract
        let callback_address = deploy_mock_callback(
            &ctx.prover_provider,
            ctx.verifier_address,
            ctx.boundless_market_address,
            ECHO_ID,
            U256::ZERO,
        )
        .await
        .unwrap();

        // send the request onchain
        run(&MainArgs {
            config: config.clone(),
            command: Command::Request(Box::new(RequestCommands::Submit {
                storage_config: Some(StorageProviderConfig::dev_mode()),
                yaml_request: request_path,
                id: None,
                wait: false,
                offchain: false,
                order_stream_url: None,
                no_preflight: true,
                unaggregated: false,
                callback_address: Some(callback_address),
                callback_gas_limit: Some(100000),
            })),
        })
        .await
        .unwrap();

        // fulfill the request
        run(&MainArgs {
            config,
            command: Command::Proving(Box::new(ProvingCommands::Fulfill {
                request_id: request.id,
                request_digest: None,
                tx_hash: None,
                order_stream_url: None,
            })),
        })
        .await
        .unwrap();

        // check the callback was called
        let count =
            get_mock_callback_count(&ctx.customer_provider, callback_address).await.unwrap();
        assert!(count == U256::from(1));
    }

    #[tokio::test]
    #[traced_test]
    #[ignore = "Generates a proof. Slow without RISC0_DEV_MODE=1"]
    async fn test_selector() {
        let (ctx, _anvil, config) = setup_test_env(AccountOwner::Customer).await;

        let request = generate_request(
            ctx.customer_market.index_from_nonce().await.unwrap(),
            &ctx.customer_signer.address(),
        );

        // Dump the request to a tmp file
        let request_path = tempdir().unwrap().into_path().join("request.yaml");
        let request_file = File::create(&request_path).unwrap();
        serde_yaml::to_writer(request_file, &request).unwrap();

        // send the request onchain
        run(&MainArgs {
            config: config.clone(),
            command: Command::Request(Box::new(RequestCommands::Submit {
                storage_config: Some(StorageProviderConfig::dev_mode()),
                yaml_request: request_path,
                id: None,
                wait: false,
                offchain: false,
                order_stream_url: None,
                no_preflight: true,
                unaggregated: true,
                callback_address: None,
                callback_gas_limit: None,
            })),
        })
        .await
        .unwrap();

        // fulfill the request
        run(&MainArgs {
            config,
            command: Command::Proving(Box::new(ProvingCommands::Fulfill {
                request_id: request.id,
                request_digest: None,
                tx_hash: None,
                order_stream_url: None,
            })),
        })
        .await
        .unwrap();

        // check the seal is aggregated
        let (_journal, seal) =
            ctx.customer_market.get_request_fulfillment(request.id).await.unwrap();
        let selector: FixedBytes<4> = seal[0..4].try_into().unwrap();
        assert!(is_unaggregated_selector(selector))
    }

    #[sqlx::test]
    #[traced_test]
    #[ignore = "Generates a proof. Slow without RISC0_DEV_MODE=1"]
    async fn test_proving_offchain(pool: PgPool) {
        let (ctx, _anvil, config, order_stream_url, order_stream_handle) =
            setup_test_env_with_order_stream(AccountOwner::Customer, pool).await;

        // Deposit funds into the market
        ctx.customer_market.deposit(parse_ether("1").unwrap()).await.unwrap();

        let request = generate_request(
            ctx.customer_market.index_from_nonce().await.unwrap(),
            &ctx.customer_signer.address(),
        );

        let request_id = request.id;

        // Dump the request to a tmp file
        let request_path = tempdir().unwrap().into_path().join("request.yaml");
        let request_file = File::create(&request_path).unwrap();
        serde_yaml::to_writer(request_file, &request).unwrap();

        // send the request offchain
        run(&MainArgs {
            config: config.clone(),
            command: Command::Request(Box::new(RequestCommands::Submit {
                storage_config: Some(StorageProviderConfig::dev_mode()),
                yaml_request: request_path,
                id: None,
                wait: false,
                offchain: true,
                order_stream_url: Some(order_stream_url.clone()),
                no_preflight: true,
                unaggregated: false,
                callback_address: None,
                callback_gas_limit: None,
            })),
        })
        .await
        .unwrap();

        // test the Execute command
        run(&MainArgs {
            config: config.clone(),
            command: Command::Proving(Box::new(ProvingCommands::Execute {
                request_path: None,
                request_id: Some(request_id),
                request_digest: None,
                tx_hash: None,
                order_stream_url: Some(order_stream_url.clone()),
            })),
        })
        .await
        .unwrap();

        assert!(logs_contain(&format!("Successfully executed request 0x{:x}", request.id)));

        // test the Fulfill command
        run(&MainArgs {
            config,
            command: Command::Proving(Box::new(ProvingCommands::Fulfill {
                request_id,
                request_digest: None,
                tx_hash: None,
                order_stream_url: Some(order_stream_url),
            })),
        })
        .await
        .unwrap();

        assert!(logs_contain(&format!("Successfully fulfilled request 0x{:x}", request.id)));

        // Clean up
        order_stream_handle.abort();
    }
}<|MERGE_RESOLUTION|>--- conflicted
+++ resolved
@@ -580,20 +580,11 @@
                         .ok_or(anyhow!("offchain flag set, but order stream URL not provided")),
                 )
                 .transpose()?;
-<<<<<<< HEAD
-
-            let client = ClientBuilder::default()
+            let client = ClientBuilder::new()
                 .with_private_key(args.config.private_key.clone())
                 .with_rpc_url(args.config.rpc_url.clone())
                 .with_boundless_market_address(args.config.boundless_market_address)
                 .with_set_verifier_address(args.config.set_verifier_address)
-=======
-            let client = ClientBuilder::new()
-                .with_private_key(args.private_key.clone())
-                .with_rpc_url(args.rpc_url.clone())
-                .with_boundless_market_address(args.boundless_market_address)
-                .with_set_verifier_address(args.set_verifier_address)
->>>>>>> 9d434efe
                 .with_storage_provider_config(offer_args.storage_config.clone())
                 .await?
                 .with_order_stream_url(order_stream_url)
@@ -628,27 +619,15 @@
                         .ok_or(anyhow!("offchain flag set, but order stream URL not provided")),
                 )
                 .transpose()?;
-<<<<<<< HEAD
-
-            let client = ClientBuilder::default()
+            let client = ClientBuilder::new()
                 .with_private_key(args.config.private_key.clone())
                 .with_rpc_url(args.config.rpc_url.clone())
                 .with_boundless_market_address(args.config.boundless_market_address)
                 .with_set_verifier_address(args.config.set_verifier_address)
                 .with_order_stream_url(order_stream_url.clone())
                 .with_storage_provider_config(storage_config.clone())
+                .await?
                 .with_timeout(args.config.tx_timeout)
-=======
-            let client = ClientBuilder::new()
-                .with_private_key(args.private_key.clone())
-                .with_rpc_url(args.rpc_url.clone())
-                .with_boundless_market_address(args.boundless_market_address)
-                .with_set_verifier_address(args.set_verifier_address)
-                .with_order_stream_url(order_stream_url.clone())
-                .with_storage_provider_config(storage_config)
-                .await?
-                .with_timeout(args.tx_timeout)
->>>>>>> 9d434efe
                 .build()
                 .await?;
 
@@ -696,34 +675,9 @@
                 .call()
                 .await
                 .map_err(|_| anyhow::anyhow!("Verification failed"))?;
-<<<<<<< HEAD
 
             tracing::info!("Successfully verified proof for request 0x{:x}", request_id);
             Ok(())
-=======
-            tracing::info!("Proof for request id 0x{request_id:x} verified successfully.");
-        }
-        Command::GetSetInclusionReceipt { request_id, image_id } => {
-            let client = ClientBuilder::new()
-                .with_private_key(args.private_key.clone())
-                .with_rpc_url(args.rpc_url.clone())
-                .with_boundless_market_address(args.boundless_market_address)
-                .with_set_verifier_address(args.set_verifier_address)
-                .with_timeout(args.tx_timeout)
-                .build()
-                .await?;
-            let (journal, receipt) =
-                client.fetch_set_inclusion_receipt(request_id, image_id).await?;
-            tracing::info!(
-                "Journal: {} - Receipt: {}",
-                serde_json::to_string_pretty(&journal)?,
-                serde_json::to_string_pretty(&receipt)?
-            );
-        }
-        Command::Status { request_id, expires_at } => {
-            let status = boundless_market.get_status(request_id, expires_at).await?;
-            tracing::info!("Status: {:?}", status);
->>>>>>> 9d434efe
         }
     }
 }
@@ -754,20 +708,12 @@
                 let reader = BufReader::new(file);
                 serde_yaml::from_reader(reader).context("failed to parse request from YAML")?
             } else if let Some(request_id) = request_id {
-<<<<<<< HEAD
                 tracing::debug!("Loading request from blockchain: 0x{:x}", request_id);
-                let client = ClientBuilder::default()
+                let client = ClientBuilder::new()
                     .with_private_key(args.config.private_key.clone())
                     .with_rpc_url(args.config.rpc_url.clone())
                     .with_boundless_market_address(args.config.boundless_market_address)
                     .with_set_verifier_address(args.config.set_verifier_address)
-=======
-                let client = ClientBuilder::new()
-                    .with_private_key(args.private_key.clone())
-                    .with_rpc_url(args.rpc_url.clone())
-                    .with_boundless_market_address(args.boundless_market_address)
-                    .with_set_verifier_address(args.set_verifier_address)
->>>>>>> 9d434efe
                     .with_order_stream_url(order_stream_url.clone())
                     .with_timeout(args.config.tx_timeout)
                     .build()
@@ -810,19 +756,11 @@
 
             let prover = DefaultProver::new(set_builder_elf, assessor_elf, caller, domain)?;
 
-<<<<<<< HEAD
-            let client = ClientBuilder::default()
+            let client = ClientBuilder::new()
                 .with_private_key(args.config.private_key.clone())
                 .with_rpc_url(args.config.rpc_url.clone())
                 .with_boundless_market_address(args.config.boundless_market_address)
                 .with_set_verifier_address(args.config.set_verifier_address)
-=======
-            let client = ClientBuilder::new()
-                .with_private_key(args.private_key.clone())
-                .with_rpc_url(args.rpc_url.clone())
-                .with_boundless_market_address(args.boundless_market_address)
-                .with_set_verifier_address(args.set_verifier_address)
->>>>>>> 9d434efe
                 .with_order_stream_url(order_stream_url.clone())
                 .with_timeout(args.config.tx_timeout)
                 .build()
