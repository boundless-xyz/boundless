// Copyright 2025 RISC Zero, Inc.
//
// Licensed under the Apache License, Version 2.0 (the "License");
// you may not use this file except in compliance with the License.
// You may obtain a copy of the License at
//
//     http://www.apache.org/licenses/LICENSE-2.0
//
// Unless required by applicable law or agreed to in writing, software
// distributed under the License is distributed on an "AS IS" BASIS,
// WITHOUT WARRANTIES OR CONDITIONS OF ANY KIND, either express or implied.
// See the License for the specific language governing permissions and
// limitations under the License.

use alloy::{
    eips::BlockId,
    network::Ethereum,
    primitives::{utils::format_ether, B256, U256},
    providers::{PendingTransactionBuilder, Provider, ProviderBuilder},
    signers::Signer,
};
use anyhow::{ensure, Context};
use boundless_market::contracts::token::{IERC20Permit, Permit};
use boundless_zkc::{
    contracts::{extract_tx_log, DecodeRevert, IStaking},
    deployments::Deployment,
};
use clap::Args;

use crate::{commands::zkc::get_active_token_id, config::GlobalConfig};

/// Command to stake ZKC.
#[non_exhaustive]
#[derive(Args, Clone, Debug)]
pub struct ZkcStake {
    // TODO(zkc): what units should we use here?
    /// Amount of ZKC to stake, in wei.
    #[clap(long)]
    pub amount: U256,
    /// Do not use ERC20 permit to authorize the staking. You will need to send a separate
    /// transaction to set an ERC20 allowance instead.
    #[clap(long)]
    pub no_permit: bool,
    /// Deadline for the ERC20 permit, in seconds.
    #[clap(long, default_value_t = 3600, conflicts_with = "no_permit")]
    pub permit_deadline: u64,
    /// Configuration for the ZKC deployment to use.
    #[clap(flatten, next_help_heading = "ZKC Deployment")]
    pub deployment: Option<Deployment>,
}

impl ZkcStake {
    /// Run the [ZKCStake] command.
    pub async fn run(&self, global_config: &GlobalConfig) -> anyhow::Result<()> {
        let tx_signer = global_config.require_private_key()?;
        let rpc_url = global_config.require_rpc_url()?;

        // Connect to the chain.
        let provider = ProviderBuilder::new()
            .wallet(tx_signer.clone())
            .connect(rpc_url.as_str())
            .await
            .with_context(|| format!("failed to connect provider to {rpc_url}"))?;
        let chain_id = provider.get_chain_id().await?;
        let deployment = self.deployment.clone().or_else(|| Deployment::from_chain_id(chain_id))
            .context("could not determine ZKC deployment from chain ID; please specify deployment explicitly")?;

        let token_id =
            get_active_token_id(provider.clone(), deployment.vezkc_address, tx_signer.address())
                .await?;
        let add = !token_id.is_zero();

        let pending_tx = match self.no_permit {
            false => {
                self.stake_with_permit(
                    provider,
                    deployment,
                    self.amount,
                    &tx_signer,
                    self.permit_deadline,
                    add,
                )
                .await?
            }
            true => self
                .stake(provider, deployment, self.amount, add)
                .await
                .context("Sending stake transaction failed")?,
        };
        tracing::debug!("Broadcasting stake deposit tx {}", pending_tx.tx_hash());
        let tx_hash = pending_tx.tx_hash();
        tracing::info!(%tx_hash, "Sent transaction for staking");

        let timeout = global_config.tx_timeout.or(pending_tx.timeout());

        tracing::debug!(?timeout, %tx_hash, "Waiting for transaction receipt");
        let tx_receipt = pending_tx
            .with_timeout(timeout)
            .get_receipt()
            .await
            .context("Failed to receive receipt staking transaction")?;

        ensure!(
            tx_receipt.status(),
            "Staking transaction failed: tx_hash = {}",
            tx_receipt.transaction_hash
        );

<<<<<<< HEAD
        if self.add {
            let (token_id, owner, amount) =
                match extract_tx_log::<IStaking::StakeAdded>(&tx_receipt) {
                    Ok(log) => {
                        (U256::from(log.data().tokenId), log.data().owner, log.data().addedAmount)
                    }
                    Err(e) => anyhow::bail!("Failed to extract stake created log: {}", e),
                };
            tracing::info!(
                "Staking completed: token_id = {token_id}, owner = {owner}, amount = {amount}"
            );
        } else {
=======
        if add {
>>>>>>> f3a4f59a
            let (token_id, owner, amount_added, new_total) =
                match extract_tx_log::<IStaking::StakeCreated>(&tx_receipt) {
                    Ok(log) => (
                        U256::from(log.data().tokenId),
                        log.data().owner,
                        log.data().amount,
                        log.data().amount,
                    ),
                    Err(e) => anyhow::bail!("Failed to extract stake created log: {}", e),
                };
            tracing::info!(
                "Staking completed: token_id = {token_id}, owner = {owner}, amount added = {} ZKC, new total = {} ZKC",
                format_ether(amount_added),
                format_ether(new_total)
            );
        } else {
            let (token_id, owner, amount) =
                match extract_tx_log::<IStaking::StakeCreated>(&tx_receipt) {
                    Ok(log) => {
                        (U256::from(log.data().tokenId), log.data().owner, log.data().amount)
                    }
                    Err(e) => anyhow::bail!("Failed to extract stake created log: {}", e),
                };
            tracing::info!(
                "Staking completed: token_id = {token_id}, owner = {owner}, amount = {} ZKC",
                format_ether(amount)
            );
        }
        Ok(())
    }

    async fn stake(
        &self,
        provider: impl Provider + Clone,
        deployment: Deployment,
        value: U256,
        add: bool,
    ) -> Result<PendingTransactionBuilder<Ethereum>, anyhow::Error> {
        let staking = IStaking::new(deployment.vezkc_address, provider);
        let send_result = match add {
            false => {
                tracing::trace!("Calling stake({})", value);
                staking.stake(value).send().await
            }
            true => {
                tracing::trace!("Calling addToStake({})", value);
                staking.addToStake(value).send().await
            }
        };
        send_result
            .maybe_decode_revert::<IStaking::IStakingErrors>()
            .context("Sending stake transaction failed")
    }

    async fn stake_with_permit(
        &self,
        provider: impl Provider + Clone,
        deployment: Deployment,
        value: U256,
        signer: &impl Signer,
        deadline: u64,
        add: bool,
    ) -> Result<PendingTransactionBuilder<Ethereum>, anyhow::Error> {
        let contract = IERC20Permit::new(deployment.zkc_address, provider.clone());
        let owner = signer.address();
        let call = contract.nonces(owner);
        // TODO(zkc): Map to proper error
        let nonce = call.call().await.map_err(|e| anyhow::anyhow!("Failed to get nonce: {}", e))?;

        // Compute the deadline for the permit using the latest block.
        let latest_block = provider
            .get_block(BlockId::latest())
            .await
            .context("Failed to check the current block timestamp")?
            .context("Latest block response is empty")?;
        let deadline = U256::from(deadline + latest_block.header.timestamp);

        // Build and sign a permit
        let permit = Permit { owner, spender: deployment.vezkc_address, value, nonce, deadline };
        tracing::debug!("Permit: {:?}", permit);
        let domain_separator = contract.DOMAIN_SEPARATOR().call().await?;
        let sig = permit.sign(signer, domain_separator).await?.as_bytes();
        let r = B256::from_slice(&sig[..32]);
        let s = B256::from_slice(&sig[32..64]);
        let v: u8 = sig[64];

        let staking = IStaking::new(deployment.vezkc_address, provider);
        let send_result = match add {
            false => {
                tracing::trace!("Calling stakeWithPermit({})", value);
                staking.stakeWithPermit(value, deadline, v, r, s).send().await
            }
            true => {
                tracing::trace!("Calling addToStakeWithPermit({})", value);
                staking.addToStakeWithPermit(value, deadline, v, r, s).send().await
            }
        };
        send_result
            .maybe_decode_revert::<IStaking::IStakingErrors>()
            .context("Sending stake with permit transaction failed")
    }
}<|MERGE_RESOLUTION|>--- conflicted
+++ resolved
@@ -106,29 +106,14 @@
             tx_receipt.transaction_hash
         );
 
-<<<<<<< HEAD
-        if self.add {
-            let (token_id, owner, amount) =
+        if add {
+            let (token_id, owner, amount_added, new_total) =
                 match extract_tx_log::<IStaking::StakeAdded>(&tx_receipt) {
-                    Ok(log) => {
-                        (U256::from(log.data().tokenId), log.data().owner, log.data().addedAmount)
-                    }
-                    Err(e) => anyhow::bail!("Failed to extract stake created log: {}", e),
-                };
-            tracing::info!(
-                "Staking completed: token_id = {token_id}, owner = {owner}, amount = {amount}"
-            );
-        } else {
-=======
-        if add {
->>>>>>> f3a4f59a
-            let (token_id, owner, amount_added, new_total) =
-                match extract_tx_log::<IStaking::StakeCreated>(&tx_receipt) {
                     Ok(log) => (
                         U256::from(log.data().tokenId),
                         log.data().owner,
-                        log.data().amount,
-                        log.data().amount,
+                        log.data().addedAmount,
+                        log.data().newTotal,
                     ),
                     Err(e) => anyhow::bail!("Failed to extract stake created log: {}", e),
                 };
