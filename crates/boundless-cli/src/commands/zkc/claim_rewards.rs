// Copyright 2025 RISC Zero, Inc.
//
// Licensed under the Apache License, Version 2.0 (the "License");
// you may not use this file except in compliance with the License.
// You may obtain a copy of the License at
//
//     http://www.apache.org/licenses/LICENSE-2.0
//
// Unless required by applicable law or agreed to in writing, software
// distributed under the License is distributed on an "AS IS" BASIS,
// WITHOUT WARRANTIES OR CONDITIONS OF ANY KIND, either express or implied.
// See the License for the specific language governing permissions and
// limitations under the License.

use alloy::{
    primitives::{utils::format_ether, Address, U256},
    providers::{Provider, ProviderBuilder},
    sol_types::SolCall,
};
use anyhow::{ensure, Context};
use boundless_zkc::{
    contracts::{extract_tx_logs, IStakingRewards, IZKC},
    deployments::Deployment,
};
use clap::Args;

use crate::config::{GlobalConfig, RewardsConfig};

/// Command to claim rewards for ZKC.
#[non_exhaustive]
#[derive(Args, Clone, Debug)]
pub struct ZkcClaimRewards {
    /// Whether to only print the calldata without sending the transaction.
    #[clap(long)]
    pub calldata: bool,
    /// The account address to claim rewards from.
    ///
    /// Only valid when used with `--calldata`.
    #[clap(long, requires = "calldata")]
    pub from: Option<Address>,
    /// Configuration for the ZKC deployment to use.
    #[clap(flatten, next_help_heading = "ZKC Deployment")]
    pub deployment: Option<Deployment>,

    /// Rewards configuration (RPC URL, private key, etc.)
    #[clap(flatten)]
    pub rewards_config: RewardsConfig,
}

impl ZkcClaimRewards {
    /// Run the [ZkcClaimRewards] command.
    pub async fn run(&self, global_config: &GlobalConfig) -> anyhow::Result<()> {
<<<<<<< HEAD
        let rewards_config = self.rewards_config.clone().load_from_files()?;

        let tx_signer = rewards_config.require_private_key()?;
        let rpc_url = rewards_config.require_rpc_url()?;
=======
        let rpc_url = global_config.require_rpc_url()?;
>>>>>>> 73674c63

        // Connect to the chain.
        let provider = ProviderBuilder::new()
            .connect(rpc_url.as_str())
            .await
            .with_context(|| format!("failed to connect provider to {rpc_url}"))?;
        let chain_id = provider.get_chain_id().await?;
        let deployment = self.deployment.clone().or_else(|| Deployment::from_chain_id(chain_id))
            .context("could not determine ZKC deployment from chain ID; please specify deployment explicitly")?;

        let account = match &self.from {
            Some(addr) => *addr,
            None => global_config.require_private_key()?.address(),
        };

        if self.calldata {
            return print_calldata(provider, deployment, account).await;
        }

        let tx_signer = global_config.require_private_key()?;
        let provider = ProviderBuilder::new()
            .wallet(tx_signer.clone())
            .connect(rpc_url.as_str())
            .await
            .with_context(|| format!("failed to connect provider to {rpc_url}"))?;
        let chain_id = provider.get_chain_id().await?;
        let deployment = self.deployment.clone().or_else(|| Deployment::from_chain_id(chain_id))
            .context("could not determine ZKC deployment from chain ID; please specify deployment explicitly")?;

        let total =
            claim_rewards(provider, deployment.staking_rewards_address, account, global_config)
                .await?;
        tracing::info!("Claimed rewards: {} ZKC", format_ether(total));

        Ok(())
    }
}

async fn print_calldata(
    provider: impl Provider + Clone,
    deployment: Deployment,
    from: Address,
) -> anyhow::Result<()> {
    let staking = IStakingRewards::new(deployment.staking_rewards_address, provider);
    let current_epoch: u32 = staking.getCurrentEpoch().call().await?.try_into()?;
    let epochs: Vec<U256> = (0..current_epoch).map(U256::from).collect();
    let unclaimed_rewards = staking.calculateUnclaimedRewards(from, epochs).call().await?;
    let mut unclaimed_epochs = vec![];
    for (i, unclaimed_reward) in unclaimed_rewards.iter().enumerate() {
        if *unclaimed_reward > U256::ZERO {
            unclaimed_epochs.push(U256::from(i));
        }
    }
    ensure!(!unclaimed_epochs.is_empty(), "No unclaimed rewards for account {}", from);

    let claim_call = IStakingRewards::claimRewardsCall { epochs: unclaimed_epochs };
    println!("========= ClaimRewards Call =========");
    println!("Contract: {}", deployment.staking_rewards_address);
    println!("From: {}", from);
    println!("Calldata: 0x{}", hex::encode(claim_call.abi_encode()));
    println!("=====================================");
    Ok(())
}

/// Claim rewards for a specified address.
pub async fn claim_rewards(
    provider: impl Provider,
    staking_rewards_address: Address,
    account: Address,
    global_config: &GlobalConfig,
) -> anyhow::Result<U256> {
    let staking = IStakingRewards::new(staking_rewards_address, provider);
    let current_epoch: u32 = staking.getCurrentEpoch().call().await?.try_into()?;
    let epochs: Vec<U256> = (0..current_epoch).map(U256::from).collect();
    let unclaimed_rewards = staking.calculateUnclaimedRewards(account, epochs).call().await?;
    let mut unclaimed_epochs = vec![];
    for (i, unclaimed_reward) in unclaimed_rewards.iter().enumerate() {
        if *unclaimed_reward > U256::ZERO {
            unclaimed_epochs.push(U256::from(i));
        }
    }
    ensure!(!unclaimed_epochs.is_empty(), "No unclaimed rewards for account {}", account);
    let tx_result = staking
        .claimRewards(unclaimed_epochs)
        .send()
        .await
        .context("Failed to send claimRewards transaction")?;

    let tx_hash = tx_result.tx_hash();
    tracing::info!(%tx_hash, "Sent transaction for claimRewards");

    let timeout = global_config.tx_timeout.or(tx_result.timeout());
    tracing::debug!(?timeout, %tx_hash, "Waiting for transaction receipt");
    let tx_receipt = tx_result
        .with_timeout(timeout)
        .get_receipt()
        .await
        .context("Failed to receive receipt claimRewards transaction")?;

    ensure!(
        tx_receipt.status(),
        "claimRewards transaction failed: tx_hash = {}",
        tx_receipt.transaction_hash
    );

    let logs = extract_tx_logs::<IZKC::StakingRewardsClaimed>(&tx_receipt)?;
    let total = logs.into_iter().map(|log| (U256::from(log.data().amount))).sum::<U256>();

    Ok(total)
}<|MERGE_RESOLUTION|>--- conflicted
+++ resolved
@@ -50,14 +50,10 @@
 impl ZkcClaimRewards {
     /// Run the [ZkcClaimRewards] command.
     pub async fn run(&self, global_config: &GlobalConfig) -> anyhow::Result<()> {
-<<<<<<< HEAD
         let rewards_config = self.rewards_config.clone().load_from_files()?;
 
         let tx_signer = rewards_config.require_private_key()?;
         let rpc_url = rewards_config.require_rpc_url()?;
-=======
-        let rpc_url = global_config.require_rpc_url()?;
->>>>>>> 73674c63
 
         // Connect to the chain.
         let provider = ProviderBuilder::new()
@@ -70,14 +66,14 @@
 
         let account = match &self.from {
             Some(addr) => *addr,
-            None => global_config.require_private_key()?.address(),
+            None => rewards_config.require_private_key()?.address(),
         };
 
         if self.calldata {
             return print_calldata(provider, deployment, account).await;
         }
 
-        let tx_signer = global_config.require_private_key()?;
+        let tx_signer = rewards_config.require_private_key()?;
         let provider = ProviderBuilder::new()
             .wallet(tx_signer.clone())
             .connect(rpc_url.as_str())
