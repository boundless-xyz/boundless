// Copyright 2025 RISC Zero, Inc.
//
// Licensed under the Apache License, Version 2.0 (the "License");
// you may not use this file except in compliance with the License.
// You may obtain a copy of the License at
//
//     http://www.apache.org/licenses/LICENSE-2.0
//
// Unless required by applicable law or agreed to in writing, software
// distributed under the License is distributed on an "AS IS" BASIS,
// WITHOUT WARRANTIES OR CONDITIONS OF ANY KIND, either express or implied.
// See the License for the specific language governing permissions and
// limitations under the License.

use alloy::{
    primitives::Address,
    providers::{Provider, ProviderBuilder},
    sol_types::SolCall,
};
use anyhow::{ensure, Context};
use boundless_zkc::{contracts::IRewards, deployments::Deployment};
use clap::Args;

use crate::config::{GlobalConfig, RewardsConfig};

/// Command to delegate rewards for ZKC.
#[non_exhaustive]
#[derive(Args, Clone, Debug)]
pub struct ZkcDelegateRewards {
    /// Address to delegate rewards to.
    pub to: Address,
    /// Whether to only print the calldata without sending the transaction.
    #[clap(long)]
    pub calldata: bool,
    /// Configuration for the ZKC deployment to use.
    #[clap(flatten, next_help_heading = "ZKC Deployment")]
    pub deployment: Option<Deployment>,

    /// Rewards configuration (RPC URL, private key, etc.)
    #[clap(flatten)]
    pub rewards_config: RewardsConfig,
}

impl ZkcDelegateRewards {
    /// Run the [DelegateRewards] command.
    pub async fn run(&self, global_config: &GlobalConfig) -> anyhow::Result<()> {
<<<<<<< HEAD
        let rewards_config = self.rewards_config.clone().load_from_files()?;

        let tx_signer = rewards_config.require_private_key()?;
        let rpc_url = rewards_config.require_rpc_url()?;
=======
        let rpc_url = global_config.require_rpc_url()?;
>>>>>>> 73674c63

        // Connect to the chain.
        let provider = ProviderBuilder::new()
            .connect(rpc_url.as_str())
            .await
            .with_context(|| format!("failed to connect provider to {rpc_url}"))?;
        let chain_id = provider.get_chain_id().await?;
        let deployment = self.deployment.clone().or_else(|| Deployment::from_chain_id(chain_id))
            .context("could not determine ZKC deployment from chain ID; please specify deployment explicitly")?;

        if self.calldata {
            print_calldata(&deployment, self.to);
            return Ok(());
        }

        let tx_signer = global_config.require_private_key()?;
        let provider = ProviderBuilder::new()
            .wallet(tx_signer.clone())
            .connect(rpc_url.as_str())
            .await
            .with_context(|| format!("failed to connect provider to {rpc_url}"))?;

        let rewards = IRewards::new(deployment.vezkc_address, provider.clone());

        let tx_result = rewards
            .delegateRewards(self.to)
            .send()
            .await
            .context("Failed to send delegateRewards transaction")?;
        let tx_hash = tx_result.tx_hash();
        tracing::info!(%tx_hash, "Sent transaction for delegating rewards");

        let timeout = global_config.tx_timeout.or(tx_result.timeout());
        tracing::debug!(?timeout, %tx_hash, "Waiting for transaction receipt");
        let tx_receipt = tx_result
            .with_timeout(timeout)
            .get_receipt()
            .await
            .context("Failed to receive receipt staking transaction")?;

        ensure!(
            tx_receipt.status(),
            "Delegating rewards transaction failed: tx_hash = {}",
            tx_receipt.transaction_hash
        );

        // TODO(povw): Display some info
        tracing::info!("Delegating rewards completed");
        Ok(())
    }
}

fn print_calldata(deployment: &Deployment, delegatee: Address) {
    let delegate_call = IRewards::delegateRewardsCall { delegatee };
    println!("========= DelegateRewards Call =========");
    println!("target address: {}", deployment.vezkc_address);
    println!("calldata: 0x{}", hex::encode(delegate_call.abi_encode()));
}<|MERGE_RESOLUTION|>--- conflicted
+++ resolved
@@ -44,14 +44,10 @@
 impl ZkcDelegateRewards {
     /// Run the [DelegateRewards] command.
     pub async fn run(&self, global_config: &GlobalConfig) -> anyhow::Result<()> {
-<<<<<<< HEAD
         let rewards_config = self.rewards_config.clone().load_from_files()?;
 
         let tx_signer = rewards_config.require_private_key()?;
         let rpc_url = rewards_config.require_rpc_url()?;
-=======
-        let rpc_url = global_config.require_rpc_url()?;
->>>>>>> 73674c63
 
         // Connect to the chain.
         let provider = ProviderBuilder::new()
@@ -67,7 +63,7 @@
             return Ok(());
         }
 
-        let tx_signer = global_config.require_private_key()?;
+        let tx_signer = rewards_config.require_private_key()?;
         let provider = ProviderBuilder::new()
             .wallet(tx_signer.clone())
             .connect(rpc_url.as_str())
