--- conflicted
+++ resolved
@@ -116,11 +116,7 @@
             Address::from(state.log_id) == work_log_signer.address(),
             "Signer does not match the state log ID: signer: {}, state: {:x}",
             work_log_signer.address(),
-<<<<<<< HEAD
-            state.log_id
-=======
             state.log_id,
->>>>>>> a8a586fb
         );
 
         // Connect to the chain
