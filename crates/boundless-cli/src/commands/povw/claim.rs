// Copyright 2025 RISC Zero, Inc.
//
// Licensed under the Apache License, Version 2.0 (the "License");
// you may not use this file except in compliance with the License.
// You may obtain a copy of the License at
//
//     http://www.apache.org/licenses/LICENSE-2.0
//
// Unless required by applicable law or agreed to in writing, software
// distributed under the License is distributed on an "AS IS" BASIS,
// WITHOUT WARRANTIES OR CONDITIONS OF ANY KIND, either express or implied.
// See the License for the specific language governing permissions and
// limitations under the License.

use std::{
    collections::{BTreeMap, BTreeSet, HashMap},
    time::{Duration, SystemTime, UNIX_EPOCH},
};

use alloy::{
    contract::Event,
    primitives::{Address, U256},
    providers::{Provider, ProviderBuilder},
    rpc::types::{Filter, Log},
    sol_types::SolEvent,
};
use anyhow::{bail, ensure, Context};
use boundless_povw::{
    deployments::Deployment,
    log_updater::IPovwAccounting::{self, EpochFinalized, IPovwAccountingInstance, WorkLogUpdated},
    mint_calculator::{prover::MintCalculatorProver, IPovwMint, CHAIN_SPECS},
};
use clap::Args;
use risc0_povw::PovwLogId;
use risc0_zkvm::{default_prover, Digest, ProverOpts};
use url::Url;

use crate::config::{GlobalConfig, ProverConfig, RewardsConfig};

const HOUR: Duration = Duration::from_secs(60 * 60);

// TODO: Figure out what rewards the user is eligible for and warn them if they are receiving less
// than their cycles could get them.

/// Command to claim PoVW rewards associated with submitted work log updates.
#[non_exhaustive]
#[derive(Args, Clone, Debug)]
pub struct PovwClaim {
    // TODO(povw): Support providing multiple log IDs.
    /// Work log ID for the reward claim.
    ///
    /// State for submitted updates is retrieved from the chain using the ID. Note that initiating
    /// the claim can be done for any log ID and does not require authorization.
    /// Work log ID for the reward claim.
    ///
    /// State for submitted updates is retrieved from the chain using the ID. Note that initiating
    /// the claim can be done for any log ID and does not require authorization.
    #[arg(short, long)]
    pub log_id: PovwLogId,

    // TODO: Deprecate and/or remove this when history support works without the Beacon API.
    /// URL for an Ethereum Beacon chain (i.e. consensus chain) API.
    ///
    /// Providing a Beacon API is required when claiming rewards on Ethereum in order to get the
    /// chain data required to prove your allocated rewards. A provider such as Quicknode can
    /// supply a Beacon API.
    #[arg(long, env)]
    pub beacon_api_url: Option<Url>,

    /// Deployment configuration for the PoVW and ZKC contracts.
    #[clap(flatten, next_help_heading = "Deployment")]
    pub deployment: Option<Deployment>,

    /// Maximum number of days to consider for the reward claim.
    ///
    /// This effects how far back in history this command will search for log update events for the
    /// rewards claim. If all log update events to claim occured in fewer than the specified number
    /// of days, this command will not scan for events in the full range.
    #[clap(long, default_value_t = 30)]
    pub days: u32,
    /// Chunk size to use when querying the RPC node for events using `eth_getLogs`.
    ///
    /// If using a free-tier RPC provider, you may need to set this to a lower value. You may also
    /// try raising this value to improve search time.
    #[clap(long, default_value_t = 10000)]
    pub event_query_chunk_size: u64,

    /// Prover configuration (RPC URL, private key, deployment, Bento settings)
    #[clap(flatten, next_help_heading = "Prover")]
    prover_config: ProverConfig,

    /// Rewards configuration (RPC URL, private key, ZKC contract address)
    #[clap(flatten)]
    pub rewards_config: RewardsConfig,
}

impl PovwClaim {
    /// Run the [PovwClaim] command.
    pub async fn run(&self, global_config: &GlobalConfig) -> anyhow::Result<()> {
<<<<<<< HEAD
        let rewards_config = self.rewards_config.clone().load_from_files()?;

        let tx_signer = rewards_config.require_private_key()?;
        let rpc_url = rewards_config.require_rpc_url()?;
=======
        if self.beacon_api_url.is_none() {
            tracing::warn!("No Beacon API URL provided; claiming rewards may fail the multi-block continuity check.");
            tracing::warn!("You can provide it using the --beacon-api-url flag.");
        }
        let tx_signer = global_config.require_private_key()?;
        let rpc_url = global_config.require_rpc_url()?;
>>>>>>> 73674c63

        // Connect to the chain.
        let provider = ProviderBuilder::new()
            .wallet(tx_signer.clone())
            .connect(rpc_url.as_str())
            .await
            .with_context(|| format!("failed to connect provider to {rpc_url}"))?;

        let chain_id = provider.get_chain_id().await.context("Failed to query the chain ID")?;
        let chain_spec = CHAIN_SPECS.get(&chain_id).with_context(|| {
            format!("No known Steel chain specification for chain ID {chain_id}")
        })?;
        let deployment = self
            .deployment
            .clone()
            .or_else(|| Deployment::from_chain_id(chain_id))
            .context(
            "could not determine deployment from chain ID; please specify deployment explicitly",
        )?;

        // Determine the limits on the blocks that will be searched for events.
        let latest_block_number =
            provider.get_block_number().await.context("Failed to query the block number")?;
        let search_limit_time = SystemTime::now()
            .checked_sub(self.days * 24 * HOUR)
            .context("Invalid number of days")?;
        let lower_limit_block_number = block_number_near_timestamp(
            &provider,
            latest_block_number,
            search_limit_time,
            Some(HOUR),
        )
        .await
        .context("Failed to determine the block number for the event search limit")?;
        tracing::debug!("Event search will use a lower limit of block {lower_limit_block_number}");

        let povw_accounting =
            IPovwAccounting::new(deployment.povw_accounting_address, provider.clone());
        let povw_mint = IPovwMint::new(deployment.povw_mint_address, provider.clone());

        // Determine the commit range for which we can mint. This is the difference between the
        // recoreded work log commit on the accounting contract and on the mint contract.
        let initial_commit = Digest::from(
            *povw_mint.workLogCommit(self.log_id.into()).call().await.with_context(|| {
                format!(
                    "Failed to call IPovwMint.workLogCommit on {}",
                    deployment.povw_mint_address
                )
            })?,
        );
        let final_commit = Digest::from(
            *povw_accounting.workLogCommit(self.log_id.into()).call().await.with_context(|| {
                format!(
                    "Failed to call IPovwAccounting.workLogCommit on {}",
                    deployment.povw_accounting_address
                )
            })?,
        );
        tracing::debug!(%initial_commit, %final_commit, "Commit range for mint");

        if initial_commit == final_commit {
            tracing::info!("All rewards for submitted work log updates have been claimed");
            return Ok(());
        }

        // Search for the WorkLogUpdated events, and the the EpochFinalized events.
        tracing::info!("Searching for work log update events in the past {} days", self.days);
        let update_events = search_work_log_updated(
            &povw_accounting,
            self.log_id,
            initial_commit,
            final_commit,
            latest_block_number,
            lower_limit_block_number,
            self.event_query_chunk_size,
        )
        .await
        .context("Search for work log update events failed")?;
        tracing::info!("Found {} work log update events", update_events.len());

        // Check to see what the current pending epoch is on the PoVW accounting contract. Filter
        // out update events with an epoch that has not finalized (with a warning).
        let pending_epoch = povw_accounting
            .pendingEpoch()
            .call()
            .await
            .context("Failed to check the pending epoch")?
            .number;
        let finalized_update_events = update_events
            .into_iter()
            .filter(|(event, _)| {
                if event.epochNumber >= pending_epoch {
                    tracing::warn!(
                        "Skipping update in epoch {}, which has not been finalized",
                        event.epochNumber
                    );
                    false
                } else {
                    true
                }
            })
            .collect::<Vec<_>>();

        // NOTE: At least one epoch must be skipped to reach this error.
        if finalized_update_events.is_empty() {
            bail!("No update events found for finalized epochs; no rewards to claim")
        }

        // We can refine the range we search for EpochFinalized events using the first event.
        let lower_limit_block_number = finalized_update_events
            .first()
            .map(|(_, block_numer)| *block_numer)
            .unwrap_or(lower_limit_block_number);
        let epochs = finalized_update_events
            .iter()
            .map(|(event, _)| event.epochNumber)
            .collect::<BTreeSet<_>>();

        ensure!(!epochs.is_empty(), "List of epochs for claim is empty");
        let first_epoch = epochs.iter().next().unwrap();
        let last_epoch = epochs.iter().last().unwrap();
        if first_epoch == last_epoch {
            tracing::info!("Searching for epoch finalization event for epoch {first_epoch}");
        } else {
            tracing::info!("Searching for epoch finalization events, from epoch {first_epoch} to epoch {last_epoch}");
        }
        let epoch_events = search_epoch_finalized(
            &povw_accounting,
            epochs,
            latest_block_number,
            lower_limit_block_number,
            self.event_query_chunk_size,
        )
        .await
        .context("Search for epoch finalized events failed")?;
        tracing::info!("Found {} epoch finalization events", epoch_events.len());

        let event_block_numbers = BTreeSet::from_iter(
            finalized_update_events
                .iter()
                .map(|(_, block_number)| *block_number)
                .chain(epoch_events.keys().copied()),
        );

        self.prover_config.configure_proving_backend_with_health_check().await?;
        let mint_calculator_prover = MintCalculatorProver::builder()
            .prover(default_prover())
            .provider(provider.clone())
            .beacon_api(self.beacon_api_url.clone())
            .povw_accounting_address(deployment.povw_accounting_address)
            .zkc_address(deployment.zkc_address)
            .zkc_rewards_address(deployment.vezkc_address)
            .chain_spec(chain_spec)
            .prover_opts(ProverOpts::groth16())
            .build()?;

        tracing::info!("Building input data for Mint Calculator guest");
        let mint_input = mint_calculator_prover
            .build_input(event_block_numbers, [self.log_id])
            .await
            .context("Failed to build input for Mint Calculator Guest")?;

        tracing::info!("Proving Mint Calculator guest");
        let mint_prove_info = mint_calculator_prover
            .prove_mint(&mint_input)
            .await
            .context("Failed to prove Mint Calculator guest")?;

        tracing::info!("Sending reward claim transaction");
        let tx_result = povw_mint
            .mint_with_receipt(&mint_prove_info.receipt)
            .context("Failed to construct reward claim transaction")?
            .send()
            .await
            .context("Failed to send reward claim transaction")?;
        let tx_hash = tx_result.tx_hash();
        tracing::info!(%tx_hash, "Sent transaction for reward claim");

        let timeout = global_config.tx_timeout.or(tx_result.timeout());
        tracing::debug!(?timeout, %tx_hash, "Waiting for transaction receipt");
        let tx_receipt = tx_result
            .with_timeout(timeout)
            .get_receipt()
            .await
            .context("Failed to receive receipt reward claim transaction")?;

        ensure!(
            tx_receipt.status(),
            "Reward claim transaction failed: tx_hash = {}",
            tx_receipt.transaction_hash
        );

        // TODO(povw): Display some info, like how much of a reward was created.
        tracing::info!("Reward claim completed");
        Ok(())
    }
}

async fn block_number_near_timestamp(
    provider: impl Provider,
    latest_block_number: u64,
    timestamp: SystemTime,
    approx: Option<Duration>,
) -> anyhow::Result<u64> {
    tracing::debug!("Search for block with timestamp less than {timestamp:?}");

    // Phase 1: Linear search backwards in chunks until we find a block <= target_timestamp
    const LINEAR_SEARCH_CHUNK_SIZE: u64 = 100000;
    let mut probe = latest_block_number;
    loop {
        let block = provider
            .get_block_by_number(probe.into())
            .await
            .context("Failed to get block {probe}")?
            .context("Block {probe} not found")?;

        let block_timestamp = UNIX_EPOCH + Duration::from_secs(block.header.timestamp);
        tracing::debug!("Linear search at block {probe}, timestamp {block_timestamp:?}");
        if block_timestamp <= timestamp {
            break;
        }

        probe = probe.saturating_sub(LINEAR_SEARCH_CHUNK_SIZE);
        if probe == 0 {
            // We've reached the block 0. This the closest possible block to the timestamp.
            return Ok(0);
        }
    }

    // Phase 2: binary search between [low, high]
    // NOTE: If the latest block is less than the target timestamp, the binary search will not run.
    let mut high = u64::min(probe + LINEAR_SEARCH_CHUNK_SIZE, latest_block_number);
    let mut low = probe;
    while low < high {
        let mid = (low + high).div_ceil(2);
        let block = provider
            .get_block_by_number(mid.into())
            .await
            .context("Failed to get block {mid}")?
            .context("Block {mid} not found")?;

        let block_timestamp = UNIX_EPOCH + Duration::from_secs(block.header.timestamp);
        tracing::debug!("Binary search at block {mid}, timestamp {block_timestamp:?}");
        if block_timestamp <= timestamp {
            low = mid; // candidate, move up

            // If an approximation factor is provided, see if we are close enough.
            if let Some(approx) = approx {
                if block_timestamp >= timestamp.checked_sub(approx).unwrap_or(UNIX_EPOCH) {
                    break;
                }
            }
        } else {
            high = mid - 1;
        }
    }

    Ok(low)
}

/// Search for work log updated events required for the mint operation.
///
/// This function pregressively searches backwards in chunks, start at the upoer limit block, until
/// it finds all the events needed or hits the lower limit block. It returns the sorted list of
/// found [WorkLogUpdated] events along with the block number at which they were emitted.
async fn search_work_log_updated(
    povw_accounting: &IPovwAccountingInstance<impl Provider>,
    log_id: PovwLogId,
    initial_commit: Digest,
    final_commit: Digest,
    upper_limit_block_number: u64,
    lower_limit_block_number: u64,
    chunk_size: u64,
) -> anyhow::Result<Vec<(WorkLogUpdated, u64)>> {
    let mut events = HashMap::<Digest, (WorkLogUpdated, u64)>::new();
    let search_predicate = |query_logs: &[(WorkLogUpdated, Log)]| {
        for (event, log) in query_logs {
            let commit = Digest::from(*event.initialCommit);
            let block_number =
                log.block_number.context("Log from range does not have block number")?;
            events.insert(commit, (event.clone(), block_number));
            tracing::debug!(block_number, ?event, "Found WorkLogUpdated event");
        }
        let halt = events.contains_key(&initial_commit);
        if halt {
            tracing::debug!(%initial_commit, "Reached initial commit");
        }
        Ok(!halt)
    };

    // Set up the event filter for the specified block range
    let filter = Filter::new()
        .address(*povw_accounting.address())
        .event_signature(WorkLogUpdated::SIGNATURE_HASH)
        .topic1(Address::from(log_id));

    tracing::debug!(%initial_commit, %final_commit, %upper_limit_block_number, %lower_limit_block_number, "Searching for WorkLogUpdated events");
    search_events(
        povw_accounting.provider(),
        filter,
        lower_limit_block_number,
        upper_limit_block_number,
        chunk_size,
        search_predicate,
    )
    .await
    .context("Failed to search for WorkLogUpdated events")?;

    // Reconstruct the chain of WorkLogUpdated from initial_commit to final_commit.
    let mut commit = initial_commit;
    let mut sorted_events = Vec::new();
    while commit != final_commit {
        match events.remove(&commit) {
            Some((event, block_number)) => {
                sorted_events.push((event.clone(), block_number));
                commit = Digest::from(*event.updatedCommit);
            }
            None => bail!("Missing WorkLogUpdated event in chain with initial commit {commit}; did not reach final commit {final_commit}")
        }
    }

    Ok(sorted_events)
}

async fn search_epoch_finalized(
    povw_accounting: &IPovwAccountingInstance<impl Provider>,
    mut epochs: BTreeSet<U256>,
    upper_limit_block_number: u64,
    lower_limit_block_number: u64,
    chunk_size: u64,
) -> anyhow::Result<BTreeMap<u64, EpochFinalized>> {
    tracing::debug!(?epochs, "Searching for EpochFinalized events");

    let mut events = BTreeMap::<u64, EpochFinalized>::new();
    let search_predicate = |query_logs: &[(EpochFinalized, Log)]| {
        for (event, log) in query_logs {
            // Remove the epoch from the set we are searching for.
            if epochs.remove(&event.epoch) {
                let block_number =
                    log.block_number.context("Log from range does not have block number")?;
                events.insert(block_number, event.clone());
                tracing::debug!(block_number, ?event, "Found EpochFinalized event");
            }
        }
        let halt = epochs.is_empty();
        if halt {
            tracing::debug!("Found all epoch finalized events");
        }
        Ok(!halt)
    };

    // Set up the event filter for the specified block range
    let filter = Filter::new()
        .address(*povw_accounting.address())
        .event_signature(EpochFinalized::SIGNATURE_HASH);

    search_events(
        povw_accounting.provider(),
        filter,
        lower_limit_block_number,
        upper_limit_block_number,
        chunk_size,
        search_predicate,
    )
    .await
    .context("Failed to search for EpochFinalized events")?;

    Ok(events)
}

async fn search_events<P: Provider + Clone, E: SolEvent>(
    provider: P,
    filter: Filter,
    lower_limit_block_number: u64,
    upper_limit_block_number: u64,
    chunk_size: u64,
    mut f: impl FnMut(&[(E, Log)]) -> anyhow::Result<bool>,
) -> anyhow::Result<()> {
    let mut upper_block = upper_limit_block_number;
    loop {
        // The scan has reach block 0. This can only really happen in tests.
        if upper_block == 0 {
            tracing::warn!("Scan for events reached block 0");
            break;
        }
        if upper_block < lower_limit_block_number {
            bail!("Search reached lower limit block number {lower_limit_block_number}");
        }

        // Calculate the block range to query: from lower_block to upper_block. Range is
        // inclusive of both lower and upper block.
        let lower_block =
            u64::max(upper_block.saturating_sub(chunk_size) + 1, lower_limit_block_number);

        // Set up the event filter for the specified block range
        tracing::debug!(range = ?(lower_block, upper_block), "Querying for events");
        let query_logs = Event::new(
            provider.clone(),
            filter.clone().from_block(lower_block).to_block(upper_block),
        )
        .query()
        .await
        .with_context(|| format!("Query for events in the range {lower_block} to {upper_block}"))?;

        // Check the predicate to see if the search should continue.
        if !f(&query_logs)? {
            break;
        }

        // Move the window down and continue.
        upper_block = lower_block.saturating_sub(1);
    }
    Ok(())
}<|MERGE_RESOLUTION|>--- conflicted
+++ resolved
@@ -97,19 +97,14 @@
 impl PovwClaim {
     /// Run the [PovwClaim] command.
     pub async fn run(&self, global_config: &GlobalConfig) -> anyhow::Result<()> {
-<<<<<<< HEAD
         let rewards_config = self.rewards_config.clone().load_from_files()?;
 
-        let tx_signer = rewards_config.require_private_key()?;
-        let rpc_url = rewards_config.require_rpc_url()?;
-=======
         if self.beacon_api_url.is_none() {
             tracing::warn!("No Beacon API URL provided; claiming rewards may fail the multi-block continuity check.");
             tracing::warn!("You can provide it using the --beacon-api-url flag.");
         }
-        let tx_signer = global_config.require_private_key()?;
-        let rpc_url = global_config.require_rpc_url()?;
->>>>>>> 73674c63
+        let tx_signer = rewards_config.require_private_key()?;
+        let rpc_url = rewards_config.require_rpc_url()?;
 
         // Connect to the chain.
         let provider = ProviderBuilder::new()
