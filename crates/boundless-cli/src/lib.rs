// Copyright 2025 Boundless Foundation, Inc.
//
// Licensed under the Apache License, Version 2.0 (the "License");
// you may not use this file except in compliance with the License.
// You may obtain a copy of the License at
//
//     http://www.apache.org/licenses/LICENSE-2.0
//
// Unless required by applicable law or agreed to in writing, software
// distributed under the License is distributed on an "AS IS" BASIS,
// WITHOUT WARRANTIES OR CONDITIONS OF ANY KIND, either express or implied.
// See the License for the specific language governing permissions and
// limitations under the License.

//! The Boundless CLI is a command-line interface for interacting with Boundless.

#![deny(missing_docs)]

// TODO(victor): Break up the code below into modules.

pub mod commands;
pub mod config;
pub mod config_file;
pub(crate) mod indexer_client;

// DRY helper modules
pub mod chain;
pub mod config_ext;
pub mod contracts;
pub mod display;

use alloy::{
    primitives::{Address, Bytes},
    sol_types::{SolStruct, SolValue},
};
use anyhow::{bail, Context, Result};
use boundless_assessor::{AssessorInput, Fulfillment};
use broker::provers::{Bonsai, DefaultProver as BrokerDefaultProver, Prover};
use risc0_aggregation::{
    merkle_path, GuestState, SetInclusionReceipt, SetInclusionReceiptVerifierParameters,
};
use risc0_ethereum_contracts::encode_seal;
use risc0_zkvm::{
    compute_image_id,
    sha::{Digest, Digestible},
    Receipt, ReceiptClaim,
};
use std::sync::Arc;

use boundless_market::{
    contracts::{
        AssessorJournal, AssessorReceipt, EIP712DomainSaltless,
        Fulfillment as BoundlessFulfillment, FulfillmentData, PredicateType, RequestInputType,
    },
    input::GuestEnv,
    selector::{is_groth16_selector, is_shrink_bitvm2_selector, SupportedSelectors},
    storage::fetch_url,
    ProofRequest,
};

/// Default URL for assessor image - matches broker config defaults
pub const ASSESSOR_DEFAULT_IMAGE_URL: &str =
    "https://signal-artifacts.beboundless.xyz/v3/assessor/assessor_guest.bin";

/// Default URL for set builder image - matches broker config defaults
pub const SET_BUILDER_DEFAULT_IMAGE_URL: &str =
    "https://signal-artifacts.beboundless.xyz/v2/set-builder/guest.bin";

alloy::sol!(
    #[sol(all_derives)]
    /// The fulfillment of an order.
    struct OrderFulfilled {
        /// The root of the set.
        bytes32 root;
        /// The seal of the root.
        bytes seal;
        /// The fulfillments of the order.
        BoundlessFulfillment[] fills;
        /// The fulfillment of the assessor.
        AssessorReceipt assessorReceipt;
    }
);

impl OrderFulfilled {
    /// Creates a new [OrderFulfilled],
    pub fn new(
        fills: Vec<BoundlessFulfillment>,
        root_receipt: Receipt,
        assessor_receipt: AssessorReceipt,
    ) -> Result<Self> {
        let state = GuestState::decode(&root_receipt.journal.bytes)?;
        let root = state.mmr.finalized_root().context("failed to get finalized root")?;

        let root_seal = encode_seal(&root_receipt)?;

        Ok(OrderFulfilled {
            root: <[u8; 32]>::from(root).into(),
            seal: root_seal.into(),
            fills,
            assessorReceipt: assessor_receipt,
        })
    }
}

/// Ensure prover has the specified image, downloading and uploading if needed.
///
/// Implements fallback URL pattern:
/// 1. Check if prover already has the image (returns early if yes)
/// 2. Try downloading from default URL first (signal-artifacts.beboundless.xyz)
/// 3. Fall back to contract URL if default fails or image ID mismatches
/// 4. Verify downloaded image matches expected ID
/// 5. Upload to prover
///
/// # Arguments
/// * `prover` - The prover to upload the image to
/// * `image_label` - Label for logging (e.g., "assessor", "set builder")
/// * `expected_image_id` - Expected image ID for verification
/// * `default_url` - Default URL to try first (for fallback pattern)
/// * `contract_url` - Contract URL to use as fallback
pub async fn ensure_prover_has_image(
    prover: &Arc<dyn Prover + Send + Sync>,
    image_label: &str,
    expected_image_id: Digest,
    default_url: &str,
    contract_url: &str,
) -> Result<()> {
    let image_id_str = expected_image_id.to_string();

    // Check if prover already has the image
    if prover.has_image(&image_id_str).await.map_err(|e| {
        anyhow::anyhow!("Failed to check if prover has {} image: {}", image_label, e)
    })? {
        tracing::debug!("{} image already in prover, skipping upload", image_label);
        return Ok(());
    }

    // Try default URL first, fall back to contract URL
    let image_bytes = match fetch_url(default_url).await {
        Ok(bytes) => {
            let computed_id = compute_image_id(&bytes).with_context(|| {
                format!("Failed to compute {} image ID from default URL", image_label)
            })?;

            if computed_id == expected_image_id {
                tracing::debug!("Successfully fetched {} image from default URL", image_label);
                bytes
            } else {
                tracing::warn!(
                    "{} image ID mismatch from default URL: expected {}, got {}, falling back to contract URL",
                    image_label,
                    expected_image_id,
                    computed_id
                );
                fetch_url(contract_url).await.with_context(|| {
                    format!("Failed to download {} image from contract URL", image_label)
                })?
            }
        }
        Err(e) => {
            tracing::warn!(
                "Failed to download {} image from default URL: {}, falling back to contract URL",
                image_label,
                e
            );
            fetch_url(contract_url).await.with_context(|| {
                format!("Failed to download {} image from contract URL", image_label)
            })?
        }
    };

    // Final verification
    let computed_id = compute_image_id(&image_bytes)
        .with_context(|| format!("Failed to compute {} image ID", image_label))?;

    if computed_id != expected_image_id {
        bail!(
            "{} image ID mismatch: expected {}, got {}",
            image_label,
            expected_image_id,
            computed_id
        );
    }

    // Upload to prover
    prover
        .upload_image(&image_id_str, image_bytes)
        .await
        .map_err(|e| anyhow::anyhow!("Failed to upload {} image to prover: {}", image_label, e))?;

    tracing::debug!("Successfully uploaded {} image to prover", image_label);
    Ok(())
}

/// The default prover implementation.
/// This [DefaultProver] uses the default zkVM prover.
/// The selection of the zkVM prover is based on environment variables.
///
/// The `RISC0_PROVER` environment variable, if specified, will select the
/// following [Prover] implementation:
/// * `bonsai`: [BonsaiProver] to prove on Bonsai.
/// * `local`: LocalProver to prove locally in-process. Note: this
///   requires the `prove` feature flag.
/// * `ipc`: [ExternalProver] to prove using an `r0vm` sub-process. Note: `r0vm`
///   must be installed. To specify the path to `r0vm`, use `RISC0_SERVER_PATH`.
///
/// If `RISC0_PROVER` is not specified, the following rules are used to select a
/// Orchestrates the fulfillment of proof requests by coordinating order proving,
/// set building, and assessor verification.
///
/// Uses a `Prover` trait implementation for the actual proving backend, which can be:
/// * `broker::provers::DefaultProver` for local proving
/// * `broker::provers::Bonsai` for Bento/Bonsai remote proving
pub struct OrderFulfiller {
    prover: Arc<dyn Prover + Send + Sync>,
    set_builder_image_id: Digest,
    assessor_image_id: Digest,
    address: Address,
    domain: EIP712DomainSaltless,
    supported_selectors: SupportedSelectors,
}

impl OrderFulfiller {
    /// Creates a new [OrderFulfiller].
    pub fn new(
        prover: Arc<dyn Prover + Send + Sync>,
        set_builder_image_id: Digest,
        assessor_image_id: Digest,
        address: Address,
        domain: EIP712DomainSaltless,
    ) -> Result<Self> {
        let supported_selectors =
            SupportedSelectors::default().with_set_builder_image_id(set_builder_image_id);
        Ok(Self {
            prover,
            set_builder_image_id,
            assessor_image_id,
            address,
            domain,
            supported_selectors,
        })
    }

    pub(crate) async fn initialize_from_config<P, St, R, Si>(
        prover_config: &config::ProverConfig,
        client: &boundless_market::Client<P, St, R, Si>,
    ) -> Result<Self>
    where
        P: alloy::providers::Provider<alloy::network::Ethereum> + Clone + 'static,
    {
        prover_config.proving_backend.configure_proving_backend_with_health_check().await?;

        let prover: Arc<dyn Prover + Send + Sync> = if prover_config
            .proving_backend
            .use_default_prover
        {
            if let Ok(url) = std::env::var("BONSAI_API_URL") {
                tracing::info!("Default prover selected but BONSAI_API_URL is set, using Bonsai");
                Arc::new(Bonsai::new(
                    broker::config::ConfigLock::default(),
                    &url,
                    &std::env::var("BONSAI_API_KEY")
                        .clone()
                        .unwrap_or_else(|_| "v1:reserved:50".to_string()),
                )?)
            } else {
                Arc::new(BrokerDefaultProver::default())
            }
        } else {
            Arc::new(Bonsai::new(
                broker::config::ConfigLock::default(),
                &prover_config.proving_backend.bento_api_url,
                &prover_config
                    .proving_backend
                    .bento_api_key
                    .clone()
                    .unwrap_or_else(|| "v1:reserved:50".to_string()),
            )?)
        };

        Self::initialize(prover, client).await
    }

    /// Initialize an OrderFulfiller from a provided Prover instance.
    pub async fn initialize<P, St, R, Si>(
        prover: Arc<dyn Prover + Send + Sync>,
        client: &boundless_market::Client<P, St, R, Si>,
    ) -> Result<Self>
    where
        P: alloy::providers::Provider<alloy::network::Ethereum> + Clone + 'static,
    {
        let domain = client.boundless_market.eip712_domain().await?;

        let (assessor_image_id_bytes, assessor_url) = client.boundless_market.image_info().await?;
        let (set_builder_image_id_bytes, set_builder_url) =
            client.set_verifier.image_info().await?;

        let assessor_image_id = Digest::try_from(assessor_image_id_bytes.as_slice())?;
        let set_builder_image_id = Digest::try_from(set_builder_image_id_bytes.as_slice())?;

        tracing::debug!("Fetching Assessor program (ID: {})", assessor_image_id);
        ensure_prover_has_image(
            &prover,
            "assessor",
            assessor_image_id,
            ASSESSOR_DEFAULT_IMAGE_URL,
            &assessor_url,
        )
        .await?;

        tracing::debug!("Fetching SetBuilder program (ID: {})", set_builder_image_id);
        ensure_prover_has_image(
            &prover,
            "set builder",
            set_builder_image_id,
            SET_BUILDER_DEFAULT_IMAGE_URL,
            &set_builder_url,
        )
        .await?;

        OrderFulfiller::new(
            prover,
            set_builder_image_id,
            assessor_image_id,
            client.boundless_market.caller(),
            domain,
        )
    }

    // Proves using the configured [Prover] with the given [image_id], [input], and [assumptions].
    pub(crate) async fn prove_stark(
        &self,
        image_id: &str,
        input: Vec<u8>,
        assumption_ids: Vec<String>,
    ) -> Result<String> {
        let input_id = self
            .prover
            .upload_input(input)
            .await
            .map_err(|e| anyhow::anyhow!("Failed to upload input: {}", e))?;

        let proof_id = self
            .prover
            .prove_stark(image_id, &input_id, assumption_ids)
            .await
            .map_err(|e| anyhow::anyhow!("Failed to start proof: {}", e))?;

        let _result = self
            .prover
            .wait_for_stark(&proof_id)
            .await
            .map_err(|e| anyhow::anyhow!("Proof failed: {}", e))?;

        Ok(proof_id)
    }

    pub(crate) async fn shrink_bitvm2(&self, succinct_receipt: &Receipt) -> Result<Receipt> {
        let prover = default_prover();
        if is_dev_mode() {
            return Ok(succinct_receipt.clone());
        }
        if prover.get_name() == "bonsai" {
            return shrink_bitvm2_with_bonsai(succinct_receipt).await;
        }
        let receipt = succinct_receipt.clone();
        tokio::task::spawn_blocking(move || {
            let journal: [u8; 32] = receipt.journal.bytes.as_slice().try_into()?;
            let seal = shrink_bitvm2::succinct_to_bitvm2(receipt.inner.succinct()?, journal)?;
            shrink_bitvm2::finalize(journal, receipt.claim()?, &seal.try_into()?)
        })
        .await?
    }

    // Finalizes the set builder.
    pub(crate) async fn finalize(
        &self,
        claims: Vec<ReceiptClaim>,
        assumption_ids: Vec<String>,
    ) -> Result<String> {
        let input = GuestState::initial(self.set_builder_image_id)
            .into_input(claims, true)
            .context("Failed to build set builder input")?;
        let encoded_input = bytemuck::pod_collect_to_vec(&risc0_zkvm::serde::to_vec(&input)?);

        let image_id_str = self.set_builder_image_id.to_string();
        let stark_id = self.prove_stark(&image_id_str, encoded_input, assumption_ids).await?;

        // In finalize, compress to groth16
        tracing::debug!("Compressing finalized proof");
        Ok(self.prover.compress(&stark_id).await?)
    }

    // Proves the assessor.
    pub(crate) async fn assessor(
        &self,
        fills: Vec<Fulfillment>,
        assumption_ids: Vec<String>,
    ) -> Result<String> {
        let assessor_input =
            AssessorInput { domain: self.domain.clone(), fills, prover_address: self.address };

        let stdin = GuestEnv::builder().write_frame(&assessor_input.encode()).stdin;

        let image_id_str = self.assessor_image_id.to_string();
        self.prove_stark(&image_id_str, stdin, assumption_ids).await
    }

    /// Fulfills a list of orders, returning the relevant data:
    /// * A list of [Fulfillment] of the orders.
    /// * The [Receipt] of the root set.
    /// * The [SetInclusionReceipt] of the assessor.
    pub async fn fulfill(
        &self,
        orders: &[(ProofRequest, Bytes)],
    ) -> Result<(Vec<BoundlessFulfillment>, Receipt, AssessorReceipt)> {
        let orders_jobs = orders.iter().cloned().enumerate().map(move |(idx, (req, sig))| {
            let prover = self.prover.clone();
            let supported_selectors = self.supported_selectors.clone();
            async move {
                // Fetch and upload order image
                let order_program = fetch_url(&req.imageUrl).await?;
                let order_image_id = compute_image_id(&order_program)?;
                let order_image_id_str = order_image_id.to_string();

                // Upload to prover if not already there
                if !prover
                    .has_image(&order_image_id_str)
                    .await
                    .map_err(|e| anyhow::anyhow!("Failed to check if prover has image: {}", e))?
                {
                    prover
                        .upload_image(&order_image_id_str, order_program)
                        .await
                        .map_err(|e| anyhow::anyhow!("Failed to upload order image: {}", e))?;
                }

                let order_input: Vec<u8> = match req.input.inputType {
                    RequestInputType::Inline => GuestEnv::decode(&req.input.data)?.stdin,
                    RequestInputType::Url => {
                        GuestEnv::decode(
                            &fetch_url(
                                std::str::from_utf8(&req.input.data)
                                    .context("input url is not utf8")?,
                            )
                            .await?,
                        )?
                        .stdin
                    }
                    _ => bail!("Unsupported input type"),
                };

                let selector = req.requirements.selector;
                if !supported_selectors.is_supported(selector) {
                    bail!("Unsupported selector {}", req.requirements.selector);
                };

                tracing::debug!("Proving order 0x{:x}", req.id);
                let proof_id =
                    self.prove_stark(&order_image_id_str, order_input.clone(), vec![]).await?;
                let order_receipt = self
                    .prover
                    .get_receipt(&proof_id)
                    .await?
                    .ok_or_else(|| anyhow::anyhow!("Order receipt not found"))?;

                let order_journal = order_receipt.journal.bytes.clone();
                let order_claim = ReceiptClaim::ok(order_image_id, order_journal.clone());
                let order_claim_digest = order_claim.digest();

                let fulfillment_data = match req.requirements.predicate.predicateType {
                    PredicateType::ClaimDigestMatch => FulfillmentData::None,
                    PredicateType::PrefixMatch | PredicateType::DigestMatch => {
                        FulfillmentData::from_image_id_and_journal(order_image_id, order_journal)
                    }
                    _ => bail!("Invalid predicate type"),
                };
                let fill =
                    Fulfillment { request: req.clone(), signature: sig.into(), fulfillment_data };

                Ok::<_, anyhow::Error>((idx, proof_id, order_claim, order_claim_digest, fill))
            }
        });

        let results = futures::future::join_all(orders_jobs).await;
        let mut proof_ids = Vec::new();
        let mut claims = Vec::new();
        let mut claim_digests = Vec::new();
        let mut fills = Vec::new();
        let mut successful_indices = Vec::new();

        for result in results {
            match result {
                Err(e) => {
                    tracing::warn!("Failed to prove request: {}", e);
                    continue;
                }
                Ok((idx, receipt, claim, claim_digest, fill)) => {
                    successful_indices.push(idx);
                    proof_ids.push(receipt);
                    claims.push(claim);
                    claim_digests.push(claim_digest);
                    fills.push(fill);
                }
            }
        }

        tracing::debug!("Proving assessor");
        let assessor_receipt_id = self.assessor(fills.clone(), proof_ids.clone()).await?;
        let assessor_receipt = self
            .prover
            .get_receipt(&assessor_receipt_id)
            .await?
            .ok_or_else(|| anyhow::anyhow!("Assessor receipt not found"))?;
        let assessor_journal = assessor_receipt.journal.bytes.clone();
        let assessor_claim = ReceiptClaim::ok(self.assessor_image_id, assessor_journal.clone());
        let assessor_receipt_journal: AssessorJournal =
            AssessorJournal::abi_decode(&assessor_journal)?;

        claims.push(assessor_claim.clone());
        claim_digests.push(assessor_claim.digest());

        tracing::debug!("Finalizing");
        let root_receipt_id = self
            .finalize(
                claims.clone(),
                [proof_ids.as_slice(), std::slice::from_ref(&assessor_receipt_id)].concat(),
            )
            .await?;
        let compressed_receipt_bytes = self
            .prover
            .get_compressed_receipt(&root_receipt_id)
            .await?
            .ok_or_else(|| anyhow::anyhow!("Root receipt not found"))?;
        let root_receipt = bincode::deserialize(&compressed_receipt_bytes)
            .context("Failed to deserialize compressed finalized receipt")?;

        let verifier_parameters =
            SetInclusionReceiptVerifierParameters { image_id: self.set_builder_image_id };

        let mut boundless_fills = Vec::new();

        for (i, &order_idx) in successful_indices.iter().enumerate() {
            let order_inclusion_receipt = SetInclusionReceipt::from_path_with_verifier_params(
                claims[i].clone(),
                merkle_path(&claim_digests, i),
                verifier_parameters.digest(),
            );
            let (req, _sig) = &orders[order_idx];
            let order_seal = if is_groth16_selector(req.requirements.selector) {
<<<<<<< HEAD
                let receipt = self.compress(&receipts[i]).await?;
                encode_seal(&receipt)?
            } else if is_shrink_bitvm2_selector(req.requirements.selector) {
                let receipt = self.shrink_bitvm2(&receipts[i]).await?;
                encode_seal(&receipt)?
=======
                // Compress the STARK proof to Groth16
                let compressed_proof_id = self
                    .prover
                    .compress(&proof_ids[i])
                    .await
                    .map_err(|e| anyhow::anyhow!("Failed to compress order proof: {}", e))?;

                let compressed_receipt_bytes = self
                    .prover
                    .get_compressed_receipt(&compressed_proof_id)
                    .await
                    .map_err(|e| anyhow::anyhow!("Failed to get compressed order receipt: {}", e))?
                    .ok_or_else(|| anyhow::anyhow!("Compressed order receipt not found"))?;

                let compressed_receipt: Receipt =
                    bincode::deserialize(&compressed_receipt_bytes)
                        .context("Failed to deserialize compressed order receipt")?;

                encode_seal(&compressed_receipt)?
>>>>>>> 88ca8dad
            } else {
                order_inclusion_receipt.abi_encode_seal()?
            };

            let (fulfillment_data_type, fulfillment_data) =
                fills[i].fulfillment_data.fulfillment_type_and_data();
            let claim_digest = fills[i].evaluate_requirements()?;

            let fulfillment = BoundlessFulfillment {
                claimDigest: <[u8; 32]>::from(claim_digest).into(),
                fulfillmentData: fulfillment_data.into(),
                fulfillmentDataType: fulfillment_data_type,
                id: req.id,
                requestDigest: req.eip712_signing_hash(&self.domain.alloy_struct()),
                seal: order_seal.into(),
            };

            boundless_fills.push(fulfillment);
        }

        let assessor_inclusion_receipt = SetInclusionReceipt::from_path_with_verifier_params(
            assessor_claim,
            merkle_path(&claim_digests, claim_digests.len() - 1),
            verifier_parameters.digest(),
        );

        let assessor_receipt = AssessorReceipt {
            seal: assessor_inclusion_receipt.abi_encode_seal()?.into(),
            prover: self.address,
            selectors: assessor_receipt_journal.selectors,
            callbacks: assessor_receipt_journal.callbacks,
        };

        Ok((boundless_fills, root_receipt, assessor_receipt))
    }
}

<<<<<<< HEAD
async fn compress_with_bonsai(succinct_receipt: &Receipt) -> Result<Receipt> {
    let client = BonsaiClient::from_env(risc0_zkvm::VERSION)?;
    let encoded_receipt = bincode::serialize(succinct_receipt)?;
    let receipt_id = client.upload_receipt(encoded_receipt).await?;
    let snark_id = client.create_snark(receipt_id).await?;
    loop {
        let status = snark_id.status(&client).await?;
        match status.status.as_ref() {
            "RUNNING" => {
                tokio::time::sleep(tokio::time::Duration::from_millis(500)).await;
                continue;
            }
            "SUCCEEDED" => {
                let receipt_buf = client.download(&status.output.unwrap()).await?;
                let snark_receipt: Receipt = bincode::deserialize(&receipt_buf)?;
                return Ok(snark_receipt);
            }
            status_code => {
                let err_msg = status.error_msg.unwrap_or_default();
                return Err(anyhow::anyhow!(
                    "snark proving failed with status {status_code}: {err_msg}"
                ));
            }
        }
    }
}

async fn shrink_bitvm2_with_bonsai(succinct_receipt: &Receipt) -> Result<Receipt> {
    let client = BonsaiClient::from_env(risc0_zkvm::VERSION)?;
    let encoded_receipt = bincode::serialize(succinct_receipt)?;
    let receipt_id = client.upload_receipt(encoded_receipt).await?;
    let snark_id = client.shrink_bitvm2(receipt_id).await?;
    loop {
        let status = snark_id.status(&client).await?;
        match status.status.as_ref() {
            "RUNNING" => {
                tokio::time::sleep(tokio::time::Duration::from_millis(500)).await;
                continue;
            }
            "SUCCEEDED" => {
                let receipt_buf = client.download(&status.output.unwrap()).await?;
                let snark_receipt: Receipt = bincode::deserialize(&receipt_buf)?;
                return Ok(snark_receipt);
            }
            status_code => {
                let err_msg = status.error_msg.unwrap_or_default();
                return Err(anyhow::anyhow!(
                    "snark proving failed with status {status_code}: {err_msg}"
                ));
            }
        }
    }
}

// Returns `true` if the dev mode environment variable is enabled.
fn is_dev_mode() -> bool {
    std::env::var("RISC0_DEV_MODE")
        .ok()
        .map(|x| x.to_lowercase())
        .filter(|x| x == "1" || x == "true" || x == "yes")
        .is_some()
}
=======
#[cfg(test)]
#[allow(missing_docs)]
#[path = "../tests/common/mod.rs"]
pub mod test_common;
>>>>>>> 88ca8dad

#[cfg(test)]
mod tests {
    use super::*;
    use alloy::{
        node_bindings::Anvil,
        primitives::{FixedBytes, Signature, U256},
        signers::local::PrivateKeySigner,
    };
    use boundless_market::contracts::{
        eip712_domain, Offer, Predicate, ProofRequest, RequestId, RequestInput, Requirements,
        UNSPECIFIED_SELECTOR,
    };
    use boundless_test_utils::guests::{ECHO_ID, ECHO_PATH};
    use boundless_test_utils::market::create_test_ctx;
    use risc0_ethereum_contracts::selector::Selector;
<<<<<<< HEAD
    use shrink_bitvm2::ShrinkBitvm2ReceiptClaim;
=======
    use std::sync::Arc;
>>>>>>> 88ca8dad

    async fn setup_proving_request_and_signature(
        signer: &PrivateKeySigner,
        selector: Option<Selector>,
    ) -> (ProofRequest, Signature) {
        let request = ProofRequest::new(
            RequestId::new(signer.address(), 0),
            Requirements::new(Predicate::prefix_match(Digest::from(ECHO_ID), vec![1]))
                .with_selector(match selector {
                    Some(selector) => FixedBytes::from(selector as u32),
                    None => UNSPECIFIED_SELECTOR,
                }),
            format!("file://{ECHO_PATH}"),
            RequestInput::builder().write_slice(&[1, 2, 3, 4]).build_inline().unwrap(),
            Offer::default()
                .with_timeout(60)
                .with_lock_timeout(30)
                .with_max_price(U256::from(1000))
                .with_ramp_up_start(10),
        );

        let signature = request.sign_request(signer, Address::ZERO, 1).await.unwrap();
        (request, signature)
    }

    #[tokio::test]
    #[ignore = "runs a proof; slow without RISC0_DEV_MODE=1"]
    async fn test_fulfill_with_selector() {
        let anvil = Anvil::new().spawn();
        let ctx = create_test_ctx(&anvil).await.unwrap();
        let client =
            boundless_market::Client::new(ctx.customer_market.clone(), ctx.set_verifier.clone());
        let signer = PrivateKeySigner::random();
        let (request, signature) =
            setup_proving_request_and_signature(&signer, Some(Selector::groth16_latest())).await;
        let prover: Arc<dyn Prover + Send + Sync> = Arc::new(BrokerDefaultProver::default());
        let mut fulfiller = OrderFulfiller::initialize(prover, &client).await.unwrap();
        fulfiller.domain = eip712_domain(Address::ZERO, 1);

        fulfiller.fulfill(&[(request, signature.as_bytes().into())]).await.unwrap();
    }

    #[tokio::test]
    #[ignore = "runs a proof; slow without RISC0_DEV_MODE=1"]
    async fn test_fulfill() {
        let anvil = Anvil::new().spawn();
        let ctx = create_test_ctx(&anvil).await.unwrap();
        let client =
            boundless_market::Client::new(ctx.customer_market.clone(), ctx.set_verifier.clone());
        let signer = PrivateKeySigner::random();
        let (request, signature) = setup_proving_request_and_signature(&signer, None).await;
        let prover: Arc<dyn Prover + Send + Sync> = Arc::new(BrokerDefaultProver::default());
        let mut fulfiller = OrderFulfiller::initialize(prover, &client).await.unwrap();
        fulfiller.domain = eip712_domain(Address::ZERO, 1);

        fulfiller.fulfill(&[(request, signature.as_bytes().into())]).await.unwrap();
    }

    #[tokio::test]
    #[tracing_test::traced_test]
    async fn test_fulfill_shrink_bitvm2_selector() {
        let input = [255u8; 32].to_vec(); // Example output data
        let blake3_claim_digest =
            ShrinkBitvm2ReceiptClaim::ok(Digest::from(ECHO_ID), input.clone()).digest();
        let signer = PrivateKeySigner::random();
        let request = ProofRequest::new(
            RequestId::new(signer.address(), 0),
            Requirements::new(Predicate::claim_digest_match(blake3_claim_digest))
                .with_selector(FixedBytes::from(Selector::shrink_bitvm2_latest() as u32)),
            format!("file://{ECHO_PATH}"),
            RequestInput::builder().write_slice(&input).build_inline().unwrap(),
            Offer::default(),
        );

        let signature = request.sign_request(&signer, Address::ZERO, 1).await.unwrap();
        let domain = eip712_domain(Address::ZERO, 1);
        let prover = DefaultProver::new(
            SET_BUILDER_ELF.to_vec(),
            ASSESSOR_GUEST_ELF.to_vec(),
            Address::ZERO,
            domain,
        )
        .expect("failed to create prover");

        prover.fulfill(&[(request, signature.as_bytes().into())]).await.unwrap();
    }
}<|MERGE_RESOLUTION|>--- conflicted
+++ resolved
@@ -355,7 +355,7 @@
     }
 
     pub(crate) async fn shrink_bitvm2(&self, succinct_receipt: &Receipt) -> Result<Receipt> {
-        let prover = default_prover();
+        let prover = risc0_zkvm::default_prover();
         if is_dev_mode() {
             return Ok(succinct_receipt.clone());
         }
@@ -547,14 +547,6 @@
             );
             let (req, _sig) = &orders[order_idx];
             let order_seal = if is_groth16_selector(req.requirements.selector) {
-<<<<<<< HEAD
-                let receipt = self.compress(&receipts[i]).await?;
-                encode_seal(&receipt)?
-            } else if is_shrink_bitvm2_selector(req.requirements.selector) {
-                let receipt = self.shrink_bitvm2(&receipts[i]).await?;
-                encode_seal(&receipt)?
-=======
-                // Compress the STARK proof to Groth16
                 let compressed_proof_id = self
                     .prover
                     .compress(&proof_ids[i])
@@ -573,7 +565,26 @@
                         .context("Failed to deserialize compressed order receipt")?;
 
                 encode_seal(&compressed_receipt)?
->>>>>>> 88ca8dad
+            } else if is_shrink_bitvm2_selector(req.requirements.selector) {
+                // Compress the STARK proof to Groth16
+                let compressed_proof_id = self
+                    .prover
+                    .shrink_bitvm2(&proof_ids[i])
+                    .await
+                    .map_err(|e| anyhow::anyhow!("Failed to compress order proof: {}", e))?;
+
+                let compressed_receipt_bytes = self
+                    .prover
+                    .get_compressed_receipt(&compressed_proof_id)
+                    .await
+                    .map_err(|e| anyhow::anyhow!("Failed to get compressed order receipt: {}", e))?
+                    .ok_or_else(|| anyhow::anyhow!("Compressed order receipt not found"))?;
+
+                let compressed_receipt: Receipt =
+                    bincode::deserialize(&compressed_receipt_bytes)
+                        .context("Failed to deserialize compressed order receipt")?;
+
+                encode_seal(&compressed_receipt)?
             } else {
                 order_inclusion_receipt.abi_encode_seal()?
             };
@@ -611,59 +622,32 @@
     }
 }
 
-<<<<<<< HEAD
-async fn compress_with_bonsai(succinct_receipt: &Receipt) -> Result<Receipt> {
-    let client = BonsaiClient::from_env(risc0_zkvm::VERSION)?;
-    let encoded_receipt = bincode::serialize(succinct_receipt)?;
-    let receipt_id = client.upload_receipt(encoded_receipt).await?;
-    let snark_id = client.create_snark(receipt_id).await?;
-    loop {
-        let status = snark_id.status(&client).await?;
-        match status.status.as_ref() {
-            "RUNNING" => {
-                tokio::time::sleep(tokio::time::Duration::from_millis(500)).await;
-                continue;
-            }
-            "SUCCEEDED" => {
-                let receipt_buf = client.download(&status.output.unwrap()).await?;
-                let snark_receipt: Receipt = bincode::deserialize(&receipt_buf)?;
-                return Ok(snark_receipt);
-            }
-            status_code => {
-                let err_msg = status.error_msg.unwrap_or_default();
-                return Err(anyhow::anyhow!(
-                    "snark proving failed with status {status_code}: {err_msg}"
-                ));
-            }
-        }
-    }
-}
-
 async fn shrink_bitvm2_with_bonsai(succinct_receipt: &Receipt) -> Result<Receipt> {
-    let client = BonsaiClient::from_env(risc0_zkvm::VERSION)?;
-    let encoded_receipt = bincode::serialize(succinct_receipt)?;
-    let receipt_id = client.upload_receipt(encoded_receipt).await?;
-    let snark_id = client.shrink_bitvm2(receipt_id).await?;
-    loop {
-        let status = snark_id.status(&client).await?;
-        match status.status.as_ref() {
-            "RUNNING" => {
-                tokio::time::sleep(tokio::time::Duration::from_millis(500)).await;
-                continue;
-            }
-            "SUCCEEDED" => {
-                let receipt_buf = client.download(&status.output.unwrap()).await?;
-                let snark_receipt: Receipt = bincode::deserialize(&receipt_buf)?;
-                return Ok(snark_receipt);
-            }
-            status_code => {
-                let err_msg = status.error_msg.unwrap_or_default();
-                return Err(anyhow::anyhow!(
-                    "snark proving failed with status {status_code}: {err_msg}"
-                ));
-            }
-        }
-    }
+    todo!()
+    // let client = BonsaiClient::from_env(risc0_zkvm::VERSION)?;
+    // let encoded_receipt = bincode::serialize(succinct_receipt)?;
+    // let receipt_id = client.upload_receipt(encoded_receipt).await?;
+    // let snark_id = client.shrink_bitvm2(receipt_id).await?;
+    // loop {
+    //     let status = snark_id.status(&client).await?;
+    //     match status.status.as_ref() {
+    //         "RUNNING" => {
+    //             tokio::time::sleep(tokio::time::Duration::from_millis(500)).await;
+    //             continue;
+    //         }
+    //         "SUCCEEDED" => {
+    //             let receipt_buf = client.download(&status.output.unwrap()).await?;
+    //             let snark_receipt: Receipt = bincode::deserialize(&receipt_buf)?;
+    //             return Ok(snark_receipt);
+    //         }
+    //         status_code => {
+    //             let err_msg = status.error_msg.unwrap_or_default();
+    //             return Err(anyhow::anyhow!(
+    //                 "snark proving failed with status {status_code}: {err_msg}"
+    //             ));
+    //         }
+    //     }
+    // }
 }
 
 // Returns `true` if the dev mode environment variable is enabled.
@@ -674,12 +658,10 @@
         .filter(|x| x == "1" || x == "true" || x == "yes")
         .is_some()
 }
-=======
 #[cfg(test)]
 #[allow(missing_docs)]
 #[path = "../tests/common/mod.rs"]
 pub mod test_common;
->>>>>>> 88ca8dad
 
 #[cfg(test)]
 mod tests {
@@ -696,11 +678,8 @@
     use boundless_test_utils::guests::{ECHO_ID, ECHO_PATH};
     use boundless_test_utils::market::create_test_ctx;
     use risc0_ethereum_contracts::selector::Selector;
-<<<<<<< HEAD
     use shrink_bitvm2::ShrinkBitvm2ReceiptClaim;
-=======
     use std::sync::Arc;
->>>>>>> 88ca8dad
 
     async fn setup_proving_request_and_signature(
         signer: &PrivateKeySigner,
