// Copyright 2025 RISC Zero, Inc.
//
// Licensed under the Apache License, Version 2.0 (the "License");
// you may not use this file except in compliance with the License.
// You may obtain a copy of the License at
//
//     http://www.apache.org/licenses/LICENSE-2.0
//
// Unless required by applicable law or agreed to in writing, software
// distributed under the License is distributed on an "AS IS" BASIS,
// WITHOUT WARRANTIES OR CONDITIONS OF ANY KIND, either express or implied.
// See the License for the specific language governing permissions and
// limitations under the License.

//! Integration tests for rewards-related CLI commands (ZKC functionality).

use alloy::{
    primitives::{utils::format_ether, U256},
    signers::local::PrivateKeySigner,
};
use assert_cmd::Command;
use boundless_test_utils::zkc::test_ctx;
use predicates::str::contains;

/// Test the rewards balance-zkc command
#[tokio::test]
<<<<<<< HEAD
async fn test_balance_zkc() -> anyhow::Result<()> {
=======
async fn test_balance() -> anyhow::Result<()> {
>>>>>>> 73674c63
    // Set up a local Anvil node with the required contracts
    let ctx = test_ctx().await?;

    // Use an Anvil-provided signer for transaction signing (with balance)
    let user: PrivateKeySigner = ctx.anvil.lock().await.keys()[1].clone().into();

    // Fund the user
    let amount = U256::from(1_000_000_000);
    ctx.zkc.initialMint(vec![user.address()], vec![amount]).send().await?.watch().await?;

<<<<<<< HEAD
    // Run balance-zkc with the new rewards command
    let mut cmd = Command::cargo_bin("boundless")?;
    cmd.args(["rewards", "balance-zkc", &format!("{:#x}", user.address())])
=======
    // Run balance
    let mut cmd = Command::cargo_bin("boundless")?;
    cmd.args(["zkc", "balance", &format!("{:#x}", user.address())])
>>>>>>> 73674c63
        .env("ZKC_ADDRESS", format!("{:#x}", ctx.deployment.zkc_address))
        .env("VEZKC_ADDRESS", format!("{:#x}", ctx.deployment.vezkc_address))
        .env("STAKING_REWARDS_ADDRESS", format!("{:#x}", ctx.deployment.staking_rewards_address))
        .env("ETH_MAINNET_RPC_URL", ctx.anvil.lock().await.endpoint_url().as_str())
        .env("BOUNDLESS_RPC_URL", "http://localhost:8545") // Dummy for non-rewards operations
        .env("NO_COLOR", "1")
        .env("RUST_LOG", "boundless_cli=debug,info")
        .assert()
        .success()
        .stdout(contains(format_ether(amount)));

    Ok(())
}

/// Test the legacy zkc balance-of command (for backwards compatibility)
/// Should be removed when legacy commands are fully deprecated
#[tokio::test]
async fn test_legacy_balance_of() -> anyhow::Result<()> {
    // Set up a local Anvil node with the required contracts
    let ctx = test_ctx().await?;

    // Use an Anvil-provided signer for transaction signing (with balance)
    let user: PrivateKeySigner = ctx.anvil.lock().await.keys()[1].clone().into();

    // Fund the user
    let amount = U256::from(1_000_000_000);
<<<<<<< HEAD
    ctx.zkc.initialMint(vec![user.address()], vec![amount]).send().await?.watch().await?;

    // Run balance-of with legacy command
    let mut cmd = Command::cargo_bin("boundless")?;
    cmd.args(["zkc", "balance-of", &format!("{:#x}", user.address())])
=======
    let stake_amount = format_ether(U256::from(500_000_000));
    ctx.zkc.initialMint(vec![user.address()], vec![amount]).send().await?.watch().await?;

    // Run stake
    let mut cmd = Command::cargo_bin("boundless")?;
    cmd.args(["zkc", "stake", "--amount", &stake_amount])
        .env("ZKC_ADDRESS", format!("{:#x}", ctx.deployment.zkc_address))
        .env("VEZKC_ADDRESS", format!("{:#x}", ctx.deployment.vezkc_address))
        .env("STAKING_REWARDS_ADDRESS", format!("{:#x}", ctx.deployment.staking_rewards_address))
        .env("RPC_URL", ctx.anvil.lock().await.endpoint_url().as_str())
        .env("PRIVATE_KEY", &user_private_key)
        .env("NO_COLOR", "1")
        .env("RUST_LOG", "boundless_cli=debug,info")
        .write_stdin("yes\n")
        .assert()
        .success()
        .stdout(contains(&stake_amount));

    // Run stake again
    let mut cmd = Command::cargo_bin("boundless")?;
    cmd.args(["zkc", "stake", "--amount", &stake_amount])
        .env("ZKC_ADDRESS", format!("{:#x}", ctx.deployment.zkc_address))
        .env("VEZKC_ADDRESS", format!("{:#x}", ctx.deployment.vezkc_address))
        .env("STAKING_REWARDS_ADDRESS", format!("{:#x}", ctx.deployment.staking_rewards_address))
        .env("RPC_URL", ctx.anvil.lock().await.endpoint_url().as_str())
        .env("PRIVATE_KEY", &user_private_key)
        .env("NO_COLOR", "1")
        .env("RUST_LOG", "boundless_cli=debug,info")
        .assert()
        .success()
        .stdout(contains(&stake_amount));

    // Run get staked amount
    let mut cmd = Command::cargo_bin("boundless")?;
    cmd.args(["zkc", "get-staked-amount", &format!("{:#x}", user.address())])
>>>>>>> 73674c63
        .env("ZKC_ADDRESS", format!("{:#x}", ctx.deployment.zkc_address))
        .env("VEZKC_ADDRESS", format!("{:#x}", ctx.deployment.vezkc_address))
        .env("STAKING_REWARDS_ADDRESS", format!("{:#x}", ctx.deployment.staking_rewards_address))
        .env("RPC_URL", ctx.anvil.lock().await.endpoint_url().as_str())
        .env("NO_COLOR", "1")
        .env("RUST_LOG", "boundless_cli=debug,info")
        .assert()
        .success()
        .stdout(contains(format_ether(amount)));

<<<<<<< HEAD
    Ok(())
}

/// Test the rewards stake-zkc --dry-run command
#[test]
fn test_stake_zkc_dry_run() {
    let mut cmd = Command::cargo_bin("boundless").unwrap();
=======
    // Run unstake
    let mut cmd = Command::cargo_bin("boundless")?;
    cmd.args(["zkc", "unstake"])
        .env("ZKC_ADDRESS", format!("{:#x}", ctx.deployment.zkc_address))
        .env("VEZKC_ADDRESS", format!("{:#x}", ctx.deployment.vezkc_address))
        .env("STAKING_REWARDS_ADDRESS", format!("{:#x}", ctx.deployment.staking_rewards_address))
        .env("RPC_URL", ctx.anvil.lock().await.endpoint_url().as_str())
        .env("PRIVATE_KEY", &user_private_key)
        .env("NO_COLOR", "1")
        .env("RUST_LOG", "boundless_cli=debug,info")
        .write_stdin("yes\n")
        .assert()
        .success()
        .stdout(contains("Unstaking completed"));

    // Run unstake again
    let mut cmd = Command::cargo_bin("boundless")?;
    cmd.args(["zkc", "unstake"])
        .env("ZKC_ADDRESS", format!("{:#x}", ctx.deployment.zkc_address))
        .env("VEZKC_ADDRESS", format!("{:#x}", ctx.deployment.vezkc_address))
        .env("STAKING_REWARDS_ADDRESS", format!("{:#x}", ctx.deployment.staking_rewards_address))
        .env("RPC_URL", ctx.anvil.lock().await.endpoint_url().as_str())
        .env("PRIVATE_KEY", &user_private_key)
        .env("NO_COLOR", "1")
        .env("RUST_LOG", "boundless_cli=debug,info")
        .assert()
        .failure()
        .stderr(contains("Unstaking initiated"));

    Ok(())
}

#[tokio::test]
async fn test_delegate_rewards() -> anyhow::Result<()> {
    // Set up a local Anvil node with the required contracts
    let ctx = test_ctx().await?;

    // Use an Anvil-provided signer for transaction signing (with balance)
    let user: PrivateKeySigner = ctx.anvil.lock().await.keys()[1].clone().into();
    let user_private_key = format!("0x{}", hex::encode(user.to_bytes()));
    let user2: PrivateKeySigner = ctx.anvil.lock().await.keys()[2].clone().into();

    // Fund the user
    let amount = U256::from(1_000_000_000);
    let stake_amount = format_ether(U256::from(500_000_000));
    ctx.zkc.initialMint(vec![user.address()], vec![amount]).send().await?.watch().await?;

    // Run stake
    let mut cmd = Command::cargo_bin("boundless")?;
    cmd.args(["zkc", "stake", "--amount", &stake_amount])
        .env("ZKC_ADDRESS", format!("{:#x}", ctx.deployment.zkc_address))
        .env("VEZKC_ADDRESS", format!("{:#x}", ctx.deployment.vezkc_address))
        .env("STAKING_REWARDS_ADDRESS", format!("{:#x}", ctx.deployment.staking_rewards_address))
        .env("RPC_URL", ctx.anvil.lock().await.endpoint_url().as_str())
        .env("PRIVATE_KEY", &user_private_key)
        .env("NO_COLOR", "1")
        .env("RUST_LOG", "boundless_cli=debug,info")
        .write_stdin("yes\n")
        .assert()
        .success()
        .stdout(contains(&stake_amount));
>>>>>>> 73674c63

    cmd.args(["rewards", "stake-zkc", "--amount", "1000000000000000000", "--dry-run"])
        .env("NO_COLOR", "1")
        .env("RUST_LOG", "boundless_cli=debug,info")
        .assert()
        .success()
        .stdout(contains("DRY RUN MODE"))
        .stdout(contains("Estimating staking rewards"));
}

/// Test the rewards list-povw-rewards command help
#[test]
fn test_list_povw_rewards_help() {
    let mut cmd = Command::cargo_bin("boundless").unwrap();

    cmd.args(["rewards", "list-povw-rewards", "--help"])
        .env("NO_COLOR", "1")
        .env("RUST_LOG", "boundless_cli=debug,info")
        .assert()
        .success()
        .stdout(contains("Usage:"))
        .stdout(contains("list-povw-rewards"))
        .stderr("");
}<|MERGE_RESOLUTION|>--- conflicted
+++ resolved
@@ -24,11 +24,7 @@
 
 /// Test the rewards balance-zkc command
 #[tokio::test]
-<<<<<<< HEAD
 async fn test_balance_zkc() -> anyhow::Result<()> {
-=======
-async fn test_balance() -> anyhow::Result<()> {
->>>>>>> 73674c63
     // Set up a local Anvil node with the required contracts
     let ctx = test_ctx().await?;
 
@@ -39,15 +35,9 @@
     let amount = U256::from(1_000_000_000);
     ctx.zkc.initialMint(vec![user.address()], vec![amount]).send().await?.watch().await?;
 
-<<<<<<< HEAD
     // Run balance-zkc with the new rewards command
     let mut cmd = Command::cargo_bin("boundless")?;
     cmd.args(["rewards", "balance-zkc", &format!("{:#x}", user.address())])
-=======
-    // Run balance
-    let mut cmd = Command::cargo_bin("boundless")?;
-    cmd.args(["zkc", "balance", &format!("{:#x}", user.address())])
->>>>>>> 73674c63
         .env("ZKC_ADDRESS", format!("{:#x}", ctx.deployment.zkc_address))
         .env("VEZKC_ADDRESS", format!("{:#x}", ctx.deployment.vezkc_address))
         .env("STAKING_REWARDS_ADDRESS", format!("{:#x}", ctx.deployment.staking_rewards_address))
@@ -74,49 +64,11 @@
 
     // Fund the user
     let amount = U256::from(1_000_000_000);
-<<<<<<< HEAD
     ctx.zkc.initialMint(vec![user.address()], vec![amount]).send().await?.watch().await?;
 
     // Run balance-of with legacy command
     let mut cmd = Command::cargo_bin("boundless")?;
-    cmd.args(["zkc", "balance-of", &format!("{:#x}", user.address())])
-=======
-    let stake_amount = format_ether(U256::from(500_000_000));
-    ctx.zkc.initialMint(vec![user.address()], vec![amount]).send().await?.watch().await?;
-
-    // Run stake
-    let mut cmd = Command::cargo_bin("boundless")?;
-    cmd.args(["zkc", "stake", "--amount", &stake_amount])
-        .env("ZKC_ADDRESS", format!("{:#x}", ctx.deployment.zkc_address))
-        .env("VEZKC_ADDRESS", format!("{:#x}", ctx.deployment.vezkc_address))
-        .env("STAKING_REWARDS_ADDRESS", format!("{:#x}", ctx.deployment.staking_rewards_address))
-        .env("RPC_URL", ctx.anvil.lock().await.endpoint_url().as_str())
-        .env("PRIVATE_KEY", &user_private_key)
-        .env("NO_COLOR", "1")
-        .env("RUST_LOG", "boundless_cli=debug,info")
-        .write_stdin("yes\n")
-        .assert()
-        .success()
-        .stdout(contains(&stake_amount));
-
-    // Run stake again
-    let mut cmd = Command::cargo_bin("boundless")?;
-    cmd.args(["zkc", "stake", "--amount", &stake_amount])
-        .env("ZKC_ADDRESS", format!("{:#x}", ctx.deployment.zkc_address))
-        .env("VEZKC_ADDRESS", format!("{:#x}", ctx.deployment.vezkc_address))
-        .env("STAKING_REWARDS_ADDRESS", format!("{:#x}", ctx.deployment.staking_rewards_address))
-        .env("RPC_URL", ctx.anvil.lock().await.endpoint_url().as_str())
-        .env("PRIVATE_KEY", &user_private_key)
-        .env("NO_COLOR", "1")
-        .env("RUST_LOG", "boundless_cli=debug,info")
-        .assert()
-        .success()
-        .stdout(contains(&stake_amount));
-
-    // Run get staked amount
-    let mut cmd = Command::cargo_bin("boundless")?;
-    cmd.args(["zkc", "get-staked-amount", &format!("{:#x}", user.address())])
->>>>>>> 73674c63
+    cmd.args(["zkc", "balance", &format!("{:#x}", user.address())])
         .env("ZKC_ADDRESS", format!("{:#x}", ctx.deployment.zkc_address))
         .env("VEZKC_ADDRESS", format!("{:#x}", ctx.deployment.vezkc_address))
         .env("STAKING_REWARDS_ADDRESS", format!("{:#x}", ctx.deployment.staking_rewards_address))
@@ -127,7 +79,6 @@
         .success()
         .stdout(contains(format_ether(amount)));
 
-<<<<<<< HEAD
     Ok(())
 }
 
@@ -135,73 +86,11 @@
 #[test]
 fn test_stake_zkc_dry_run() {
     let mut cmd = Command::cargo_bin("boundless").unwrap();
-=======
-    // Run unstake
-    let mut cmd = Command::cargo_bin("boundless")?;
-    cmd.args(["zkc", "unstake"])
-        .env("ZKC_ADDRESS", format!("{:#x}", ctx.deployment.zkc_address))
-        .env("VEZKC_ADDRESS", format!("{:#x}", ctx.deployment.vezkc_address))
-        .env("STAKING_REWARDS_ADDRESS", format!("{:#x}", ctx.deployment.staking_rewards_address))
-        .env("RPC_URL", ctx.anvil.lock().await.endpoint_url().as_str())
-        .env("PRIVATE_KEY", &user_private_key)
-        .env("NO_COLOR", "1")
-        .env("RUST_LOG", "boundless_cli=debug,info")
-        .write_stdin("yes\n")
-        .assert()
-        .success()
-        .stdout(contains("Unstaking completed"));
-
-    // Run unstake again
-    let mut cmd = Command::cargo_bin("boundless")?;
-    cmd.args(["zkc", "unstake"])
-        .env("ZKC_ADDRESS", format!("{:#x}", ctx.deployment.zkc_address))
-        .env("VEZKC_ADDRESS", format!("{:#x}", ctx.deployment.vezkc_address))
-        .env("STAKING_REWARDS_ADDRESS", format!("{:#x}", ctx.deployment.staking_rewards_address))
-        .env("RPC_URL", ctx.anvil.lock().await.endpoint_url().as_str())
-        .env("PRIVATE_KEY", &user_private_key)
-        .env("NO_COLOR", "1")
-        .env("RUST_LOG", "boundless_cli=debug,info")
-        .assert()
-        .failure()
-        .stderr(contains("Unstaking initiated"));
-
-    Ok(())
-}
-
-#[tokio::test]
-async fn test_delegate_rewards() -> anyhow::Result<()> {
-    // Set up a local Anvil node with the required contracts
-    let ctx = test_ctx().await?;
-
-    // Use an Anvil-provided signer for transaction signing (with balance)
-    let user: PrivateKeySigner = ctx.anvil.lock().await.keys()[1].clone().into();
-    let user_private_key = format!("0x{}", hex::encode(user.to_bytes()));
-    let user2: PrivateKeySigner = ctx.anvil.lock().await.keys()[2].clone().into();
-
-    // Fund the user
-    let amount = U256::from(1_000_000_000);
-    let stake_amount = format_ether(U256::from(500_000_000));
-    ctx.zkc.initialMint(vec![user.address()], vec![amount]).send().await?.watch().await?;
-
-    // Run stake
-    let mut cmd = Command::cargo_bin("boundless")?;
-    cmd.args(["zkc", "stake", "--amount", &stake_amount])
-        .env("ZKC_ADDRESS", format!("{:#x}", ctx.deployment.zkc_address))
-        .env("VEZKC_ADDRESS", format!("{:#x}", ctx.deployment.vezkc_address))
-        .env("STAKING_REWARDS_ADDRESS", format!("{:#x}", ctx.deployment.staking_rewards_address))
-        .env("RPC_URL", ctx.anvil.lock().await.endpoint_url().as_str())
-        .env("PRIVATE_KEY", &user_private_key)
-        .env("NO_COLOR", "1")
-        .env("RUST_LOG", "boundless_cli=debug,info")
-        .write_stdin("yes\n")
-        .assert()
-        .success()
-        .stdout(contains(&stake_amount));
->>>>>>> 73674c63
 
     cmd.args(["rewards", "stake-zkc", "--amount", "1000000000000000000", "--dry-run"])
         .env("NO_COLOR", "1")
         .env("RUST_LOG", "boundless_cli=debug,info")
+        .write_stdin("yes\n")
         .assert()
         .success()
         .stdout(contains("DRY RUN MODE"))
@@ -216,6 +105,7 @@
     cmd.args(["rewards", "list-povw-rewards", "--help"])
         .env("NO_COLOR", "1")
         .env("RUST_LOG", "boundless_cli=debug,info")
+        .write_stdin("yes\n")
         .assert()
         .success()
         .stdout(contains("Usage:"))
