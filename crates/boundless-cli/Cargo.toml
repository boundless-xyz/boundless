[package]
name = "boundless-cli"
description = "CLI for the Boundless, the universal ZK protocol"
resolver = "2"
version = { workspace = true }
edition = { workspace = true }
homepage = { workspace = true }
repository = { workspace = true }
license = "Apache-2.0"
build = "build.rs"

[build-dependencies]
shadow-rs = "1.1"

[dependencies]
alloy = { workspace = true, features = ["full"] }
anyhow = { workspace = true }
atomicwrites = "0.4.4"
bincode = { workspace = true }
bonsai-sdk = { workspace = true }
boundless-assessor = { workspace = true }
boundless-market = { workspace = true }
<<<<<<< HEAD
boundless-povw-guests = { workspace = true }
boundless-zkc = { workspace = true }
=======
boundless-povw = { workspace = true }
>>>>>>> d97fc1f2
bytemuck = { workspace = true }
chrono = { workspace = true }
clap = { workspace = true }
clap_complete = { workspace = true }
futures = { version = "0.3" }
hex = { workspace = true }
libc = "0.2.159"
num_enum = "0.7.4"
reqwest = { workspace = true }
risc0-aggregation = { workspace = true }
risc0-ethereum-contracts = { workspace = true }
risc0-povw = { workspace = true, features = ["prover"] }
risc0-zkvm = { workspace = true, features = ["std", "default"] }
serde = { workspace = true }
serde_json = { workspace = true }
serde_yaml = { workspace = true }
shadow-rs = { version = "1.1", default-features = false }
sqlx = { workspace = true, features = ["postgres", "runtime-tokio", "tls-rustls", "chrono"] }
tokio = { workspace = true, features = ["rt-multi-thread"] }
tracing = { workspace = true }
tracing-subscriber = { workspace = true, features = ["env-filter"] }
url = { workspace = true }

[[bin]]
name = "boundless"

[[bin]]
name = "boundless-ffi"

[dev-dependencies]
assert_cmd = "2.0"
assert_fs = "1.1"
boundless-market = { workspace = true }
boundless-test-utils = { workspace = true, features = ["povw"] }
order-stream = { workspace = true }
predicates = "3.1"
rand = { workspace = true }
sqlx = { workspace = true, features = ["postgres", "runtime-tokio", "tls-rustls", "chrono"] }
tempfile = { workspace = true }
tracing-test = { workspace = true }

[features]
# Enables the prove feature on risc0-zkvm to build the prover directly into this CLI.
prove = ["risc0-zkvm/prove"]
# Enables the cuda feature on risc0-zkvm to build the prover directly into this CLI, with CUDA support.
cuda = ["prove", "risc0-zkvm/cuda"]<|MERGE_RESOLUTION|>--- conflicted
+++ resolved
@@ -20,12 +20,8 @@
 bonsai-sdk = { workspace = true }
 boundless-assessor = { workspace = true }
 boundless-market = { workspace = true }
-<<<<<<< HEAD
-boundless-povw-guests = { workspace = true }
+boundless-povw = { workspace = true }
 boundless-zkc = { workspace = true }
-=======
-boundless-povw = { workspace = true }
->>>>>>> d97fc1f2
 bytemuck = { workspace = true }
 chrono = { workspace = true }
 clap = { workspace = true }
