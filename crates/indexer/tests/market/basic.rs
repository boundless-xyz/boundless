--- conflicted
+++ resolved
@@ -12,11 +12,7 @@
 // See the License for the specific language governing permissions and
 // limitations under the License.
 
-<<<<<<< HEAD
 #![allow(clippy::zombie_processes)]
-=======
-use std::{process::Command, sync::Arc, time::Duration};
->>>>>>> c69026d6
 
 mod common;
 
@@ -27,7 +23,6 @@
     providers::{ext::AnvilApi, Provider},
     rpc::types::BlockNumberOrTag,
 };
-<<<<<<< HEAD
 use boundless_cli::OrderFulfilled;
 use boundless_indexer::{
     db::{
@@ -36,58 +31,20 @@
     },
     test_utils::TestDb,
 };
-=======
-use boundless_cli::{OrderFulfilled, OrderFulfiller};
-use boundless_indexer::test_utils::TestDb;
->>>>>>> c69026d6
 use boundless_market::contracts::{
     boundless_market::FulfillmentTx, Offer, Predicate, ProofRequest, RequestId, RequestInput,
     Requirements,
 };
 use boundless_test_utils::{
     guests::{ECHO_ID, ECHO_PATH},
-<<<<<<< HEAD
 };
 use sqlx::{AnyPool, Row};
-use tracing_test::traced_test;
-=======
-    market::create_test_ctx,
-};
-use broker::provers::DefaultProver as BrokerDefaultProver;
-use sqlx::Row;
-
-async fn create_order(
-    signer: &impl Signer,
-    signer_addr: Address,
-    order_id: u32,
-    contract_addr: Address,
-    chain_id: u64,
-    now: u64,
-) -> (ProofRequest, Bytes) {
-    let req = ProofRequest::new(
-        RequestId::new(signer_addr, order_id),
-        Requirements::new(Predicate::prefix_match(ECHO_ID, Bytes::default())),
-        format!("file://{ECHO_PATH}"),
-        RequestInput::builder().build_inline().unwrap(),
-        Offer {
-            minPrice: U256::from(0),
-            maxPrice: U256::from(1),
-            rampUpStart: now - 3,
-            timeout: 24,
-            rampUpPeriod: 1,
-            lockTimeout: 24,
-            lockCollateral: U256::from(0),
-        },
-    );
->>>>>>> c69026d6
 
 use common::*;
 
-#[tokio::test]
-#[traced_test]
+#[test_log::test(tokio::test)]
 #[ignore = "Generates a proof. Slow without RISC0_DEV_MODE=1"]
 async fn test_e2e() {
-<<<<<<< HEAD
     let fixture = common::new_market_test_fixture().await.unwrap();
 
     let mut cli_process = IndexerCliBuilder::new(
@@ -98,36 +55,6 @@
     .start_block("0")
     .spawn()
     .unwrap();
-=======
-    let test_db = TestDb::new().await.unwrap();
-    let anvil = Anvil::new().spawn();
-    let rpc_url = anvil.endpoint_url();
-    let ctx = create_test_ctx(&anvil).await.unwrap();
-
-    // Use assert_cmd to find the binary path
-    let cmd = AssertCommand::cargo_bin("market-indexer")
-        .expect("market-indexer binary not found. Run `cargo build --bin market-indexer` first.");
-    let exe_path = cmd.get_program().to_string_lossy().to_string();
-    let args = [
-        "--rpc-url",
-        rpc_url.as_str(),
-        "--boundless-market-address",
-        &ctx.deployment.boundless_market_address.to_string(),
-        "--db",
-        &test_db.db_url,
-        "--interval",
-        "1",
-        "--retries",
-        "1",
-    ];
-
-    println!("{exe_path} {args:?}");
-
-    let client = boundless_market::Client::new(ctx.prover_market.clone(), ctx.set_verifier.clone());
-    let prover = OrderFulfiller::initialize(Arc::new(BrokerDefaultProver::default()), &client)
-        .await
-        .unwrap();
->>>>>>> c69026d6
 
     let now = get_latest_block_timestamp(&fixture.ctx.customer_provider).await;
     tracing::info!("Starting test at timestamp: {}", now);
@@ -299,11 +226,9 @@
     cli_process.kill().unwrap();
 }
 
-#[tokio::test]
-#[traced_test]
+#[test_log::test(tokio::test)]
 #[ignore = "Generates a proof. Slow without RISC0_DEV_MODE=1"]
 async fn test_monitoring() {
-<<<<<<< HEAD
     let fixture = common::new_market_test_fixture().await.unwrap();
 
     let mut cli_process = IndexerCliBuilder::new(
@@ -311,39 +236,8 @@
         fixture.anvil.endpoint_url().to_string(),
         fixture.ctx.deployment.boundless_market_address.to_string(),
     )
-    .retries("1")
     .spawn()
     .unwrap();
-=======
-    let test_db = TestDb::new().await.unwrap();
-    let anvil = Anvil::new().spawn();
-    let rpc_url = anvil.endpoint_url();
-    let ctx = create_test_ctx(&anvil).await.unwrap();
-
-    // Use assert_cmd to find the binary path
-    let cmd = AssertCommand::cargo_bin("market-indexer")
-        .expect("market-indexer binary not found. Run `cargo build --bin market-indexer` first.");
-    let exe_path = cmd.get_program().to_string_lossy().to_string();
-    let args = [
-        "--rpc-url",
-        rpc_url.as_str(),
-        "--boundless-market-address",
-        &ctx.deployment.boundless_market_address.to_string(),
-        "--db",
-        &test_db.db_url,
-        "--interval",
-        "1",
-        "--retries",
-        "1",
-    ];
-
-    println!("{exe_path} {args:?}");
-
-    let client = boundless_market::Client::new(ctx.prover_market.clone(), ctx.set_verifier.clone());
-    let prover = OrderFulfiller::initialize(Arc::new(BrokerDefaultProver::default()), &client)
-        .await
-        .unwrap();
->>>>>>> c69026d6
 
     let monitor = indexer_monitor::monitor::Monitor::new(&fixture.test_db.db_url).await.unwrap();
 
@@ -373,16 +267,11 @@
     let expired = monitor.fetch_requests_expired((now - 30) as i64, now as i64).await.unwrap();
     assert_eq!(expired.len(), 0);
 
-    // Wait for the request to expire
-    loop {
-        now = get_latest_block_timestamp(&fixture.ctx.customer_provider).await;
-        if now > request.expires_at() {
-            break;
-        }
-        wait_for_indexer(&fixture.ctx.customer_provider, &fixture.test_db.pool).await;
-    }
+    advance_time_to_and_mine(&fixture.ctx.customer_provider, request.expires_at() + 1, 1).await.unwrap();
+    wait_for_indexer(&fixture.ctx.customer_provider, &fixture.test_db.pool).await;
 
     // Verify expired requests
+    now = get_latest_block_timestamp(&fixture.ctx.customer_provider).await;
     let expired = monitor.fetch_requests_expired((now - 30) as i64, now as i64).await.unwrap();
     assert_eq!(expired.len(), 1);
     let expired = monitor
@@ -489,8 +378,7 @@
     cli_process.kill().unwrap();
 }
 
-#[tokio::test]
-#[traced_test]
+#[test_log::test(tokio::test)]
 #[ignore = "Generates a proof. Slow without RISC0_DEV_MODE=1"]
 async fn test_aggregation_across_hours() {
     let fixture = common::new_market_test_fixture().await.unwrap();
@@ -517,9 +405,9 @@
             minPrice: one_eth,
             maxPrice: one_eth,
             rampUpStart: now - 3,
-            timeout: 12,
+            timeout: 24,
             rampUpPeriod: 1,
-            lockTimeout: 12,
+            lockTimeout: 24,
             lockCollateral: U256::from(0),
         },
     );
@@ -793,8 +681,7 @@
     cli_process.kill().unwrap();
 }
 
-#[tokio::test]
-#[traced_test]
+#[test_log::test(tokio::test)]
 #[ignore = "Slow without RISC0_DEV_MODE=1"]
 async fn test_aggregation_percentiles() {
     // Test multiple requests with different prices to validate percentile calculations
@@ -961,8 +848,7 @@
     cli_process.kill().unwrap();
 }
 
-#[sqlx::test(migrations = "../order-stream/migrations")]
-#[traced_test]
+#[test_log::test(sqlx::test(migrations = "../order-stream/migrations"))]
 #[ignore = "Requires PostgreSQL for order stream. Slow without RISC0_DEV_MODE=1"]
 async fn test_indexer_with_order_stream(pool: sqlx::PgPool) {
     let fixture = common::new_market_test_fixture().await.unwrap();
@@ -1104,8 +990,7 @@
     order_stream_handle.abort();
 }
 
-#[sqlx::test(migrations = "../order-stream/migrations")]
-#[traced_test]
+#[test_log::test(sqlx::test(migrations = "../order-stream/migrations"))]
 #[ignore = "Requires PostgreSQL for order stream. Slow without RISC0_DEV_MODE=1"]
 async fn test_offchain_and_onchain_mixed_aggregation(pool: sqlx::PgPool) {
     let fixture = common::new_market_test_fixture().await.unwrap();
@@ -1210,8 +1095,7 @@
     order_stream_handle.abort();
 }
 
-#[sqlx::test(migrations = "../order-stream/migrations")]
-#[traced_test]
+#[test_log::test(sqlx::test(migrations = "../order-stream/migrations"))]
 #[ignore = "Requires PostgreSQL for order stream. Slow without RISC0_DEV_MODE=1"]
 async fn test_submission_timestamp_field(pool: sqlx::PgPool) {
     let fixture = common::new_market_test_fixture().await.unwrap();
@@ -1304,8 +1188,7 @@
     order_stream_handle.abort();
 }
 
-#[tokio::test]
-#[traced_test]
+#[test_log::test(tokio::test)]
 async fn test_both_tx_fetch_strategies_produce_same_results() {
     let fixture = common::new_market_test_fixture().await.unwrap();
     let test_db_receipts = TestDb::new().await.unwrap();
@@ -1488,8 +1371,7 @@
     }
 }
 
-#[sqlx::test(migrations = "../order-stream/migrations")]
-#[traced_test]
+#[test_log::test(sqlx::test(migrations = "../order-stream/migrations"))]
 #[ignore = "Generates a proof. Slow without RISC0_DEV_MODE=1"]
 async fn test_request_status_happy_path(_pool: sqlx::PgPool) {
     let fixture = common::new_market_test_fixture().await.unwrap();
@@ -1561,8 +1443,7 @@
     indexer_process.kill().unwrap();
 }
 
-#[sqlx::test(migrations = "../order-stream/migrations")]
-#[traced_test]
+#[test_log::test(sqlx::test(migrations = "../order-stream/migrations"))]
 #[ignore = "Generates a proof. Slow without RISC0_DEV_MODE=1"]
 async fn test_request_status_locked_then_expired(_pool: sqlx::PgPool) {
     let fixture = common::new_market_test_fixture().await.unwrap();
@@ -1631,8 +1512,7 @@
     indexer_process.kill().unwrap();
 }
 
-#[sqlx::test(migrations = "../order-stream/migrations")]
-#[traced_test]
+#[test_log::test(sqlx::test(migrations = "../order-stream/migrations"))]
 #[ignore = "Generates a proof. Slow without RISC0_DEV_MODE=1"]
 async fn test_request_status_lock_expired_then_slashed(_pool: sqlx::PgPool) {
     let fixture = common::new_market_test_fixture().await.unwrap();
@@ -1819,8 +1699,7 @@
     indexer_process.kill().unwrap();
 }
 
-#[tokio::test]
-#[traced_test]
+#[test_log::test(tokio::test)]
 #[ignore = "Generates a proof. Slow without RISC0_DEV_MODE=1"]
 async fn test_cumulative_carry_forward_with_no_activity_gaps() {
     // This test verifies that:
@@ -1830,6 +1709,8 @@
 
     let fixture = common::new_market_test_fixture().await.unwrap();
 
+    tracing::info!("Starting test, block number: {}", fixture.ctx.customer_provider.get_block_number().await.unwrap());
+
     let mut cli_process = IndexerCliBuilder::new(
         fixture.test_db.db_url.clone(),
         fixture.anvil.endpoint_url().to_string(),
@@ -1842,7 +1723,7 @@
     let now = get_latest_block_timestamp(&fixture.ctx.customer_provider).await;
     let one_eth = parse_ether("1").unwrap();
 
-    // Create and fulfill first request with minimal collateral (0 to simplify test)
+    // Create and fulfill first request with 0 collateral
     let request1 = ProofRequest::new(
         RequestId::new(fixture.ctx.customer_signer.address(), 1),
         Requirements::new(Predicate::prefix_match(ECHO_ID, Bytes::default())),
@@ -1852,9 +1733,9 @@
             minPrice: one_eth,
             maxPrice: one_eth,
             rampUpStart: now - 3,
-            timeout: 12,
+            timeout: 24,
             rampUpPeriod: 1,
-            lockTimeout: 12,
+            lockTimeout: 24,
             lockCollateral: U256::from(0),
         },
     );
@@ -1892,7 +1773,6 @@
     wait_for_indexer(&fixture.ctx.customer_provider, &fixture.test_db.pool).await;
 
     let now2 = get_latest_block_timestamp(&fixture.ctx.customer_provider).await;
-    tracing::info!("Current time after 3 hour gap: {}", now2);
 
     // Create and fulfill second request (different hour) with no collateral
     let request2 = ProofRequest::new(
@@ -1936,15 +1816,18 @@
     .unwrap();
 
     wait_for_indexer(&fixture.ctx.customer_provider, &fixture.test_db.pool).await;
+    
+    tracing::info!("Getting hourly summaries, block number: {}", fixture.ctx.customer_provider.get_block_number().await.unwrap());
 
     // Get all hourly summaries and verify gaps are filled with zero-activity entries
     let hourly_summaries = get_hourly_summaries(&fixture.test_db.db).await;
-    tracing::info!("Found {} hourly summaries", hourly_summaries.len());
-
-    // We should have at least 4 hours of data (hour with request1, 3 hours of no activity, hour with request2)
+
+    // We should have at least 5 hours of data (hour with request1, 3 hours of no activity, hour with request2)
+    // Why at least? Because the indexer always reprocesses the past HOURLY_AGGREGATION_RECOMPUTE_HOURS hours of data on each run,
+    // so it will go back in the past and process the hours before the test even started.
     assert!(
-        hourly_summaries.len() >= 4,
-        "Expected at least 4 hourly summaries, got {}",
+        hourly_summaries.len() >= 5,
+        "Expected at least 5 hourly summaries, got {}",
         hourly_summaries.len()
     );
 
@@ -1962,7 +1845,7 @@
             hour_diff, prev_hour, curr_hour
         );
     }
-    tracing::info!("✓ No gaps in hourly summaries - all hours present");
+    tracing::info!("No gaps in hourly summaries - all hours present");
 
     // Identify hours with activity and hours without activity
     let hours_with_activity: Vec<_> =
@@ -1970,14 +1853,7 @@
     let hours_without_activity: Vec<_> =
         hourly_summaries.iter().filter(|s| s.total_requests_submitted == 0).collect();
 
-    tracing::info!(
-        "Hours with activity: {}, Hours without activity: {}",
-        hours_with_activity.len(),
-        hours_without_activity.len()
-    );
-
     assert_eq!(hours_with_activity.len(), 2, "Expected 2 hours with activity");
-    assert!(hours_without_activity.len() >= 2, "Expected at least 2 hours without activity");
 
     // Verify zero-activity hours have all zero values
     for zero_hour in &hours_without_activity {
@@ -1998,11 +1874,9 @@
             "Zero-activity hour should have 0 collateral"
         );
     }
-    tracing::info!("✓ All zero-activity hours have correct zero values");
 
     // Get all-time summaries and verify cumulative behavior
     let all_time_summaries = get_all_time_summaries(&fixture.test_db.pool).await;
-    tracing::info!("Found {} all-time summaries", all_time_summaries.len());
 
     assert!(
         all_time_summaries.len() >= 4,
@@ -2021,7 +1895,6 @@
             time_diff, prev_ts, curr_ts
         );
     }
-    tracing::info!("✓ No gaps in all-time summaries - all hours present");
 
     // Verify all-time cumulatives NEVER decrease (always monotonically increasing or staying the same)
     for i in 1..all_time_summaries.len() {
@@ -2063,7 +1936,6 @@
             "All-time total_collateral_locked should never decrease: hour {} has {}, hour {} has {}",
             prev.period_timestamp, prev.total_collateral_locked, curr.period_timestamp, curr.total_collateral_locked);
     }
-    tracing::info!("✓ All-time cumulatives never decrease (monotonically increasing)");
 
     // Verify that during no-activity hours, all-time values stay constant (carry forward)
     // and match the exact expected values
@@ -2115,7 +1987,6 @@
             U256::ZERO,
             "After first request: should have exactly 0 collateral (none used)"
         );
-        tracing::info!("✓ First activity hour has correct cumulative values: 1 submitted, 1 locked, 1 fulfilled, 0 collateral");
 
         // Verify carry-forward during gap - values should stay at first request totals
         for gap_summary in all_time_summaries.iter().take(second_all_time_idx).skip(first_all_time_idx + 1) {
@@ -2145,8 +2016,6 @@
                 gap_summary.period_timestamp
             );
         }
-        let num_gap_hours = second_all_time_idx - first_all_time_idx - 1;
-        tracing::info!("✓ Cumulatives properly carry forward during {} no-activity hours (all stayed at: 1 submitted, 1 locked, 1 fulfilled, 0 collateral)", num_gap_hours);
 
         // After second request, we should have: 2 submitted, 2 locked, 2 fulfilled, 0 collateral
         let after_second = &all_time_summaries[second_all_time_idx];
@@ -2167,7 +2036,6 @@
             U256::ZERO,
             "After second request: should have exactly 0 collateral (0 + 0)"
         );
-        tracing::info!("✓ Second activity hour has correct cumulative values: 2 submitted, 2 locked, 2 fulfilled, 0 collateral");
     }
 
     // Verify final cumulative totals match the exact sum of all activity (2 requests total)
@@ -2218,7 +2086,6 @@
         "Final cumulative fees should be non-zero (2 fulfilled requests with fees)"
     );
 
-    tracing::info!("✓ Final cumulative values are correct: 2 submitted, 2 locked, 2 fulfilled, 0 collateral, 0 expired, 0 slashed");
 
     cli_process.kill().unwrap();
 }