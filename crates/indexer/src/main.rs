// Copyright (c) 2025 RISC Zero, Inc.
//
// All rights reserved.

use std::time::Duration;

use alloy::{primitives::Address, signers::local::PrivateKeySigner};
use anyhow::{bail, Result};
use boundless_indexer::{IndexerService, IndexerServiceConfig};
use clap::Parser;
use url::Url;

/// Arguments of the indexer.
#[derive(Parser, Debug)]
#[clap(author, version, about, long_about = None)]
struct MainArgs {
    /// URL of the Ethereum RPC endpoint.
    #[clap(short, long, env)]
    rpc_url: Url,
    /// Address of the BoundlessMarket contract.
    #[clap(short, long, env)]
    boundless_market_address: Address,
    /// DB connection string.
    #[clap(long, env = "DATABASE_URL")]
    db: String,
    /// Starting block number.
    #[clap(long)]
    start_block: Option<u64>,
    /// Interval in seconds between checking for new events.
    #[clap(long, default_value = "5")]
    interval: u64,
    /// Number of retries before quitting after an error.
    #[clap(long, default_value = "10")]
    retries: u32,
    /// Whether to log in JSON format.
    #[clap(long, env, default_value_t = false)]
    log_json: bool,
}

#[tokio::main]
async fn main() -> Result<()> {
    let args = MainArgs::parse();

    if args.log_json {
        tracing_subscriber::fmt()
            .with_ansi(false)
            .with_env_filter(tracing_subscriber::EnvFilter::from_default_env())
            .json()
            .init();
    } else {
        tracing_subscriber::fmt()
            .with_env_filter(tracing_subscriber::EnvFilter::from_default_env())
            .init();
    }

<<<<<<< HEAD
    let args = MainArgs::parse();
=======
    match dotenvy::dotenv() {
        Ok(path) => tracing::debug!("Loaded environment variables from {:?}", path),
        Err(e) if e.not_found() => tracing::debug!("No .env file found"),
        Err(e) => bail!("failed to load .env file: {}", e),
    }
>>>>>>> 68b0ccc5

    let mut indexer_service = IndexerService::new(
        args.rpc_url.clone(),
        &PrivateKeySigner::random(),
        args.boundless_market_address,
        &args.db,
        IndexerServiceConfig {
            interval: Duration::from_secs(args.interval),
            retries: args.retries,
        },
    )
    .await?;

    if let Err(err) = indexer_service.run(args.start_block).await {
        bail!("FATAL: Error running the indexer: {err}");
    }

    Ok(())
}<|MERGE_RESOLUTION|>--- conflicted
+++ resolved
@@ -53,15 +53,7 @@
             .init();
     }
 
-<<<<<<< HEAD
     let args = MainArgs::parse();
-=======
-    match dotenvy::dotenv() {
-        Ok(path) => tracing::debug!("Loaded environment variables from {:?}", path),
-        Err(e) if e.not_found() => tracing::debug!("No .env file found"),
-        Err(e) => bail!("failed to load .env file: {}", e),
-    }
->>>>>>> 68b0ccc5
 
     let mut indexer_service = IndexerService::new(
         args.rpc_url.clone(),
