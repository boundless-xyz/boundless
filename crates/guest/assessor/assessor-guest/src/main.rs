--- conflicted
+++ resolved
@@ -8,17 +8,10 @@
 extern crate alloc;
 
 use alloc::{vec, vec::Vec};
-<<<<<<< HEAD
-use alloy_primitives::{Address, B256};
+use alloy_primitives::{Address, FixedBytes, B256};
 use alloy_sol_types::SolValue;
 use boundless_assessor::AssessorInput;
-use boundless_market::contracts::{AssessorJournal, AssessorJournalCallback};
-=======
-use alloy_primitives::{FixedBytes, B256};
-use alloy_sol_types::SolValue;
-use boundless_assessor::AssessorInput;
-use boundless_market::contracts::{AssessorJournal, Selector};
->>>>>>> 49f7f40a
+use boundless_market::contracts::{AssessorCallback, AssessorJournal, Selector};
 use risc0_aggregation::merkle_root;
 use risc0_zkvm::{
     guest::env,
@@ -39,24 +32,18 @@
     let mut request_digests: Vec<B256> = Vec::with_capacity(input.fills.len());
     // list of ReceiptClaim digests used as leaves in the aggregation set
     let mut claim_digests: Vec<Digest> = Vec::with_capacity(input.fills.len());
-<<<<<<< HEAD
     // sparse list of callbacks to be recorded in the journal
-    let mut callbacks: Vec<AssessorJournalCallback> = Vec::<AssessorJournalCallback>::new();
-=======
+    let mut callbacks: Vec<AssessorCallback> = Vec::<AssessorCallback>::new();
     // list of optional Selectors specified as part of the requests requirements
     let mut selectors = Vec::<Selector>::new();
->>>>>>> 49f7f40a
 
     let eip_domain_separator = input.domain.alloy_struct();
     // For each fill we
     // - verify the request's signature
     // - evaluate the request's requirements
     // - verify the integrity of its claim
-<<<<<<< HEAD
     // - record the callback if it exists
-=======
     // - record the selector if it is present
->>>>>>> 49f7f40a
     // We additionally collect the request and claim digests.
     for (index, fill) in input.fills.iter().enumerate() {
         let request_digest =
@@ -65,18 +52,18 @@
         env::verify_integrity(&fill.receipt_claim()).expect("claim integrity check failed");
         claim_digests.push(fill.receipt_claim().digest());
         request_digests.push(request_digest.into());
-<<<<<<< HEAD
         if fill.request.requirements.callback.addr != Address::ZERO {
-            callbacks.push(AssessorJournalCallback {
+            callbacks.push(AssessorCallback {
                 index: index.try_into().expect("callback index overflow"),
                 addr: fill.request.requirements.callback.addr,
                 gasLimit: fill.request.requirements.callback.gasLimit,
             });
-=======
+        }
         if fill.request.requirements.selector != FixedBytes::<4>([0; 4]) {
-            selectors
-                .push(Selector { index: index as u16, value: fill.request.requirements.selector });
->>>>>>> 49f7f40a
+            selectors.push(Selector {
+                index: index.try_into().expect("selector index overflow"),
+                value: fill.request.requirements.selector,
+            });
         }
     }
 
@@ -85,11 +72,8 @@
 
     let journal = AssessorJournal {
         requestDigests: request_digests,
-<<<<<<< HEAD
         callbacks,
-=======
         selectors,
->>>>>>> 49f7f40a
         root: <[u8; 32]>::from(root).into(),
         prover: input.prover_address,
     };
