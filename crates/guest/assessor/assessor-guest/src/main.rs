--- conflicted
+++ resolved
@@ -8,12 +8,7 @@
 extern crate alloc;
 
 use alloc::{vec, vec::Vec};
-<<<<<<< HEAD
-use alloy_primitives::{FixedBytes, B256};
-use alloy_sol_types::sol;
-=======
 use alloy_primitives::{Address, FixedBytes, B256};
->>>>>>> 40a65cf9
 use alloy_sol_types::SolValue;
 use boundless_assessor::AssessorInput;
 use boundless_market::contracts::{AssessorCallback, AssessorJournal, Selector};
@@ -43,7 +38,7 @@
     env::read_slice(core::slice::from_mut(&mut len));
     let mut bytes = vec![0u8; len as usize];
     env::read_slice(&mut bytes);
-    
+
     let eth_evm_input: EthEvmInput = env::read();
     let env = eth_evm_input.into_env().with_chain_spec(&ETH_SEPOLIA_CHAIN_SPEC);
 
