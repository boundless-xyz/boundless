--- conflicted
+++ resolved
@@ -1103,13 +1103,8 @@
     // Set an epoch reward cap for the recipient.
     let epoch_reward = ctx.zkc.getPoVWEmissionsForEpoch(initial_epoch - U256::ONE).call().await?;
     let capped_epoch_reward = epoch_reward / U256::from(2);
-<<<<<<< HEAD
     ctx.zkc_rewards
-        .setPoVWRewardCap(value_recipient.address(), capped_epoch_reward)
-=======
-    ctx.zkc_rewards_contract
         .setPoVWRewardCap(work_log_signer.address(), capped_epoch_reward)
->>>>>>> c7374a22
         .send()
         .await?
         .watch()
