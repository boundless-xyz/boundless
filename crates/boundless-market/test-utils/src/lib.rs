// Copyright 2025 RISC Zero, Inc.
//
// Licensed under the Apache License, Version 2.0 (the "License");
// you may not use this file except in compliance with the License.
// You may obtain a copy of the License at
//
//     http://www.apache.org/licenses/LICENSE-2.0
//
// Unless required by applicable law or agreed to in writing, software
// distributed under the License is distributed on an "AS IS" BASIS,
// WITHOUT WARRANTIES OR CONDITIONS OF ANY KIND, either express or implied.
// See the License for the specific language governing permissions and
// limitations under the License.

use alloy::{
    network::{EthereumWallet, Network, TransactionBuilder},
    node_bindings::AnvilInstance,
    primitives::{Address, Bytes, FixedBytes},
    providers::{
        ext::AnvilApi,
        fillers::{ChainIdFiller, FillerControlFlow, GasFillable, GasFiller, TxFiller},
        Provider, ProviderBuilder, SendableTx, WalletProvider,
    },
    signers::local::PrivateKeySigner,
    sol_types::SolCall,
    transports::TransportResult,
};
use alloy_primitives::{B256, U256};
use alloy_sol_types::{Eip712Domain, SolStruct, SolValue};
use anyhow::{Context, Ok, Result};
use boundless_market::contracts::{
    boundless_market::BoundlessMarketService,
    bytecode::*,
    hit_points::{default_allowance, HitPointsService},
    AssessorCommitment, AssessorJournal, Fulfillment, ProofRequest,
};
use risc0_aggregation::{
    merkle_path, merkle_root, GuestState, SetInclusionReceipt,
    SetInclusionReceiptVerifierParameters,
};
use risc0_circuit_recursion::control_id::{ALLOWED_CONTROL_ROOT, BN254_IDENTITY_CONTROL_ID};
use risc0_ethereum_contracts::{encode_seal, set_verifier::SetVerifierService};
use risc0_zkvm::{
    is_dev_mode,
    sha::{Digest, Digestible},
    FakeReceipt, Groth16ReceiptVerifierParameters, InnerReceipt, Journal, MaybePruned, Receipt,
    ReceiptClaim,
};

// Export image IDs and paths publicly to ensure all dependants use the same ones.
pub use guest_assessor::{ASSESSOR_GUEST_ELF, ASSESSOR_GUEST_ID, ASSESSOR_GUEST_PATH};
pub use guest_set_builder::{SET_BUILDER_ELF, SET_BUILDER_ID, SET_BUILDER_PATH};
pub use guest_util::{ECHO_ELF, ECHO_ID, ECHO_PATH, IDENTITY_ELF, IDENTITY_ID, IDENTITY_PATH};

#[non_exhaustive]
pub struct TestCtx<P> {
    pub verifier_address: Address,
    pub set_verifier_address: Address,
    pub hit_points_address: Address,
    pub boundless_market_address: Address,
    pub prover_signer: PrivateKeySigner,
    pub customer_signer: PrivateKeySigner,
    pub prover_provider: P,
    pub prover_market: BoundlessMarketService<P>,
    pub customer_provider: P,
    pub customer_market: BoundlessMarketService<P>,
    pub set_verifier: SetVerifierService<P>,
    pub hit_points_service: HitPointsService<P>,
}

pub async fn deploy_verifier_router<P: Provider>(
    deployer_provider: P,
    owner: Address,
) -> Result<Address> {
    let instance = RiscZeroVerifierRouter::deploy(deployer_provider, owner)
        .await
        .context("failed to deploy RiscZeroVerifierRouter")?;
    Ok(*instance.address())
}

pub async fn deploy_groth16_verifier<P: Provider>(
    deployer_provider: P,
    control_root: B256,
    bn254_control_id: B256,
) -> Result<Address> {
    let instance =
        RiscZeroGroth16Verifier::deploy(deployer_provider, control_root, bn254_control_id)
            .await
            .context("failed to deploy RiscZeroGroth16Verifier")?;
    Ok(*instance.address())
}

pub async fn deploy_mock_verifier<P: Provider>(deployer_provider: P) -> Result<Address> {
    let instance = RiscZeroMockVerifier::deploy(deployer_provider, FixedBytes([0xFFu8; 4]))
        .await
        .context("failed to deploy RiscZeroMockVerifier")?;
    Ok(*instance.address())
}

pub async fn deploy_set_verifier<P: Provider>(
    deployer_provider: P,
    verifier_address: Address,
    set_builder_id: Digest,
    set_builder_url: String,
) -> Result<Address> {
    let instance = RiscZeroSetVerifier::deploy(
        deployer_provider,
        verifier_address,
        <[u8; 32]>::from(set_builder_id).into(),
        set_builder_url,
    )
    .await
    .context("failed to deploy RiscZeroSetVerifier")?;
    Ok(*instance.address())
}

pub async fn deploy_hit_points<P: Provider>(
    owner_address: Address,
    deployer_provider: P,
) -> Result<Address> {
    let instance = HitPoints::deploy(deployer_provider, owner_address)
        .await
        .context("failed to deploy HitPoints contract")?;
    Ok(*instance.address())
}

pub async fn deploy_boundless_market<P: Provider>(
    owner_address: Address,
    deployer_provider: P,
    verifier: Address,
    hit_points: Address,
    assessor_guest_id: Digest,
    assessor_guest_url: String,
    allowed_prover: Option<Address>,
) -> Result<Address> {
    let market_instance = BoundlessMarket::deploy(
        &deployer_provider,
        verifier,
        <[u8; 32]>::from(assessor_guest_id).into(),
        hit_points,
    )
    .await
    .context("failed to deploy BoundlessMarket implementation")?;

    let proxy_instance = ERC1967Proxy::deploy(
        &deployer_provider,
        *market_instance.address(),
        BoundlessMarket::initializeCall {
            initialOwner: owner_address,
            imageUrl: assessor_guest_url,
        }
        .abi_encode()
        .into(),
    )
    .await
    .context("failed to deploy BoundlessMarket proxy")?;
    let proxy = *proxy_instance.address();

    if hit_points != Address::ZERO {
        let hit_points_service =
            HitPointsService::new(hit_points, &deployer_provider, owner_address);
        hit_points_service.grant_minter_role(hit_points_service.caller()).await?;
        hit_points_service.grant_authorized_transfer_role(proxy).await?;
        if let Some(prover) = allowed_prover {
            hit_points_service.mint(prover, default_allowance()).await?;
        }
    }

    Ok(proxy)
}

pub async fn deploy_mock_callback<P: Provider>(
    deployer_provider: P,
    verifier: Address,
    boundless_market_address: Address,
    image_id: impl Into<Digest>,
    target_gas: U256,
) -> Result<Address> {
    let mock_callback_instance = MockCallback::deploy(
        &deployer_provider,
        verifier,
        boundless_market_address,
        <[u8; 32]>::from(image_id.into()).into(),
        target_gas,
    )
    .await
    .context("failed to deploy MockCallback contract")?;

    Ok(*mock_callback_instance.address())
}

pub async fn get_mock_callback_count(provider: &impl Provider, address: Address) -> Result<U256> {
    let instance = MockCallback::MockCallbackInstance::new(address, provider);
    let count = instance.getCallCount().call().await?;
    Ok(count._0)
}

pub async fn deploy_contracts(
    anvil: &AnvilInstance,
    set_builder_id: Digest,
    set_builder_url: String,
    assessor_guest_id: Digest,
    assessor_guest_url: String,
) -> Result<(Address, Address, Address, Address)> {
    let deployer_signer: PrivateKeySigner = anvil.keys()[0].clone().into();
    let deployer_address = deployer_signer.address();
    let deployer_provider = ProviderBuilder::new()
        .wallet(EthereumWallet::from(deployer_signer.clone()))
        .connect(&anvil.endpoint())
        .await?;

    // Deploy contracts
    let verifier_router = deploy_verifier_router(&deployer_provider, deployer_address).await?;
    let (verifier, groth16_selector) = match is_dev_mode() {
        true => (deploy_mock_verifier(&deployer_provider).await?, [0xFFu8; 4]),
        false => {
            let control_root = ALLOWED_CONTROL_ROOT;
            let mut bn254_control_id = BN254_IDENTITY_CONTROL_ID;
            bn254_control_id.as_mut_bytes().reverse();
            let verifier_parameters_digest = Groth16ReceiptVerifierParameters::default().digest();
            (
                deploy_groth16_verifier(
                    &deployer_provider,
                    <[u8; 32]>::from(control_root).into(),
                    <[u8; 32]>::from(bn254_control_id).into(),
                )
                .await?,
                verifier_parameters_digest.as_bytes()[..4].try_into()?,
            )
        }
    };
    let set_verifier =
        deploy_set_verifier(&deployer_provider, verifier, set_builder_id, set_builder_url).await?;

    let router_instance = RiscZeroVerifierRouter::RiscZeroVerifierRouterInstance::new(
        verifier_router,
        deployer_provider.clone(),
    );

    let call = &router_instance
        .addVerifier(groth16_selector.into(), verifier)
        .from(deployer_signer.address());
    let _ = call.send().await?;

    let verifier_parameters_digest =
        SetInclusionReceiptVerifierParameters { image_id: set_builder_id }.digest();
    let set_verifier_selector: [u8; 4] = verifier_parameters_digest.as_bytes()[..4].try_into()?;
    let call = &router_instance
        .addVerifier(set_verifier_selector.into(), set_verifier)
        .from(deployer_signer.address());
    let _ = call.send().await?;

    let hit_points = deploy_hit_points(deployer_address, &deployer_provider).await?;
    let boundless_market = deploy_boundless_market(
        deployer_address,
        &deployer_provider,
        verifier_router,
        hit_points,
        assessor_guest_id,
        assessor_guest_url,
        None,
    )
    .await?;

    // Mine forward some blocks using the provider
    deployer_provider.anvil_mine(Some(10), Some(2)).await.unwrap();
    deployer_provider.anvil_set_interval_mining(2).await.unwrap();

    Ok((verifier_router, set_verifier, hit_points, boundless_market))
}

// Spin up a test deployment with a RiscZeroMockVerifier if in dev mode or
// with a RiscZeroGroth16Verifier otherwise.
pub async fn create_test_ctx(
    anvil: &AnvilInstance,
) -> Result<TestCtx<impl Provider + WalletProvider + Clone + 'static>> {
    create_test_ctx_with_rpc_url(anvil, &anvil.endpoint()).await
<<<<<<< HEAD
=======
}

/// This is a stop-gap workaround to insufficient gas estimation for lock transactions in anvil.
// TODO: resolve the gas discrepancy to avoid lock transaction failures if possible outside of
//       tests, currently unclear if `anvil` specific or a gas difference based on timestamp control
//       flow.
#[derive(Clone, Copy, Debug, Default)]
struct TestGasFiller;

impl<N: Network> TxFiller<N> for TestGasFiller {
    type Fillable = GasFillable;

    fn status(&self, tx: &<N as Network>::TransactionRequest) -> FillerControlFlow {
        TxFiller::<N>::status(&GasFiller, tx)
    }

    fn fill_sync(&self, _tx: &mut SendableTx<N>) {}

    async fn prepare<P>(
        &self,
        provider: &P,
        tx: &N::TransactionRequest,
    ) -> TransportResult<Self::Fillable>
    where
        P: Provider<N>,
    {
        // Default gas filler, overrides in `fill`
        GasFiller.prepare(provider, tx).await
    }

    async fn fill(
        &self,
        fillable: Self::Fillable,
        mut tx: SendableTx<N>,
    ) -> TransportResult<SendableTx<N>> {
        if let Some(builder) = tx.as_mut_builder() {
            // Overrides setting gas limit
            match fillable {
                GasFillable::Legacy { gas_limit, gas_price } => {
                    // Multiply gas limit by 1.5
                    let adjusted_gas_limit = (gas_limit * 15) / 10;
                    builder.set_gas_limit(adjusted_gas_limit);
                    builder.set_gas_price(gas_price);
                }
                GasFillable::Eip1559 { gas_limit, estimate } => {
                    // Multiply gas limit by 1.5
                    let adjusted_gas_limit = (gas_limit * 15) / 10;
                    builder.set_gas_limit(adjusted_gas_limit);
                    builder.set_max_fee_per_gas(estimate.max_fee_per_gas);
                    builder.set_max_priority_fee_per_gas(estimate.max_priority_fee_per_gas);
                }
            }
        };
        TransportResult::Ok(tx)
    }
>>>>>>> 47359682
}

pub async fn create_test_ctx_with_rpc_url(
    anvil: &AnvilInstance,
    rpc_url: &str,
) -> Result<TestCtx<impl Provider + WalletProvider + Clone + 'static>> {
    // NOTE: There may be use cases for making these configurable, but its not obviously the case.
    let set_builder_id = Digest::from(SET_BUILDER_ID);
    let set_builder_url = format!("file://{SET_BUILDER_PATH}");
    let assessor_guest_id = Digest::from(ASSESSOR_GUEST_ID);
    let assessor_guest_url = format!("file://{ASSESSOR_GUEST_PATH}");

    let (verifier_addr, set_verifier_addr, hit_points_addr, boundless_market_addr) =
        deploy_contracts(
            anvil,
            set_builder_id,
            set_builder_url,
            assessor_guest_id,
            assessor_guest_url,
        )
        .await
        .unwrap();

    let prover_signer: PrivateKeySigner = anvil.keys()[1].clone().into();
    let customer_signer: PrivateKeySigner = anvil.keys()[2].clone().into();
    let verifier_signer: PrivateKeySigner = anvil.keys()[0].clone().into();

    let prover_provider = ProviderBuilder::new()
        .disable_recommended_fillers()
        .with_simple_nonce_management()
        .filler(ChainIdFiller::default())
        .filler(TestGasFiller)
        .wallet(EthereumWallet::from(prover_signer.clone()))
        .connect(rpc_url)
        .await?;
    let customer_provider = ProviderBuilder::new()
        .disable_recommended_fillers()
        .with_simple_nonce_management()
        .filler(ChainIdFiller::default())
        .filler(TestGasFiller)
        .wallet(EthereumWallet::from(customer_signer.clone()))
        .connect(rpc_url)
        .await?;
    let verifier_provider = ProviderBuilder::new()
        .disable_recommended_fillers()
        .with_simple_nonce_management()
        .filler(ChainIdFiller::default())
        .filler(TestGasFiller)
        .wallet(EthereumWallet::from(verifier_signer.clone()))
        .connect(rpc_url)
        .await?;

    let prover_market = BoundlessMarketService::new(
        boundless_market_addr,
        prover_provider.clone(),
        prover_signer.address(),
    );

    let customer_market = BoundlessMarketService::new(
        boundless_market_addr,
        customer_provider.clone(),
        customer_signer.address(),
    );

    let set_verifier = SetVerifierService::new(
        set_verifier_addr,
        verifier_provider.clone(),
        verifier_signer.address(),
    );

    let hit_points_service = HitPointsService::new(
        hit_points_addr,
        verifier_provider.clone(),
        verifier_signer.address(),
    );

    hit_points_service.mint(prover_signer.address(), default_allowance()).await?;

    Ok(TestCtx {
        verifier_address: verifier_addr,
        set_verifier_address: set_verifier_addr,
        hit_points_address: hit_points_addr,
        boundless_market_address: boundless_market_addr,
        prover_signer,
        customer_signer,
        prover_provider,
        prover_market,
        customer_provider,
        customer_market,
        set_verifier,
        hit_points_service,
    })
}

fn to_b256(digest: Digest) -> B256 {
    <[u8; 32]>::from(digest).into()
}

pub fn mock_singleton(
    request: &ProofRequest,
    eip712_domain: Eip712Domain,
    prover: Address,
) -> (B256, Bytes, Fulfillment, Bytes) {
    let app_journal = Journal::new(vec![0x41, 0x41, 0x41, 0x41]);
    let app_receipt_claim = ReceiptClaim::ok(ECHO_ID, app_journal.clone().bytes);
    let app_claim_digest = app_receipt_claim.digest();
    let request_digest = request.eip712_signing_hash(&eip712_domain);
    let assessor_root = AssessorCommitment {
        index: U256::ZERO,
        id: request.id,
        requestDigest: request_digest,
        claimDigest: <[u8; 32]>::from(app_claim_digest).into(),
    }
    .eip712_hash_struct();
    let assessor_journal =
        AssessorJournal { selectors: vec![], root: assessor_root, prover, callbacks: vec![] };
    let assesor_receipt_claim = ReceiptClaim::ok(ASSESSOR_GUEST_ID, assessor_journal.abi_encode());
    let assessor_claim_digest = assesor_receipt_claim.digest();

    let set_builder_root = merkle_root(&[app_claim_digest, assessor_claim_digest]);
    let set_builder_journal = {
        let mut state = GuestState::initial(SET_BUILDER_ID);
        state.mmr.push(app_claim_digest).unwrap();
        state.mmr.push(assessor_claim_digest).unwrap();
        state.mmr.finalize().unwrap();
        state.encode()
    };
    let set_builder_receipt_claim = ReceiptClaim::ok(SET_BUILDER_ID, set_builder_journal.clone());

    let set_builder_receipt = Receipt::new(
        InnerReceipt::Fake(FakeReceipt::new(set_builder_receipt_claim)),
        set_builder_journal,
    );
    let set_builder_seal = encode_seal(&set_builder_receipt).unwrap();

    let verifier_parameters =
        SetInclusionReceiptVerifierParameters { image_id: Digest::from(SET_BUILDER_ID) };
    let set_inclusion_seal = SetInclusionReceipt::from_path_with_verifier_params(
        ReceiptClaim::ok(ECHO_ID, MaybePruned::Pruned(app_journal.digest())),
        merkle_path(&[app_claim_digest, assessor_claim_digest], 0),
        verifier_parameters.digest(),
    )
    .abi_encode_seal()
    .unwrap();

    let fulfillment = Fulfillment {
        id: request.id,
        requestDigest: request_digest,
        imageId: to_b256(Digest::from(ECHO_ID)),
        journal: app_journal.bytes.into(),
        seal: set_inclusion_seal.into(),
    };

    let assessor_seal = SetInclusionReceipt::from_path_with_verifier_params(
        ReceiptClaim::ok(ASSESSOR_GUEST_ID, MaybePruned::Pruned(Digest::ZERO)),
        merkle_path(&[app_claim_digest, assessor_claim_digest], 1),
        verifier_parameters.digest(),
    )
    .abi_encode_seal()
    .unwrap();

    (to_b256(set_builder_root), set_builder_seal.into(), fulfillment, assessor_seal.into())
}<|MERGE_RESOLUTION|>--- conflicted
+++ resolved
@@ -275,8 +275,6 @@
     anvil: &AnvilInstance,
 ) -> Result<TestCtx<impl Provider + WalletProvider + Clone + 'static>> {
     create_test_ctx_with_rpc_url(anvil, &anvil.endpoint()).await
-<<<<<<< HEAD
-=======
 }
 
 /// This is a stop-gap workaround to insufficient gas estimation for lock transactions in anvil.
@@ -332,7 +330,6 @@
         };
         TransportResult::Ok(tx)
     }
->>>>>>> 47359682
 }
 
 pub async fn create_test_ctx_with_rpc_url(
