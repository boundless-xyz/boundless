// Copyright 2025 RISC Zero, Inc.
//
// Licensed under the Apache License, Version 2.0 (the "License");
// you may not use this file except in compliance with the License.
// You may obtain a copy of the License at
//
//     http://www.apache.org/licenses/LICENSE-2.0
//
// Unless required by applicable law or agreed to in writing, software
// distributed under the License is distributed on an "AS IS" BASIS,
// WITHOUT WARRANTIES OR CONDITIONS OF ANY KIND, either express or implied.
// See the License for the specific language governing permissions and
// limitations under the License.

use alloy::{
    network::EthereumWallet,
    node_bindings::AnvilInstance,
    primitives::{Address, Bytes, FixedBytes},
    providers::{ext::AnvilApi, Provider, ProviderBuilder, WalletProvider},
    signers::local::PrivateKeySigner,
    sol_types::SolCall,
    transports::http::reqwest::Url,
};
use alloy_primitives::{B256, U256};
use alloy_sol_types::{Eip712Domain, SolStruct, SolValue};
use anyhow::{Context, Ok, Result};
use boundless_market::{
    contracts::{
        boundless_market::BoundlessMarketService,
        bytecode::*,
        hit_points::{default_allowance, HitPointsService},
        AssessorCommitment, AssessorJournal, Fulfillment, ProofRequest,
    },
<<<<<<< HEAD
    dynamic_gas_filler::DynamicGasFiller,
    nonce_layer::NonceProvider,
=======
    deployments::Deployment,
    resettable_nonce_layer::{NonceResetLayer, ResettableNonceManager},
>>>>>>> fa5f8c6d
};
use risc0_aggregation::{
    merkle_path, merkle_root, GuestState, SetInclusionReceipt,
    SetInclusionReceiptVerifierParameters,
};
use risc0_circuit_recursion::control_id::{ALLOWED_CONTROL_ROOT, BN254_IDENTITY_CONTROL_ID};
use risc0_ethereum_contracts::{encode_seal, set_verifier::SetVerifierService};
use risc0_zkvm::{
    is_dev_mode,
    sha::{Digest, Digestible},
    FakeReceipt, Groth16ReceiptVerifierParameters, InnerReceipt, Journal, MaybePruned, Receipt,
    ReceiptClaim,
};

// Export image IDs and paths publicly to ensure all dependants use the same ones.
pub use guest_assessor::{ASSESSOR_GUEST_ELF, ASSESSOR_GUEST_ID, ASSESSOR_GUEST_PATH};
pub use guest_set_builder::{SET_BUILDER_ELF, SET_BUILDER_ID, SET_BUILDER_PATH};
pub use guest_util::{
    ECHO_ELF, ECHO_ID, ECHO_PATH, IDENTITY_ELF, IDENTITY_ID, IDENTITY_PATH, LOOP_ELF, LOOP_ID,
    LOOP_PATH,
};

/// Re-export of the boundless_market crate, which can be used to avoid dependency issues when
/// writing tests in the boundless_market crate itself, where two version of boundless_market end
/// up in the Cargo dependency tree due to the way cycle-breaking works.
pub use boundless_market;

#[non_exhaustive]
pub struct TestCtx<P> {
    pub deployment: Deployment,
    pub prover_signer: PrivateKeySigner,
    pub customer_signer: PrivateKeySigner,
    pub prover_provider: P,
    pub prover_market: BoundlessMarketService<P>,
    pub customer_provider: P,
    pub customer_market: BoundlessMarketService<P>,
    pub set_verifier: SetVerifierService<P>,
    pub hit_points_service: HitPointsService<P>,
}

pub async fn deploy_verifier_router<P: Provider>(
    deployer_provider: P,
    owner: Address,
) -> Result<Address> {
    let instance = RiscZeroVerifierRouter::deploy(deployer_provider, owner)
        .await
        .context("failed to deploy RiscZeroVerifierRouter")?;
    Ok(*instance.address())
}

pub async fn deploy_groth16_verifier<P: Provider>(
    deployer_provider: P,
    control_root: B256,
    bn254_control_id: B256,
) -> Result<Address> {
    let instance =
        RiscZeroGroth16Verifier::deploy(deployer_provider, control_root, bn254_control_id)
            .await
            .context("failed to deploy RiscZeroGroth16Verifier")?;
    Ok(*instance.address())
}

pub async fn deploy_mock_verifier<P: Provider>(deployer_provider: P) -> Result<Address> {
    let instance = RiscZeroMockVerifier::deploy(deployer_provider, FixedBytes([0xFFu8; 4]))
        .await
        .context("failed to deploy RiscZeroMockVerifier")?;
    Ok(*instance.address())
}

pub async fn deploy_set_verifier<P: Provider>(
    deployer_provider: P,
    verifier_address: Address,
    set_builder_id: Digest,
    set_builder_url: String,
) -> Result<Address> {
    let instance = RiscZeroSetVerifier::deploy(
        deployer_provider,
        verifier_address,
        <[u8; 32]>::from(set_builder_id).into(),
        set_builder_url,
    )
    .await
    .context("failed to deploy RiscZeroSetVerifier")?;
    Ok(*instance.address())
}

pub async fn deploy_hit_points<P: Provider>(
    owner_address: Address,
    deployer_provider: P,
) -> Result<Address> {
    let instance = HitPoints::deploy(deployer_provider, owner_address)
        .await
        .context("failed to deploy HitPoints contract")?;
    Ok(*instance.address())
}

pub async fn deploy_boundless_market<P: Provider>(
    owner_address: Address,
    deployer_provider: P,
    verifier: Address,
    hit_points: Address,
    assessor_guest_id: Digest,
    assessor_guest_url: String,
    allowed_prover: Option<Address>,
) -> Result<Address> {
    let market_instance = BoundlessMarket::deploy(
        &deployer_provider,
        verifier,
        <[u8; 32]>::from(assessor_guest_id).into(),
        hit_points,
    )
    .await
    .context("failed to deploy BoundlessMarket implementation")?;

    let proxy_instance = ERC1967Proxy::deploy(
        &deployer_provider,
        *market_instance.address(),
        BoundlessMarket::initializeCall {
            initialOwner: owner_address,
            imageUrl: assessor_guest_url,
        }
        .abi_encode()
        .into(),
    )
    .await
    .context("failed to deploy BoundlessMarket proxy")?;
    let proxy = *proxy_instance.address();

    if hit_points != Address::ZERO {
        let hit_points_service =
            HitPointsService::new(hit_points, &deployer_provider, owner_address);
        hit_points_service.grant_minter_role(hit_points_service.caller()).await?;
        hit_points_service.grant_authorized_transfer_role(proxy).await?;
        if let Some(prover) = allowed_prover {
            hit_points_service.mint(prover, default_allowance()).await?;
        }
    }

    Ok(proxy)
}

pub async fn deploy_mock_callback<P: Provider>(
    deployer_provider: P,
    verifier: Address,
    boundless_market_address: Address,
    image_id: impl Into<Digest>,
    target_gas: U256,
) -> Result<Address> {
    let mock_callback_instance = MockCallback::deploy(
        &deployer_provider,
        verifier,
        boundless_market_address,
        <[u8; 32]>::from(image_id.into()).into(),
        target_gas,
    )
    .await
    .context("failed to deploy MockCallback contract")?;

    Ok(*mock_callback_instance.address())
}

pub async fn get_mock_callback_count(provider: &impl Provider, address: Address) -> Result<U256> {
    let instance = MockCallback::MockCallbackInstance::new(address, provider);
    Ok(instance.getCallCount().call().await?)
}

pub async fn deploy_contracts(
    anvil: &AnvilInstance,
    set_builder_id: Digest,
    set_builder_url: String,
    assessor_guest_id: Digest,
    assessor_guest_url: String,
) -> Result<(Address, Address, Address, Address)> {
    let deployer_signer: PrivateKeySigner = anvil.keys()[0].clone().into();
    let deployer_address = deployer_signer.address();
    let deployer_provider = ProviderBuilder::new()
        .wallet(EthereumWallet::from(deployer_signer.clone()))
        .connect(&anvil.endpoint())
        .await?;

    // Deploy contracts
    let verifier_router = deploy_verifier_router(&deployer_provider, deployer_address).await?;
    let (verifier, groth16_selector) = match is_dev_mode() {
        true => (deploy_mock_verifier(&deployer_provider).await?, [0xFFu8; 4]),
        false => {
            let control_root = ALLOWED_CONTROL_ROOT;
            let mut bn254_control_id = BN254_IDENTITY_CONTROL_ID;
            bn254_control_id.as_mut_bytes().reverse();
            let verifier_parameters_digest = Groth16ReceiptVerifierParameters::default().digest();
            (
                deploy_groth16_verifier(
                    &deployer_provider,
                    <[u8; 32]>::from(control_root).into(),
                    <[u8; 32]>::from(bn254_control_id).into(),
                )
                .await?,
                verifier_parameters_digest.as_bytes()[..4].try_into()?,
            )
        }
    };
    let set_verifier =
        deploy_set_verifier(&deployer_provider, verifier, set_builder_id, set_builder_url).await?;

    let router_instance = RiscZeroVerifierRouter::RiscZeroVerifierRouterInstance::new(
        verifier_router,
        deployer_provider.clone(),
    );

    let call = &router_instance
        .addVerifier(groth16_selector.into(), verifier)
        .from(deployer_signer.address());
    let _ = call.send().await?;

    let verifier_parameters_digest =
        SetInclusionReceiptVerifierParameters { image_id: set_builder_id }.digest();
    let set_verifier_selector: [u8; 4] = verifier_parameters_digest.as_bytes()[..4].try_into()?;
    let call = &router_instance
        .addVerifier(set_verifier_selector.into(), set_verifier)
        .from(deployer_signer.address());
    let _ = call.send().await?;

    let hit_points = deploy_hit_points(deployer_address, &deployer_provider).await?;
    let boundless_market = deploy_boundless_market(
        deployer_address,
        &deployer_provider,
        verifier_router,
        hit_points,
        assessor_guest_id,
        assessor_guest_url,
        None,
    )
    .await?;

    // Mine forward some blocks using the provider
    deployer_provider.anvil_mine(Some(10), Some(2)).await.unwrap();
    deployer_provider.anvil_set_interval_mining(2).await.unwrap();

    Ok((verifier_router, set_verifier, hit_points, boundless_market))
}

// Spin up a test deployment with a RiscZeroMockVerifier if in dev mode or
// with a RiscZeroGroth16Verifier otherwise.
pub async fn create_test_ctx(
    anvil: &AnvilInstance,
) -> Result<TestCtx<impl Provider + WalletProvider + Clone + 'static>> {
    create_test_ctx_with_rpc_url(anvil, &anvil.endpoint()).await
}

pub async fn create_test_ctx_with_rpc_url(
    anvil: &AnvilInstance,
    rpc_url: &str,
) -> Result<TestCtx<impl Provider + WalletProvider + Clone + 'static>> {
    // NOTE: There may be use cases for making these configurable, but its not obviously the case.
    let set_builder_id = Digest::from(SET_BUILDER_ID);
    let set_builder_url = format!("file://{SET_BUILDER_PATH}");
    let assessor_guest_id = Digest::from(ASSESSOR_GUEST_ID);
    let assessor_guest_url = format!("file://{ASSESSOR_GUEST_PATH}");

    let (verifier_addr, set_verifier_addr, hit_points_addr, boundless_market_addr) =
        deploy_contracts(
            anvil,
            set_builder_id,
            set_builder_url,
            assessor_guest_id,
            assessor_guest_url,
        )
        .await
        .unwrap();

    let prover_signer: PrivateKeySigner = anvil.keys()[1].clone().into();
    let customer_signer: PrivateKeySigner = anvil.keys()[2].clone().into();
    let verifier_signer: PrivateKeySigner = anvil.keys()[0].clone().into();

    let dynamic_gas_filler = DynamicGasFiller::new(
        0.2,  // 20% increase of gas limit
        0.05, // 5% increase of gas_price per pending transaction
        2.0,  // 2x max gas multiplier
        prover_signer.address(),
    );
    let base_prover_provider = ProviderBuilder::new()
        .filler(dynamic_gas_filler)
        .connect_http(Url::parse(rpc_url).unwrap());
    let prover_provider =
        NonceProvider::new(base_prover_provider, EthereumWallet::from(prover_signer.clone()));

    let base_customer_provider = ProviderBuilder::new()
        .filler(dynamic_gas_filler)
        .connect_http(Url::parse(rpc_url).unwrap());
    let customer_provider =
        NonceProvider::new(base_customer_provider, EthereumWallet::from(customer_signer.clone()));

    let base_verifier_provider = ProviderBuilder::new()
        .filler(dynamic_gas_filler)
        .connect_http(Url::parse(rpc_url).unwrap());
    let verifier_provider =
        NonceProvider::new(base_verifier_provider, EthereumWallet::from(verifier_signer.clone()));

    let prover_market = BoundlessMarketService::new(
        boundless_market_addr,
        prover_provider.clone(),
        prover_signer.address(),
    );

    let customer_market = BoundlessMarketService::new(
        boundless_market_addr,
        customer_provider.clone(),
        customer_signer.address(),
    );

    let set_verifier = SetVerifierService::new(
        set_verifier_addr,
        verifier_provider.clone(),
        verifier_signer.address(),
    );

    let hit_points_service = HitPointsService::new(
        hit_points_addr,
        verifier_provider.clone(),
        verifier_signer.address(),
    );

    hit_points_service.mint(prover_signer.address(), default_allowance()).await?;

    Ok(TestCtx {
        deployment: Deployment::builder()
            .chain_id(anvil.chain_id())
            .boundless_market_address(boundless_market_addr)
            .verifier_router_address(verifier_addr)
            .set_verifier_address(set_verifier_addr)
            .stake_token_address(hit_points_addr)
            .build()?,
        prover_signer,
        customer_signer,
        prover_provider,
        prover_market,
        customer_provider,
        customer_market,
        set_verifier,
        hit_points_service,
    })
}

fn to_b256(digest: Digest) -> B256 {
    <[u8; 32]>::from(digest).into()
}

pub fn mock_singleton(
    request: &ProofRequest,
    eip712_domain: Eip712Domain,
    prover: Address,
) -> (B256, Bytes, Fulfillment, Bytes) {
    let app_journal = Journal::new(vec![0x41, 0x41, 0x41, 0x41]);
    let app_receipt_claim = ReceiptClaim::ok(ECHO_ID, app_journal.clone().bytes);
    let app_claim_digest = app_receipt_claim.digest();
    let request_digest = request.eip712_signing_hash(&eip712_domain);
    let assessor_root = AssessorCommitment {
        index: U256::ZERO,
        id: request.id,
        requestDigest: request_digest,
        claimDigest: <[u8; 32]>::from(app_claim_digest).into(),
    }
    .eip712_hash_struct();
    let assessor_journal =
        AssessorJournal { selectors: vec![], root: assessor_root, prover, callbacks: vec![] };
    let assesor_receipt_claim = ReceiptClaim::ok(ASSESSOR_GUEST_ID, assessor_journal.abi_encode());
    let assessor_claim_digest = assesor_receipt_claim.digest();

    let set_builder_root = merkle_root(&[app_claim_digest, assessor_claim_digest]);
    let set_builder_journal = {
        let mut state = GuestState::initial(SET_BUILDER_ID);
        state.mmr.push(app_claim_digest).unwrap();
        state.mmr.push(assessor_claim_digest).unwrap();
        state.mmr.finalize().unwrap();
        state.encode()
    };
    let set_builder_receipt_claim = ReceiptClaim::ok(SET_BUILDER_ID, set_builder_journal.clone());

    let set_builder_receipt = Receipt::new(
        InnerReceipt::Fake(FakeReceipt::new(set_builder_receipt_claim)),
        set_builder_journal,
    );
    let set_builder_seal = encode_seal(&set_builder_receipt).unwrap();

    let verifier_parameters =
        SetInclusionReceiptVerifierParameters { image_id: Digest::from(SET_BUILDER_ID) };
    let set_inclusion_seal = SetInclusionReceipt::from_path_with_verifier_params(
        ReceiptClaim::ok(ECHO_ID, MaybePruned::Pruned(app_journal.digest())),
        merkle_path(&[app_claim_digest, assessor_claim_digest], 0),
        verifier_parameters.digest(),
    )
    .abi_encode_seal()
    .unwrap();

    let fulfillment = Fulfillment {
        id: request.id,
        requestDigest: request_digest,
        imageId: to_b256(Digest::from(ECHO_ID)),
        journal: app_journal.bytes.into(),
        seal: set_inclusion_seal.into(),
    };

    let assessor_seal = SetInclusionReceipt::from_path_with_verifier_params(
        ReceiptClaim::ok(ASSESSOR_GUEST_ID, MaybePruned::Pruned(Digest::ZERO)),
        merkle_path(&[app_claim_digest, assessor_claim_digest], 1),
        verifier_parameters.digest(),
    )
    .abi_encode_seal()
    .unwrap();

    (to_b256(set_builder_root), set_builder_seal.into(), fulfillment, assessor_seal.into())
}<|MERGE_RESOLUTION|>--- conflicted
+++ resolved
@@ -31,13 +31,10 @@
         hit_points::{default_allowance, HitPointsService},
         AssessorCommitment, AssessorJournal, Fulfillment, ProofRequest,
     },
-<<<<<<< HEAD
+    deployments::Deployment,
     dynamic_gas_filler::DynamicGasFiller,
     nonce_layer::NonceProvider,
-=======
-    deployments::Deployment,
     resettable_nonce_layer::{NonceResetLayer, ResettableNonceManager},
->>>>>>> fa5f8c6d
 };
 use risc0_aggregation::{
     merkle_path, merkle_root, GuestState, SetInclusionReceipt,
