--- conflicted
+++ resolved
@@ -83,9 +83,5 @@
 
 [dev-dependencies]
 boundless-test-utils = { workspace = true }
-<<<<<<< HEAD
-tracing-test = { workspace = true, features = ["no-env-filter"] }
-=======
 tracing-subscriber = { workspace = true, features = ["env-filter"] }
-tracing-test = { workspace = true }
->>>>>>> 1e3e6b1c
+tracing-test = { workspace = true }