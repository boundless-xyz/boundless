--- conflicted
+++ resolved
@@ -29,13 +29,9 @@
 
 # Host dependencies
 [target.'cfg(not(target_os = "zkvm"))'.dependencies]
-<<<<<<< HEAD
 derive_builder = "0.20.2"
 alloy = { workspace = true, features = ["network", "node-bindings", "rpc-types", "providers", "transports", "sol-types", "contract", "signers", "signer-local", "rpc-client"] }
 alloy-rpc-client = "1.0"
-=======
-alloy = { workspace = true, features = ["network", "node-bindings", "rpc-types", "providers", "transports", "sol-types", "contract", "signers", "signer-local"] }
->>>>>>> 85dd2899
 async-stream = { workspace = true }
 async-trait = "0.1"
 aws-sdk-s3 = "1.34"
