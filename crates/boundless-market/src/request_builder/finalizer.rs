--- conflicted
+++ resolved
@@ -14,13 +14,10 @@
 
 use super::{Adapt, Layer, RequestParams};
 use crate::{
-<<<<<<< HEAD
     contracts::{
-        FulfillmentData, Offer, PredicateType, ProofRequest, RequestId, RequestInput, Requirements,
+        FulfillmentClaimData, Offer, PredicateType, ProofRequest, RequestId, RequestInput,
+        Requirements,
     },
-=======
-    contracts::{FulfillmentClaimData, Offer, ProofRequest, RequestId, RequestInput, Requirements},
->>>>>>> a7a620ef
     util::now_timestamp,
 };
 use anyhow::{bail, Context};
@@ -137,7 +134,6 @@
         // As an extra consistency check. verify the journal satisfies the required predicate.
         if let Some(ref journal) = self.journal {
             if let Some(image_id) = self.image_id {
-<<<<<<< HEAD
                 match requirements.predicate.predicateType {
                     // TODO(ec2): fixme
                     PredicateType::ClaimDigestMatch => {
@@ -145,7 +141,7 @@
                     }
                     // If the predicate is not ClaimDigestMatch, we verify it against FulfillmentData.
                     _ => {
-                        let fulfillment_data = FulfillmentData::from_image_id_and_journal(
+                        let fulfillment_data = FulfillmentClaimData::from_image_id_and_journal(
                             image_id,
                             journal.bytes.clone(),
                         );
@@ -153,15 +149,6 @@
                             bail!("journal in request builder does not match requirements predicate; check request parameters.\npredicate = {:?}\njournal = 0x{}", requirements.predicate, hex::encode(journal));
                         }
                     }
-=======
-                let fulfillment_data = FulfillmentClaimData::from_image_id_and_journal(
-                    image_id,
-                    journal.bytes.clone(),
-                );
-                // TODO(ec2): fixme
-                if !requirements.predicate.eval(&fulfillment_data) {
-                    bail!("journal in request builder does not match requirements predicate; check request parameters.\npredicate = {:?}\njournal = 0x{}", requirements.predicate, hex::encode(journal));
->>>>>>> a7a620ef
                 }
             }
         }
