// Copyright 2025 RISC Zero, Inc.
//
// Licensed under the Apache License, Version 2.0 (the "License");
// you may not use this file except in compliance with the License.
// You may obtain a copy of the License at
//
//     http://www.apache.org/licenses/LICENSE-2.0
//
// Unless required by applicable law or agreed to in writing, software
// distributed under the License is distributed on an "AS IS" BASIS,
// WITHOUT WARRANTIES OR CONDITIONS OF ANY KIND, either express or implied.
// See the License for the specific language governing permissions and
// limitations under the License.

use super::{Adapt, Layer, RequestParams};
use crate::{
    contracts::{
        FulfillmentClaimData, Offer, PredicateType, ProofRequest, RequestId, RequestInput,
        Requirements,
    },
    util::now_timestamp,
};
use anyhow::{bail, Context};
use derive_builder::Builder;
use risc0_zkvm::Digest;
use url::Url;

#[non_exhaustive]
#[derive(Debug, Clone, Builder)]
/// Configuration for the [Finalizer] layer.
///
/// Controls validation behavior when finalizing a proof request.
pub struct FinalizerConfig {
    /// If true, the request's expiration time will be checked against the system clock.
    #[builder(default = true)]
    pub check_expiration: bool,
}

/// The final layer in the request building pipeline.
///
/// This layer assembles the complete [ProofRequest] from its components and performs
/// validation checks to ensure the request is valid before it is submitted.
#[non_exhaustive]
#[derive(Debug, Clone, Default)]
pub struct Finalizer {
    /// Configuration controlling the finalization process.
    pub config: FinalizerConfig,
}

impl From<FinalizerConfig> for Finalizer {
    fn from(config: FinalizerConfig) -> Self {
        Self { config }
    }
}

impl Default for FinalizerConfig {
    fn default() -> Self {
        Self::builder().build().expect("implementation error in Default for FinalizerConfig")
    }
}

impl FinalizerConfig {
    /// Creates a new builder for constructing a [FinalizerConfig].
    ///
    /// This provides a fluent API for configuring the finalizer behavior.
    pub fn builder() -> FinalizerConfigBuilder {
        Default::default()
    }
}

impl Layer<(Url, RequestInput, Requirements, Offer, RequestId)> for Finalizer {
    type Output = ProofRequest;
    type Error = anyhow::Error;

    async fn process(
        &self,
        (program_url, input, requirements, offer, request_id): (
            Url,
            RequestInput,
            Requirements,
            Offer,
            RequestId,
        ),
    ) -> Result<Self::Output, Self::Error> {
        let request = ProofRequest {
            requirements,
            id: request_id.into(),
            imageUrl: program_url.into(),
            input,
            offer,
        };

        request.validate().context("built request is invalid; check request parameters")?;
        if self.config.check_expiration && request.is_expired() {
            bail!(
                "request expired at {}; current time is {}",
                request.expires_at(),
                now_timestamp()
            );
        }
        if self.config.check_expiration && request.is_lock_expired() {
            bail!(
                "request lock expired at {}; current time is {}",
                request.lock_expires_at(),
                now_timestamp()
            );
        }
        Ok(request)
    }
}

impl Adapt<Finalizer> for RequestParams {
    type Output = ProofRequest;
    type Error = anyhow::Error;

    async fn process_with(self, layer: &Finalizer) -> Result<Self::Output, Self::Error> {
        tracing::trace!("Processing {self:?} with Finalizer");

        // We create local variables to hold owned values
        let program_url = self.require_program_url().context("failed to build request")?.clone();
        let input = self.require_request_input().context("failed to build request")?.clone();
        let requirements: Requirements = self
            .requirements
            .clone()
            .try_into()
            .context("failed to build request: requirements are incomplete")?;
        let offer: Offer = self
            .offer
            .clone()
            .try_into()
            .context("failed to build request: offer is incomplete")?;
        let request_id = self.require_request_id().context("failed to build request")?.clone();

<<<<<<< HEAD
        // As an extra consistency check. verify the journal satisfies the required predicate.
        if let Some(ref journal) = self.journal {
            if let Some(image_id) = self.image_id {
                match requirements.predicate.predicateType {
                    // TODO(ec2): fixme
                    PredicateType::ClaimDigestMatch => {
                        tracing::debug!("skipping predicate check since claim digest match type")
                    }
                    // If the predicate is not ClaimDigestMatch, we verify it against FulfillmentData.
                    _ => {
                        let fulfillment_data = FulfillmentClaimData::from_image_id_and_journal(
                            image_id,
                            journal.bytes.clone(),
                        );
                        if !requirements.predicate.eval(&fulfillment_data) {
                            bail!("journal in request builder does not match requirements predicate; check request parameters.\npredicate = {:?}\njournal = 0x{}", requirements.predicate, hex::encode(journal));
                        }
=======
        // If a callback is requested, we should check that the journal satisfies the required predicate.
        if !requirements.callback.is_none() {
            if let Some(ref journal) = self.journal {
                if let Some(image_id) = self.image_id {
                    let fulfillment_data = FulfillmentClaimData::from_image_id_and_journal(
                        image_id,
                        journal.bytes.clone(),
                    );
                    if !requirements.predicate.eval(&fulfillment_data) {
                        bail!("journal in request builder does not match requirements predicate; check request parameters.\npredicate = {:?}\njournal = 0x{}", requirements.predicate, hex::encode(journal));
>>>>>>> 9d750f4c
                    }
                }
            }
        }

        layer.process((program_url, input, requirements, offer, request_id)).await
    }
}<|MERGE_RESOLUTION|>--- conflicted
+++ resolved
@@ -131,25 +131,6 @@
             .context("failed to build request: offer is incomplete")?;
         let request_id = self.require_request_id().context("failed to build request")?.clone();
 
-<<<<<<< HEAD
-        // As an extra consistency check. verify the journal satisfies the required predicate.
-        if let Some(ref journal) = self.journal {
-            if let Some(image_id) = self.image_id {
-                match requirements.predicate.predicateType {
-                    // TODO(ec2): fixme
-                    PredicateType::ClaimDigestMatch => {
-                        tracing::debug!("skipping predicate check since claim digest match type")
-                    }
-                    // If the predicate is not ClaimDigestMatch, we verify it against FulfillmentData.
-                    _ => {
-                        let fulfillment_data = FulfillmentClaimData::from_image_id_and_journal(
-                            image_id,
-                            journal.bytes.clone(),
-                        );
-                        if !requirements.predicate.eval(&fulfillment_data) {
-                            bail!("journal in request builder does not match requirements predicate; check request parameters.\npredicate = {:?}\njournal = 0x{}", requirements.predicate, hex::encode(journal));
-                        }
-=======
         // If a callback is requested, we should check that the journal satisfies the required predicate.
         if !requirements.callback.is_none() {
             if let Some(ref journal) = self.journal {
@@ -160,7 +141,6 @@
                     );
                     if !requirements.predicate.eval(&fulfillment_data) {
                         bail!("journal in request builder does not match requirements predicate; check request parameters.\npredicate = {:?}\njournal = 0x{}", requirements.predicate, hex::encode(journal));
->>>>>>> 9d750f4c
                     }
                 }
             }
