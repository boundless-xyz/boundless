--- conflicted
+++ resolved
@@ -485,18 +485,13 @@
     /// List orders with cursor-based pagination and flexible filtering (v2)
     ///
     /// Provides cursor-based pagination for stable results, bidirectional sorting,
-<<<<<<< HEAD
     /// and timestamp range filtering. This is the recommended method for paginating
     /// through orders as it handles concurrent inserts correctly.
-=======
-    /// and timestamp range filtering.
->>>>>>> c69026d6
     ///
     /// # Arguments
     /// * `cursor` - Opaque cursor string from previous response for pagination
     /// * `limit` - Maximum number of orders to return
     /// * `sort` - Sort direction (Asc for oldest first, Desc for newest first)
-<<<<<<< HEAD
     /// * `before` - Optional timestamp to filter orders created before this time (EXCLUSIVE: `created_at < before`)
     /// * `after` - Optional timestamp to filter orders created after this time (EXCLUSIVE: `created_at > after`)
     ///
@@ -506,10 +501,6 @@
     /// - `after`: Returns orders where `created_at > after` (does NOT include orders at the exact timestamp)
     ///
     /// To include orders at a specific timestamp boundary, add/subtract a small time delta (e.g., 1 second).
-=======
-    /// * `before` - Optional timestamp to filter orders created before this time
-    /// * `after` - Optional timestamp to filter orders created after this time
->>>>>>> c69026d6
     pub async fn list_orders_v2(
         &self,
         cursor: Option<String>,
@@ -543,11 +534,7 @@
             }
         }
 
-<<<<<<< HEAD
         let response = self.add_api_key_header(self.client.get(url)).send().await?;
-=======
-        let response = self.client.get(url).send().await?;
->>>>>>> c69026d6
 
         if !response.status().is_success() {
             let error_message = match response.json::<serde_json::Value>().await {
