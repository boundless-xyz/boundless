// Copyright 2025 RISC Zero, Inc.
//
// Licensed under the Apache License, Version 2.0 (the "License");
// you may not use this file except in compliance with the License.
// You may obtain a copy of the License at
//
//     http://www.apache.org/licenses/LICENSE-2.0
//
// Unless required by applicable law or agreed to in writing, software
// distributed under the License is distributed on an "AS IS" BASIS,
// WITHOUT WARRANTIES OR CONDITIONS OF ANY KIND, either express or implied.
// See the License for the specific language governing permissions and
// limitations under the License.

#![cfg_attr(not(doctest), doc = include_str!("../README.md"))]
#![cfg_attr(docsrs, feature(doc_cfg, doc_auto_cfg))]
#![deny(missing_docs)]

/// Re-export of [alloy], provided to ensure that the correct version of the types used in the
/// public API are available in case multiple versions of [alloy] are in use.
///
/// Because [alloy] is a v0.x crate, it is not covered under the semver policy of this crate.
#[cfg(not(target_os = "zkvm"))]
pub use alloy;

/// A ProviderLayer module.
///
/// It can be added to an alloy Provider to log warnings and errors
/// when the balance of a given address falls below certain thresholds.
#[cfg(not(target_os = "zkvm"))]
pub mod balance_alerts_layer;

/// Client module for interacting with the Boundless Market API.
#[cfg(not(target_os = "zkvm"))]
pub mod client;
#[cfg(not(target_os = "zkvm"))]
pub use client::{Client, StandardClient};

/// Contracts module for interacting with the Boundless Market smart contracts.
pub mod contracts;
#[cfg(not(target_os = "zkvm"))]
<<<<<<< HEAD
/// Dynamic gas filler module.
pub mod dynamic_gas_filler;
#[cfg(not(target_os = "zkvm"))]
=======
pub use contracts::boundless_market::BoundlessMarketService;
pub use contracts::{Offer, ProofRequest, RequestId, RequestInput, Requirements};

/// Configs for deployments of the Boundless Market (e.g. contract addresses, URLs, etc).
#[cfg(not(target_os = "zkvm"))]
pub mod deployments;
#[cfg(not(target_os = "zkvm"))]
pub use deployments::Deployment;

>>>>>>> fa5f8c6d
/// Input module for serializing input.
#[cfg(not(target_os = "zkvm"))]
pub mod input;
#[cfg(not(target_os = "zkvm"))]
pub use input::{GuestEnv, GuestEnvBuilder};

/// Order stream client module for submitting requests off-chain.
#[cfg(not(target_os = "zkvm"))]
pub mod order_stream_client;

#[cfg(not(target_os = "zkvm"))]
/// A ProviderLayer module for managing nonces with semaphores.
pub mod nonce_layer;
#[cfg(not(target_os = "zkvm"))]
pub use order_stream_client::OrderStreamClient;

/// Module providing functionality to build requests.
#[cfg(not(target_os = "zkvm"))]
pub mod request_builder;

/// Selector module implementing utility functions for supported selectors.
#[cfg(not(target_os = "zkvm"))]
pub mod selector;

/// Storage module for interacting with the storage provider.
#[cfg(not(target_os = "zkvm"))]
pub mod storage;
#[cfg(not(target_os = "zkvm"))]
pub use storage::{StandardStorageProvider, StorageProvider, StorageProviderConfig};

/// Utility functions and types used elsewhere.
pub(crate) mod util;
pub use util::NotProvided;
#[cfg(not(target_os = "zkvm"))]
pub use util::StandardRpcProvider;<|MERGE_RESOLUTION|>--- conflicted
+++ resolved
@@ -39,11 +39,9 @@
 /// Contracts module for interacting with the Boundless Market smart contracts.
 pub mod contracts;
 #[cfg(not(target_os = "zkvm"))]
-<<<<<<< HEAD
 /// Dynamic gas filler module.
 pub mod dynamic_gas_filler;
 #[cfg(not(target_os = "zkvm"))]
-=======
 pub use contracts::boundless_market::BoundlessMarketService;
 pub use contracts::{Offer, ProofRequest, RequestId, RequestInput, Requirements};
 
@@ -53,7 +51,6 @@
 #[cfg(not(target_os = "zkvm"))]
 pub use deployments::Deployment;
 
->>>>>>> fa5f8c6d
 /// Input module for serializing input.
 #[cfg(not(target_os = "zkvm"))]
 pub mod input;
