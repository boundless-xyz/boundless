// Copyright 2025 RISC Zero, Inc.
//
// Licensed under the Apache License, Version 2.0 (the "License");
// you may not use this file except in compliance with the License.
// You may obtain a copy of the License at
//
//     http://www.apache.org/licenses/LICENSE-2.0
//
// Unless required by applicable law or agreed to in writing, software
// distributed under the License is distributed on an "AS IS" BASIS,
// WITHOUT WARRANTIES OR CONDITIONS OF ANY KIND, either express or implied.
// See the License for the specific language governing permissions and
// limitations under the License.

use std::{
    fmt::Debug,
    sync::atomic::{AtomicU64, Ordering},
    time::Duration,
};

use alloy::{
    consensus::BlockHeader,
    eips::BlockNumberOrTag,
    network::Ethereum,
    primitives::{Address, Bytes, B256, U256},
    providers::Provider,
    rpc::types::{BlockTransactionsKind, Log, TransactionReceipt},
    signers::Signer,
    transports::Transport,
};
use alloy_sol_types::SolEvent;
use anyhow::{anyhow, Context, Result};
use risc0_ethereum_contracts::event_query::EventQueryConfig;
use thiserror::Error;

use crate::contracts::token::{IERC20Permit, IHitPoints::IHitPointsErrors, Permit, IERC20};

use super::{
    eip712_domain, request_id, AssessorReceipt, EIP721DomainSaltless, Fulfillment,
    IBoundlessMarket::{self, IBoundlessMarketInstance},
    Offer, ProofRequest, ProofStatus, RequestError, TxnErr, TXN_CONFIRM_TIMEOUT,
};

/// Boundless market errors.
#[derive(Error, Debug)]
pub enum MarketError {
    /// Transaction error.
    #[error("Transaction error: {0}")]
    TxnError(#[from] TxnErr),

    /// Request not fulfilled.
    #[error("Request is not fulfilled 0x{0:x}")]
    RequestNotFulfilled(U256),

    /// Request has expired.
    #[error("Request has expired 0x{0:x}")]
    RequestHasExpired(U256),

    /// Request malformed.
    #[error("Request error {0}")]
    RequestError(#[from] RequestError),

    /// Request address does not match with signer.
    #[error("Request address does not match with signer {0} - {0}")]
    AddressMismatch(Address, Address),

    /// Proof not found.
    #[error("Proof not found for request in events logs 0x{0:x}")]
    ProofNotFound(U256),

    /// Request not found.
    #[error("Request not found in event logs 0x{0:x}")]
    RequestNotFound(U256),

    /// Lock request reverted, possibly outbid.
    #[error("Lock request reverted, possibly outbid: txn_hash: {0}")]
    LockRevert(B256),

    /// General market error.
    #[error("Market error: {0}")]
    Error(#[from] anyhow::Error),

    /// Timeout reached.
    #[error("Timeout: 0x{0:x}")]
    TimeoutReached(U256),
}

impl From<alloy::contract::Error> for MarketError {
    fn from(err: alloy::contract::Error) -> Self {
        tracing::debug!("raw alloy contract error: {:?}", err);
        MarketError::Error(TxnErr::from(err).into())
    }
}

/// Proof market service.
pub struct BoundlessMarketService<T, P> {
    instance: IBoundlessMarketInstance<T, P, Ethereum>,
    // Chain ID with caching to ensure we fetch it at most once.
    chain_id: AtomicU64,
    caller: Address,
    timeout: Duration,
    event_query_config: EventQueryConfig,
}

impl<T, P> Clone for BoundlessMarketService<T, P>
where
    IBoundlessMarketInstance<T, P, Ethereum>: Clone,
{
    fn clone(&self) -> Self {
        Self {
            instance: self.instance.clone(),
            chain_id: self.chain_id.load(Ordering::Relaxed).into(),
            caller: self.caller,
            timeout: self.timeout,
            event_query_config: self.event_query_config.clone(),
        }
    }
}

fn extract_tx_log<E: SolEvent + Debug + Clone>(
    receipt: &TransactionReceipt,
) -> Result<Log<E>, anyhow::Error> {
    let logs = receipt
        .inner
        .logs()
        .iter()
        .filter_map(|log| {
            if log.topic0().map(|topic| E::SIGNATURE_HASH == *topic).unwrap_or(false) {
                Some(
                    log.log_decode::<E>()
                        .with_context(|| format!("failed to decode event {}", E::SIGNATURE)),
                )
            } else {
                tracing::debug!(
                    "skipping log on receipt; does not match {}: {log:?}",
                    E::SIGNATURE
                );
                None
            }
        })
        .collect::<Result<Vec<_>>>()?;

    match &logs[..] {
        [log] => Ok(log.clone()),
        [] => Err(anyhow!("transaction did not emit event {}", E::SIGNATURE)),
        _ => Err(anyhow!(
            "transaction emitted more than one event with signature {}, {:#?}",
            E::SIGNATURE,
            logs
        )),
    }
}

impl<T, P> BoundlessMarketService<T, P>
where
    T: Transport + Clone,
    P: Provider<T, Ethereum> + 'static + Clone,
{
    /// Creates a new Boundless market service.
    pub fn new(address: Address, provider: P, caller: Address) -> Self {
        let instance = IBoundlessMarket::new(address, provider);

        Self {
            instance,
            chain_id: AtomicU64::new(0),
            caller,
            timeout: TXN_CONFIRM_TIMEOUT,
            event_query_config: EventQueryConfig::default(),
        }
    }

    /// Sets the transaction timeout.
    pub fn with_timeout(self, timeout: Duration) -> Self {
        Self { timeout, ..self }
    }

    /// Sets the event query configuration.
    pub fn with_event_query_config(self, config: EventQueryConfig) -> Self {
        Self { event_query_config: config, ..self }
    }

    /// Returns the market contract instance.
    pub fn instance(&self) -> &IBoundlessMarketInstance<T, P, Ethereum> {
        &self.instance
    }

    /// Returns the caller address.
    pub fn caller(&self) -> Address {
        self.caller
    }

    /// Get the EIP-712 domain associated with the market contract.
    ///
    /// If not cached, this function will fetch the chain ID with an RPC call.
    pub async fn eip712_domain(&self) -> Result<EIP721DomainSaltless, MarketError> {
        Ok(eip712_domain(*self.instance.address(), self.get_chain_id().await?))
    }

    /// Deposit Ether into the market to pay for proof and/or lockin stake.
    pub async fn deposit(&self, value: U256) -> Result<(), MarketError> {
        tracing::debug!("Calling deposit() value: {value}");
        let call = self.instance.deposit().value(value);
        let pending_tx = call.send().await?;
        tracing::debug!("Broadcasting deposit tx {}", pending_tx.tx_hash());
        let tx_hash = pending_tx
            .with_timeout(Some(self.timeout))
            .watch()
            .await
            .context("failed to confirm tx")?;
        tracing::debug!("Submitted deposit {}", tx_hash);

        Ok(())
    }

    /// Withdraw Ether from the market.
    pub async fn withdraw(&self, amount: U256) -> Result<(), MarketError> {
        tracing::debug!("Calling withdraw({amount})");
        let call = self.instance.withdraw(amount);
        let pending_tx = call.send().await?;
        tracing::debug!("Broadcasting withdraw tx {}", pending_tx.tx_hash());
        let tx_hash = pending_tx
            .with_timeout(Some(self.timeout))
            .watch()
            .await
            .context("failed to confirm tx")?;
        tracing::debug!("Submitted withdraw {}", tx_hash);

        Ok(())
    }

    /// Returns the balance, in Ether, of the given account.
    pub async fn balance_of(&self, account: Address) -> Result<U256, MarketError> {
        tracing::debug!("Calling balanceOf({account})");
        let balance = self.instance.balanceOf(account).call().await?._0;

        Ok(balance)
    }

    /// Returns the frozen state of the given account.
    pub async fn account_is_frozen(&self, account: Address) -> Result<bool, MarketError> {
        tracing::debug!("Calling accountIdFrozen({account})");
        let frozen = self.instance.accountIsFrozen(account).call().await?._0;

        Ok(frozen)
    }

    /// Unfreeze the account.
    /// This function can only be called by the account owner.
    pub async fn unfreeze_account(&self) -> Result<(), MarketError> {
        tracing::debug!("Calling unfreezeAccount()");
        let call = self.instance.unfreezeAccount().from(self.caller);
        let pending_tx = call.send().await?;
        tracing::debug!("Broadcasting unfreezeAccount tx {}", pending_tx.tx_hash());
        let tx_hash = pending_tx
            .with_timeout(Some(self.timeout))
            .watch()
            .await
            .context("failed to confirm tx")?;
        tracing::debug!("Submitted unfreezeAccount {}", tx_hash);

        Ok(())
    }

    /// Submit a request such that it is publicly available for provers to evaluate and bid
    /// on. Includes the specified value, which will be deposited to the account of msg.sender.
    pub async fn submit_request_with_value(
        &self,
        request: &ProofRequest,
        signer: &impl Signer,
        value: impl Into<U256>,
    ) -> Result<U256, MarketError> {
        tracing::debug!("calling submitRequest({:x?})", request);
        let client_address = request.client_address()?;
        if client_address != signer.address() {
            return Err(MarketError::AddressMismatch(client_address, signer.address()));
        };
        let chain_id = self.get_chain_id().await.context("failed to get chain ID")?;
        let client_sig = request
            .sign_request(signer, *self.instance.address(), chain_id)
            .await
            .context("failed to sign request")?;
        let call = self
            .instance
            .submitRequest(request.clone(), client_sig.as_bytes().into())
            .from(self.caller)
            .value(value.into());
        let pending_tx = call.send().await?;
        tracing::debug!("broadcasting tx {}", pending_tx.tx_hash());

        let receipt = pending_tx
            .with_timeout(Some(self.timeout))
            .get_receipt()
            .await
            .context("failed to confirm tx")?;

        // Look for the logs for submitting the transaction.
        let log = extract_tx_log::<IBoundlessMarket::RequestSubmitted>(&receipt)?;
        Ok(U256::from(log.inner.data.request.id))
    }

    /// Submit a request such that it is publicly available for provers to evaluate and bid
    /// on. Deposits funds to the client account if there are not enough to cover the max price on
    /// the offer.
    pub async fn submit_request(
        &self,
        request: &ProofRequest,
        signer: &impl Signer,
    ) -> Result<U256, MarketError> {
        let balance = self
            .balance_of(signer.address())
            .await
            .context("failed to get whether the client balance can cover the offer max price")?;
        let max_price = U256::from(request.offer.maxPrice);
        let value = if balance > max_price { U256::ZERO } else { U256::from(max_price) - balance };
        self.submit_request_with_value(request, signer, value).await
    }

    /// Lock the request to the prover, giving them exclusive rights to be paid to
    /// fulfill this request, and also making them subject to slashing penalties if they fail to
    /// deliver. At this point, the price for fulfillment is also set, based on the reverse Dutch
    /// auction parameters and the block at which this transaction is processed.
    ///
    /// This method should be called from the address of the prover.
    pub async fn lock_request(
        &self,
        request: &ProofRequest,
        client_sig: &Bytes,
        priority_gas: Option<u64>,
    ) -> Result<u64, MarketError> {
        tracing::debug!("Calling requestIsLocked({:x})", request.id);
        let is_locked_in: bool =
            self.instance.requestIsLocked(request.id).call().await.context("call failed")?._0;
        if is_locked_in {
            return Err(MarketError::Error(anyhow!("request is already locked")));
        }

        tracing::debug!("Calling lockRequest({:x?}, {:x?})", request, client_sig);

        let mut call =
            self.instance.lockRequest(request.clone(), client_sig.clone()).from(self.caller);

        if let Some(gas) = priority_gas {
            let priority_fee = self
                .instance
                .provider()
                .estimate_eip1559_fees(None)
                .await
                .context("Failed to get priority gas fee")?;

            call = call
                .max_fee_per_gas(priority_fee.max_fee_per_gas + gas as u128)
                .max_priority_fee_per_gas(priority_fee.max_priority_fee_per_gas + gas as u128);
        }

        tracing::debug!("Sending tx {}", format!("{:?}", call));

        let pending_tx = call.send().await?;

        tracing::debug!("Broadcasting tx {}", pending_tx.tx_hash());

        let receipt = pending_tx
            .with_timeout(Some(self.timeout))
            .get_receipt()
            .await
            .context("failed to confirm tx")?;

        if !receipt.status() {
            // TODO: Get + print revertReason
            return Err(MarketError::LockRevert(receipt.transaction_hash));
        }

        tracing::info!("Registered request {:x}: {}", request.id, receipt.transaction_hash);

        Ok(receipt.block_number.context("TXN Receipt missing block number")?)
    }

    /// Lock the request to the prover, giving them exclusive rights to be paid to
    /// fulfill this request, and also making them subject to slashing penalties if they fail to
    /// deliver. At this point, the price for fulfillment is also set, based on the reverse Dutch
    /// auction parameters and the block at which this transaction is processed.
    ///
    /// This method uses the provided signature to authenticate the prover.
    pub async fn lock_request_with_signature(
        &self,
        request: &ProofRequest,
        client_sig: &Bytes,
        prover_sig: &Bytes,
        _priority_gas: Option<u128>,
    ) -> Result<u64, MarketError> {
        tracing::debug!("Calling requestIsLocked({:x})", request.id);
        let is_locked_in: bool =
            self.instance.requestIsLocked(request.id).call().await.context("call failed")?._0;
        if is_locked_in {
            return Err(MarketError::Error(anyhow!("request is already locked-in")));
        }

        tracing::debug!(
            "Calling lockRequestWithSignature({:x?}, {:x?}, {:x?})",
            request,
            client_sig,
            prover_sig
        );

        let call = self
            .instance
            .lockRequestWithSignature(request.clone(), client_sig.clone(), prover_sig.clone())
            .from(self.caller);
        let pending_tx = call.send().await.context("Failed to lock")?;

        tracing::debug!("Broadcasting tx {}", pending_tx.tx_hash());

        let receipt = pending_tx
            .with_timeout(Some(self.timeout))
            .get_receipt()
            .await
            .context("failed to confirm tx")?;

        if !receipt.status() {
            // TODO: Get + print revertReason
            return Err(MarketError::Error(anyhow!(
                "lockRequestWithSignature failed [{}], possibly outbid",
                receipt.transaction_hash
            )));
        }

        tracing::info!("Registered request {:x}: {}", request.id, receipt.transaction_hash);

        Ok(receipt.block_number.context("TXN Receipt missing block number")?)
    }

    /// When a prover fails to fulfill a request by the deadline, this function can be used to burn
    /// the associated prover stake.
    pub async fn slash(
        &self,
        request_id: U256,
    ) -> Result<IBoundlessMarket::ProverSlashed, MarketError> {
        tracing::debug!("Calling slash({:x?})", request_id);
        let call = self.instance.slash(request_id).from(self.caller);
        let pending_tx = call.send().await?;
        tracing::debug!("Broadcasting tx {}", pending_tx.tx_hash());

        let receipt = pending_tx
            .with_timeout(Some(self.timeout))
            .get_receipt()
            .await
            .context("failed to confirm tx")?;

        let log = extract_tx_log::<IBoundlessMarket::ProverSlashed>(&receipt)?;
        Ok(log.inner.data)
    }

    /// Fulfill a request by delivering the proof for the application.
    ///
    /// Upon proof verification, the prover is paid as long as the requirements are met, including:
    ///
    /// * Seal for the assessor proof is valid, verifying that the order's requirements are met.
    /// * The order has not expired.
    /// * The order is not locked by a different prover.
    /// * A prover has not been paid for the job already.
    /// * If not locked, the client has sufficient funds.
    ///
    /// When fulfillment has `require_payment` set to true, the transaction will revert if the
    /// payment is not sent. Otherwise, an event will be logged on the transaction and returned.
    pub async fn fulfill(
        &self,
        fulfillment: &Fulfillment,
        assessor_fill: AssessorReceipt,
    ) -> Result<Option<Log<IBoundlessMarket::PaymentRequirementsFailed>>, MarketError> {
        tracing::debug!("Calling fulfill({:x?},{:x?})", fulfillment, assessor_fill);
        let call = self.instance.fulfill(fulfillment.clone(), assessor_fill).from(self.caller);
        let pending_tx = call.send().await?;
        tracing::debug!("Broadcasting tx {}", pending_tx.tx_hash());

        let receipt = pending_tx
            .with_timeout(Some(self.timeout))
            .get_receipt()
            .await
            .context("failed to confirm tx")?;

        tracing::info!(
            "Submitted proof for request {:x}: {:x}",
            fulfillment.id,
            receipt.transaction_hash
        );

        // Look for PaymentRequirementsFailed logs.
        let mut logs = receipt.inner.logs().iter().filter_map(|log| {
            let log = log.log_decode::<IBoundlessMarket::PaymentRequirementsFailed>();
            log.ok()
        });
        let maybe_log = logs.nth(0);
        if logs.next().is_some() {
            return Err(anyhow!(
                "more than one PaymentRequirementsFailed event on single fullfillment tx"
            )
            .into());
        }
        if fulfillment.requirePayment && maybe_log.is_some() {
            return Err(anyhow!(
                "bug in market contract; payment failed and require_payment is true"
            )
            .into());
        }

        Ok(maybe_log)
    }

    /// Fulfill a batch of requests by delivering the proof for each application.
    ///
    /// See [BoundlessMarketService::fulfill] for more details.
    pub async fn fulfill_batch(
        &self,
        fulfillments: Vec<Fulfillment>,
        assessor_fill: AssessorReceipt,
    ) -> Result<Vec<Log<IBoundlessMarket::PaymentRequirementsFailed>>, MarketError> {
        let fill_ids = fulfillments.iter().map(|fill| fill.id).collect::<Vec<_>>();
        tracing::debug!("Calling fulfillBatch({fulfillments:?}, {assessor_fill:?})");
        let call = self.instance.fulfillBatch(fulfillments, assessor_fill).from(self.caller);
        tracing::debug!("Calldata: {:x}", call.calldata());
        let pending_tx = call.send().await?;
        tracing::debug!("Broadcasting tx {}", pending_tx.tx_hash());

        let receipt = pending_tx
            .with_timeout(Some(self.timeout))
            .get_receipt()
            .await
            .context("failed to confirm tx")?;

        // Look for PaymentRequirementsFailed logs.
        let logs = receipt
            .inner
            .logs()
            .iter()
            .filter_map(|log| {
                let log = log.log_decode::<IBoundlessMarket::PaymentRequirementsFailed>();
                log.ok()
            })
            .collect();

        tracing::info!("Submitted proof for batch {:?}: {}", fill_ids, receipt.transaction_hash);

        Ok(logs)
    }

    /// Combined function to submit a new merkle root to the set-verifier and call `fulfillBatch`.
    /// Useful to reduce the transaction count for fulfillments
    pub async fn submit_merkle_and_fulfill(
        &self,
        verifier_address: Address,
        root: B256,
        seal: Bytes,
        fulfillments: Vec<Fulfillment>,
        assessor_fill: AssessorReceipt,
    ) -> Result<(), MarketError> {
        tracing::debug!("Calling submitRootAndFulfillBatch({root:?}, {seal:x}, {fulfillments:?}, {assessor_fill:?})");
        let call = self
            .instance
            .submitRootAndFulfillBatch(verifier_address, root, seal, fulfillments, assessor_fill)
            .from(self.caller);
        tracing::debug!("Calldata: {}", call.calldata());
        let pending_tx = call.send().await?;
        tracing::debug!("Broadcasting tx {}", pending_tx.tx_hash());
        let tx_receipt = pending_tx
            .with_timeout(Some(self.timeout))
            .get_receipt()
            .await
            .context("failed to confirm tx")?;

        tracing::info!("Submitted merkle root and proof for batch {}", tx_receipt.transaction_hash);

        Ok(())
    }

    /// A combined call to `IBoundlessMarket.priceRequest` and `IBoundlessMarket.fulfillBatch`.
    /// The caller should provide the signed request and signature for each unlocked request they
    /// want to fulfill. Payment for unlocked requests will go to the provided `prover` address.
    pub async fn price_and_fulfill_batch(
        &self,
        requests: Vec<ProofRequest>,
        client_sigs: Vec<Bytes>,
        fulfillments: Vec<Fulfillment>,
        assessor_fill: AssessorReceipt,
        priority_gas: Option<u64>,
    ) -> Result<(), MarketError> {
        for request in requests.iter() {
            tracing::debug!("Calling requestIsLocked({:x})", request.id);
            let is_locked_in: bool =
                self.instance.requestIsLocked(request.id).call().await.context("call failed")?._0;
            if is_locked_in {
                return Err(MarketError::Error(anyhow!(
                    "request {:x} is already locked-in",
                    request.id
                )));
            }
        }

        tracing::debug!("Calling priceAndFulfillBatch({fulfillments:?}, {assessor_fill:?})");

        let mut call = self
            .instance
            .priceAndFulfillBatch(requests, client_sigs, fulfillments, assessor_fill)
            .from(self.caller);
        tracing::debug!("Calldata: {}", call.calldata());

        if let Some(gas) = priority_gas {
            let priority_fee = self
                .instance
                .provider()
                .estimate_eip1559_fees(None)
                .await
                .context("Failed to get priority gas fee")?;

            call = call
                .max_fee_per_gas(priority_fee.max_fee_per_gas + gas as u128)
                .max_priority_fee_per_gas(priority_fee.max_priority_fee_per_gas + gas as u128);
        }

        let pending_tx = call.send().await?;
        tracing::debug!("Broadcasting tx {}", pending_tx.tx_hash());

        let tx_receipt = pending_tx
            .with_timeout(Some(self.timeout))
            .get_receipt()
            .await
            .context("failed to confirm tx")?;

        tracing::info!("Fulfilled proof for batch {}", tx_receipt.transaction_hash);

        Ok(())
    }

    /// Checks if a request is locked in.
    pub async fn is_locked(&self, request_id: U256) -> Result<bool, MarketError> {
        tracing::debug!("Calling requestIsLocked({:x})", request_id);
        let res = self.instance.requestIsLocked(request_id).call().await?;

        Ok(res._0)
    }

    /// Checks if a request is fulfilled.
    pub async fn is_fulfilled(&self, request_id: U256) -> Result<bool, MarketError> {
        tracing::debug!("Calling requestIsFulfilled({:x})", request_id);
        let res = self.instance.requestIsFulfilled(request_id).call().await?;

        Ok(res._0)
    }

    /// Checks if a request is slashed.
    pub async fn is_slashed(&self, request_id: U256) -> Result<bool, MarketError> {
        tracing::debug!("Calling requestIsSlashed({:x})", request_id);
        let res = self.instance.requestIsSlashed(request_id).call().await?;

        Ok(res._0)
    }

    /// Returns the [ProofStatus] of a request.
    ///
    /// The `expires_at` parameter is the block number at which the request expires.
    pub async fn get_status(
        &self,
        request_id: U256,
        expires_at: Option<u64>,
    ) -> Result<ProofStatus, MarketError> {
        let block_number = self.get_latest_block().await?;

        if self.is_fulfilled(request_id).await.context("Failed to check fulfillment status")? {
            return Ok(ProofStatus::Fulfilled);
        }

        if let Some(expires_at) = expires_at {
            if block_number > expires_at {
                return Ok(ProofStatus::Expired);
            }
        }

        if self.is_locked(request_id).await.context("Failed to check locked status")? {
            let deadline = self.instance.requestDeadline(request_id).call().await?._0;
            if block_number > deadline && deadline > 0 {
                return Ok(ProofStatus::Expired);
            };
            return Ok(ProofStatus::Locked);
        }

        Ok(ProofStatus::Unknown)
    }

    async fn get_latest_block(&self) -> Result<u64, MarketError> {
        Ok(self
            .instance
            .provider()
            .get_block_number()
            .await
            .context("Failed to get latest block number")?)
    }

    /// Query the ProofDelivered event based on request ID and block options.
    /// For each iteration, we query a range of blocks.
    /// If the event is not found, we move the range down and repeat until we find the event.
    /// If the event is not found after the configured max iterations, we return an error.
    /// The default range is set to 100 blocks for each iteration, and the default maximum number of
    /// iterations is 100. This means that the search will cover a maximum of 10,000 blocks.
    /// Optionally, you can specify a lower and upper bound to limit the search range.
    async fn query_fulfilled_event(
        &self,
        request_id: U256,
        lower_bound: Option<u64>,
        upper_bound: Option<u64>,
    ) -> Result<(Bytes, Bytes), MarketError> {
        let mut upper_block = upper_bound.unwrap_or(self.get_latest_block().await?);
        let start_block = lower_bound.unwrap_or(upper_block.saturating_sub(
            self.event_query_config.block_range * self.event_query_config.max_iterations,
        ));

        // Loop to progressively search through blocks
        for _ in 0..self.event_query_config.max_iterations {
            // If the current end block is less than or equal to the starting block, stop searching
            if upper_block <= start_block {
                break;
            }

            // Calculate the block range to query: from [lower_block] to [upper_block]
            let lower_block = upper_block.saturating_sub(self.event_query_config.block_range);

            // Set up the event filter for the specified block range
            let mut event_filter = self.instance.ProofDelivered_filter();
            event_filter.filter = event_filter
                .filter
                .topic1(request_id)
                .from_block(lower_block)
                .to_block(upper_block);

            // Query the logs for the event
            let logs = event_filter.query().await?;

            // If we find a log, return the journal and seal
            if let Some((log, _)) = logs.first() {
                return Ok((log.journal.clone(), log.seal.clone()));
            }

            // Move the upper_block down for the next iteration
            upper_block = lower_block.saturating_sub(1);
        }

        // Return error if no logs are found after all iterations
        Err(MarketError::ProofNotFound(request_id))
    }

    /// Query the RequestSubmitted event based on request ID and block options.
    ///
    /// For each iteration, we query a range of blocks.
    /// If the event is not found, we move the range down and repeat until we find the event.
    /// If the event is not found after the configured max iterations, we return an error.
    /// The default range is set to 100 blocks for each iteration, and the default maximum number of
    /// iterations is 100. This means that the search will cover a maximum of 10,000 blocks.
    /// Optionally, you can specify a lower and upper bound to limit the search range.
    async fn query_request_submitted_event(
        &self,
        request_id: U256,
        lower_bound: Option<u64>,
        upper_bound: Option<u64>,
    ) -> Result<(ProofRequest, Bytes), MarketError> {
        let mut upper_block = upper_bound.unwrap_or(self.get_latest_block().await?);
        let start_block = lower_bound.unwrap_or(upper_block.saturating_sub(
            self.event_query_config.block_range * self.event_query_config.max_iterations,
        ));

        // Loop to progressively search through blocks
        for _ in 0..self.event_query_config.max_iterations {
            // If the current end block is less than or equal to the starting block, stop searching
            if upper_block <= start_block {
                break;
            }

            // Calculate the block range to query: from [lower_block] to [upper_block]
            let lower_block = upper_block.saturating_sub(self.event_query_config.block_range);

            // Set up the event filter for the specified block range
            let mut event_filter = self.instance.RequestSubmitted_filter();
            event_filter.filter = event_filter
                .filter
                .topic1(request_id)
                .from_block(lower_block)
                .to_block(upper_block);

            // Query the logs for the event
            let logs = event_filter.query().await?;

            if let Some((log, _)) = logs.first() {
                return Ok((log.request.clone(), log.clientSignature.clone()));
            }

            // Move the upper_block down for the next iteration
            upper_block = lower_block.saturating_sub(1);
        }

        // Return error if no logs are found after all iterations
        Err(MarketError::RequestNotFound(request_id))
    }

    /// Returns journal and seal if the request is fulfilled.
    pub async fn get_request_fulfillment(
        &self,
        request_id: U256,
    ) -> Result<(Bytes, Bytes), MarketError> {
        match self.get_status(request_id, None).await? {
            ProofStatus::Expired => Err(MarketError::RequestHasExpired(request_id)),
            ProofStatus::Fulfilled => self.query_fulfilled_event(request_id, None, None).await,
            _ => Err(MarketError::RequestNotFulfilled(request_id)),
        }
    }

    /// Returns journal and seal if the request is fulfilled.
    pub async fn get_submitted_request(
        &self,
        request_id: U256,
        tx_hash: Option<B256>,
    ) -> Result<(ProofRequest, Bytes), MarketError> {
        if let Some(tx_hash) = tx_hash {
            let receipt = self
                .instance
                .provider()
                .get_transaction_receipt(tx_hash)
                .await
                .context("Failed to get transaction receipt")?
                .context("Transaction not found")?;
            let logs = receipt.inner.logs().iter().filter_map(|log| {
                let log = log.log_decode::<IBoundlessMarket::RequestSubmitted>();
                log.ok()
            });
            for log in logs {
                if U256::from(log.inner.data.request.id) == request_id {
                    return Ok((log.inner.data.request, log.inner.data.clientSignature));
                }
            }
        }
        self.query_request_submitted_event(request_id, None, None).await
    }

    /// Returns journal and seal if the request is fulfilled.
    ///
    /// This method will poll the status of the request until it is Fulfilled or Expired.
    /// Polling is done at intervals of `retry_interval` until the request is Fulfilled, Expired or
    /// the optional timeout is reached.
    pub async fn wait_for_request_fulfillment(
        &self,
        request_id: U256,
        retry_interval: Duration,
        expires_at: u64,
    ) -> Result<(Bytes, Bytes), MarketError> {
        loop {
            let status = self.get_status(request_id, Some(expires_at)).await?;
            match status {
                ProofStatus::Expired => return Err(MarketError::RequestHasExpired(request_id)),
                ProofStatus::Fulfilled => {
                    return self.query_fulfilled_event(request_id, None, None).await;
                }
                _ => {
                    tracing::info!(
                        "Request {:x} status: {:?}. Retrying in {:?}",
                        request_id,
                        status,
                        retry_interval
                    );
                    tokio::time::sleep(retry_interval).await;
                    continue;
                }
            }
        }
    }

    /// Calculates the block number at which the price will be at the given price.
    pub fn block_at_price(&self, offer: &Offer, price: U256) -> Result<u64, MarketError> {
        let max_price = U256::from(offer.maxPrice);
        let min_price = U256::from(offer.minPrice);

        if price > U256::from(max_price) {
            return Err(MarketError::Error(anyhow::anyhow!("Price cannot exceed max price")));
        }

        if price <= min_price {
            return Ok(0);
        }

        let rise = max_price - min_price;
        let run = U256::from(offer.rampUpPeriod);
        let delta = ((price - min_price) * run).div_ceil(rise);
        let delta: u64 = delta.try_into().context("Failed to convert block delta to u64")?;

        Ok(offer.biddingStart + delta)
    }

    /// Calculates the price at the given block number.
    pub fn price_at_block(&self, offer: &Offer, block_numb: u64) -> Result<U256, MarketError> {
        let max_price = U256::from(offer.maxPrice);
        let min_price = U256::from(offer.minPrice);

        if block_numb < offer.biddingStart {
            return Err(MarketError::Error(anyhow!("Block number before bidding start")));
        }

        if block_numb < offer.biddingStart + offer.rampUpPeriod as u64 {
            let rise = max_price - min_price;
            let run = U256::from(offer.rampUpPeriod);
            let delta = U256::from(block_numb) - U256::from(offer.biddingStart);

            Ok(min_price + (delta * rise) / run)
        } else {
            Ok(max_price)
        }
    }

    /// Generates a request index based on the EOA nonce.
    ///
    /// It does not guarantee that the index is not in use by the time the caller uses it.
    pub async fn index_from_nonce(&self) -> Result<u32, MarketError> {
        let nonce = self
            .instance
            .provider()
            .get_transaction_count(self.caller)
            .await
            .context(format!("Failed to get EOA nonce for {:?}", self.caller))?;
        let id: u32 = nonce.try_into().context("Failed to convert nonce to u32")?;
        let request_id = request_id(&self.caller, id);
        match self.get_status(request_id, None).await? {
            ProofStatus::Unknown => Ok(id),
            _ => Err(MarketError::Error(anyhow!("index already in use"))),
        }
    }

    /// Generates a new request ID based on the EOA nonce.
    ///
    /// It does not guarantee that the ID is not in use by the time the caller uses it.
    pub async fn request_id_from_nonce(&self) -> Result<U256, MarketError> {
        let index = self.index_from_nonce().await?;
        Ok(request_id(&self.caller, index))
    }

    /// Randomly generates a request index.
    ///
    /// It retries up to 10 times to generate a unique index, after which it returns an error.
    /// It does not guarantee that the index is not in use by the time the caller uses it.
    pub async fn index_from_rand(&self) -> Result<u32, MarketError> {
        let attempts = 10usize;
        for _ in 0..attempts {
            let id: u32 = rand::random();
            let request_id = request_id(&self.caller, id);
            match self.get_status(request_id, None).await? {
                ProofStatus::Unknown => return Ok(id),
                _ => continue,
            }
        }
        Err(MarketError::Error(anyhow!(
            "failed to generate a unique index after {attempts} attempts"
        )))
    }

    /// Randomly generates a new request ID.
    ///
    /// It does not guarantee that the ID is not in use by the time the caller uses it.
    pub async fn request_id_from_rand(&self) -> Result<U256, MarketError> {
        let index = self.index_from_rand().await?;
        Ok(request_id(&self.caller, index))
    }

    /// Returns the image ID and URL of the assessor guest.
    pub async fn image_info(&self) -> Result<(B256, String)> {
        tracing::debug!("Calling imageInfo()");
        let (image_id, image_url) =
            self.instance.imageInfo().call().await.context("call failed")?.into();

        Ok((image_id, image_url))
    }

    /// Get the chain ID.
    ///
    /// This function implements caching to save the chain ID after the first successful fetch.
    pub async fn get_chain_id(&self) -> Result<u64, MarketError> {
        let mut id = self.chain_id.load(Ordering::Relaxed);
        if id != 0 {
            return Ok(id);
        }
        id = self.instance.provider().get_chain_id().await.context("failed to get chain ID")?;
        self.chain_id.store(id, Ordering::Relaxed);
        Ok(id)
    }

    /// Approve a spender to spend `value` amount of HitPoints on behalf of the caller.
    pub async fn approve_deposit_stake(&self, value: U256) -> Result<()> {
        let spender = *self.instance.address();
        tracing::debug!("Calling approve({:?}, {})", spender, value);
        let token_address = self
            .instance
            .STAKE_TOKEN_CONTRACT()
            .call()
            .await
            .context("STAKE_TOKEN_CONTRACT call failed")?
            ._0;
        let contract = IERC20::new(token_address, self.instance.provider());
        let call = contract.approve(spender, value).from(self.caller);
        let pending_tx = call.send().await.map_err(IHitPointsErrors::decode_error)?;
        tracing::debug!("Broadcasting tx {}", pending_tx.tx_hash());
        let tx_hash = pending_tx
            .with_timeout(Some(self.timeout))
            .watch()
            .await
            .context("failed to confirm tx")?;

        tracing::info!("Approved {} to spend {}: {}", spender, value, tx_hash);

        Ok(())
    }

    /// Deposit stake into the market to pay for lockin stake.
    ///
    /// Before calling this method, the account owner must first approve
    /// the Boundless market contract as an allowed spender by calling `approve_deposit_stake`.    
    pub async fn deposit_stake(&self, value: U256) -> Result<(), MarketError> {
        tracing::debug!("Calling depositStake({})", value);
        let call = self.instance.depositStake(value);
        let pending_tx = call.send().await?;
        tracing::debug!("Broadcasting stake deposit tx {}", pending_tx.tx_hash());
        let tx_hash = pending_tx
            .with_timeout(Some(self.timeout))
            .watch()
            .await
            .context("failed to confirm tx")?;
        tracing::debug!("Submitted stake deposit {}", tx_hash);
        Ok(())
    }

    /// Permit and deposit stake into the market to pay for lockin stake.
    ///
    /// This method will send a single transaction.
    pub async fn deposit_stake_with_permit(
        &self,
        value: U256,
        signer: &impl Signer,
    ) -> Result<(), MarketError> {
        let token_address = self
            .instance
            .STAKE_TOKEN_CONTRACT()
            .call()
            .await
            .context("STAKE_TOKEN_CONTRACT call failed")?
            ._0;
        let contract = IERC20Permit::new(token_address, self.instance.provider());
        let call = contract.nonces(self.caller());
        let nonce = call.call().await.map_err(IHitPointsErrors::decode_error)?._0;
        let block = self
            .instance
            .provider()
            .get_block_by_number(BlockNumberOrTag::Latest, BlockTransactionsKind::Hashes)
            .await
            .context("failed to get block")?
            .context("failed to get block")?;
        let deadline = U256::from(block.header.timestamp() + 1000);
        let permit = Permit {
            owner: self.caller(),
            spender: *self.instance().address(),
            value,
            nonce,
            deadline,
        };
        tracing::debug!("Permit: {:?}", permit);
        let chain_id = self.get_chain_id().await?;
        let sig = permit.sign(signer, token_address, chain_id).await?.as_bytes();
        let r = B256::from_slice(&sig[..32]);
        let s = B256::from_slice(&sig[32..64]);
        let v: u8 = sig[64];
        tracing::debug!("Calling depositStakeWithPermit({})", value);
        let call = self.instance.depositStakeWithPermit(value, deadline, v, r, s);
        let pending_tx = call.send().await?;
        tracing::debug!("Broadcasting stake deposit tx {}", pending_tx.tx_hash());
        let tx_hash = pending_tx
            .with_timeout(Some(self.timeout))
            .watch()
            .await
            .context("failed to confirm tx")?;
        tracing::debug!("Submitted stake deposit {}", tx_hash);
        Ok(())
    }

    /// Withdraw stake from the market.
    pub async fn withdraw_stake(&self, value: U256) -> Result<(), MarketError> {
        tracing::debug!("Calling withdrawStake({})", value);
        let call = self.instance.withdrawStake(value);
        let pending_tx = call.send().await?;
        tracing::debug!("Broadcasting stake withdraw tx {}", pending_tx.tx_hash());
        let tx_hash = pending_tx
            .with_timeout(Some(self.timeout))
            .watch()
            .await
            .context("failed to confirm tx")?;
        tracing::debug!("Submitted stake withdraw {}", tx_hash);
        Ok(())
    }

    /// Returns the deposited balance, in HP, of the given account.
    pub async fn balance_of_stake(&self, account: Address) -> Result<U256, MarketError> {
        tracing::debug!("Calling balanceOfStake({})", account);
        let balance = self.instance.balanceOfStake(account).call().await.context("call failed")?._0;
        Ok(balance)
    }
}

#[cfg(test)]
mod tests {
    use std::str::FromStr;

    use super::BoundlessMarketService;
    use crate::{
        contracts::{
<<<<<<< HEAD
            hit_points::default_allowance, test_utils::TestCtx, AssessorJournal, Callback,
=======
            hit_points::default_allowance, test_utils::TestCtx, AssessorJournal, AssessorReceipt,
>>>>>>> 49f7f40a
            Fulfillment, IBoundlessMarket, Offer, Predicate, PredicateType, ProofRequest,
            ProofStatus, Requirements,
        },
        input::InputBuilder,
    };
    use alloy::{
        node_bindings::Anvil,
        primitives::{aliases::U160, utils::parse_ether, Address, Bytes, B256, U256},
        providers::{Provider, ProviderBuilder},
        sol_types::{eip712_domain, Eip712Domain, SolStruct, SolValue},
    };
    use guest_assessor::ASSESSOR_GUEST_ID;
    use guest_set_builder::SET_BUILDER_ID;
    use guest_util::ECHO_ID;
    use risc0_aggregation::{
        merkle_root, GuestState, SetInclusionReceipt, SetInclusionReceiptVerifierParameters,
    };
    use risc0_ethereum_contracts::encode_seal;
    use risc0_zkvm::{
        sha::{Digest, Digestible},
        FakeReceipt, InnerReceipt, Journal, MaybePruned, Receipt, ReceiptClaim,
    };
    use tracing_subscriber::EnvFilter;
    use url::Url;

    fn ether(value: &str) -> U256 {
        parse_ether(value).unwrap()
    }

    fn test_offer() -> Offer {
        Offer {
            minPrice: ether("1"),
            maxPrice: ether("2"),
            biddingStart: 100,
            rampUpPeriod: 100,
            timeout: 500,
            lockTimeout: 500,
            lockStake: ether("1"),
        }
    }

    async fn new_request(idx: u32, ctx: &TestCtx) -> ProofRequest {
        ProofRequest::new(
            idx,
            &ctx.customer_signer.address(),
<<<<<<< HEAD
            Requirements {
                imageId: to_b256(Digest::from(ECHO_ID)),
                predicate: Predicate {
                    predicateType: PredicateType::PrefixMatch,
                    data: Default::default(),
                },
                callback: Callback::default(),
            },
=======
            Requirements::new(
                Digest::from(ECHO_ID),
                Predicate { predicateType: PredicateType::PrefixMatch, data: Default::default() },
            ),
>>>>>>> 49f7f40a
            "http://image_uri.null",
            InputBuilder::new().build_inline().unwrap(),
            Offer {
                minPrice: U256::from(20000000000000u64),
                maxPrice: U256::from(40000000000000u64),
                biddingStart: ctx.customer_provider.get_block_number().await.unwrap(),
                timeout: 100,
                rampUpPeriod: 1,
                lockStake: U256::from(10),
                lockTimeout: 100,
            },
        )
    }

    fn to_b256(digest: Digest) -> B256 {
        <[u8; 32]>::from(digest).into()
    }

    fn mock_singleton(
        request: &ProofRequest,
        eip712_domain: Eip712Domain,
        prover: Address,
    ) -> (B256, Bytes, Fulfillment, Bytes) {
        let app_journal = Journal::new(vec![0x41, 0x41, 0x41, 0x41]);
        let app_receipt_claim = ReceiptClaim::ok(ECHO_ID, app_journal.clone().bytes);
        let app_claim_digest = app_receipt_claim.digest();

        let assessor_journal = AssessorJournal {
            requestDigests: vec![request.eip712_signing_hash(&eip712_domain)],
            selectors: vec![],
            root: to_b256(app_claim_digest),
            prover,
        };
        let assesor_receipt_claim =
            ReceiptClaim::ok(ASSESSOR_GUEST_ID, assessor_journal.abi_encode());
        let assessor_claim_digest = assesor_receipt_claim.digest();

        let root = merkle_root(&[app_claim_digest, assessor_claim_digest]);
        let set_builder_journal = {
            let mut state = GuestState::initial(SET_BUILDER_ID);
            state.mmr.push(root).unwrap();
            state.mmr.finalize().unwrap();
            state.encode()
        };
        let set_builder_receipt_claim =
            ReceiptClaim::ok(SET_BUILDER_ID, set_builder_journal.clone());

        let set_builder_receipt = Receipt::new(
            InnerReceipt::Fake(FakeReceipt::new(set_builder_receipt_claim)),
            set_builder_journal,
        );
        let set_verifier_seal = encode_seal(&set_builder_receipt).unwrap();

        let verifier_parameters =
            SetInclusionReceiptVerifierParameters { image_id: Digest::from(SET_BUILDER_ID) };
        let set_inclusion_seal = SetInclusionReceipt::from_path_with_verifier_params(
            ReceiptClaim::ok(ECHO_ID, MaybePruned::Pruned(app_journal.digest())),
            vec![assessor_claim_digest],
            verifier_parameters.digest(),
        )
        .abi_encode_seal()
        .unwrap();

        let fulfillment = Fulfillment {
            id: request.id,
            requestDigest: request.eip712_signing_hash(&eip712_domain),
            imageId: to_b256(Digest::from(ECHO_ID)),
            journal: app_journal.bytes.into(),
            seal: set_inclusion_seal.into(),
            requirePayment: true,
        };

        let assessor_seal = SetInclusionReceipt::from_path_with_verifier_params(
            ReceiptClaim::ok(ASSESSOR_GUEST_ID, MaybePruned::Pruned(Digest::ZERO)),
            vec![app_claim_digest],
            verifier_parameters.digest(),
        )
        .abi_encode_seal()
        .unwrap();

        (to_b256(root), set_verifier_seal.into(), fulfillment, assessor_seal.into())
    }

    #[test]
    fn test_price_at_block() {
        let market = BoundlessMarketService::new(
            Address::default(),
            ProviderBuilder::default().on_http(Url::from_str("http://rpc.null").unwrap()),
            Address::default(),
        );
        let offer = &test_offer();

        // Cannot calculate price before bidding start
        assert!(market.price_at_block(offer, 99).is_err());

        assert_eq!(market.price_at_block(offer, 100).unwrap(), ether("1"));

        assert_eq!(market.price_at_block(offer, 101).unwrap(), ether("1.01"));
        assert_eq!(market.price_at_block(offer, 125).unwrap(), ether("1.25"));
        assert_eq!(market.price_at_block(offer, 150).unwrap(), ether("1.5"));
        assert_eq!(market.price_at_block(offer, 175).unwrap(), ether("1.75"));
        assert_eq!(market.price_at_block(offer, 199).unwrap(), ether("1.99"));

        assert_eq!(market.price_at_block(offer, 200).unwrap(), ether("2"));
        assert_eq!(market.price_at_block(offer, 500).unwrap(), ether("2"));
    }

    #[test]
    fn test_block_at_price() {
        let market = BoundlessMarketService::new(
            Address::default(),
            ProviderBuilder::default().on_http(Url::from_str("http://rpc.null").unwrap()),
            Address::default(),
        );
        let offer = &test_offer();

        assert_eq!(market.block_at_price(offer, ether("1")).unwrap(), 0);

        assert_eq!(market.block_at_price(offer, ether("1.01")).unwrap(), 101);
        assert_eq!(market.block_at_price(offer, ether("1.001")).unwrap(), 101);

        assert_eq!(market.block_at_price(offer, ether("1.25")).unwrap(), 125);
        assert_eq!(market.block_at_price(offer, ether("1.5")).unwrap(), 150);
        assert_eq!(market.block_at_price(offer, ether("1.75")).unwrap(), 175);
        assert_eq!(market.block_at_price(offer, ether("1.99")).unwrap(), 199);
        assert_eq!(market.block_at_price(offer, ether("2")).unwrap(), 200);

        // Price cannot exceed maxPrice
        assert!(market.block_at_price(offer, ether("3")).is_err());
    }

    #[tokio::test]
    async fn test_deposit_withdraw() {
        // Setup anvil
        let anvil = Anvil::new().spawn();

        let ctx =
            TestCtx::new(&anvil, Digest::from(SET_BUILDER_ID), Digest::from(ASSESSOR_GUEST_ID))
                .await
                .unwrap();

        // Deposit prover balances
        ctx.prover_market.deposit(parse_ether("2").unwrap()).await.unwrap();
        assert_eq!(
            ctx.prover_market.balance_of(ctx.prover_signer.address()).await.unwrap(),
            parse_ether("2").unwrap()
        );

        // Withdraw prover balances
        ctx.prover_market.withdraw(parse_ether("2").unwrap()).await.unwrap();
        assert_eq!(
            ctx.prover_market.balance_of(ctx.prover_signer.address()).await.unwrap(),
            U256::ZERO
        );

        // Withdraw when balance is zero
        assert!(ctx.prover_market.withdraw(parse_ether("2").unwrap()).await.is_err());
    }

    #[tokio::test]
    async fn test_deposit_withdraw_stake() {
        // Setup anvil
        let anvil = Anvil::new().spawn();

        let ctx =
            TestCtx::new(&anvil, Digest::from(SET_BUILDER_ID), Digest::from(ASSESSOR_GUEST_ID))
                .await
                .unwrap();

        let deposit = U256::from(10);

        // Approve and deposit stake
        ctx.prover_market.approve_deposit_stake(deposit).await.unwrap();
        ctx.prover_market.deposit_stake(deposit).await.unwrap();

        // Deposit stake with permit
        ctx.prover_market.deposit_stake_with_permit(deposit, &ctx.prover_signer).await.unwrap();

        assert_eq!(
            ctx.prover_market.balance_of_stake(ctx.prover_signer.address()).await.unwrap(),
            U256::from(20)
        );

        // Withdraw prover balances
        ctx.prover_market.withdraw_stake(U256::from(20)).await.unwrap();
        assert_eq!(
            ctx.prover_market.balance_of_stake(ctx.prover_signer.address()).await.unwrap(),
            U256::ZERO
        );

        // Withdraw when balance is zero
        assert!(ctx.prover_market.withdraw_stake(U256::from(20)).await.is_err());
    }

    #[tokio::test]
    async fn test_submit_request() {
        // Setup anvil
        let anvil = Anvil::new().spawn();

        let ctx =
            TestCtx::new(&anvil, Digest::from(SET_BUILDER_ID), Digest::from(ASSESSOR_GUEST_ID))
                .await
                .unwrap();

        let request = new_request(1, &ctx).await;

        let request_id =
            ctx.customer_market.submit_request(&request, &ctx.customer_signer).await.unwrap();

        // fetch logs and check if the event was emitted
        let logs = ctx.customer_market.instance().RequestSubmitted_filter().query().await.unwrap();

        let (_, log) = logs.first().unwrap();
        let log = log.log_decode::<IBoundlessMarket::RequestSubmitted>().unwrap();
        assert!(log.inner.data.request.id == request_id);
    }

    #[tokio::test]
    async fn test_e2e() {
        tracing_subscriber::fmt().with_env_filter(EnvFilter::from_default_env()).init();
        // Setup anvil
        let anvil = Anvil::new().spawn();

        let ctx =
            TestCtx::new(&anvil, Digest::from(SET_BUILDER_ID), Digest::from(ASSESSOR_GUEST_ID))
                .await
                .unwrap();

        let eip712_domain = eip712_domain! {
            name: "IBoundlessMarket",
            version: "1",
            chain_id: anvil.chain_id(),
            verifying_contract: *ctx.customer_market.instance().address(),
        };

        let request = new_request(1, &ctx).await;
        let expires_at = request.expires_at();

        let request_id =
            ctx.customer_market.submit_request(&request, &ctx.customer_signer).await.unwrap();

        // fetch logs to retrieve the customer signature from the event
        let logs = ctx.customer_market.instance().RequestSubmitted_filter().query().await.unwrap();

        let (_, log) = logs.first().unwrap();
        let log = log.log_decode::<IBoundlessMarket::RequestSubmitted>().unwrap();
        let request: ProofRequest = log.inner.data.request;
        let customer_sig = log.inner.data.clientSignature;

        // Deposit prover balances
        let deposit = default_allowance();
        ctx.prover_market.deposit_stake_with_permit(deposit, &ctx.prover_signer).await.unwrap();

        // Lock the request
        ctx.prover_market.lock_request(&request, &customer_sig, None).await.unwrap();
        assert!(ctx.customer_market.is_locked(request_id).await.unwrap());
        assert!(
            ctx.customer_market.get_status(request_id, Some(expires_at)).await.unwrap()
                == ProofStatus::Locked
        );

        // mock the fulfillment
        let (root, set_verifier_seal, fulfillment, assessor_seal) =
            mock_singleton(&request, eip712_domain, ctx.prover_signer.address());

        // publish the committed root
        ctx.set_verifier.submit_merkle_root(root, set_verifier_seal).await.unwrap();

        let assessor_fill = AssessorReceipt {
            seal: assessor_seal,
            selectors: vec![],
            prover: ctx.prover_signer.address(),
        };
        // fulfill the request
        ctx.prover_market.fulfill(&fulfillment, assessor_fill).await.unwrap();
        assert!(ctx.customer_market.is_fulfilled(request_id).await.unwrap());

        // retrieve journal and seal from the fulfilled request
        let (journal, seal) =
            ctx.customer_market.get_request_fulfillment(request_id).await.unwrap();

        assert_eq!(journal, fulfillment.journal);
        assert_eq!(seal, fulfillment.seal);
    }

    #[tokio::test]
    async fn test_e2e_merged_submit_fulfill() {
        // Setup anvil
        let anvil = Anvil::new().spawn();

        let ctx =
            TestCtx::new(&anvil, Digest::from(SET_BUILDER_ID), Digest::from(ASSESSOR_GUEST_ID))
                .await
                .unwrap();

        let eip712_domain = eip712_domain! {
            name: "IBoundlessMarket",
            version: "1",
            chain_id: anvil.chain_id(),
            verifying_contract: *ctx.customer_market.instance().address(),
        };

        let request = new_request(1, &ctx).await;
        let expires_at = request.expires_at();

        let request_id =
            ctx.customer_market.submit_request(&request, &ctx.customer_signer).await.unwrap();

        // fetch logs to retrieve the customer signature from the event
        let logs = ctx.customer_market.instance().RequestSubmitted_filter().query().await.unwrap();

        let (_, log) = logs.first().unwrap();
        let log = log.log_decode::<IBoundlessMarket::RequestSubmitted>().unwrap();
        let request = log.inner.data.request;
        let customer_sig = log.inner.data.clientSignature;

        // Deposit prover balances
        let deposit = default_allowance();
        ctx.prover_market.deposit_stake_with_permit(deposit, &ctx.prover_signer).await.unwrap();

        // Lock the request
        ctx.prover_market.lock_request(&request, &customer_sig, None).await.unwrap();
        assert!(ctx.customer_market.is_locked(request_id).await.unwrap());
        assert!(
            ctx.customer_market.get_status(request_id, Some(expires_at)).await.unwrap()
                == ProofStatus::Locked
        );

        // mock the fulfillment
        let (root, set_verifier_seal, fulfillment, assessor_seal) =
            mock_singleton(&request, eip712_domain, ctx.prover_signer.address());

        let fulfillments = vec![fulfillment];
        let assessor_fill = AssessorReceipt {
            seal: assessor_seal,
            selectors: vec![],
            prover: ctx.prover_signer.address(),
        };
        // publish the committed root + fulfillments
        ctx.prover_market
            .submit_merkle_and_fulfill(
                ctx.set_verifier_addr,
                root,
                set_verifier_seal,
                fulfillments.clone(),
                assessor_fill,
            )
            .await
            .unwrap();

        // retrieve journal and seal from the fulfilled request
        let (journal, seal) =
            ctx.customer_market.get_request_fulfillment(request_id).await.unwrap();

        assert_eq!(journal, fulfillments[0].journal);
        assert_eq!(seal, fulfillments[0].seal);
    }

    #[tokio::test]
    async fn test_e2e_price_and_fulfill_batch() {
        // Setup anvil
        let anvil = Anvil::new().spawn();

        let ctx =
            TestCtx::new(&anvil, Digest::from(SET_BUILDER_ID), Digest::from(ASSESSOR_GUEST_ID))
                .await
                .unwrap();

        let eip712_domain = eip712_domain! {
            name: "IBoundlessMarket",
            version: "1",
            chain_id: anvil.chain_id(),
            verifying_contract: *ctx.customer_market.instance().address(),
        };

        let request = new_request(1, &ctx).await;
        let request_id =
            ctx.customer_market.submit_request(&request, &ctx.customer_signer).await.unwrap();

        // fetch logs to retrieve the customer signature from the event
        let logs = ctx.customer_market.instance().RequestSubmitted_filter().query().await.unwrap();

        let (_, log) = logs.first().unwrap();
        let log = log.log_decode::<IBoundlessMarket::RequestSubmitted>().unwrap();
        let request = log.inner.data.request;
        let customer_sig = log.inner.data.clientSignature;

        // mock the fulfillment
        let (root, set_verifier_seal, fulfillment, assessor_seal) =
            mock_singleton(&request, eip712_domain, ctx.prover_signer.address());

        let fulfillments = vec![fulfillment];
        let assessor_fill = AssessorReceipt {
            seal: assessor_seal,
            selectors: vec![],
            prover: ctx.prover_signer.address(),
        };
        // publish the committed root
        ctx.set_verifier.submit_merkle_root(root, set_verifier_seal).await.unwrap();

        // Price and fulfill the request
        ctx.prover_market
            .price_and_fulfill_batch(
                vec![request],
                vec![customer_sig],
                fulfillments.clone(),
                assessor_fill,
                None,
            )
            .await
            .unwrap();

        // retrieve journal and seal from the fulfilled request
        let (journal, seal) =
            ctx.customer_market.get_request_fulfillment(request_id).await.unwrap();

        assert_eq!(journal, fulfillments[0].journal);
        assert_eq!(seal, fulfillments[0].seal);
    }

    #[tokio::test]
    async fn test_e2e_payment_failed() {
        // Setup anvil
        let anvil = Anvil::new().spawn();

        let ctx =
            TestCtx::new(&anvil, Digest::from(SET_BUILDER_ID), Digest::from(ASSESSOR_GUEST_ID))
                .await
                .unwrap();

        let eip712_domain = eip712_domain! {
            name: "IBoundlessMarket",
            version: "1",
            chain_id: anvil.chain_id(),
            verifying_contract: *ctx.customer_market.instance().address(),
        };

        let request = new_request(1, &ctx).await;
        let expires_at = request.expires_at();

        let request_id =
            ctx.customer_market.submit_request(&request, &ctx.customer_signer).await.unwrap();

        // fetch logs to retrieve the customer signature from the event
        let logs = ctx.customer_market.instance().RequestSubmitted_filter().query().await.unwrap();

        let (_, log) = logs.first().unwrap();
        let log = log.log_decode::<IBoundlessMarket::RequestSubmitted>().unwrap();
        let request = log.inner.data.request;
        let customer_sig = log.inner.data.clientSignature;

        // Deposit prover balances
        let deposit = default_allowance();
        ctx.prover_market.deposit_stake_with_permit(deposit, &ctx.prover_signer).await.unwrap();

        // Lock the request
        ctx.prover_market.lock_request(&request, &customer_sig, None).await.unwrap();
        assert!(ctx.customer_market.is_locked(request_id).await.unwrap());
        assert!(
            ctx.customer_market.get_status(request_id, Some(expires_at)).await.unwrap()
                == ProofStatus::Locked
        );

        // Test behavior when payment requirements are not met.
        {
            // mock the fulfillment, using the wrong prover address. Address::from(3) arbitrary.
            let some_other_address = Address::from(U160::from(3));
            let (root, set_verifier_seal, fulfillment, assessor_seal) =
                mock_singleton(&request, eip712_domain.clone(), some_other_address);

            // publish the committed root
            ctx.set_verifier.submit_merkle_root(root, set_verifier_seal).await.unwrap();

            let assessor_fill = AssessorReceipt {
                seal: assessor_seal,
                selectors: vec![],
                prover: some_other_address,
            };

            // attempt to fulfill the request, and ensure we revert.
            ctx.prover_market.fulfill(&fulfillment, assessor_fill.clone()).await.unwrap_err(); // TODO: Use the error
            assert!(!ctx.customer_market.is_fulfilled(request_id).await.unwrap());

            let mut fulfillment_no_payment = fulfillment;
            fulfillment_no_payment.requirePayment = false;

            // attempt to fulfill the request, and ensure we revert.
            let log = ctx
                .prover_market
                .fulfill(&fulfillment_no_payment, assessor_fill.clone())
                .await
                .unwrap();

            assert!(ctx.customer_market.is_fulfilled(request_id).await.unwrap());
            // TODO: Decode the log and assert on the particular error.
            assert!(log.is_some());

            // retrieve journal and seal from the fulfilled request
            let (journal, seal) =
                ctx.customer_market.get_request_fulfillment(request_id).await.unwrap();

            assert_eq!(journal, fulfillment_no_payment.journal);
            assert_eq!(seal, fulfillment_no_payment.seal);
        }

        // mock the fulfillment, this time using the right prover address.
        let (root, set_verifier_seal, fulfillment, assessor_seal) =
            mock_singleton(&request, eip712_domain, ctx.prover_signer.address());

        // publish the committed root
        ctx.set_verifier.submit_merkle_root(root, set_verifier_seal).await.unwrap();

        let assessor_fill = AssessorReceipt {
            seal: assessor_seal,
            selectors: vec![],
            prover: ctx.prover_signer.address(),
        };

        // fulfill the request, this time getting paid.
        let log = ctx.prover_market.fulfill(&fulfillment, assessor_fill).await.unwrap();
        assert!(ctx.customer_market.is_fulfilled(request_id).await.unwrap());
        assert!(log.is_none());

        // retrieve journal and seal from the fulfilled request
        let (_journal, _seal) =
            ctx.customer_market.get_request_fulfillment(request_id).await.unwrap();

        // TODO: Instead of checking that this is the same seal, check if this is some valid seal.
        // When there are multiple fulfillments one order, there will be multiple ProofDelivered
        // events. All proofs will be valid though.
        //assert_eq!(journal, fulfillment.journal);
        //assert_eq!(seal, fulfillment.seal);
    }
}<|MERGE_RESOLUTION|>--- conflicted
+++ resolved
@@ -1110,11 +1110,7 @@
     use super::BoundlessMarketService;
     use crate::{
         contracts::{
-<<<<<<< HEAD
-            hit_points::default_allowance, test_utils::TestCtx, AssessorJournal, Callback,
-=======
             hit_points::default_allowance, test_utils::TestCtx, AssessorJournal, AssessorReceipt,
->>>>>>> 49f7f40a
             Fulfillment, IBoundlessMarket, Offer, Predicate, PredicateType, ProofRequest,
             ProofStatus, Requirements,
         },
@@ -1160,21 +1156,10 @@
         ProofRequest::new(
             idx,
             &ctx.customer_signer.address(),
-<<<<<<< HEAD
-            Requirements {
-                imageId: to_b256(Digest::from(ECHO_ID)),
-                predicate: Predicate {
-                    predicateType: PredicateType::PrefixMatch,
-                    data: Default::default(),
-                },
-                callback: Callback::default(),
-            },
-=======
             Requirements::new(
                 Digest::from(ECHO_ID),
                 Predicate { predicateType: PredicateType::PrefixMatch, data: Default::default() },
             ),
->>>>>>> 49f7f40a
             "http://image_uri.null",
             InputBuilder::new().build_inline().unwrap(),
             Offer {
@@ -1207,6 +1192,7 @@
             selectors: vec![],
             root: to_b256(app_claim_digest),
             prover,
+            callbacks: vec![],
         };
         let assesor_receipt_claim =
             ReceiptClaim::ok(ASSESSOR_GUEST_ID, assessor_journal.abi_encode());
@@ -1447,6 +1433,7 @@
             seal: assessor_seal,
             selectors: vec![],
             prover: ctx.prover_signer.address(),
+            callbacks: vec![],
         };
         // fulfill the request
         ctx.prover_market.fulfill(&fulfillment, assessor_fill).await.unwrap();
@@ -1512,6 +1499,7 @@
             seal: assessor_seal,
             selectors: vec![],
             prover: ctx.prover_signer.address(),
+            callbacks: vec![],
         };
         // publish the committed root + fulfillments
         ctx.prover_market
@@ -1571,6 +1559,7 @@
             seal: assessor_seal,
             selectors: vec![],
             prover: ctx.prover_signer.address(),
+            callbacks: vec![],
         };
         // publish the committed root
         ctx.set_verifier.submit_merkle_root(root, set_verifier_seal).await.unwrap();
@@ -1652,6 +1641,7 @@
                 seal: assessor_seal,
                 selectors: vec![],
                 prover: some_other_address,
+                callbacks: vec![],
             };
 
             // attempt to fulfill the request, and ensure we revert.
@@ -1691,6 +1681,7 @@
             seal: assessor_seal,
             selectors: vec![],
             prover: ctx.prover_signer.address(),
+            callbacks: vec![],
         };
 
         // fulfill the request, this time getting paid.
