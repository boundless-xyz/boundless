// Copyright 2025 RISC Zero, Inc.
//
// Licensed under the Apache License, Version 2.0 (the "License");
// you may not use this file except in compliance with the License.
// You may obtain a copy of the License at
//
//     http://www.apache.org/licenses/LICENSE-2.0
//
// Unless required by applicable law or agreed to in writing, software
// distributed under the License is distributed on an "AS IS" BASIS,
// WITHOUT WARRANTIES OR CONDITIONS OF ANY KIND, either express or implied.
// See the License for the specific language governing permissions and
// limitations under the License.

use std::{
    fmt::Debug,
    sync::atomic::{AtomicU64, Ordering},
    time::Duration,
};

use alloy::{
    consensus::{BlockHeader, Transaction},
    eips::BlockNumberOrTag,
    network::Ethereum,
    primitives::{Address, Bytes, B256, U256},
    providers::Provider,
    rpc::types::{BlockTransactionsKind, Log, TransactionReceipt},
    signers::Signer,
};
use alloy_sol_types::{SolCall, SolEvent};
use anyhow::{anyhow, Context, Result};
use risc0_ethereum_contracts::event_query::EventQueryConfig;
use thiserror::Error;

use crate::contracts::token::{IERC20Permit, IHitPoints::IHitPointsErrors, Permit, IERC20};

use super::{
    eip712_domain, AssessorReceipt, EIP721DomainSaltless, Fulfillment,
    IBoundlessMarket::{self, IBoundlessMarketInstance},
    Offer, ProofRequest, ProofStatus, RequestError, RequestId, TxnErr, TXN_CONFIRM_TIMEOUT,
};

/// Boundless market errors.
#[derive(Error, Debug)]
pub enum MarketError {
    /// Transaction error.
    #[error("Transaction error: {0}")]
    TxnError(#[from] TxnErr),

    /// Request not fulfilled.
    #[error("Request is not fulfilled 0x{0:x}")]
    RequestNotFulfilled(U256),

    /// Request has expired.
    #[error("Request has expired 0x{0:x}")]
    RequestHasExpired(U256),

    /// Request malformed.
    #[error("Request error {0}")]
    RequestError(#[from] RequestError),

    /// Request address does not match with signer.
    #[error("Request address does not match with signer {0} - {0}")]
    AddressMismatch(Address, Address),

    /// Proof not found.
    #[error("Proof not found for request in events logs 0x{0:x}")]
    ProofNotFound(U256),

    /// Request not found.
    #[error("Request not found in event logs 0x{0:x}")]
    RequestNotFound(U256),

    /// Lock request reverted, possibly outbid.
    #[error("Lock request reverted, possibly outbid: txn_hash: {0}")]
    LockRevert(B256),

    /// General market error.
    #[error("Market error: {0}")]
    Error(#[from] anyhow::Error),

    /// Timeout reached.
    #[error("Timeout: 0x{0:x}")]
    TimeoutReached(U256),
}

impl From<alloy::contract::Error> for MarketError {
    fn from(err: alloy::contract::Error) -> Self {
        tracing::debug!("raw alloy contract error: {:?}", err);
        MarketError::Error(TxnErr::from(err).into())
    }
}

/// Proof market service.
pub struct BoundlessMarketService<P> {
    instance: IBoundlessMarketInstance<(), P, Ethereum>,
    // Chain ID with caching to ensure we fetch it at most once.
    chain_id: AtomicU64,
    caller: Address,
    timeout: Duration,
    event_query_config: EventQueryConfig,
    balance_alert_config: StakeBalanceAlertConfig,
<<<<<<< HEAD
}

#[derive(Clone, Debug, Default)]
struct StakeBalanceAlertConfig {
    /// Threshold at which to log a warning
    warn_threshold: Option<U256>,
    /// Threshold at which to log an error
    error_threshold: Option<U256>,
=======
>>>>>>> 88d56524
}

#[derive(Clone, Debug, Default)]
struct StakeBalanceAlertConfig {
    /// Threshold at which to log a warning
    warn_threshold: Option<U256>,
    /// Threshold at which to log an error
    error_threshold: Option<U256>,
}

impl<P> Clone for BoundlessMarketService<P>
where
    IBoundlessMarketInstance<(), P, Ethereum>: Clone,
{
    fn clone(&self) -> Self {
        Self {
            instance: self.instance.clone(),
            chain_id: self.chain_id.load(Ordering::Relaxed).into(),
            caller: self.caller,
            timeout: self.timeout,
            event_query_config: self.event_query_config.clone(),
            balance_alert_config: self.balance_alert_config.clone(),
        }
    }
}

fn extract_tx_log<E: SolEvent + Debug + Clone>(
    receipt: &TransactionReceipt,
) -> Result<Log<E>, anyhow::Error> {
    let logs = receipt
        .inner
        .logs()
        .iter()
        .filter_map(|log| {
            if log.topic0().map(|topic| E::SIGNATURE_HASH == *topic).unwrap_or(false) {
                Some(
                    log.log_decode::<E>()
                        .with_context(|| format!("failed to decode event {}", E::SIGNATURE)),
                )
            } else {
                tracing::debug!(
                    "skipping log on receipt; does not match {}: {log:?}",
                    E::SIGNATURE
                );
                None
            }
        })
        .collect::<Result<Vec<_>>>()?;

    match &logs[..] {
        [log] => Ok(log.clone()),
        [] => Err(anyhow!("transaction did not emit event {}", E::SIGNATURE)),
        _ => Err(anyhow!(
            "transaction emitted more than one event with signature {}, {:#?}",
            E::SIGNATURE,
            logs
        )),
    }
}

impl<P: Provider> BoundlessMarketService<P> {
    /// Creates a new Boundless market service.
    pub fn new(address: Address, provider: P, caller: Address) -> Self {
        let instance = IBoundlessMarket::new(address, provider);

        Self {
            instance,
            chain_id: AtomicU64::new(0),
            caller,
            timeout: TXN_CONFIRM_TIMEOUT,
            event_query_config: EventQueryConfig::default(),
            balance_alert_config: StakeBalanceAlertConfig::default(),
        }
    }

    /// Sets the transaction timeout.
    pub fn with_timeout(self, timeout: Duration) -> Self {
        Self { timeout, ..self }
    }

    /// Sets the event query configuration.
    pub fn with_event_query_config(self, config: EventQueryConfig) -> Self {
        Self { event_query_config: config, ..self }
    }

    /// Set stake balance thresholds to warn or error alert on
    pub fn with_stake_balance_alert(
        self,
        warn_threshold: &Option<U256>,
        error_threshold: &Option<U256>,
    ) -> Self {
        Self {
            balance_alert_config: StakeBalanceAlertConfig {
                warn_threshold: *warn_threshold,
                error_threshold: *error_threshold,
            },
            ..self
        }
    }

    /// Returns the market contract instance.
    pub fn instance(&self) -> &IBoundlessMarketInstance<(), P, Ethereum> {
        &self.instance
    }

    /// Returns the caller address.
    pub fn caller(&self) -> Address {
        self.caller
    }

    /// Get the EIP-712 domain associated with the market contract.
    ///
    /// If not cached, this function will fetch the chain ID with an RPC call.
    pub async fn eip712_domain(&self) -> Result<EIP721DomainSaltless, MarketError> {
        Ok(eip712_domain(*self.instance.address(), self.get_chain_id().await?))
    }

    /// Deposit Ether into the market to pay for proof and/or lockin stake.
    pub async fn deposit(&self, value: U256) -> Result<(), MarketError> {
        tracing::debug!("Calling deposit() value: {value}");
        let call = self.instance.deposit().value(value);
        let pending_tx = call.send().await?;
        tracing::debug!("Broadcasting deposit tx {}", pending_tx.tx_hash());
        let tx_hash = pending_tx
            .with_timeout(Some(self.timeout))
            .watch()
            .await
            .context("failed to confirm tx")?;
        tracing::debug!("Submitted deposit {}", tx_hash);

        Ok(())
    }

    /// Withdraw Ether from the market.
    pub async fn withdraw(&self, amount: U256) -> Result<(), MarketError> {
        tracing::debug!("Calling withdraw({amount})");
        let call = self.instance.withdraw(amount);
        let pending_tx = call.send().await?;
        tracing::debug!("Broadcasting withdraw tx {}", pending_tx.tx_hash());
        let tx_hash = pending_tx
            .with_timeout(Some(self.timeout))
            .watch()
            .await
            .context("failed to confirm tx")?;
        tracing::debug!("Submitted withdraw {}", tx_hash);

        Ok(())
    }

    /// Returns the balance, in Ether, of the given account.
    pub async fn balance_of(&self, account: Address) -> Result<U256, MarketError> {
        tracing::debug!("Calling balanceOf({account})");
        let balance = self.instance.balanceOf(account).call().await?._0;

        Ok(balance)
    }

    /// Submit a request such that it is publicly available for provers to evaluate and bid
    /// on. Includes the specified value, which will be deposited to the account of msg.sender.
    pub async fn submit_request_with_value(
        &self,
        request: &ProofRequest,
        signer: &impl Signer,
        value: impl Into<U256>,
    ) -> Result<U256, MarketError> {
        tracing::debug!("calling submitRequest({:x?})", request);
        let client_address = request.client_address()?;
        if client_address != signer.address() {
            return Err(MarketError::AddressMismatch(client_address, signer.address()));
        };
        let chain_id = self.get_chain_id().await.context("failed to get chain ID")?;
        let client_sig = request
            .sign_request(signer, *self.instance.address(), chain_id)
            .await
            .context("failed to sign request")?;
        let call = self
            .instance
            .submitRequest(request.clone(), client_sig.as_bytes().into())
            .from(self.caller)
            .value(value.into());
        let pending_tx = call.send().await?;
        tracing::debug!("broadcasting tx {}", pending_tx.tx_hash());

        let receipt = pending_tx
            .with_timeout(Some(self.timeout))
            .get_receipt()
            .await
            .context("failed to confirm tx")?;

        // Look for the logs for submitting the transaction.
        let log = extract_tx_log::<IBoundlessMarket::RequestSubmitted>(&receipt)?;
        Ok(U256::from(log.inner.data.requestId))
    }

    /// Submit a request such that it is publicly available for provers to evaluate and bid
    /// on. Deposits funds to the client account if there are not enough to cover the max price on
    /// the offer.
    pub async fn submit_request(
        &self,
        request: &ProofRequest,
        signer: &impl Signer,
    ) -> Result<U256, MarketError> {
        let balance = self
            .balance_of(signer.address())
            .await
            .context("failed to get whether the client balance can cover the offer max price")?;
        let max_price = U256::from(request.offer.maxPrice);
        let value = if balance > max_price { U256::ZERO } else { U256::from(max_price) - balance };
        self.submit_request_with_value(request, signer, value).await
    }

    /// Lock the request to the prover, giving them exclusive rights to be paid to
    /// fulfill this request, and also making them subject to slashing penalties if they fail to
    /// deliver. At this point, the price for fulfillment is also set, based on the reverse Dutch
    /// auction parameters and the block number at which this transaction is processed.
    ///
    /// This method should be called from the address of the prover.
    pub async fn lock_request(
        &self,
        request: &ProofRequest,
        client_sig: &Bytes,
        priority_gas: Option<u64>,
    ) -> Result<u64, MarketError> {
        tracing::debug!("Calling requestIsLocked({:x})", request.id);
        let is_locked_in: bool =
            self.instance.requestIsLocked(request.id).call().await.context("call failed")?._0;
        if is_locked_in {
            return Err(MarketError::Error(anyhow!("request is already locked")));
        }

        tracing::debug!("Calling lockRequest({:x?}, {:x?})", request, client_sig);

        let mut call =
            self.instance.lockRequest(request.clone(), client_sig.clone()).from(self.caller);

        if let Some(gas) = priority_gas {
            let priority_fee = self
                .instance
                .provider()
                .estimate_eip1559_fees(None)
                .await
                .context("Failed to get priority gas fee")?;

            call = call
                .max_fee_per_gas(priority_fee.max_fee_per_gas + gas as u128)
                .max_priority_fee_per_gas(priority_fee.max_priority_fee_per_gas + gas as u128);
        }

        tracing::debug!("Sending tx {}", format!("{:?}", call));

        let pending_tx = call.send().await?;

        tracing::debug!("Broadcasting tx {}", pending_tx.tx_hash());

        let receipt = pending_tx
            .with_timeout(Some(self.timeout))
            .get_receipt()
            .await
            .context("failed to confirm tx")?;

        if !receipt.status() {
            // TODO: Get + print revertReason
            return Err(MarketError::LockRevert(receipt.transaction_hash));
        }

        tracing::info!("Registered request {:x}: {}", request.id, receipt.transaction_hash);

        self.check_stake_balance().await?;

        Ok(receipt.block_number.context("TXN Receipt missing block number")?)
    }

    /// Lock the request to the prover, giving them exclusive rights to be paid to
    /// fulfill this request, and also making them subject to slashing penalties if they fail to
    /// deliver. At this point, the price for fulfillment is also set, based on the reverse Dutch
    /// auction parameters and the block at which this transaction is processed.
    ///
    /// This method uses the provided signature to authenticate the prover.
    pub async fn lock_request_with_signature(
        &self,
        request: &ProofRequest,
        client_sig: &Bytes,
        prover_address: Address,
        prover_sig: &Bytes,
        _priority_gas: Option<u128>,
    ) -> Result<u64, MarketError> {
        tracing::debug!("Calling requestIsLocked({:x})", request.id);
        let is_locked_in: bool =
            self.instance.requestIsLocked(request.id).call().await.context("call failed")?._0;
        if is_locked_in {
            return Err(MarketError::Error(anyhow!("request is already locked-in")));
        }

        tracing::debug!(
            "Calling lockRequestWithSignature({:x?}, {:x?}, {:x?}, {:x?})",
            request,
            client_sig,
            prover_address,
            prover_sig
        );

        let call = self
            .instance
            .lockRequestWithSignature(request.clone(), client_sig.clone(), prover_sig.clone())
            .from(self.caller);
        let pending_tx = call.send().await.context("Failed to lock")?;

        tracing::debug!("Broadcasting tx {}", pending_tx.tx_hash());

        let receipt = pending_tx
            .with_timeout(Some(self.timeout))
            .get_receipt()
            .await
            .context("failed to confirm tx")?;

        if !receipt.status() {
            // TODO: Get + print revertReason
            return Err(MarketError::Error(anyhow!(
                "lockRequestWithSignature failed [{}], possibly outbid",
                receipt.transaction_hash
            )));
        }

        tracing::info!("Registered request {:x}: {}", request.id, receipt.transaction_hash);

        Ok(receipt.block_number.context("TXN Receipt missing block number")?)
    }

    /// When a prover fails to fulfill a request by the deadline, this function can be used to burn
    /// the associated prover stake.
    pub async fn slash(
        &self,
        request_id: U256,
    ) -> Result<IBoundlessMarket::ProverSlashed, MarketError> {
        tracing::debug!("Calling slash({:x?})", request_id);
        let call = self.instance.slash(request_id).from(self.caller);
        let pending_tx = call.send().await?;
        tracing::debug!("Broadcasting tx {}", pending_tx.tx_hash());

        let receipt = pending_tx
            .with_timeout(Some(self.timeout))
            .get_receipt()
            .await
            .context("failed to confirm tx")?;

        let log = extract_tx_log::<IBoundlessMarket::ProverSlashed>(&receipt)?;
        Ok(log.inner.data)
    }

    /// Fulfill a request by delivering the proof for the application.
    ///
    /// Upon proof verification, the prover is paid as long as the requirements are met, including:
    ///
    /// * Seal for the assessor proof is valid, verifying that the order's requirements are met.
    /// * The order has not expired.
    /// * The order is not locked by a different prover.
    /// * A prover has not been paid for the job already.
    /// * If not locked, the client has sufficient funds.
    pub async fn fulfill(
        &self,
        fulfillment: &Fulfillment,
        assessor_fill: AssessorReceipt,
    ) -> Result<(), MarketError> {
        tracing::debug!("Calling fulfill({:x?},{:x?})", fulfillment, assessor_fill);
        let call = self.instance.fulfill(fulfillment.clone(), assessor_fill).from(self.caller);
        let pending_tx = call.send().await?;
        tracing::debug!("Broadcasting tx {}", pending_tx.tx_hash());

        let receipt = pending_tx
            .with_timeout(Some(self.timeout))
            .get_receipt()
            .await
            .context("failed to confirm tx")?;

        tracing::info!(
            "Submitted proof for request {:x}: {:x}",
            fulfillment.id,
            receipt.transaction_hash
        );

        Ok(())
    }

    /// Fulfill a request by delivering the proof for the application and withdraw from the prover balance.
    ///
    /// Upon proof verification, the prover is paid as long as the requirements are met, including:
    ///
    /// * Seal for the assessor proof is valid, verifying that the order's requirements are met.
    /// * The order has not expired.
    /// * The order is not locked by a different prover.
    /// * A prover has not been paid for the job already.
    /// * If not locked, the client has sufficient funds.
    pub async fn fulfill_and_withdraw(
        &self,
        fulfillment: &Fulfillment,
        assessor_fill: AssessorReceipt,
    ) -> Result<(), MarketError> {
        tracing::debug!("Calling fulfillAndWithdraw({:x?},{:x?})", fulfillment, assessor_fill);
        let call =
            self.instance.fulfillAndWithdraw(fulfillment.clone(), assessor_fill).from(self.caller);
        let pending_tx = call.send().await?;
        tracing::debug!("Broadcasting tx {}", pending_tx.tx_hash());

        let receipt = pending_tx
            .with_timeout(Some(self.timeout))
            .get_receipt()
            .await
            .context("failed to confirm tx")?;

        tracing::info!(
            "Submitted proof for request {:x}: {:x}",
            fulfillment.id,
            receipt.transaction_hash
        );

        Ok(())
    }

    /// Fulfill a batch of requests by delivering the proof for each application.
    ///
    /// See [BoundlessMarketService::fulfill] for more details.
    pub async fn fulfill_batch(
        &self,
        fulfillments: Vec<Fulfillment>,
        assessor_fill: AssessorReceipt,
    ) -> Result<(), MarketError> {
        let fill_ids = fulfillments.iter().map(|fill| fill.id).collect::<Vec<_>>();
        tracing::debug!("Calling fulfillBatch({fulfillments:?}, {assessor_fill:?})");
        let call = self.instance.fulfillBatch(fulfillments, assessor_fill).from(self.caller);
        tracing::debug!("Calldata: {:x}", call.calldata());
        let pending_tx = call.send().await?;
        tracing::debug!("Broadcasting tx {}", pending_tx.tx_hash());

        let receipt = pending_tx
            .with_timeout(Some(self.timeout))
            .get_receipt()
            .await
            .context("failed to confirm tx")?;

        tracing::info!("Submitted proof for batch {:?}: {}", fill_ids, receipt.transaction_hash);

        Ok(())
    }

    /// Fulfill a batch of requests by delivering the proof for each application and withdraw from the prover balance.
    ///
    /// See [BoundlessMarketService::fulfill] for more details.
    pub async fn fulfill_batch_and_withdraw(
        &self,
        fulfillments: Vec<Fulfillment>,
        assessor_fill: AssessorReceipt,
    ) -> Result<(), MarketError> {
        let fill_ids = fulfillments.iter().map(|fill| fill.id).collect::<Vec<_>>();
        tracing::debug!("Calling fulfillBatchAndWithdraw({fulfillments:?}, {assessor_fill:?})");
        let call =
            self.instance.fulfillBatchAndWithdraw(fulfillments, assessor_fill).from(self.caller);
        tracing::debug!("Calldata: {:x}", call.calldata());
        let pending_tx = call.send().await?;
        tracing::debug!("Broadcasting tx {}", pending_tx.tx_hash());

        let receipt = pending_tx
            .with_timeout(Some(self.timeout))
            .get_receipt()
            .await
            .context("failed to confirm tx")?;

        tracing::info!("Submitted proof for batch {:?}: {}", fill_ids, receipt.transaction_hash);

        Ok(())
    }

    /// Combined function to submit a new merkle root to the set-verifier and call `fulfillBatch`.
    /// Useful to reduce the transaction count for fulfillments
    pub async fn submit_merkle_and_fulfill(
        &self,
        verifier_address: Address,
        root: B256,
        seal: Bytes,
        fulfillments: Vec<Fulfillment>,
        assessor_fill: AssessorReceipt,
    ) -> Result<(), MarketError> {
        tracing::debug!("Calling submitRootAndFulfillBatch({root:?}, {seal:x}, {fulfillments:?}, {assessor_fill:?})");
        let call = self
            .instance
            .submitRootAndFulfillBatch(verifier_address, root, seal, fulfillments, assessor_fill)
            .from(self.caller);
        tracing::debug!("Calldata: {}", call.calldata());
        let pending_tx = call.send().await?;
        tracing::debug!("Broadcasting tx {}", pending_tx.tx_hash());
        let tx_receipt = pending_tx
            .with_timeout(Some(self.timeout))
            .get_receipt()
            .await
            .context("failed to confirm tx")?;

        tracing::info!("Submitted merkle root and proof for batch {}", tx_receipt.transaction_hash);

        Ok(())
    }

    /// Combined function to submit a new merkle root to the set-verifier and call `fulfillBatchAndWithdraw`.
    /// Useful to reduce the transaction count for fulfillments
    pub async fn submit_merkle_and_fulfill_and_withdraw(
        &self,
        verifier_address: Address,
        root: B256,
        seal: Bytes,
        fulfillments: Vec<Fulfillment>,
        assessor_fill: AssessorReceipt,
    ) -> Result<(), MarketError> {
        tracing::debug!("Calling submitRootAndFulfillBatchAndWithdraw({root:?}, {seal:x}, {fulfillments:?}, {assessor_fill:?})");
        let call = self
            .instance
            .submitRootAndFulfillBatchAndWithdraw(
                verifier_address,
                root,
                seal,
                fulfillments,
                assessor_fill,
            )
            .from(self.caller);
        tracing::debug!("Calldata: {}", call.calldata());
        let pending_tx = call.send().await?;
        tracing::debug!("Broadcasting tx {}", pending_tx.tx_hash());
        let tx_receipt = pending_tx
            .with_timeout(Some(self.timeout))
            .get_receipt()
            .await
            .context("failed to confirm tx")?;

        tracing::info!("Submitted merkle root and proof for batch {}", tx_receipt.transaction_hash);

        Ok(())
    }

    /// A combined call to `IBoundlessMarket.priceRequest` and `IBoundlessMarket.fulfillBatch`.
    /// The caller should provide the signed request and signature for each unlocked request they
    /// want to fulfill. Payment for unlocked requests will go to the provided `prover` address.
    pub async fn price_and_fulfill_batch(
        &self,
        requests: Vec<ProofRequest>,
        client_sigs: Vec<Bytes>,
        fulfillments: Vec<Fulfillment>,
        assessor_fill: AssessorReceipt,
        priority_gas: Option<u64>,
    ) -> Result<(), MarketError> {
        for request in requests.iter() {
            tracing::debug!("Calling requestIsLocked({:x})", request.id);
            let is_locked_in: bool =
                self.instance.requestIsLocked(request.id).call().await.context("call failed")?._0;
            if is_locked_in {
                return Err(MarketError::Error(anyhow!(
                    "request {:x} is already locked-in",
                    request.id
                )));
            }
        }

        tracing::debug!("Calling priceAndFulfillBatch({fulfillments:?}, {assessor_fill:?})");

        let mut call = self
            .instance
            .priceAndFulfillBatch(requests, client_sigs, fulfillments, assessor_fill)
            .from(self.caller);
        tracing::debug!("Calldata: {}", call.calldata());

        if let Some(gas) = priority_gas {
            let priority_fee = self
                .instance
                .provider()
                .estimate_eip1559_fees(None)
                .await
                .context("Failed to get priority gas fee")?;

            call = call
                .max_fee_per_gas(priority_fee.max_fee_per_gas + gas as u128)
                .max_priority_fee_per_gas(priority_fee.max_priority_fee_per_gas + gas as u128);
        }

        let pending_tx = call.send().await?;
        tracing::debug!("Broadcasting tx {}", pending_tx.tx_hash());

        let tx_receipt = pending_tx
            .with_timeout(Some(self.timeout))
            .get_receipt()
            .await
            .context("failed to confirm tx")?;

        tracing::info!("Fulfilled proof for batch {}", tx_receipt.transaction_hash);

        Ok(())
    }

    /// A combined call to `IBoundlessMarket.priceRequest` and `IBoundlessMarket.fulfillBatchAndWithdraw`.
    /// The caller should provide the signed request and signature for each unlocked request they
    /// want to fulfill. Payment for unlocked requests will go to the provided `prover` address.
    pub async fn price_and_fulfill_batch_and_withdraw(
        &self,
        requests: Vec<ProofRequest>,
        client_sigs: Vec<Bytes>,
        fulfillments: Vec<Fulfillment>,
        assessor_fill: AssessorReceipt,
        priority_gas: Option<u64>,
    ) -> Result<(), MarketError> {
        for request in requests.iter() {
            tracing::debug!("Calling requestIsLocked({:x})", request.id);
            let is_locked_in: bool =
                self.instance.requestIsLocked(request.id).call().await.context("call failed")?._0;
            if is_locked_in {
                return Err(MarketError::Error(anyhow!(
                    "request {:x} is already locked-in",
                    request.id
                )));
            }
        }

        tracing::debug!(
            "Calling priceAndFulfillBatchAndWithdraw({fulfillments:?}, {assessor_fill:?})"
        );

        let mut call = self
            .instance
            .priceAndFulfillBatchAndWithdraw(requests, client_sigs, fulfillments, assessor_fill)
            .from(self.caller);
        tracing::debug!("Calldata: {}", call.calldata());

        if let Some(gas) = priority_gas {
            let priority_fee = self
                .instance
                .provider()
                .estimate_eip1559_fees(None)
                .await
                .context("Failed to get priority gas fee")?;

            call = call
                .max_fee_per_gas(priority_fee.max_fee_per_gas + gas as u128)
                .max_priority_fee_per_gas(priority_fee.max_priority_fee_per_gas + gas as u128);
        }

        let pending_tx = call.send().await?;
        tracing::debug!("Broadcasting tx {}", pending_tx.tx_hash());

        let tx_receipt = pending_tx
            .with_timeout(Some(self.timeout))
            .get_receipt()
            .await
            .context("failed to confirm tx")?;

        tracing::info!("Fulfilled proof for batch {}", tx_receipt.transaction_hash);

        Ok(())
    }

    /// Checks if a request is locked in.
    pub async fn is_locked(&self, request_id: U256) -> Result<bool, MarketError> {
        tracing::debug!("Calling requestIsLocked({:x})", request_id);
        let res = self.instance.requestIsLocked(request_id).call().await?;

        Ok(res._0)
    }

    /// Checks if a request is fulfilled.
    pub async fn is_fulfilled(&self, request_id: U256) -> Result<bool, MarketError> {
        tracing::debug!("Calling requestIsFulfilled({:x})", request_id);
        let res = self.instance.requestIsFulfilled(request_id).call().await?;

        Ok(res._0)
    }

    /// Checks if a request is slashed.
    pub async fn is_slashed(&self, request_id: U256) -> Result<bool, MarketError> {
        tracing::debug!("Calling requestIsSlashed({:x})", request_id);
        let res = self.instance.requestIsSlashed(request_id).call().await?;

        Ok(res._0)
    }

    /// Returns the [ProofStatus] of a request.
    ///
    /// The `expires_at` parameter is the time at which the request expires.
    pub async fn get_status(
        &self,
        request_id: U256,
        expires_at: Option<u64>,
    ) -> Result<ProofStatus, MarketError> {
        let timestamp = self.get_latest_block_timestamp().await?;

        if self.is_fulfilled(request_id).await.context("Failed to check fulfillment status")? {
            return Ok(ProofStatus::Fulfilled);
        }

        if let Some(expires_at) = expires_at {
            if timestamp > expires_at {
                return Ok(ProofStatus::Expired);
            }
        }

        if self.is_locked(request_id).await.context("Failed to check locked status")? {
            let deadline = self.instance.requestDeadline(request_id).call().await?._0;
            if timestamp > deadline && deadline > 0 {
                return Ok(ProofStatus::Expired);
            };
            return Ok(ProofStatus::Locked);
        }

        Ok(ProofStatus::Unknown)
    }

    async fn get_latest_block_number(&self) -> Result<u64, MarketError> {
        Ok(self
            .instance
            .provider()
            .get_block_number()
            .await
            .context("Failed to get latest block number")?)
    }

    async fn get_latest_block_timestamp(&self) -> Result<u64, MarketError> {
        let block = self
            .instance
            .provider()
            .get_block_by_number(BlockNumberOrTag::Latest, BlockTransactionsKind::Hashes)
            .await
            .context("failed to get block")?
            .context("failed to get block")?;
        Ok(block.header.timestamp())
    }

    /// Query the ProofDelivered event based on request ID and block options.
    /// For each iteration, we query a range of blocks.
    /// If the event is not found, we move the range down and repeat until we find the event.
    /// If the event is not found after the configured max iterations, we return an error.
    /// The default range is set to 1000 blocks for each iteration, and the default maximum number of
    /// iterations is 100. This means that the search will cover a maximum of 100,000 blocks.
    /// Optionally, you can specify a lower and upper bound to limit the search range.
    async fn query_fulfilled_event(
        &self,
        request_id: U256,
        lower_bound: Option<u64>,
        upper_bound: Option<u64>,
    ) -> Result<(Bytes, Bytes), MarketError> {
        let mut upper_block = upper_bound.unwrap_or(self.get_latest_block_number().await?);
        let start_block = lower_bound.unwrap_or(upper_block.saturating_sub(
            self.event_query_config.block_range * self.event_query_config.max_iterations,
        ));

        // Loop to progressively search through blocks
        for _ in 0..self.event_query_config.max_iterations {
            // If the current end block is less than or equal to the starting block, stop searching
            if upper_block <= start_block {
                break;
            }

            // Calculate the block range to query: from [lower_block] to [upper_block]
            let lower_block = upper_block.saturating_sub(self.event_query_config.block_range);

            // Set up the event filter for the specified block range
            let mut event_filter = self.instance.ProofDelivered_filter();
            event_filter.filter = event_filter
                .filter
                .topic1(request_id)
                .from_block(lower_block)
                .to_block(upper_block);

            // Query the logs for the event
            let logs = event_filter.query().await?;

            if let Some((_, data)) = logs.first() {
                // get the calldata inputs
                let tx_data = self
                    .instance
                    .provider()
                    .get_transaction_by_hash(data.transaction_hash.context("tx hash is none")?)
                    .await
                    .context("Failed to get transaction")?
                    .context("Transaction not found")?;
                let inputs = tx_data.input();
                let fills = decode_calldata(inputs).context("Failed to decode calldata")?;
                for fill in fills {
                    if fill.id == request_id {
                        return Ok((fill.journal.clone(), fill.seal.clone()));
                    }
                }
            }

            // Move the upper_block down for the next iteration
            upper_block = lower_block.saturating_sub(1);
        }

        // Return error if no logs are found after all iterations
        Err(MarketError::ProofNotFound(request_id))
    }

    /// Query the RequestSubmitted event based on request ID and block options.
    ///
    /// For each iteration, we query a range of blocks.
    /// If the event is not found, we move the range down and repeat until we find the event.
    /// If the event is not found after the configured max iterations, we return an error.
    /// The default range is set to 1000 blocks for each iteration, and the default maximum number of
    /// iterations is 100. This means that the search will cover a maximum of 100,000 blocks.
    /// Optionally, you can specify a lower and upper bound to limit the search range.
    async fn query_request_submitted_event(
        &self,
        request_id: U256,
        lower_bound: Option<u64>,
        upper_bound: Option<u64>,
    ) -> Result<(ProofRequest, Bytes), MarketError> {
        let mut upper_block = upper_bound.unwrap_or(self.get_latest_block_number().await?);
        let start_block = lower_bound.unwrap_or(upper_block.saturating_sub(
            self.event_query_config.block_range * self.event_query_config.max_iterations,
        ));

        // Loop to progressively search through blocks
        for _ in 0..self.event_query_config.max_iterations {
            // If the current end block is less than or equal to the starting block, stop searching
            if upper_block <= start_block {
                break;
            }

            // Calculate the block range to query: from [lower_block] to [upper_block]
            let lower_block = upper_block.saturating_sub(self.event_query_config.block_range);

            // Set up the event filter for the specified block range
            let mut event_filter = self.instance.RequestSubmitted_filter();
            event_filter.filter = event_filter
                .filter
                .topic1(request_id)
                .from_block(lower_block)
                .to_block(upper_block);

            // Query the logs for the event
            let logs = event_filter.query().await?;

            if let Some((_, data)) = logs.first() {
                // get the calldata inputs
                let tx_data = self
                    .instance
                    .provider()
                    .get_transaction_by_hash(data.transaction_hash.context("tx hash is none")?)
                    .await
                    .context("Failed to get transaction")?
                    .context("Transaction not found")?;
                let inputs = tx_data.input();
                let calldata = IBoundlessMarket::submitRequestCall::abi_decode(inputs, true)
                    .context("Failed to decode input")?;
                return Ok((calldata.request, calldata.clientSignature));
            }

            // Move the upper_block down for the next iteration
            upper_block = lower_block.saturating_sub(1);
        }

        // Return error if no logs are found after all iterations
        Err(MarketError::RequestNotFound(request_id))
    }

    /// Returns journal and seal if the request is fulfilled.
    pub async fn get_request_fulfillment(
        &self,
        request_id: U256,
    ) -> Result<(Bytes, Bytes), MarketError> {
        match self.get_status(request_id, None).await? {
            ProofStatus::Expired => Err(MarketError::RequestHasExpired(request_id)),
            ProofStatus::Fulfilled => self.query_fulfilled_event(request_id, None, None).await,
            _ => Err(MarketError::RequestNotFulfilled(request_id)),
        }
    }

    /// Returns journal and seal if the request is fulfilled.
    pub async fn get_submitted_request(
        &self,
        request_id: U256,
        tx_hash: Option<B256>,
    ) -> Result<(ProofRequest, Bytes), MarketError> {
        if let Some(tx_hash) = tx_hash {
            let tx_data = self
                .instance
                .provider()
                .get_transaction_by_hash(tx_hash)
                .await
                .context("Failed to get transaction")?
                .context("Transaction not found")?;
            let inputs = tx_data.input();
            let calldata = IBoundlessMarket::submitRequestCall::abi_decode(inputs, true)
                .context("Failed to decode input")?;
            return Ok((calldata.request, calldata.clientSignature));
        }
        self.query_request_submitted_event(request_id, None, None).await
    }

    /// Returns journal and seal if the request is fulfilled.
    ///
    /// This method will poll the status of the request until it is Fulfilled or Expired.
    /// Polling is done at intervals of `retry_interval` until the request is Fulfilled, Expired or
    /// the optional timeout is reached.
    pub async fn wait_for_request_fulfillment(
        &self,
        request_id: U256,
        retry_interval: Duration,
        expires_at: u64,
    ) -> Result<(Bytes, Bytes), MarketError> {
        loop {
            let status = self.get_status(request_id, Some(expires_at)).await?;
            match status {
                ProofStatus::Expired => return Err(MarketError::RequestHasExpired(request_id)),
                ProofStatus::Fulfilled => {
                    return self.query_fulfilled_event(request_id, None, None).await;
                }
                _ => {
                    tracing::info!(
                        "Request {:x} status: {:?}. Retrying in {:?}",
                        request_id,
                        status,
                        retry_interval
                    );
                    tokio::time::sleep(retry_interval).await;
                    continue;
                }
            }
        }
    }

    /// Generates a request index based on the EOA nonce.
    ///
    /// It does not guarantee that the index is not in use by the time the caller uses it.
    pub async fn index_from_nonce(&self) -> Result<u32, MarketError> {
        let nonce = self
            .instance
            .provider()
            .get_transaction_count(self.caller)
            .await
            .context(format!("Failed to get EOA nonce for {:?}", self.caller))?;
        let id: u32 = nonce.try_into().context("Failed to convert nonce to u32")?;
        let request_id = RequestId::u256(self.caller, id);
        match self.get_status(request_id, None).await? {
            ProofStatus::Unknown => Ok(id),
            _ => Err(MarketError::Error(anyhow!("index already in use"))),
        }
    }

    /// Generates a new request ID based on the EOA nonce.
    ///
    /// It does not guarantee that the ID is not in use by the time the caller uses it.
    pub async fn request_id_from_nonce(&self) -> Result<U256, MarketError> {
        let index = self.index_from_nonce().await?;
        Ok(RequestId::u256(self.caller, index))
    }

    /// Randomly generates a request index.
    ///
    /// It retries up to 10 times to generate a unique index, after which it returns an error.
    /// It does not guarantee that the index is not in use by the time the caller uses it.
    pub async fn index_from_rand(&self) -> Result<u32, MarketError> {
        let attempts = 10usize;
        for _ in 0..attempts {
            let id: u32 = rand::random();
            let request_id = RequestId::u256(self.caller, id);
            match self.get_status(request_id, None).await? {
                ProofStatus::Unknown => return Ok(id),
                _ => continue,
            }
        }
        Err(MarketError::Error(anyhow!(
            "failed to generate a unique index after {attempts} attempts"
        )))
    }

    /// Randomly generates a new request ID.
    ///
    /// It does not guarantee that the ID is not in use by the time the caller uses it.
    pub async fn request_id_from_rand(&self) -> Result<U256, MarketError> {
        let index = self.index_from_rand().await?;
        Ok(RequestId::u256(self.caller, index))
    }

    /// Returns the image ID and URL of the assessor guest.
    pub async fn image_info(&self) -> Result<(B256, String)> {
        tracing::debug!("Calling imageInfo()");
        let (image_id, image_url) =
            self.instance.imageInfo().call().await.context("call failed")?.into();

        Ok((image_id, image_url))
    }

    /// Get the chain ID.
    ///
    /// This function implements caching to save the chain ID after the first successful fetch.
    pub async fn get_chain_id(&self) -> Result<u64, MarketError> {
        let mut id = self.chain_id.load(Ordering::Relaxed);
        if id != 0 {
            return Ok(id);
        }
        id = self.instance.provider().get_chain_id().await.context("failed to get chain ID")?;
        self.chain_id.store(id, Ordering::Relaxed);
        Ok(id)
    }

    /// Approve a spender to spend `value` amount of HitPoints on behalf of the caller.
    pub async fn approve_deposit_stake(&self, value: U256) -> Result<()> {
        let spender = *self.instance.address();
        tracing::debug!("Calling approve({:?}, {})", spender, value);
        let token_address = self
            .instance
            .STAKE_TOKEN_CONTRACT()
            .call()
            .await
            .context("STAKE_TOKEN_CONTRACT call failed")?
            ._0;
        let contract = IERC20::new(token_address, self.instance.provider());
        let call = contract.approve(spender, value).from(self.caller);
        let pending_tx = call.send().await.map_err(IHitPointsErrors::decode_error)?;
        tracing::debug!("Broadcasting tx {}", pending_tx.tx_hash());
        let tx_hash = pending_tx
            .with_timeout(Some(self.timeout))
            .watch()
            .await
            .context("failed to confirm tx")?;

        tracing::info!("Approved {} to spend {}: {}", spender, value, tx_hash);

        Ok(())
    }

    /// Deposit stake into the market to pay for lockin stake.
    ///
    /// Before calling this method, the account owner must first approve
    /// the Boundless market contract as an allowed spender by calling `approve_deposit_stake`.    
    pub async fn deposit_stake(&self, value: U256) -> Result<(), MarketError> {
        tracing::debug!("Calling depositStake({})", value);
        let call = self.instance.depositStake(value);
        let pending_tx = call.send().await?;
        tracing::debug!("Broadcasting stake deposit tx {}", pending_tx.tx_hash());
        let tx_hash = pending_tx
            .with_timeout(Some(self.timeout))
            .watch()
            .await
            .context("failed to confirm tx")?;
        tracing::debug!("Submitted stake deposit {}", tx_hash);
        Ok(())
    }

    /// Permit and deposit stake into the market to pay for lockin stake.
    ///
    /// This method will send a single transaction.
    pub async fn deposit_stake_with_permit(
        &self,
        value: U256,
        signer: &impl Signer,
    ) -> Result<(), MarketError> {
        let token_address = self
            .instance
            .STAKE_TOKEN_CONTRACT()
            .call()
            .await
            .context("STAKE_TOKEN_CONTRACT call failed")?
            ._0;
        let contract = IERC20Permit::new(token_address, self.instance.provider());
        let call = contract.nonces(self.caller());
        let nonce = call.call().await.map_err(IHitPointsErrors::decode_error)?._0;
        let block = self
            .instance
            .provider()
            .get_block_by_number(BlockNumberOrTag::Latest, BlockTransactionsKind::Hashes)
            .await
            .context("failed to get block")?
            .context("failed to get block")?;
        let deadline = U256::from(block.header.timestamp() + 1000);
        let permit = Permit {
            owner: self.caller(),
            spender: *self.instance().address(),
            value,
            nonce,
            deadline,
        };
        tracing::debug!("Permit: {:?}", permit);
        let chain_id = self.get_chain_id().await?;
        let sig = permit.sign(signer, token_address, chain_id).await?.as_bytes();
        let r = B256::from_slice(&sig[..32]);
        let s = B256::from_slice(&sig[32..64]);
        let v: u8 = sig[64];
        tracing::debug!("Calling depositStakeWithPermit({})", value);
        let call = self.instance.depositStakeWithPermit(value, deadline, v, r, s);
        let pending_tx = call.send().await?;
        tracing::debug!("Broadcasting stake deposit tx {}", pending_tx.tx_hash());
        let tx_hash = pending_tx
            .with_timeout(Some(self.timeout))
            .watch()
            .await
            .context("failed to confirm tx")?;
        tracing::debug!("Submitted stake deposit {}", tx_hash);
        Ok(())
    }

    /// Withdraw stake from the market.
    pub async fn withdraw_stake(&self, value: U256) -> Result<(), MarketError> {
        tracing::debug!("Calling withdrawStake({})", value);
        let call = self.instance.withdrawStake(value);
        let pending_tx = call.send().await?;
        tracing::debug!("Broadcasting stake withdraw tx {}", pending_tx.tx_hash());
        let tx_hash = pending_tx
            .with_timeout(Some(self.timeout))
            .watch()
            .await
            .context("failed to confirm tx")?;
        tracing::debug!("Submitted stake withdraw {}", tx_hash);
        self.check_stake_balance().await?;
        Ok(())
    }

    /// Returns the deposited balance, in HP, of the given account.
    pub async fn balance_of_stake(&self, account: Address) -> Result<U256, MarketError> {
        tracing::debug!("Calling balanceOfStake({})", account);
        let balance = self.instance.balanceOfStake(account).call().await.context("call failed")?._0;
        Ok(balance)
    }

    /// Check the current stake balance against the alert config
    /// and log a warning or error or below the thresholds.
    async fn check_stake_balance(&self) -> Result<(), MarketError> {
        let stake_balance = self.balance_of_stake(self.caller()).await?;
        if stake_balance < self.balance_alert_config.error_threshold.unwrap_or(U256::ZERO) {
            tracing::error!(
                "stake balance {} for {} < error threshold",
                stake_balance,
                self.caller(),
            );
        } else if stake_balance < self.balance_alert_config.warn_threshold.unwrap_or(U256::ZERO) {
            tracing::warn!(
                "stake balance {} for {} < warning threshold",
                stake_balance,
                self.caller(),
            );
        } else {
            tracing::trace!("stake balance for {} is: {}", self.caller(), stake_balance);
        }
        Ok(())
    }
}

impl Offer {
    /// Calculates the time, in seconds since the UNIX epoch, at which the price will be at the given price.
    pub fn time_at_price(&self, price: U256) -> Result<u64, MarketError> {
        let max_price = U256::from(self.maxPrice);
        let min_price = U256::from(self.minPrice);

        if price > U256::from(max_price) {
            return Err(MarketError::Error(anyhow::anyhow!("Price cannot exceed max price")));
        }

        if price <= min_price {
            return Ok(0);
        }

        let rise = max_price - min_price;
        let run = U256::from(self.rampUpPeriod);
        let delta = ((price - min_price) * run).div_ceil(rise);
        let delta: u64 = delta.try_into().context("Failed to convert block delta to u64")?;

        Ok(self.biddingStart + delta)
    }

    /// Calculates the price at the given time, in seconds since the UNIX epoch.
    pub fn price_at(&self, timestamp: u64) -> Result<U256, MarketError> {
        let max_price = U256::from(self.maxPrice);
        let min_price = U256::from(self.minPrice);

        if timestamp < self.biddingStart {
            return Ok(self.minPrice);
        }

        if timestamp > self.lock_deadline() {
            return Ok(U256::ZERO);
        }

        if timestamp < self.biddingStart + self.rampUpPeriod as u64 {
            let rise = max_price - min_price;
            let run = U256::from(self.rampUpPeriod);
            let delta = U256::from(timestamp) - U256::from(self.biddingStart);

            Ok(min_price + (delta * rise) / run)
        } else {
            Ok(max_price)
        }
    }

    /// UNIX timestamp after which the request is considered completely expired.
    pub fn deadline(&self) -> u64 {
        self.biddingStart + (self.timeout as u64)
    }

    /// UNIX timestamp after which any lock on the request expires, and the client fee is zero.
    ///
    /// Once locked, if a valid proof is not submitted before this deadline, the prover can be
    /// "slashed", which refunds the price to the requester and takes the prover stake.
    /// Additionally, the fee paid by the client is zero for proofs delivered after this time. Note
    /// that after this time, and before `timeout` a proof can still be delivered to fulfill the
    /// request.
    pub fn lock_deadline(&self) -> u64 {
        self.biddingStart + (self.lockTimeout as u64)
    }
}

fn decode_calldata(data: &Bytes) -> Result<Vec<Fulfillment>> {
    if let Ok(call) = IBoundlessMarket::submitRootAndFulfillBatchCall::abi_decode(data, true) {
        return Ok(call.fills);
    }
    if let Ok(call) =
        IBoundlessMarket::submitRootAndFulfillBatchAndWithdrawCall::abi_decode(data, true)
    {
        return Ok(call.fills);
    }
    if let Ok(call) = IBoundlessMarket::fulfillCall::abi_decode(data, true) {
        return Ok(vec![call.fill]);
    }
    if let Ok(call) = IBoundlessMarket::fulfillBatchCall::abi_decode(data, true) {
        return Ok(call.fills);
    }
    if let Ok(call) = IBoundlessMarket::fulfillAndWithdrawCall::abi_decode(data, true) {
        return Ok(vec![call.fill]);
    }
    if let Ok(call) = IBoundlessMarket::fulfillBatchAndWithdrawCall::abi_decode(data, true) {
        return Ok(call.fills);
    }
    if let Ok(call) = IBoundlessMarket::priceAndFulfillCall::abi_decode(data, true) {
        return Ok(vec![call.fill]);
    }
    if let Ok(call) = IBoundlessMarket::priceAndFulfillBatchCall::abi_decode(data, true) {
        return Ok(call.fills);
    }
    if let Ok(call) = IBoundlessMarket::priceAndFulfillAndWithdrawCall::abi_decode(data, true) {
        return Ok(vec![call.fill]);
    }
    if let Ok(call) = IBoundlessMarket::priceAndFulfillBatchAndWithdrawCall::abi_decode(data, true)
    {
        return Ok(call.fills);
    }

    Err(anyhow!(
        "Failed to decode calldata with selector {} as any fulfillment call",
        hex::encode(&data[0..4])
    ))
}

#[cfg(test)]
mod tests {
    use super::decode_calldata;
    use crate::{
        contracts::{
            hit_points::default_allowance,
            test_utils::{create_test_ctx, TestCtx},
            AssessorJournal, AssessorReceipt, Fulfillment, IBoundlessMarket, Input, InputType,
            Offer, Predicate, PredicateType, ProofRequest, ProofStatus, Requirements,
        },
        input::InputBuilder,
        now_timestamp,
    };
    use alloy::{
        consensus::Transaction,
        node_bindings::Anvil,
        primitives::{aliases::U160, utils::parse_ether, Address, Bytes, B256, U256},
        providers::Provider,
        sol_types::{eip712_domain, Eip712Domain, SolStruct, SolValue},
    };
    use alloy_sol_types::SolCall;
    use guest_assessor::ASSESSOR_GUEST_ID;
    use guest_set_builder::SET_BUILDER_ID;
    use guest_util::ECHO_ID;
    use risc0_aggregation::{
        merkle_root, GuestState, SetInclusionReceipt, SetInclusionReceiptVerifierParameters,
    };
    use risc0_ethereum_contracts::encode_seal;
    use risc0_zkvm::{
        sha::{Digest, Digestible},
        FakeReceipt, InnerReceipt, Journal, MaybePruned, Receipt, ReceiptClaim,
    };
    use tracing_test::traced_test;

    fn ether(value: &str) -> U256 {
        parse_ether(value).unwrap()
    }

    fn test_offer(bidding_start: u64) -> Offer {
        Offer {
            minPrice: ether("1"),
            maxPrice: ether("2"),
            biddingStart: bidding_start,
            rampUpPeriod: 100,
            timeout: 500,
            lockTimeout: 500,
            lockStake: ether("1"),
        }
    }

    async fn new_request<P: Provider>(idx: u32, ctx: &TestCtx<P>) -> ProofRequest {
        ProofRequest::new(
            idx,
            &ctx.customer_signer.address(),
            Requirements::new(
                Digest::from(ECHO_ID),
                Predicate { predicateType: PredicateType::PrefixMatch, data: Default::default() },
            ),
            "http://image_uri.null",
            InputBuilder::new().build_inline().unwrap(),
            Offer {
                minPrice: U256::from(20000000000000u64),
                maxPrice: U256::from(40000000000000u64),
                biddingStart: now_timestamp(),
                timeout: 100,
                rampUpPeriod: 1,
                lockStake: U256::from(10),
                lockTimeout: 100,
            },
        )
    }

    fn to_b256(digest: Digest) -> B256 {
        <[u8; 32]>::from(digest).into()
    }

    fn mock_singleton(
        request: &ProofRequest,
        eip712_domain: Eip712Domain,
        prover: Address,
    ) -> (B256, Bytes, Fulfillment, Bytes) {
        let app_journal = Journal::new(vec![0x41, 0x41, 0x41, 0x41]);
        let app_receipt_claim = ReceiptClaim::ok(ECHO_ID, app_journal.clone().bytes);
        let app_claim_digest = app_receipt_claim.digest();

        let assessor_journal = AssessorJournal {
            requestDigests: vec![request.eip712_signing_hash(&eip712_domain)],
            selectors: vec![],
            root: to_b256(app_claim_digest),
            prover,
            callbacks: vec![],
        };
        let assesor_receipt_claim =
            ReceiptClaim::ok(ASSESSOR_GUEST_ID, assessor_journal.abi_encode());
        let assessor_claim_digest = assesor_receipt_claim.digest();

        let root = merkle_root(&[app_claim_digest, assessor_claim_digest]);
        let set_builder_journal = {
            let mut state = GuestState::initial(SET_BUILDER_ID);
            state.mmr.push(root).unwrap();
            state.mmr.finalize().unwrap();
            state.encode()
        };
        let set_builder_receipt_claim =
            ReceiptClaim::ok(SET_BUILDER_ID, set_builder_journal.clone());

        let set_builder_receipt = Receipt::new(
            InnerReceipt::Fake(FakeReceipt::new(set_builder_receipt_claim)),
            set_builder_journal,
        );
        let set_verifier_seal = encode_seal(&set_builder_receipt).unwrap();

        let verifier_parameters =
            SetInclusionReceiptVerifierParameters { image_id: Digest::from(SET_BUILDER_ID) };
        let set_inclusion_seal = SetInclusionReceipt::from_path_with_verifier_params(
            ReceiptClaim::ok(ECHO_ID, MaybePruned::Pruned(app_journal.digest())),
            vec![assessor_claim_digest],
            verifier_parameters.digest(),
        )
        .abi_encode_seal()
        .unwrap();

        let fulfillment = Fulfillment {
            id: request.id,
            requestDigest: request.eip712_signing_hash(&eip712_domain),
            imageId: to_b256(Digest::from(ECHO_ID)),
            journal: app_journal.bytes.into(),
            seal: set_inclusion_seal.into(),
        };

        let assessor_seal = SetInclusionReceipt::from_path_with_verifier_params(
            ReceiptClaim::ok(ASSESSOR_GUEST_ID, MaybePruned::Pruned(Digest::ZERO)),
            vec![app_claim_digest],
            verifier_parameters.digest(),
        )
        .abi_encode_seal()
        .unwrap();

        (to_b256(root), set_verifier_seal.into(), fulfillment, assessor_seal.into())
    }

    #[test]
    fn test_price_at() {
        let offer = &test_offer(100);

        // Before bidding start, price is min price.
        assert_eq!(offer.price_at(90).unwrap(), ether("1"));

        assert_eq!(offer.price_at(100).unwrap(), ether("1"));

        assert_eq!(offer.price_at(101).unwrap(), ether("1.01"));
        assert_eq!(offer.price_at(125).unwrap(), ether("1.25"));
        assert_eq!(offer.price_at(150).unwrap(), ether("1.5"));
        assert_eq!(offer.price_at(175).unwrap(), ether("1.75"));
        assert_eq!(offer.price_at(199).unwrap(), ether("1.99"));

        assert_eq!(offer.price_at(200).unwrap(), ether("2"));
        assert_eq!(offer.price_at(500).unwrap(), ether("2"));
    }

    #[test]
    fn test_time_at_price() {
        let offer = &test_offer(100);

        assert_eq!(offer.time_at_price(ether("1")).unwrap(), 0);

        assert_eq!(offer.time_at_price(ether("1.01")).unwrap(), 101);
        assert_eq!(offer.time_at_price(ether("1.001")).unwrap(), 101);

        assert_eq!(offer.time_at_price(ether("1.25")).unwrap(), 125);
        assert_eq!(offer.time_at_price(ether("1.5")).unwrap(), 150);
        assert_eq!(offer.time_at_price(ether("1.75")).unwrap(), 175);
        assert_eq!(offer.time_at_price(ether("1.99")).unwrap(), 199);
        assert_eq!(offer.time_at_price(ether("2")).unwrap(), 200);

        // Price cannot exceed maxPrice
        assert!(offer.time_at_price(ether("3")).is_err());
    }

    #[tokio::test]
    async fn test_deposit_withdraw() {
        // Setup anvil
        let anvil = Anvil::new().spawn();

        let ctx = create_test_ctx(&anvil, SET_BUILDER_ID, ASSESSOR_GUEST_ID).await.unwrap();

        // Deposit prover balances
        ctx.prover_market.deposit(parse_ether("2").unwrap()).await.unwrap();
        assert_eq!(
            ctx.prover_market.balance_of(ctx.prover_signer.address()).await.unwrap(),
            parse_ether("2").unwrap()
        );

        // Withdraw prover balances
        ctx.prover_market.withdraw(parse_ether("2").unwrap()).await.unwrap();
        assert_eq!(
            ctx.prover_market.balance_of(ctx.prover_signer.address()).await.unwrap(),
            U256::ZERO
        );

        // Withdraw when balance is zero
        assert!(ctx.prover_market.withdraw(parse_ether("2").unwrap()).await.is_err());
    }

    #[tokio::test]
<<<<<<< HEAD
    #[tracing_test::traced_test]
=======
    #[traced_test]
>>>>>>> 88d56524
    async fn test_deposit_withdraw_stake() {
        // Setup anvil
        let anvil = Anvil::new().spawn();

<<<<<<< HEAD
        let mut ctx =
            TestCtx::new(&anvil, Digest::from(SET_BUILDER_ID), Digest::from(ASSESSOR_GUEST_ID))
                .await
                .unwrap();
=======
        let mut ctx = create_test_ctx(&anvil, SET_BUILDER_ID, ASSESSOR_GUEST_ID).await.unwrap();
>>>>>>> 88d56524

        let deposit = U256::from(10);

        // set stake balance alerts
        ctx.prover_market =
            ctx.prover_market.with_stake_balance_alert(&Some(U256::from(10)), &Some(U256::from(5)));

        // Approve and deposit stake
        ctx.prover_market.approve_deposit_stake(deposit).await.unwrap();
        ctx.prover_market.deposit_stake(deposit).await.unwrap();

        // Deposit stake with permit
        ctx.prover_market.deposit_stake_with_permit(deposit, &ctx.prover_signer).await.unwrap();

        assert_eq!(
            ctx.prover_market.balance_of_stake(ctx.prover_signer.address()).await.unwrap(),
            U256::from(20)
        );

        // Withdraw prover balances in chunks to observe alerts

        ctx.prover_market.withdraw_stake(U256::from(11)).await.unwrap();
        assert_eq!(
            ctx.prover_market.balance_of_stake(ctx.prover_signer.address()).await.unwrap(),
            U256::from(9)
        );
        assert!(logs_contain("< warning threshold"));

        ctx.prover_market.withdraw_stake(U256::from(5)).await.unwrap();
        assert_eq!(
            ctx.prover_market.balance_of_stake(ctx.prover_signer.address()).await.unwrap(),
            U256::from(4)
        );
        assert!(logs_contain("< error threshold"));

        ctx.prover_market.withdraw_stake(U256::from(4)).await.unwrap();
        assert_eq!(
            ctx.prover_market.balance_of_stake(ctx.prover_signer.address()).await.unwrap(),
            U256::ZERO
        );

        // Withdraw when balance is zero
        assert!(ctx.prover_market.withdraw_stake(U256::from(20)).await.is_err());
    }

    #[tokio::test]
    async fn test_submit_request() {
        // Setup anvil
        let anvil = Anvil::new().spawn();

        let ctx = create_test_ctx(&anvil, SET_BUILDER_ID, ASSESSOR_GUEST_ID).await.unwrap();

        let request = new_request(1, &ctx).await;

        let request_id =
            ctx.customer_market.submit_request(&request, &ctx.customer_signer).await.unwrap();

        // fetch logs and check if the event was emitted
        let logs = ctx.customer_market.instance().RequestSubmitted_filter().query().await.unwrap();

        let (log, _) = logs.first().unwrap();
        assert!(log.requestId == request_id);
    }

    #[tokio::test]
    #[traced_test]
    async fn test_e2e() {
        // Setup anvil
        let anvil = Anvil::new().spawn();

        let ctx = create_test_ctx(&anvil, SET_BUILDER_ID, ASSESSOR_GUEST_ID).await.unwrap();

        let eip712_domain = eip712_domain! {
            name: "IBoundlessMarket",
            version: "1",
            chain_id: anvil.chain_id(),
            verifying_contract: *ctx.customer_market.instance().address(),
        };

        let request = new_request(1, &ctx).await;
        let expires_at = request.expires_at();

        let request_id =
            ctx.customer_market.submit_request(&request, &ctx.customer_signer).await.unwrap();

        // fetch logs to retrieve the customer signature from the event
        let logs = ctx.customer_market.instance().RequestSubmitted_filter().query().await.unwrap();

        let (_, log) = logs.first().unwrap();
        let tx_hash = log.transaction_hash.unwrap();
        let tx_data = ctx
            .customer_market
            .instance()
            .provider()
            .get_transaction_by_hash(tx_hash)
            .await
            .unwrap()
            .unwrap();
        let inputs = tx_data.input();
        let calldata = IBoundlessMarket::submitRequestCall::abi_decode(inputs, true).unwrap();

        let request = calldata.request;
        let customer_sig = calldata.clientSignature;

        // Deposit prover balances
        let deposit = default_allowance();
        ctx.prover_market.deposit_stake_with_permit(deposit, &ctx.prover_signer).await.unwrap();

        // Lock the request
        ctx.prover_market.lock_request(&request, &customer_sig, None).await.unwrap();
        assert!(ctx.customer_market.is_locked(request_id).await.unwrap());
        assert!(
            ctx.customer_market.get_status(request_id, Some(expires_at)).await.unwrap()
                == ProofStatus::Locked
        );

        // mock the fulfillment
        let (root, set_verifier_seal, fulfillment, assessor_seal) =
            mock_singleton(&request, eip712_domain, ctx.prover_signer.address());

        // publish the committed root
        ctx.set_verifier.submit_merkle_root(root, set_verifier_seal).await.unwrap();

        let assessor_fill = AssessorReceipt {
            seal: assessor_seal,
            selectors: vec![],
            prover: ctx.prover_signer.address(),
            callbacks: vec![],
        };
        // fulfill the request
        ctx.prover_market.fulfill(&fulfillment, assessor_fill).await.unwrap();
        assert!(ctx.customer_market.is_fulfilled(request_id).await.unwrap());

        // retrieve journal and seal from the fulfilled request
        let (journal, seal) =
            ctx.customer_market.get_request_fulfillment(request_id).await.unwrap();

        assert_eq!(journal, fulfillment.journal);
        assert_eq!(seal, fulfillment.seal);
    }

    #[tokio::test]
    async fn test_e2e_merged_submit_fulfill() {
        // Setup anvil
        let anvil = Anvil::new().spawn();

        let ctx = create_test_ctx(&anvil, SET_BUILDER_ID, ASSESSOR_GUEST_ID).await.unwrap();

        let eip712_domain = eip712_domain! {
            name: "IBoundlessMarket",
            version: "1",
            chain_id: anvil.chain_id(),
            verifying_contract: *ctx.customer_market.instance().address(),
        };

        let request = new_request(1, &ctx).await;
        let expires_at = request.expires_at();

        let request_id =
            ctx.customer_market.submit_request(&request, &ctx.customer_signer).await.unwrap();

        // fetch logs to retrieve the customer signature from the event
        let logs = ctx.customer_market.instance().RequestSubmitted_filter().query().await.unwrap();

        let (_, log) = logs.first().unwrap();
        let tx_hash = log.transaction_hash.unwrap();
        let tx_data = ctx
            .customer_market
            .instance()
            .provider()
            .get_transaction_by_hash(tx_hash)
            .await
            .unwrap()
            .unwrap();
        let inputs = tx_data.input();
        let calldata = IBoundlessMarket::submitRequestCall::abi_decode(inputs, true).unwrap();

        let request = calldata.request;
        let customer_sig = calldata.clientSignature;

        // Deposit prover balances
        let deposit = default_allowance();
        ctx.prover_market.deposit_stake_with_permit(deposit, &ctx.prover_signer).await.unwrap();

        // Lock the request
        ctx.prover_market.lock_request(&request, &customer_sig, None).await.unwrap();
        assert!(ctx.customer_market.is_locked(request_id).await.unwrap());
        assert!(
            ctx.customer_market.get_status(request_id, Some(expires_at)).await.unwrap()
                == ProofStatus::Locked
        );

        // mock the fulfillment
        let (root, set_verifier_seal, fulfillment, assessor_seal) =
            mock_singleton(&request, eip712_domain, ctx.prover_signer.address());

        let fulfillments = vec![fulfillment];
        let assessor_fill = AssessorReceipt {
            seal: assessor_seal,
            selectors: vec![],
            prover: ctx.prover_signer.address(),
            callbacks: vec![],
        };
        // publish the committed root + fulfillments
        ctx.prover_market
            .submit_merkle_and_fulfill(
                ctx.set_verifier_address,
                root,
                set_verifier_seal,
                fulfillments.clone(),
                assessor_fill,
            )
            .await
            .unwrap();

        // retrieve journal and seal from the fulfilled request
        let (journal, seal) =
            ctx.customer_market.get_request_fulfillment(request_id).await.unwrap();

        assert_eq!(journal, fulfillments[0].journal);
        assert_eq!(seal, fulfillments[0].seal);
    }

    #[tokio::test]
    async fn test_e2e_price_and_fulfill_batch() {
        // Setup anvil
        let anvil = Anvil::new().spawn();

        let ctx = create_test_ctx(&anvil, SET_BUILDER_ID, ASSESSOR_GUEST_ID).await.unwrap();

        let eip712_domain = eip712_domain! {
            name: "IBoundlessMarket",
            version: "1",
            chain_id: anvil.chain_id(),
            verifying_contract: *ctx.customer_market.instance().address(),
        };

        let request = new_request(1, &ctx).await;
        let request_id =
            ctx.customer_market.submit_request(&request, &ctx.customer_signer).await.unwrap();

        // fetch logs to retrieve the customer signature from the event
        let logs = ctx.customer_market.instance().RequestSubmitted_filter().query().await.unwrap();

        let (_, log) = logs.first().unwrap();
        let tx_hash = log.transaction_hash.unwrap();
        let tx_data = ctx
            .customer_market
            .instance()
            .provider()
            .get_transaction_by_hash(tx_hash)
            .await
            .unwrap()
            .unwrap();
        let inputs = tx_data.input();
        let calldata = IBoundlessMarket::submitRequestCall::abi_decode(inputs, true).unwrap();

        let request = calldata.request;
        let customer_sig = calldata.clientSignature;

        // mock the fulfillment
        let (root, set_verifier_seal, fulfillment, assessor_seal) =
            mock_singleton(&request, eip712_domain, ctx.prover_signer.address());

        let fulfillments = vec![fulfillment];
        let assessor_fill = AssessorReceipt {
            seal: assessor_seal,
            selectors: vec![],
            prover: ctx.prover_signer.address(),
            callbacks: vec![],
        };
        // publish the committed root
        ctx.set_verifier.submit_merkle_root(root, set_verifier_seal).await.unwrap();

        // Price and fulfill the request
        ctx.prover_market
            .price_and_fulfill_batch(
                vec![request],
                vec![customer_sig],
                fulfillments.clone(),
                assessor_fill,
                None,
            )
            .await
            .unwrap();

        // retrieve journal and seal from the fulfilled request
        let (journal, seal) =
            ctx.customer_market.get_request_fulfillment(request_id).await.unwrap();

        assert_eq!(journal, fulfillments[0].journal);
        assert_eq!(seal, fulfillments[0].seal);
    }

    #[tokio::test]
    async fn test_e2e_no_payment() {
        // Setup anvil
        let anvil = Anvil::new().spawn();

        let ctx = create_test_ctx(&anvil, SET_BUILDER_ID, ASSESSOR_GUEST_ID).await.unwrap();

        let eip712_domain = eip712_domain! {
            name: "IBoundlessMarket",
            version: "1",
            chain_id: anvil.chain_id(),
            verifying_contract: *ctx.customer_market.instance().address(),
        };

        let request = new_request(1, &ctx).await;
        let expires_at = request.expires_at();

        let request_id =
            ctx.customer_market.submit_request(&request, &ctx.customer_signer).await.unwrap();

        // fetch logs to retrieve the customer signature from the event
        let logs = ctx.customer_market.instance().RequestSubmitted_filter().query().await.unwrap();

        let (_, log) = logs.first().unwrap();
        let tx_hash = log.transaction_hash.unwrap();
        let tx_data = ctx
            .customer_market
            .instance()
            .provider()
            .get_transaction_by_hash(tx_hash)
            .await
            .unwrap()
            .unwrap();
        let inputs = tx_data.input();
        let calldata = IBoundlessMarket::submitRequestCall::abi_decode(inputs, true).unwrap();

        let request = calldata.request;
        let customer_sig = calldata.clientSignature;

        // Deposit prover balances
        let deposit = default_allowance();
        ctx.prover_market.deposit_stake_with_permit(deposit, &ctx.prover_signer).await.unwrap();

        // Lock the request
        ctx.prover_market.lock_request(&request, &customer_sig, None).await.unwrap();
        assert!(ctx.customer_market.is_locked(request_id).await.unwrap());
        assert!(
            ctx.customer_market.get_status(request_id, Some(expires_at)).await.unwrap()
                == ProofStatus::Locked
        );

        // Test behavior when payment requirements are not met.
        {
            // mock the fulfillment, using the wrong prover address. Address::from(3) arbitrary.
            let some_other_address = Address::from(U160::from(3));
            let (root, set_verifier_seal, fulfillment, assessor_seal) =
                mock_singleton(&request, eip712_domain.clone(), some_other_address);

            // publish the committed root
            ctx.set_verifier.submit_merkle_root(root, set_verifier_seal).await.unwrap();

            let assessor_fill = AssessorReceipt {
                seal: assessor_seal,
                selectors: vec![],
                prover: some_other_address,
                callbacks: vec![],
            };

            let balance_before = ctx.prover_market.balance_of(some_other_address).await.unwrap();
            // fulfill the request.
            ctx.prover_market.fulfill(&fulfillment, assessor_fill.clone()).await.unwrap();
            assert!(ctx.customer_market.is_fulfilled(request_id).await.unwrap());
            let balance_after = ctx.prover_market.balance_of(some_other_address).await.unwrap();
            assert!(balance_before == balance_after);

            // retrieve journal and seal from the fulfilled request
            let (journal, seal) =
                ctx.customer_market.get_request_fulfillment(request_id).await.unwrap();

            assert_eq!(journal, fulfillment.journal);
            assert_eq!(seal, fulfillment.seal);
        }

        // mock the fulfillment, this time using the right prover address.
        let (root, set_verifier_seal, fulfillment, assessor_seal) =
            mock_singleton(&request, eip712_domain, ctx.prover_signer.address());

        // publish the committed root
        ctx.set_verifier.submit_merkle_root(root, set_verifier_seal).await.unwrap();

        let assessor_fill = AssessorReceipt {
            seal: assessor_seal,
            selectors: vec![],
            prover: ctx.prover_signer.address(),
            callbacks: vec![],
        };

        // fulfill the request, this time getting paid.
        ctx.prover_market.fulfill(&fulfillment, assessor_fill).await.unwrap();
        assert!(ctx.customer_market.is_fulfilled(request_id).await.unwrap());

        // retrieve journal and seal from the fulfilled request
        let (_journal, _seal) =
            ctx.customer_market.get_request_fulfillment(request_id).await.unwrap();

        // TODO: Instead of checking that this is the same seal, check if this is some valid seal.
        // When there are multiple fulfillments one order, there will be multiple ProofDelivered
        // events. All proofs will be valid though.
        //assert_eq!(journal, fulfillment.journal);
        //assert_eq!(seal, fulfillment.seal);
    }

    #[test]
    fn test_decode_calldata() {
        let request = ProofRequest::new(
            0,
            &Address::ZERO,
            Requirements::new(
                Digest::ZERO,
                Predicate { predicateType: PredicateType::PrefixMatch, data: Default::default() },
            ),
            "http:s//image.dev.null",
            Input { inputType: InputType::Inline, data: Default::default() },
            Offer {
                minPrice: U256::from(1),
                maxPrice: U256::from(4),
                biddingStart: now_timestamp(),
                timeout: 100,
                rampUpPeriod: 1,
                lockTimeout: 100,
                lockStake: U256::from(10),
            },
        );

        let fill = Fulfillment {
            id: U256::default(),
            requestDigest: B256::default(),
            imageId: B256::default(),
            journal: Bytes::from(vec![1, 2, 3]),
            seal: Bytes::from(vec![1, 2, 3]),
        };
        let assessor_receipt = AssessorReceipt {
            seal: Bytes::from(vec![1, 2, 3]),
            selectors: vec![],
            prover: Address::from(U160::from(1)),
            callbacks: vec![],
        };

        let call = IBoundlessMarket::submitRootAndFulfillBatchCall {
            setVerifier: Address::default(),
            root: B256::default(),
            seal: Bytes::default(),
            fills: vec![fill.clone()],
            assessorReceipt: assessor_receipt.clone(),
        };
        decode_calldata(&call.abi_encode().into()).unwrap();

        let call = IBoundlessMarket::submitRootAndFulfillBatchAndWithdrawCall {
            setVerifier: Address::default(),
            root: B256::default(),
            seal: Bytes::default(),
            fills: vec![fill.clone()],
            assessorReceipt: assessor_receipt.clone(),
        };
        decode_calldata(&call.abi_encode().into()).unwrap();

        let call = IBoundlessMarket::fulfillCall {
            fill: fill.clone(),
            assessorReceipt: assessor_receipt.clone(),
        };
        decode_calldata(&call.abi_encode().into()).unwrap();

        let call = IBoundlessMarket::fulfillBatchCall {
            fills: vec![fill.clone()],
            assessorReceipt: assessor_receipt.clone(),
        };
        decode_calldata(&call.abi_encode().into()).unwrap();

        let call = IBoundlessMarket::fulfillAndWithdrawCall {
            fill: fill.clone(),
            assessorReceipt: assessor_receipt.clone(),
        };
        decode_calldata(&call.abi_encode().into()).unwrap();

        let call = IBoundlessMarket::fulfillBatchAndWithdrawCall {
            fills: vec![fill.clone()],
            assessorReceipt: assessor_receipt.clone(),
        };
        decode_calldata(&call.abi_encode().into()).unwrap();

        let call = IBoundlessMarket::priceAndFulfillCall {
            request: request.clone(),
            clientSignature: Bytes::default(),
            fill: fill.clone(),
            assessorReceipt: assessor_receipt.clone(),
        };
        decode_calldata(&call.abi_encode().into()).unwrap();

        let call = IBoundlessMarket::priceAndFulfillBatchCall {
            requests: vec![request.clone()],
            clientSignatures: vec![Bytes::default()],
            fills: vec![fill.clone()],
            assessorReceipt: assessor_receipt.clone(),
        };
        decode_calldata(&call.abi_encode().into()).unwrap();

        let call = IBoundlessMarket::priceAndFulfillAndWithdrawCall {
            request: request.clone(),
            clientSignature: Bytes::default(),
            fill: fill.clone(),
            assessorReceipt: assessor_receipt.clone(),
        };
        decode_calldata(&call.abi_encode().into()).unwrap();

        let call = IBoundlessMarket::priceAndFulfillBatchAndWithdrawCall {
            requests: vec![request.clone()],
            clientSignatures: vec![Bytes::default()],
            fills: vec![fill.clone()],
            assessorReceipt: assessor_receipt.clone(),
        };
        decode_calldata(&call.abi_encode().into()).unwrap();
    }
}<|MERGE_RESOLUTION|>--- conflicted
+++ resolved
@@ -100,17 +100,6 @@
     timeout: Duration,
     event_query_config: EventQueryConfig,
     balance_alert_config: StakeBalanceAlertConfig,
-<<<<<<< HEAD
-}
-
-#[derive(Clone, Debug, Default)]
-struct StakeBalanceAlertConfig {
-    /// Threshold at which to log a warning
-    warn_threshold: Option<U256>,
-    /// Threshold at which to log an error
-    error_threshold: Option<U256>,
-=======
->>>>>>> 88d56524
 }
 
 #[derive(Clone, Debug, Default)]
@@ -1559,23 +1548,12 @@
     }
 
     #[tokio::test]
-<<<<<<< HEAD
-    #[tracing_test::traced_test]
-=======
     #[traced_test]
->>>>>>> 88d56524
     async fn test_deposit_withdraw_stake() {
         // Setup anvil
         let anvil = Anvil::new().spawn();
 
-<<<<<<< HEAD
-        let mut ctx =
-            TestCtx::new(&anvil, Digest::from(SET_BUILDER_ID), Digest::from(ASSESSOR_GUEST_ID))
-                .await
-                .unwrap();
-=======
         let mut ctx = create_test_ctx(&anvil, SET_BUILDER_ID, ASSESSOR_GUEST_ID).await.unwrap();
->>>>>>> 88d56524
 
         let deposit = U256::from(10);
 
