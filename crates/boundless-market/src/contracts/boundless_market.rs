--- conflicted
+++ resolved
@@ -46,11 +46,7 @@
 
 /// Fraction of collateral the protocol gives to the prover who fills an order that was locked by another prover but expired
 /// This is determined by the constant SLASHING_BURN_BPS defined in the BoundlessMarket contract.
-<<<<<<< HEAD
 /// The value is 4 because the slashing burn is 75% of the collateral, and we give the remaining 1/4 of that to the prover.
-=======
-/// The value is 1/2 because the slashing burn is 50% of the stake.
->>>>>>> f74f1d56
 /// TODO(https://github.com/boundless-xyz/boundless/issues/517): Retrieve this from the contract in the future
 const FRACTION_STAKE_NUMERATOR: u64 = 1;
 const FRACTION_STAKE_DENOMINATOR: u64 = 2;
