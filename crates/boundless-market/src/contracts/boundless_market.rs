// Copyright 2025 RISC Zero, Inc.
//
// Licensed under the Apache License, Version 2.0 (the "License");
// you may not use this file except in compliance with the License.
// You may obtain a copy of the License at
//
//     http://www.apache.org/licenses/LICENSE-2.0
//
// Unless required by applicable law or agreed to in writing, software
// distributed under the License is distributed on an "AS IS" BASIS,
// WITHOUT WARRANTIES OR CONDITIONS OF ANY KIND, either express or implied.
// See the License for the specific language governing permissions and
// limitations under the License.

use std::{
    fmt::Debug,
    sync::atomic::{AtomicU64, Ordering},
    time::Duration,
};

use alloy::{
    consensus::{BlockHeader, Transaction},
    eips::BlockNumberOrTag,
    network::Ethereum,
    primitives::{Address, Bytes, B256, U256},
    providers::{PendingTransactionBuilder, PendingTransactionError, Provider},
    rpc::types::{Log, TransactionReceipt},
    signers::Signer,
};

use alloy_sol_types::{SolCall, SolEvent};
use anyhow::{anyhow, Context, Result};
use risc0_ethereum_contracts::event_query::EventQueryConfig;
use thiserror::Error;

use crate::contracts::token::{IERC20Permit, IHitPoints::IHitPointsErrors, Permit, IERC20};

use super::{
    eip712_domain, AssessorReceipt, EIP712DomainSaltless, Fulfillment,
    IBoundlessMarket::{self, IBoundlessMarketInstance},
    Offer, ProofRequest, RequestError, RequestId, RequestStatus, TxnErr, TXN_CONFIRM_TIMEOUT,
};

/// Fraction of stake the protocol gives to the prover who fills an order that was locked by another prover but expired
/// This is determined by the constant SLASHING_BURN_BPS defined in the BoundlessMarket contract.
/// The value is 4 because the slashing burn is 75% of the stake, and we give the remaining 1/4 of that to the prover.
/// TODO(https://github.com/boundless-xyz/boundless/issues/517): Retrieve this from the contract in the future
const FRACTION_STAKE_REWARD: u64 = 4;

/// Boundless market errors.
#[derive(Error, Debug)]
pub enum MarketError {
    /// Transaction error.
    #[error("Transaction error: {0}")]
    TxnError(#[from] TxnErr),

    /// Transaction confirmation error.
    #[error("Transaction confirmation error: {0:?}")]
    TxnConfirmationError(anyhow::Error),

    /// Request not fulfilled.
    #[error("Request is not fulfilled 0x{0:x}")]
    RequestNotFulfilled(U256),

    /// Request has expired.
    #[error("Request has expired 0x{0:x}")]
    RequestHasExpired(U256),

    /// Request malformed.
    #[error("Request error {0}")]
    RequestError(#[from] RequestError),

    /// Request address does not match with signer.
    #[error("Request address does not match with signer {0} - {0}")]
    AddressMismatch(Address, Address),

    /// Proof not found.
    #[error("Proof not found for request in events logs 0x{0:x}")]
    ProofNotFound(U256),

    /// Request not found.
    #[error("Request not found in event logs 0x{0:x}")]
    RequestNotFound(U256),

    /// Request already locked.
    #[error("Request already locked: 0x{0:x}")]
    RequestAlreadyLocked(U256),

    /// Lock request reverted, possibly outbid.
    #[error("Lock request reverted, possibly outbid: txn_hash: {0}")]
    LockRevert(B256),

    /// General market error.
    #[error("Market error: {0}")]
    Error(#[from] anyhow::Error),

    /// Timeout reached.
    #[error("Timeout: 0x{0:x}")]
    TimeoutReached(U256),
}

impl From<alloy::contract::Error> for MarketError {
    fn from(err: alloy::contract::Error) -> Self {
        tracing::debug!("raw alloy contract error: {:?}", err);
        MarketError::Error(TxnErr::from(err).into())
    }
}

/// Proof market service.
pub struct BoundlessMarketService<P> {
    instance: IBoundlessMarketInstance<P, Ethereum>,
    // Chain ID with caching to ensure we fetch it at most once.
    chain_id: AtomicU64,
    caller: Address,
    timeout: Duration,
    event_query_config: EventQueryConfig,
    balance_alert_config: StakeBalanceAlertConfig,
    receipt_query_config: ReceiptQueryConfig,
}

#[derive(Clone, Debug)]
struct ReceiptQueryConfig {
    /// Interval at which the transaction receipts are polled.
    retry_interval: Duration,
    /// Number of retries for querying receipt of lock transactions.
    retry_count: usize,
}

impl Default for ReceiptQueryConfig {
    fn default() -> Self {
        Self { retry_count: 10, retry_interval: Duration::from_millis(500) }
    }
}

#[derive(Clone, Debug, Default)]
struct StakeBalanceAlertConfig {
    /// Threshold at which to log a warning
    warn_threshold: Option<U256>,
    /// Threshold at which to log an error
    error_threshold: Option<U256>,
}

impl<P> Clone for BoundlessMarketService<P>
where
    IBoundlessMarketInstance<P, Ethereum>: Clone,
{
    fn clone(&self) -> Self {
        Self {
            instance: self.instance.clone(),
            chain_id: self.chain_id.load(Ordering::Relaxed).into(),
            caller: self.caller,
            timeout: self.timeout,
            event_query_config: self.event_query_config.clone(),
            balance_alert_config: self.balance_alert_config.clone(),
            receipt_query_config: self.receipt_query_config.clone(),
        }
    }
}

fn extract_tx_log<E: SolEvent + Debug + Clone>(
    receipt: &TransactionReceipt,
) -> Result<Log<E>, anyhow::Error> {
    let logs = receipt
        .inner
        .logs()
        .iter()
        .filter_map(|log| {
            if log.topic0().map(|topic| E::SIGNATURE_HASH == *topic).unwrap_or(false) {
                Some(
                    log.log_decode::<E>()
                        .with_context(|| format!("failed to decode event {}", E::SIGNATURE)),
                )
            } else {
                tracing::debug!(
                    "skipping log on receipt; does not match {}: {log:?}",
                    E::SIGNATURE
                );
                None
            }
        })
        .collect::<Result<Vec<_>>>()?;

    match &logs[..] {
        [log] => Ok(log.clone()),
        [] => Err(anyhow!("transaction did not emit event {}", E::SIGNATURE)),
        _ => Err(anyhow!(
            "transaction emitted more than one event with signature {}, {:#?}",
            E::SIGNATURE,
            logs
        )),
    }
}

impl<P: Provider> BoundlessMarketService<P> {
    /// Creates a new Boundless market service.
    pub fn new(address: Address, provider: P, caller: Address) -> Self {
        let instance = IBoundlessMarket::new(address, provider);

        Self {
            instance,
            chain_id: AtomicU64::new(0),
            caller,
            timeout: TXN_CONFIRM_TIMEOUT,
            event_query_config: EventQueryConfig::default(),
            balance_alert_config: StakeBalanceAlertConfig::default(),
            receipt_query_config: ReceiptQueryConfig::default(),
        }
    }

    /// Sets the transaction timeout.
    pub fn with_timeout(self, timeout: Duration) -> Self {
        Self { timeout, ..self }
    }

    /// Sets the event query configuration.
    pub fn with_event_query_config(self, config: EventQueryConfig) -> Self {
        Self { event_query_config: config, ..self }
    }

    /// Set stake balance thresholds to warn or error alert on
    pub fn with_stake_balance_alert(
        self,
        warn_threshold: &Option<U256>,
        error_threshold: &Option<U256>,
    ) -> Self {
        Self {
            balance_alert_config: StakeBalanceAlertConfig {
                warn_threshold: *warn_threshold,
                error_threshold: *error_threshold,
            },
            ..self
        }
    }

    /// Retry count for confirmed transactions receipts.
    pub fn with_receipt_retry_count(mut self, count: usize) -> Self {
        self.receipt_query_config.retry_count = count;
        self
    }

    /// Retry polling interval for confirmed transactions receipts.
    pub fn with_receipt_retry_interval(mut self, interval: Duration) -> Self {
        self.receipt_query_config.retry_interval = interval;
        self
    }

    /// Returns the market contract instance.
    pub fn instance(&self) -> &IBoundlessMarketInstance<P, Ethereum> {
        &self.instance
    }

    /// Returns the caller address.
    pub fn caller(&self) -> Address {
        self.caller
    }

    /// Get the EIP-712 domain associated with the market contract.
    ///
    /// If not cached, this function will fetch the chain ID with an RPC call.
    pub async fn eip712_domain(&self) -> Result<EIP712DomainSaltless, MarketError> {
        Ok(eip712_domain(*self.instance.address(), self.get_chain_id().await?))
    }

    /// Deposit Ether into the market to pay for proof and/or lockin stake.
    pub async fn deposit(&self, value: U256) -> Result<(), MarketError> {
        tracing::trace!("Calling deposit() value: {value}");
        let call = self.instance.deposit().value(value);
        let pending_tx = call.send().await?;
        tracing::debug!("Broadcasting deposit tx {}", pending_tx.tx_hash());
        let tx_hash = pending_tx
            .with_timeout(Some(self.timeout))
            .watch()
            .await
            .context("failed to confirm tx")?;
        tracing::debug!("Submitted deposit {}", tx_hash);

        Ok(())
    }

    /// Withdraw Ether from the market.
    pub async fn withdraw(&self, amount: U256) -> Result<(), MarketError> {
        tracing::trace!("Calling withdraw({amount})");
        let call = self.instance.withdraw(amount);
        let pending_tx = call.send().await?;
        tracing::debug!("Broadcasting withdraw tx {}", pending_tx.tx_hash());
        let tx_hash = pending_tx
            .with_timeout(Some(self.timeout))
            .watch()
            .await
            .context("failed to confirm tx")?;
        tracing::debug!("Submitted withdraw {}", tx_hash);

        Ok(())
    }

    /// Returns the balance, in Wei, of the given account.
    pub async fn balance_of(&self, account: Address) -> Result<U256, MarketError> {
        tracing::trace!("Calling balanceOf({account})");
        let balance = self.instance.balanceOf(account).call().await?;

        Ok(balance)
    }

    /// Submit a request such that it is publicly available for provers to evaluate and bid
    /// on. Includes the specified value, which will be deposited to the account of msg.sender.
    pub async fn submit_request_with_value(
        &self,
        request: &ProofRequest,
        signer: &impl Signer,
        value: impl Into<U256>,
    ) -> Result<U256, MarketError> {
        tracing::trace!("Calling submitRequest({:x?})", request);
        let client_address = request.client_address();
        if client_address != signer.address() {
            return Err(MarketError::AddressMismatch(client_address, signer.address()));
        };
        let chain_id = self.get_chain_id().await.context("failed to get chain ID")?;
        let client_sig = request
            .sign_request(signer, *self.instance.address(), chain_id)
            .await
            .context("failed to sign request")?;
        let call = self
            .instance
            .submitRequest(request.clone(), client_sig.as_bytes().into())
            .from(self.caller)
            .value(value.into());
        let pending_tx = call.send().await?;
        tracing::debug!("broadcasting tx {}", pending_tx.tx_hash());

        let receipt = self.get_receipt_with_retry(pending_tx).await?;

        // Look for the logs for submitting the transaction.
        let log = extract_tx_log::<IBoundlessMarket::RequestSubmitted>(&receipt)?;
        Ok(U256::from(log.inner.data.requestId))
    }

    /// Submit a request such that it is publicly available for provers to evaluate and bid
    /// on, with a signature specified as Bytes.
    pub async fn submit_request_with_signature_bytes(
        &self,
        request: &ProofRequest,
        signature: &Bytes,
    ) -> Result<U256, MarketError> {
        tracing::trace!("Calling submitRequest({:x?})", request);
        let call =
            self.instance.submitRequest(request.clone(), signature.clone()).from(self.caller);
        let pending_tx = call.send().await?;
        tracing::debug!("broadcasting tx {}", pending_tx.tx_hash());

        let receipt = self.get_receipt_with_retry(pending_tx).await?;

        // Look for the logs for submitting the transaction.
        let log = extract_tx_log::<IBoundlessMarket::RequestSubmitted>(&receipt)?;
        Ok(U256::from(log.inner.data.requestId))
    }

    /// Submit a request such that it is publicly available for provers to evaluate and bid
    /// on. Deposits funds to the client account if there are not enough to cover the max price on
    /// the offer.
    pub async fn submit_request(
        &self,
        request: &ProofRequest,
        signer: &impl Signer,
    ) -> Result<U256, MarketError> {
        let balance = self
            .balance_of(signer.address())
            .await
            .context("failed to get whether the client balance can cover the offer max price")?;
        let max_price = U256::from(request.offer.maxPrice);
        let value = if balance > max_price { U256::ZERO } else { U256::from(max_price) - balance };
        self.submit_request_with_value(request, signer, value).await
    }

    /// Lock the request to the prover, giving them exclusive rights to be paid to
    /// fulfill this request, and also making them subject to slashing penalties if they fail to
    /// deliver. At this point, the price for fulfillment is also set, based on the reverse Dutch
    /// auction parameters and the block number at which this transaction is processed.
    ///
    /// This method should be called from the address of the prover.
    pub async fn lock_request(
        &self,
        request: &ProofRequest,
        client_sig: &Bytes,
        priority_gas: Option<u64>,
    ) -> Result<u64, MarketError> {
        tracing::trace!("Calling requestIsLocked({:x})", request.id);
        let is_locked_in: bool =
            self.instance.requestIsLocked(request.id).call().await.context("call failed")?;
        if is_locked_in {
            return Err(MarketError::RequestAlreadyLocked(request.id));
        }

        tracing::trace!("Calling lockRequest({:x?}, {:x?})", request, client_sig);

        let mut call =
            self.instance.lockRequest(request.clone(), client_sig.clone()).from(self.caller);

        if let Some(gas) = priority_gas {
            let priority_fee = self
                .instance
                .provider()
                .estimate_eip1559_fees()
                .await
                .context("Failed to get priority gas fee")?;

            call = call
                .max_fee_per_gas(priority_fee.max_fee_per_gas + gas as u128)
                .max_priority_fee_per_gas(priority_fee.max_priority_fee_per_gas + gas as u128);
        }

        tracing::trace!("Sending tx {}", format!("{:?}", call));

        let pending_tx = call.send().await?;

        let tx_hash = *pending_tx.tx_hash();
        tracing::trace!("Broadcasting lock request tx {}", tx_hash);

        let receipt = self.get_receipt_with_retry(pending_tx).await?;

        if !receipt.status() {
            // TODO: Get + print revertReason
            return Err(MarketError::LockRevert(receipt.transaction_hash));
        }

        tracing::info!(
            "Locked request {:x}, transaction hash: {}",
            request.id,
            receipt.transaction_hash
        );

        self.check_stake_balance().await?;

        Ok(receipt.block_number.context("TXN Receipt missing block number")?)
    }

    /// Lock the request to the prover, giving them exclusive rights to be paid to
    /// fulfill this request, and also making them subject to slashing penalties if they fail to
    /// deliver. At this point, the price for fulfillment is also set, based on the reverse Dutch
    /// auction parameters and the block at which this transaction is processed.
    ///
    /// This method uses the provided signature to authenticate the prover. Note that the prover
    /// signature must be over the LockRequest struct, not the ProofRequest struct.
    pub async fn lock_request_with_signature(
        &self,
        request: &ProofRequest,
        client_sig: &Bytes,
        prover_address: Address,
        prover_sig: &Bytes,
        _priority_gas: Option<u128>,
    ) -> Result<u64, MarketError> {
        tracing::trace!("Calling requestIsLocked({:x})", request.id);
        let is_locked_in: bool =
            self.instance.requestIsLocked(request.id).call().await.context("call failed")?;
        if is_locked_in {
            return Err(MarketError::RequestAlreadyLocked(request.id));
        }

        tracing::trace!(
            "Calling lockRequestWithSignature({:x?}, {:x?}, {:x?}, {:x?})",
            request,
            client_sig,
            prover_address,
            prover_sig
        );

        let call = self
            .instance
            .lockRequestWithSignature(request.clone(), client_sig.clone(), prover_sig.clone())
            .from(self.caller);
        let pending_tx = call.send().await.context("Failed to lock")?;

        tracing::trace!("Broadcasting lock request with signature tx {}", pending_tx.tx_hash());

        let receipt = self.get_receipt_with_retry(pending_tx).await?;
        if !receipt.status() {
            // TODO: Get + print revertReason
            return Err(MarketError::LockRevert(receipt.transaction_hash));
        }

        tracing::info!(
            "Locked request {:x}, transaction hash: {}",
            request.id,
            receipt.transaction_hash
        );

        Ok(receipt.block_number.context("TXN Receipt missing block number")?)
    }

    async fn get_receipt_with_retry(
        &self,
        pending_tx: PendingTransactionBuilder<Ethereum>,
    ) -> Result<TransactionReceipt, MarketError> {
        let tx_hash = *pending_tx.tx_hash();

        // Get the nonce of the transaction for debugging purposes.
        // It is possible that the transaction is not found immediately after broadcast, so we don't error if it's not found.
        let tx_result = self.instance.provider().get_transaction_by_hash(tx_hash).await;
        if let Ok(Some(tx)) = tx_result {
            let nonce = tx.nonce();
            tracing::debug!("Tx {} broadcasted with nonce {}", tx_hash, nonce);
        } else {
            tracing::debug!(
                "Tx {} not found immediately after broadcast. Can't get nonce.",
                tx_hash
            );
        }

        match pending_tx.with_timeout(Some(self.timeout)).get_receipt().await {
            Ok(receipt) => Ok(receipt),
            Err(PendingTransactionError::TransportError(err)) if err.is_null_resp() => {
                tracing::debug!("failed to query receipt of confirmed transaction, retrying");
                // There is a race condition with some providers where a transaction will be
                // confirmed through the RPC, but querying the receipt returns null when requested
                // immediately after.
                for _ in 0..self.receipt_query_config.retry_count {
                    if let Ok(Some(receipt)) =
                        self.instance.provider().get_transaction_receipt(tx_hash).await
                    {
                        return Ok(receipt);
                    }

                    tokio::time::sleep(self.receipt_query_config.retry_interval).await;
                }

                Err(anyhow!(
                    "Transaction {:?} confirmed, but receipt was not found after {} retries.",
                    tx_hash,
                    self.receipt_query_config.retry_count
                )
                .into())
            }
            Err(e) => Err(MarketError::TxnConfirmationError(anyhow!(
                "failed to confirm tx {:?} within timeout {:?}: {}",
                tx_hash,
                self.timeout,
                e
            ))),
        }
    }

    /// When a prover fails to fulfill a request by the deadline, this function can be used to burn
    /// the associated prover stake.
    pub async fn slash(
        &self,
        request_id: U256,
    ) -> Result<IBoundlessMarket::ProverSlashed, MarketError> {
        tracing::trace!("Calling slash({:x?})", request_id);
        let call = self.instance.slash(request_id).from(self.caller);
        let pending_tx = call.send().await?;
        tracing::debug!("Broadcasting tx {}", pending_tx.tx_hash());

        let receipt = self.get_receipt_with_retry(pending_tx).await?;

        let log = extract_tx_log::<IBoundlessMarket::ProverSlashed>(&receipt)?;
        Ok(log.inner.data)
    }

    /// Submits a `FulfillmentTx`.
    pub async fn fulfill(&self, tx: FulfillmentTx) -> Result<(), MarketError> {
        let FulfillmentTx { root, unlocked_requests, fulfillments, assessor_receipt, withdraw } =
            tx;
        let price = !unlocked_requests.is_empty();

        match root {
            None => match (price, withdraw) {
                (false, false) => self._fulfill(fulfillments, assessor_receipt).await,
                (false, true) => self.fulfill_and_withdraw(fulfillments, assessor_receipt).await,
                (true, false) => {
                    self.price_and_fulfill(unlocked_requests, fulfillments, assessor_receipt, None)
                        .await
                }
                (true, true) => {
                    self.price_and_fulfill_and_withdraw(
                        unlocked_requests,
                        fulfillments,
                        assessor_receipt,
                        None,
                    )
                    .await
                }
            },
            Some(root) => match (price, withdraw) {
                (false, false) => {
                    self.submit_root_and_fulfill(root, fulfillments, assessor_receipt).await
                }
                (false, true) => {
                    self.submit_root_and_fulfill_and_withdraw(root, fulfillments, assessor_receipt)
                        .await
                }
                (true, false) => {
                    self.submit_root_and_price_fulfill(
                        root,
                        unlocked_requests,
                        fulfillments,
                        assessor_receipt,
                    )
                    .await
                }
                (true, true) => {
                    self.submit_root_and_price_fulfill_and_withdraw(
                        root,
                        unlocked_requests,
                        fulfillments,
                        assessor_receipt,
                    )
                    .await
                }
            },
        }
    }

    /// Fulfill a batch of requests by delivering the proof for each application.
    ///
    /// See [BoundlessMarketService::fulfill] for more details.
    async fn _fulfill(
        &self,
        fulfillments: Vec<Fulfillment>,
        assessor_fill: AssessorReceipt,
    ) -> Result<(), MarketError> {
        let fill_ids = fulfillments.iter().map(|fill| fill.id).collect::<Vec<_>>();
        tracing::trace!("Calling fulfill({fulfillments:?}, {assessor_fill:?})");
        let call = self.instance.fulfill(fulfillments, assessor_fill).from(self.caller);
        tracing::trace!("Calldata: {:x}", call.calldata());
        let pending_tx = call.send().await?;
        tracing::debug!("Broadcasting tx {}", pending_tx.tx_hash());

        let receipt = self.get_receipt_with_retry(pending_tx).await?;

        tracing::info!("Submitted proof for batch {:?}: {}", fill_ids, receipt.transaction_hash);

        Ok(())
    }

    /// Fulfill a batch of requests by delivering the proof for each application and withdraw from the prover balance.
    ///
    /// See [BoundlessMarketService::fulfill] for more details.
    async fn fulfill_and_withdraw(
        &self,
        fulfillments: Vec<Fulfillment>,
        assessor_fill: AssessorReceipt,
    ) -> Result<(), MarketError> {
        let fill_ids = fulfillments.iter().map(|fill| fill.id).collect::<Vec<_>>();
        tracing::trace!("Calling fulfillAndWithdraw({fulfillments:?}, {assessor_fill:?})");
        let call = self.instance.fulfillAndWithdraw(fulfillments, assessor_fill).from(self.caller);
        tracing::trace!("Calldata: {:x}", call.calldata());
        let pending_tx = call.send().await?;
        tracing::debug!("Broadcasting tx {}", pending_tx.tx_hash());

        let receipt = self.get_receipt_with_retry(pending_tx).await?;

        tracing::info!("Submitted proof for batch {:?}: {}", fill_ids, receipt.transaction_hash);

        Ok(())
    }

    /// Combined function to submit a new merkle root to the set-verifier and call `fulfill`.
    /// Useful to reduce the transaction count for fulfillments
    async fn submit_root_and_fulfill(
        &self,
        root: Root,
        fulfillments: Vec<Fulfillment>,
        assessor_fill: AssessorReceipt,
    ) -> Result<(), MarketError> {
        tracing::trace!(
            "Calling submitRootAndFulfill({:?}, {:x}, {fulfillments:?}, {assessor_fill:?})",
            root.root,
            root.seal
        );
        let call = self
            .instance
            .submitRootAndFulfill(
                root.verifier_address,
                root.root,
                root.seal,
                fulfillments,
                assessor_fill,
            )
            .from(self.caller);
        tracing::trace!("Calldata: {}", call.calldata());
        let pending_tx = call.send().await?;
        tracing::debug!("Broadcasting tx {}", pending_tx.tx_hash());
        let tx_receipt = self.get_receipt_with_retry(pending_tx).await?;

        tracing::info!("Submitted merkle root and proof for batch {}", tx_receipt.transaction_hash);

        Ok(())
    }

    /// Combined function to submit a new merkle root to the set-verifier and call `fulfillAndWithdraw`.
    /// Useful to reduce the transaction count for fulfillments
    async fn submit_root_and_fulfill_and_withdraw(
        &self,
        root: Root,
        fulfillments: Vec<Fulfillment>,
        assessor_fill: AssessorReceipt,
    ) -> Result<(), MarketError> {
        tracing::trace!("Calling submitRootAndFulfillAndWithdraw({:?}, {:x}, {fulfillments:?}, {assessor_fill:?})", root.root, root.seal);
        let call = self
            .instance
            .submitRootAndFulfillAndWithdraw(
                root.verifier_address,
                root.root,
                root.seal,
                fulfillments,
                assessor_fill,
            )
            .from(self.caller);
        tracing::trace!("Calldata: {}", call.calldata());
        let pending_tx = call.send().await?;
        tracing::debug!("Broadcasting tx {}", pending_tx.tx_hash());
        let tx_receipt = self.get_receipt_with_retry(pending_tx).await?;

        tracing::info!("Submitted merkle root and proof for batch {}", tx_receipt.transaction_hash);

        Ok(())
    }

    /// A combined call to `IBoundlessMarket.priceRequest` and `IBoundlessMarket.fulfill`.
    /// The caller should provide the signed request and signature for each unlocked request they
    /// want to fulfill. Payment for unlocked requests will go to the provided `prover` address.
    async fn price_and_fulfill(
        &self,
        unlocked_requests: Vec<UnlockedRequest>,
        fulfillments: Vec<Fulfillment>,
        assessor_fill: AssessorReceipt,
        priority_gas: Option<u64>,
    ) -> Result<(), MarketError> {
        tracing::trace!("Calling priceAndFulfill({fulfillments:?}, {assessor_fill:?})");

        let (requests, client_sigs): (Vec<_>, Vec<_>) =
            unlocked_requests.into_iter().map(|ur| (ur.request, ur.client_sig)).unzip();
        let mut call = self
            .instance
            .priceAndFulfill(requests, client_sigs, fulfillments, assessor_fill)
            .from(self.caller);
        tracing::trace!("Calldata: {}", call.calldata());

        if let Some(gas) = priority_gas {
            let priority_fee = self
                .instance
                .provider()
                .estimate_eip1559_fees()
                .await
                .context("Failed to get priority gas fee")?;

            call = call
                .max_fee_per_gas(priority_fee.max_fee_per_gas + gas as u128)
                .max_priority_fee_per_gas(priority_fee.max_priority_fee_per_gas + gas as u128);
        }

        let pending_tx = call.send().await?;
        tracing::debug!("Broadcasting tx {}", pending_tx.tx_hash());

        let tx_receipt = self.get_receipt_with_retry(pending_tx).await?;

        tracing::info!("Fulfilled proof for batch {}", tx_receipt.transaction_hash);

        Ok(())
    }

    /// A combined call to `IBoundlessMarket.priceRequest` and `IBoundlessMarket.fulfillAndWithdraw`.
    /// The caller should provide the signed request and signature for each unlocked request they
    /// want to fulfill. Payment for unlocked requests will go to the provided `prover` address.
    async fn price_and_fulfill_and_withdraw(
        &self,
        unlocked_requests: Vec<UnlockedRequest>,
        fulfillments: Vec<Fulfillment>,
        assessor_fill: AssessorReceipt,
        priority_gas: Option<u64>,
    ) -> Result<(), MarketError> {
        tracing::trace!("Calling priceAndFulfillAndWithdraw({fulfillments:?}, {assessor_fill:?})");

        let (requests, client_sigs): (Vec<_>, Vec<_>) =
            unlocked_requests.into_iter().map(|ur| (ur.request, ur.client_sig)).unzip();
        let mut call = self
            .instance
            .priceAndFulfillAndWithdraw(requests, client_sigs, fulfillments, assessor_fill)
            .from(self.caller);
        tracing::trace!("Calldata: {}", call.calldata());

        if let Some(gas) = priority_gas {
            let priority_fee = self
                .instance
                .provider()
                .estimate_eip1559_fees()
                .await
                .context("Failed to get priority gas fee")?;

            call = call
                .max_fee_per_gas(priority_fee.max_fee_per_gas + gas as u128)
                .max_priority_fee_per_gas(priority_fee.max_priority_fee_per_gas + gas as u128);
        }

        let pending_tx = call.send().await?;
        tracing::debug!("Broadcasting tx {}", pending_tx.tx_hash());

        let tx_receipt = self.get_receipt_with_retry(pending_tx).await?;

        tracing::info!("Fulfilled proof for batch {}", tx_receipt.transaction_hash);

        Ok(())
    }

    /// Combined function to submit a new merkle root to the set-verifier and call `priceAndfulfill`.
    /// Useful to reduce the transaction count for fulfillments
    async fn submit_root_and_price_fulfill(
        &self,
        root: Root,
        unlocked_requests: Vec<UnlockedRequest>,
        fulfillments: Vec<Fulfillment>,
        assessor_fill: AssessorReceipt,
    ) -> Result<(), MarketError> {
        let (requests, client_sigs): (Vec<_>, Vec<_>) =
            unlocked_requests.into_iter().map(|ur| (ur.request, ur.client_sig)).unzip();
        tracing::trace!("Calling submitRootAndPriceAndFulfill({:?}, {:x}, {:?}, {:?}, {fulfillments:?}, {assessor_fill:?})", root.root, root.seal, requests, client_sigs);
        let call = self
            .instance
            .submitRootAndPriceAndFulfill(
                root.verifier_address,
                root.root,
                root.seal,
                requests,
                client_sigs,
                fulfillments,
                assessor_fill,
            )
            .from(self.caller);
        tracing::trace!("Calldata: {}", call.calldata());
        let pending_tx = call.send().await?;
        tracing::debug!("Broadcasting tx {}", pending_tx.tx_hash());
        let tx_receipt = pending_tx
            .with_timeout(Some(self.timeout))
            .get_receipt()
            .await
            .context("failed to confirm tx")?;

        tracing::info!("Submitted merkle root and proof for batch {}", tx_receipt.transaction_hash);

        Ok(())
    }

    /// Combined function to submit a new merkle root to the set-verifier and call `priceAndFulfillAndWithdraw`.
    /// Useful to reduce the transaction count for fulfillments
    async fn submit_root_and_price_fulfill_and_withdraw(
        &self,
        root: Root,
        unlocked_requests: Vec<UnlockedRequest>,
        fulfillments: Vec<Fulfillment>,
        assessor_fill: AssessorReceipt,
    ) -> Result<(), MarketError> {
        let (requests, client_sigs): (Vec<_>, Vec<_>) =
            unlocked_requests.into_iter().map(|ur| (ur.request, ur.client_sig)).unzip();
        tracing::trace!("Calling submitRootAndPriceAndFulfillAndWithdraw({:?}, {:x}, {:?}, {:?}, {fulfillments:?}, {assessor_fill:?})", root.root, root.seal, requests, client_sigs);
        let call = self
            .instance
            .submitRootAndPriceAndFulfillAndWithdraw(
                root.verifier_address,
                root.root,
                root.seal,
                requests,
                client_sigs,
                fulfillments,
                assessor_fill,
            )
            .from(self.caller);
        tracing::trace!("Calldata: {}", call.calldata());
        let pending_tx = call.send().await?;
        tracing::debug!("Broadcasting tx {}", pending_tx.tx_hash());
        let tx_receipt = pending_tx
            .with_timeout(Some(self.timeout))
            .get_receipt()
            .await
            .context("failed to confirm tx")?;

        tracing::info!("Submitted merkle root and proof for batch {}", tx_receipt.transaction_hash);

        Ok(())
    }

    /// Checks if a request is locked in.
    pub async fn is_locked(&self, request_id: U256) -> Result<bool, MarketError> {
        tracing::trace!("Calling requestIsLocked({:x})", request_id);
        let res = self.instance.requestIsLocked(request_id).call().await?;

        Ok(res)
    }

    /// Checks if a request is fulfilled.
    pub async fn is_fulfilled(&self, request_id: U256) -> Result<bool, MarketError> {
        tracing::trace!("Calling requestIsFulfilled({:x})", request_id);
        let res = self.instance.requestIsFulfilled(request_id).call().await?;

        Ok(res)
    }

    /// Checks if a request is slashed.
    pub async fn is_slashed(&self, request_id: U256) -> Result<bool, MarketError> {
        tracing::trace!("Calling requestIsSlashed({:x})", request_id);
        let res = self.instance.requestIsSlashed(request_id).call().await?;

        Ok(res)
    }

    /// Returns the [RequestStatus] of a request.
    ///
    /// The `expires_at` parameter is the time at which the request expires.
    pub async fn get_status(
        &self,
        request_id: U256,
        expires_at: Option<u64>,
    ) -> Result<RequestStatus, MarketError> {
        let timestamp = self.get_latest_block_timestamp().await?;

        if self.is_fulfilled(request_id).await.context("Failed to check fulfillment status")? {
            return Ok(RequestStatus::Fulfilled);
        }

        if let Some(expires_at) = expires_at {
            if timestamp > expires_at {
                return Ok(RequestStatus::Expired);
            }
        }

        if self.is_locked(request_id).await.context("Failed to check locked status")? {
            let deadline = self.instance.requestDeadline(request_id).call().await?;
            if timestamp > deadline && deadline > 0 {
                return Ok(RequestStatus::Expired);
            };
            return Ok(RequestStatus::Locked);
        }

        Ok(RequestStatus::Unknown)
    }

    async fn get_latest_block_number(&self) -> Result<u64, MarketError> {
        Ok(self
            .instance
            .provider()
            .get_block_number()
            .await
            .context("Failed to get latest block number")?)
    }

    async fn get_latest_block_timestamp(&self) -> Result<u64, MarketError> {
        let block = self
            .instance
            .provider()
            .get_block_by_number(BlockNumberOrTag::Latest)
            .await
            .context("failed to get block")?
            .context("failed to get block")?;
        Ok(block.header.timestamp())
    }

    /// Query the ProofDelivered event based on request ID and block options.
    /// For each iteration, we query a range of blocks.
    /// If the event is not found, we move the range down and repeat until we find the event.
    /// If the event is not found after the configured max iterations, we return an error.
    /// The default range is set to 1000 blocks for each iteration, and the default maximum number of
    /// iterations is 100. This means that the search will cover a maximum of 100,000 blocks.
    /// Optionally, you can specify a lower and upper bound to limit the search range.
    async fn query_fulfilled_event(
        &self,
        request_id: U256,
        lower_bound: Option<u64>,
        upper_bound: Option<u64>,
    ) -> Result<(Bytes, Bytes), MarketError> {
        let mut upper_block = upper_bound.unwrap_or(self.get_latest_block_number().await?);
        let start_block = lower_bound.unwrap_or(upper_block.saturating_sub(
            self.event_query_config.block_range * self.event_query_config.max_iterations,
        ));

        // Loop to progressively search through blocks
        for _ in 0..self.event_query_config.max_iterations {
            // If the current end block is less than or equal to the starting block, stop searching
            if upper_block <= start_block {
                break;
            }

            // Calculate the block range to query: from [lower_block] to [upper_block]
            let lower_block = upper_block.saturating_sub(self.event_query_config.block_range);

            // Set up the event filter for the specified block range
            let mut event_filter = self.instance.ProofDelivered_filter();
            event_filter.filter = event_filter
                .filter
                .topic1(request_id)
                .from_block(lower_block)
                .to_block(upper_block);

            // Query the logs for the event
            let logs = event_filter.query().await?;

            if let Some((_, data)) = logs.first() {
                // get the calldata inputs
                let tx_data = self
                    .instance
                    .provider()
                    .get_transaction_by_hash(data.transaction_hash.context("tx hash is none")?)
                    .await
                    .context("Failed to get transaction")?
                    .context("Transaction not found")?;
                let inputs = tx_data.input();
                let (fills, _) = decode_calldata(inputs).context("Failed to decode calldata")?;
                for fill in fills {
                    if fill.id == request_id {
                        return Ok((fill.journal.clone(), fill.seal.clone()));
                    }
                }
            }

            // Move the upper_block down for the next iteration
            upper_block = lower_block.saturating_sub(1);
        }

        // Return error if no logs are found after all iterations
        Err(MarketError::ProofNotFound(request_id))
    }

    /// Query the RequestSubmitted event based on request ID and block options.
    ///
    /// For each iteration, we query a range of blocks.
    /// If the event is not found, we move the range down and repeat until we find the event.
    /// If the event is not found after the configured max iterations, we return an error.
    /// The default range is set to 1000 blocks for each iteration, and the default maximum number of
    /// iterations is 100. This means that the search will cover a maximum of 100,000 blocks.
    /// Optionally, you can specify a lower and upper bound to limit the search range.
    async fn query_request_submitted_event(
        &self,
        request_id: U256,
        lower_bound: Option<u64>,
        upper_bound: Option<u64>,
    ) -> Result<(ProofRequest, Bytes), MarketError> {
        let mut upper_block = upper_bound.unwrap_or(self.get_latest_block_number().await?);
        let start_block = lower_bound.unwrap_or(upper_block.saturating_sub(
            self.event_query_config.block_range * self.event_query_config.max_iterations,
        ));

        // Loop to progressively search through blocks
        for _ in 0..self.event_query_config.max_iterations {
            // If the current end block is less than or equal to the starting block, stop searching
            if upper_block <= start_block {
                break;
            }

            // Calculate the block range to query: from [lower_block] to [upper_block]
            let lower_block = upper_block.saturating_sub(self.event_query_config.block_range);

            // Set up the event filter for the specified block range
            let mut event_filter = self.instance.RequestSubmitted_filter();
            event_filter.filter = event_filter
                .filter
                .topic1(request_id)
                .from_block(lower_block)
                .to_block(upper_block);

            // Query the logs for the event
            let logs = event_filter.query().await?;

            if let Some((_, data)) = logs.first() {
                // get the calldata inputs
                let tx_data = self
                    .instance
                    .provider()
                    .get_transaction_by_hash(data.transaction_hash.context("tx hash is none")?)
                    .await
                    .context("Failed to get transaction")?
                    .context("Transaction not found")?;
                let inputs = tx_data.input();
                let calldata = IBoundlessMarket::submitRequestCall::abi_decode(inputs)
                    .context("Failed to decode input")?;
                return Ok((calldata.request, calldata.clientSignature));
            }

            // Move the upper_block down for the next iteration
            upper_block = lower_block.saturating_sub(1);
        }

        // Return error if no logs are found after all iterations
        Err(MarketError::RequestNotFound(request_id))
    }

    /// Returns journal and seal if the request is fulfilled.
    pub async fn get_request_fulfillment(
        &self,
        request_id: U256,
    ) -> Result<(Bytes, Bytes), MarketError> {
        match self.get_status(request_id, None).await? {
            RequestStatus::Expired => Err(MarketError::RequestHasExpired(request_id)),
            RequestStatus::Fulfilled => self.query_fulfilled_event(request_id, None, None).await,
            _ => Err(MarketError::RequestNotFulfilled(request_id)),
        }
    }

    /// Returns proof request and signature for a request submitted onchain.
    pub async fn get_submitted_request(
        &self,
        request_id: U256,
        tx_hash: Option<B256>,
    ) -> Result<(ProofRequest, Bytes), MarketError> {
        if let Some(tx_hash) = tx_hash {
            let tx_data = self
                .instance
                .provider()
                .get_transaction_by_hash(tx_hash)
                .await
                .context("Failed to get transaction")?
                .context("Transaction not found")?;
            let inputs = tx_data.input();
            let calldata = IBoundlessMarket::submitRequestCall::abi_decode(inputs)
                .context("Failed to decode input")?;
            return Ok((calldata.request, calldata.clientSignature));
        }
        self.query_request_submitted_event(request_id, None, None).await
    }

    /// Returns journal and seal if the request is fulfilled.
    ///
    /// This method will poll the status of the request until it is Fulfilled or Expired.
    /// Polling is done at intervals of `retry_interval` until the request is Fulfilled, Expired or
    /// the optional timeout is reached.
    pub async fn wait_for_request_fulfillment(
        &self,
        request_id: U256,
        retry_interval: Duration,
        expires_at: u64,
    ) -> Result<(Bytes, Bytes), MarketError> {
        loop {
            let status = self.get_status(request_id, Some(expires_at)).await?;
            match status {
                RequestStatus::Expired => return Err(MarketError::RequestHasExpired(request_id)),
                RequestStatus::Fulfilled => {
                    return self.query_fulfilled_event(request_id, None, None).await;
                }
                _ => {
                    tracing::info!(
                        "Request {:x} status: {:?}. Retrying in {:?}",
                        request_id,
                        status,
                        retry_interval
                    );
                    tokio::time::sleep(retry_interval).await;
                    continue;
                }
            }
        }
    }

    /// Generates a request index based on the EOA nonce.
    ///
    /// It does not guarantee that the index is not in use by the time the caller uses it.
    pub async fn index_from_nonce(&self) -> Result<u32, MarketError> {
        let nonce = self
            .instance
            .provider()
            .get_transaction_count(self.caller)
            .await
            .context(format!("Failed to get EOA nonce for {:?}", self.caller))?;
        let id: u32 = nonce.try_into().context("Failed to convert nonce to u32")?;
        let request_id = RequestId::u256(self.caller, id);
        match self.get_status(request_id, None).await? {
            RequestStatus::Unknown => Ok(id),
            _ => Err(MarketError::Error(anyhow!("index already in use"))),
        }
    }

    /// Generates a new request ID based on the EOA nonce.
    ///
    /// It does not guarantee that the ID is not in use by the time the caller uses it.
    pub async fn request_id_from_nonce(&self) -> Result<U256, MarketError> {
        let index = self.index_from_nonce().await?;
        Ok(RequestId::u256(self.caller, index))
    }

    /// Randomly generates a request index.
    ///
    /// It retries up to 10 times to generate a unique index, after which it returns an error.
    /// It does not guarantee that the index is not in use by the time the caller uses it.
    pub async fn index_from_rand(&self) -> Result<u32, MarketError> {
        let attempts = 10usize;
        for _ in 0..attempts {
            let id: u32 = rand::random();
            let request_id = RequestId::u256(self.caller, id);
            match self.get_status(request_id, None).await? {
                RequestStatus::Unknown => return Ok(id),
                _ => continue,
            }
        }
        Err(MarketError::Error(anyhow!(
            "failed to generate a unique index after {attempts} attempts"
        )))
    }

    /// Randomly generates a new request ID.
    ///
    /// It does not guarantee that the ID is not in use by the time the caller uses it.
    pub async fn request_id_from_rand(&self) -> Result<U256, MarketError> {
        let index = self.index_from_rand().await?;
        Ok(RequestId::u256(self.caller, index))
    }

    /// Returns the image ID and URL of the assessor guest.
    pub async fn image_info(&self) -> Result<(B256, String)> {
        tracing::trace!("Calling imageInfo()");
        let (image_id, image_url) =
            self.instance.imageInfo().call().await.context("call failed")?.into();

        Ok((image_id, image_url))
    }

    /// Get the chain ID.
    ///
    /// This function implements caching to save the chain ID after the first successful fetch.
    pub async fn get_chain_id(&self) -> Result<u64, MarketError> {
        let mut id = self.chain_id.load(Ordering::Relaxed);
        if id != 0 {
            return Ok(id);
        }
        id = self.instance.provider().get_chain_id().await.context("failed to get chain ID")?;
        self.chain_id.store(id, Ordering::Relaxed);
        Ok(id)
    }

    /// Approve a spender to spend `value` amount of HitPoints on behalf of the caller.
    pub async fn approve_deposit_stake(&self, value: U256) -> Result<()> {
        let spender = *self.instance.address();
        tracing::trace!("Calling approve({:?}, {})", spender, value);
        let token_address = self
            .instance
            .STAKE_TOKEN_CONTRACT()
            .call()
            .await
            .context("STAKE_TOKEN_CONTRACT call failed")?
            .0;
        let contract = IERC20::new(token_address.into(), self.instance.provider());
        let call = contract.approve(spender, value).from(self.caller);
        let pending_tx = call.send().await.map_err(IHitPointsErrors::decode_error)?;
        tracing::debug!("Broadcasting tx {}", pending_tx.tx_hash());
        let tx_hash = pending_tx
            .with_timeout(Some(self.timeout))
            .watch()
            .await
            .context("failed to confirm tx")?;

        tracing::info!("Approved {} to spend {}: {}", spender, value, tx_hash);

        Ok(())
    }

    /// Deposit stake into the market to pay for lockin stake.
    ///
    /// Before calling this method, the account owner must first approve
    /// the Boundless market contract as an allowed spender by calling `approve_deposit_stake`.    
    pub async fn deposit_stake(&self, value: U256) -> Result<(), MarketError> {
        tracing::trace!("Calling depositStake({})", value);
        let call = self.instance.depositStake(value);
        let pending_tx = call.send().await?;
        tracing::debug!("Broadcasting stake deposit tx {}", pending_tx.tx_hash());
        let tx_hash = pending_tx
            .with_timeout(Some(self.timeout))
            .watch()
            .await
            .context("failed to confirm tx")?;
        tracing::debug!("Submitted stake deposit {}", tx_hash);
        Ok(())
    }

    /// Permit and deposit stake into the market to pay for lockin stake.
    ///
    /// This method will send a single transaction.
    pub async fn deposit_stake_with_permit(
        &self,
        value: U256,
        signer: &impl Signer,
    ) -> Result<(), MarketError> {
        let token_address = self
            .instance
            .STAKE_TOKEN_CONTRACT()
            .call()
            .await
            .context("STAKE_TOKEN_CONTRACT call failed")?
            .0;
        let contract = IERC20Permit::new(token_address.into(), self.instance.provider());
        let call = contract.nonces(self.caller());
        let nonce = call.call().await.map_err(IHitPointsErrors::decode_error)?;
        let block = self
            .instance
            .provider()
            .get_block_by_number(BlockNumberOrTag::Latest)
            .await
            .context("failed to get block")?
            .context("failed to get block")?;
        let deadline = U256::from(block.header.timestamp() + 1000);
        let permit = Permit {
            owner: self.caller(),
            spender: *self.instance().address(),
            value,
            nonce,
            deadline,
        };
        tracing::debug!("Permit: {:?}", permit);
        let chain_id = self.get_chain_id().await?;
        let sig = permit.sign(signer, token_address.into(), chain_id).await?.as_bytes();
        let r = B256::from_slice(&sig[..32]);
        let s = B256::from_slice(&sig[32..64]);
        let v: u8 = sig[64];
        tracing::trace!("Calling depositStakeWithPermit({})", value);
        let call = self.instance.depositStakeWithPermit(value, deadline, v, r, s);
        let pending_tx = call.send().await?;
        tracing::debug!("Broadcasting stake deposit tx {}", pending_tx.tx_hash());
        let tx_hash = pending_tx
            .with_timeout(Some(self.timeout))
            .watch()
            .await
            .context("failed to confirm tx")?;
        tracing::debug!("Submitted stake deposit {}", tx_hash);
        Ok(())
    }

    /// Withdraw stake from the market.
    pub async fn withdraw_stake(&self, value: U256) -> Result<(), MarketError> {
        tracing::trace!("Calling withdrawStake({})", value);
        let call = self.instance.withdrawStake(value);
        let pending_tx = call.send().await?;
        tracing::debug!("Broadcasting stake withdraw tx {}", pending_tx.tx_hash());
        let tx_hash = pending_tx
            .with_timeout(Some(self.timeout))
            .watch()
            .await
            .context("failed to confirm tx")?;
        tracing::debug!("Submitted stake withdraw {}", tx_hash);
        self.check_stake_balance().await?;
        Ok(())
    }

    /// Returns the deposited balance, in HP, of the given account.
    pub async fn balance_of_stake(&self, account: Address) -> Result<U256, MarketError> {
        tracing::trace!("Calling balanceOfStake({})", account);
        let balance = self.instance.balanceOfStake(account).call().await.context("call failed")?;
        Ok(balance)
    }

    /// Check the current stake balance against the alert config
    /// and log a warning or error or below the thresholds.
    async fn check_stake_balance(&self) -> Result<(), MarketError> {
        let stake_balance = self.balance_of_stake(self.caller()).await?;
        if stake_balance < self.balance_alert_config.error_threshold.unwrap_or(U256::ZERO) {
            tracing::error!(
                "[B-BAL-STK] stake balance {} for {} < error threshold",
                stake_balance,
                self.caller(),
            );
        } else if stake_balance < self.balance_alert_config.warn_threshold.unwrap_or(U256::ZERO) {
            tracing::warn!(
                "[B-BAL-STK] stake balance {} for {} < warning threshold",
                stake_balance,
                self.caller(),
            );
        } else {
            tracing::trace!("stake balance for {} is: {}", self.caller(), stake_balance);
        }
        Ok(())
    }
}

impl Offer {
    /// Calculates the time, in seconds since the UNIX epoch, at which the price will be at the given price.
    pub fn time_at_price(&self, price: U256) -> Result<u64, MarketError> {
        let max_price = U256::from(self.maxPrice);
        let min_price = U256::from(self.minPrice);

        if price > U256::from(max_price) {
            return Err(MarketError::Error(anyhow::anyhow!("Price cannot exceed max price")));
        }

        if price <= min_price {
            return Ok(0);
        }

        let rise = max_price - min_price;
        let run = U256::from(self.rampUpPeriod);
        let delta = ((price - min_price) * run).div_ceil(rise);
        let delta: u64 = delta.try_into().context("Failed to convert block delta to u64")?;

        Ok(self.biddingStart + delta)
    }

    /// Calculates the price at the given time, in seconds since the UNIX epoch.
    pub fn price_at(&self, timestamp: u64) -> Result<U256, MarketError> {
        let max_price = U256::from(self.maxPrice);
        let min_price = U256::from(self.minPrice);

        if timestamp < self.biddingStart {
            return Ok(self.minPrice);
        }

        if timestamp > self.lock_deadline() {
            return Ok(U256::ZERO);
        }

        if timestamp < self.biddingStart + self.rampUpPeriod as u64 {
            let rise = max_price - min_price;
            let run = U256::from(self.rampUpPeriod);
            let delta = U256::from(timestamp) - U256::from(self.biddingStart);

            Ok(min_price + (delta * rise) / run)
        } else {
            Ok(max_price)
        }
    }

    /// UNIX timestamp after which the request is considered completely expired.
    pub fn deadline(&self) -> u64 {
        self.biddingStart + (self.timeout as u64)
    }

    /// UNIX timestamp after which any lock on the request expires, and the client fee is zero.
    ///
    /// Once locked, if a valid proof is not submitted before this deadline, the prover can be
    /// "slashed", which refunds the price to the requester and takes the prover stake.
    /// Additionally, the fee paid by the client is zero for proofs delivered after this time. Note
    /// that after this time, and before `timeout` a proof can still be delivered to fulfill the
    /// request.
    pub fn lock_deadline(&self) -> u64 {
        self.biddingStart + (self.lockTimeout as u64)
    }

    /// Returns the amount of stake that the protocol awards to the prover who fills an order that
    /// was locked by another prover but not fulfilled by lock expiry.
    pub fn stake_reward_if_locked_and_not_fulfilled(&self) -> U256 {
        self.lockStake / U256::from(FRACTION_STAKE_REWARD)
    }
}

/// Decodes the given calldata into a vector of Fulfillment objects.
pub fn decode_calldata(data: &Bytes) -> Result<(Vec<Fulfillment>, AssessorReceipt)> {
<<<<<<< HEAD
    if let Ok(call) = IBoundlessMarket::submitRootAndFulfillCall::abi_decode(data, true) {
        return Ok((call.fills, call.assessorReceipt));
    }
    if let Ok(call) = IBoundlessMarket::submitRootAndFulfillAndWithdrawCall::abi_decode(data, true)
    {
        return Ok((call.fills, call.assessorReceipt));
    }
    if let Ok(call) = IBoundlessMarket::submitRootAndPriceAndFulfillCall::abi_decode(data, true) {
        return Ok((call.fills, call.assessorReceipt));
    }
    if let Ok(call) =
        IBoundlessMarket::submitRootAndPriceAndFulfillAndWithdrawCall::abi_decode(data, true)
    {
        return Ok((call.fills, call.assessorReceipt));
    }
    if let Ok(call) = IBoundlessMarket::fulfillCall::abi_decode(data, true) {
        return Ok((call.fills, call.assessorReceipt));
    }
    if let Ok(call) = IBoundlessMarket::fulfillAndWithdrawCall::abi_decode(data, true) {
        return Ok((call.fills, call.assessorReceipt));
    }
    if let Ok(call) = IBoundlessMarket::priceAndFulfillCall::abi_decode(data, true) {
        return Ok((call.fills, call.assessorReceipt));
    }
    if let Ok(call) = IBoundlessMarket::priceAndFulfillAndWithdrawCall::abi_decode(data, true) {
=======
    if let Ok(call) = IBoundlessMarket::submitRootAndFulfillBatchCall::abi_decode(data) {
        return Ok((call.fills, call.assessorReceipt));
    }
    if let Ok(call) = IBoundlessMarket::submitRootAndFulfillBatchAndWithdrawCall::abi_decode(data) {
        return Ok((call.fills, call.assessorReceipt));
    }
    if let Ok(call) = IBoundlessMarket::fulfillCall::abi_decode(data) {
        return Ok((vec![call.fill], call.assessorReceipt));
    }
    if let Ok(call) = IBoundlessMarket::fulfillBatchCall::abi_decode(data) {
        return Ok((call.fills, call.assessorReceipt));
    }
    if let Ok(call) = IBoundlessMarket::fulfillAndWithdrawCall::abi_decode(data) {
        return Ok((vec![call.fill], call.assessorReceipt));
    }
    if let Ok(call) = IBoundlessMarket::fulfillBatchAndWithdrawCall::abi_decode(data) {
        return Ok((call.fills, call.assessorReceipt));
    }
    if let Ok(call) = IBoundlessMarket::priceAndFulfillCall::abi_decode(data) {
        return Ok((vec![call.fill], call.assessorReceipt));
    }
    if let Ok(call) = IBoundlessMarket::priceAndFulfillBatchCall::abi_decode(data) {
        return Ok((call.fills, call.assessorReceipt));
    }
    if let Ok(call) = IBoundlessMarket::priceAndFulfillAndWithdrawCall::abi_decode(data) {
        return Ok((vec![call.fill], call.assessorReceipt));
    }
    if let Ok(call) = IBoundlessMarket::priceAndFulfillBatchAndWithdrawCall::abi_decode(data) {
>>>>>>> 042ed327
        return Ok((call.fills, call.assessorReceipt));
    }

    Err(anyhow!(
        "Failed to decode calldata with selector {} as any fulfillment call",
        hex::encode(&data[0..4])
    ))
}

#[derive(Debug, Clone)]
/// Represents the parameters for submitting a Merkle Root.
pub struct Root {
    /// The address of the set verifier contract.
    pub verifier_address: Address,
    /// The Merkle root of the proof.
    pub root: B256,
    /// The seal of the proof.
    pub seal: Bytes,
}

#[derive(Debug, Clone)]
/// Represents the parameters for pricing an unlocked request.
pub struct UnlockedRequest {
    /// The unlocked request to be priced.
    pub request: ProofRequest,
    /// The client signature for the request.
    pub client_sig: Bytes,
}

impl UnlockedRequest {
    /// Creates a new instance of the `UnlockedRequest` struct.
    pub fn new(request: ProofRequest, client_sig: Bytes) -> Self {
        Self { request, client_sig }
    }
}

#[derive(Clone)]
#[non_exhaustive]
/// Struct for creating a fulfillment transaction request.
///
/// The `root` can be `None` if the caller does not want to submit a new Merkle root as part of the transaction.
/// The `unlocked_requests` field is used to price the requests.
/// The `withdraw` field indicates whether the prover should withdraw their balance after fulfilling the requests.
pub struct FulfillmentTx {
    /// The parameters for submitting a Merkle Root
    pub root: Option<Root>,
    /// The list of unlocked requests.
    pub unlocked_requests: Vec<UnlockedRequest>,
    /// The fulfillments to be submitted
    pub fulfillments: Vec<Fulfillment>,
    /// The assessor receipt
    pub assessor_receipt: AssessorReceipt,
    /// Whether to withdraw the fee
    pub withdraw: bool,
}

impl FulfillmentTx {
    /// Creates a new instance of the `Fulfill` struct.
    pub fn new(fulfillments: Vec<Fulfillment>, assessor_receipt: AssessorReceipt) -> Self {
        Self {
            root: None,
            unlocked_requests: Vec::new(),
            fulfillments,
            assessor_receipt,
            withdraw: false,
        }
    }

    /// Sets the parameters for submitting a Merkle Root.
    pub fn with_submit_root(self, verifier_address: Address, root: B256, seal: Bytes) -> Self {
        Self { root: Some(Root { verifier_address, root, seal }), ..self }
    }

    /// Adds an unlocked request to be priced to the transaction.
    pub fn with_unlocked_request(self, unlocked_request: UnlockedRequest) -> Self {
        let mut requests = self.unlocked_requests;
        requests.push(unlocked_request);
        Self { unlocked_requests: requests, ..self }
    }

    /// Adds a list of unlocked requests to be priced to the transaction.
    pub fn with_unlocked_requests(self, unlocked_requests: Vec<UnlockedRequest>) -> Self {
        let mut requests = self.unlocked_requests;
        requests.extend(unlocked_requests);
        Self { unlocked_requests: requests, ..self }
    }

    /// Sets whether to withdraw the fee.
    pub fn with_withdraw(self, withdraw: bool) -> Self {
        Self { withdraw, ..self }
    }
}

#[cfg(test)]
mod tests {
    use super::decode_calldata;
    use crate::{
        contracts::{
            AssessorReceipt, Fulfillment, IBoundlessMarket, Input, InputType, Offer, Predicate,
            PredicateType, ProofRequest, RequestId, Requirements,
        },
        now_timestamp,
    };
    use alloy::primitives::{aliases::U160, utils::parse_ether, Address, Bytes, B256, U256};
    use alloy_sol_types::SolCall;
    use risc0_zkvm::sha::Digest;

    fn ether(value: &str) -> U256 {
        parse_ether(value).unwrap()
    }

    fn test_offer(bidding_start: u64) -> Offer {
        Offer {
            minPrice: ether("1"),
            maxPrice: ether("2"),
            biddingStart: bidding_start,
            rampUpPeriod: 100,
            timeout: 500,
            lockTimeout: 500,
            lockStake: ether("1"),
        }
    }

    #[test]
    fn test_price_at() {
        let offer = &test_offer(100);

        // Before bidding start, price is min price.
        assert_eq!(offer.price_at(90).unwrap(), ether("1"));

        assert_eq!(offer.price_at(100).unwrap(), ether("1"));

        assert_eq!(offer.price_at(101).unwrap(), ether("1.01"));
        assert_eq!(offer.price_at(125).unwrap(), ether("1.25"));
        assert_eq!(offer.price_at(150).unwrap(), ether("1.5"));
        assert_eq!(offer.price_at(175).unwrap(), ether("1.75"));
        assert_eq!(offer.price_at(199).unwrap(), ether("1.99"));

        assert_eq!(offer.price_at(200).unwrap(), ether("2"));
        assert_eq!(offer.price_at(500).unwrap(), ether("2"));
    }

    #[test]
    fn test_time_at_price() {
        let offer = &test_offer(100);

        assert_eq!(offer.time_at_price(ether("1")).unwrap(), 0);

        assert_eq!(offer.time_at_price(ether("1.01")).unwrap(), 101);
        assert_eq!(offer.time_at_price(ether("1.001")).unwrap(), 101);

        assert_eq!(offer.time_at_price(ether("1.25")).unwrap(), 125);
        assert_eq!(offer.time_at_price(ether("1.5")).unwrap(), 150);
        assert_eq!(offer.time_at_price(ether("1.75")).unwrap(), 175);
        assert_eq!(offer.time_at_price(ether("1.99")).unwrap(), 199);
        assert_eq!(offer.time_at_price(ether("2")).unwrap(), 200);

        // Price cannot exceed maxPrice
        assert!(offer.time_at_price(ether("3")).is_err());
    }

    #[test]
    fn test_decode_calldata() {
        let requests = vec![ProofRequest::new(
            RequestId::new(Address::ZERO, 0),
            Requirements::new(
                Digest::ZERO,
                Predicate { predicateType: PredicateType::PrefixMatch, data: Default::default() },
            ),
            "http:s//image.dev.null",
            Input { inputType: InputType::Inline, data: Default::default() },
            Offer {
                minPrice: U256::from(1),
                maxPrice: U256::from(4),
                biddingStart: now_timestamp(),
                timeout: 100,
                rampUpPeriod: 1,
                lockTimeout: 100,
                lockStake: U256::from(10),
            },
        )];

        let fills = vec![Fulfillment {
            id: U256::default(),
            requestDigest: B256::default(),
            imageId: B256::default(),
            journal: Bytes::from(vec![1, 2, 3]),
            seal: Bytes::from(vec![1, 2, 3]),
        }];
        let assessor_receipt = AssessorReceipt {
            seal: Bytes::from(vec![1, 2, 3]),
            selectors: vec![],
            prover: Address::from(U160::from(1)),
            callbacks: vec![],
        };

        let call = IBoundlessMarket::submitRootAndFulfillCall {
            setVerifier: Address::default(),
            root: B256::default(),
            seal: Bytes::default(),
            fills: fills.clone(),
            assessorReceipt: assessor_receipt.clone(),
        };
        decode_calldata(&call.abi_encode().into()).unwrap();

        let call = IBoundlessMarket::submitRootAndFulfillAndWithdrawCall {
            setVerifier: Address::default(),
            root: B256::default(),
            seal: Bytes::default(),
            fills: fills.clone(),
            assessorReceipt: assessor_receipt.clone(),
        };
        decode_calldata(&call.abi_encode().into()).unwrap();

        let call = IBoundlessMarket::submitRootAndPriceAndFulfillCall {
            setVerifier: Address::default(),
            root: B256::default(),
            seal: Bytes::default(),
            requests: requests.clone(),
            clientSignatures: vec![Bytes::default()],
            fills: fills.clone(),
            assessorReceipt: assessor_receipt.clone(),
        };
        decode_calldata(&call.abi_encode().into()).unwrap();

        let call = IBoundlessMarket::submitRootAndPriceAndFulfillAndWithdrawCall {
            setVerifier: Address::default(),
            root: B256::default(),
            seal: Bytes::default(),
            requests: requests.clone(),
            clientSignatures: vec![Bytes::default()],
            fills: fills.clone(),
            assessorReceipt: assessor_receipt.clone(),
        };
        decode_calldata(&call.abi_encode().into()).unwrap();

        let call = IBoundlessMarket::fulfillCall {
            fills: fills.clone(),
            assessorReceipt: assessor_receipt.clone(),
        };
        decode_calldata(&call.abi_encode().into()).unwrap();

        let call = IBoundlessMarket::fulfillAndWithdrawCall {
            fills: fills.clone(),
            assessorReceipt: assessor_receipt.clone(),
        };
        decode_calldata(&call.abi_encode().into()).unwrap();

        let call = IBoundlessMarket::priceAndFulfillCall {
            requests: requests.clone(),
            clientSignatures: vec![Bytes::default()],
            fills: fills.clone(),
            assessorReceipt: assessor_receipt.clone(),
        };
        decode_calldata(&call.abi_encode().into()).unwrap();

        let call = IBoundlessMarket::priceAndFulfillAndWithdrawCall {
            requests,
            clientSignatures: vec![Bytes::default()],
            fills,
            assessorReceipt: assessor_receipt.clone(),
        };
        decode_calldata(&call.abi_encode().into()).unwrap();
    }
}<|MERGE_RESOLUTION|>--- conflicted
+++ resolved
@@ -1434,62 +1434,30 @@
 
 /// Decodes the given calldata into a vector of Fulfillment objects.
 pub fn decode_calldata(data: &Bytes) -> Result<(Vec<Fulfillment>, AssessorReceipt)> {
-<<<<<<< HEAD
-    if let Ok(call) = IBoundlessMarket::submitRootAndFulfillCall::abi_decode(data, true) {
+    if let Ok(call) = IBoundlessMarket::submitRootAndFulfillCall::abi_decode(data) {
         return Ok((call.fills, call.assessorReceipt));
     }
-    if let Ok(call) = IBoundlessMarket::submitRootAndFulfillAndWithdrawCall::abi_decode(data, true)
+    if let Ok(call) = IBoundlessMarket::submitRootAndFulfillAndWithdrawCall::abi_decode(data) {
+        return Ok((call.fills, call.assessorReceipt));
+    }
+    if let Ok(call) = IBoundlessMarket::submitRootAndPriceAndFulfillCall::abi_decode(data) {
+        return Ok((call.fills, call.assessorReceipt));
+    }
+    if let Ok(call) =
+        IBoundlessMarket::submitRootAndPriceAndFulfillAndWithdrawCall::abi_decode(data)
     {
         return Ok((call.fills, call.assessorReceipt));
     }
-    if let Ok(call) = IBoundlessMarket::submitRootAndPriceAndFulfillCall::abi_decode(data, true) {
+    if let Ok(call) = IBoundlessMarket::fulfillCall::abi_decode(data) {
         return Ok((call.fills, call.assessorReceipt));
     }
-    if let Ok(call) =
-        IBoundlessMarket::submitRootAndPriceAndFulfillAndWithdrawCall::abi_decode(data, true)
-    {
+    if let Ok(call) = IBoundlessMarket::fulfillAndWithdrawCall::abi_decode(data) {
         return Ok((call.fills, call.assessorReceipt));
     }
-    if let Ok(call) = IBoundlessMarket::fulfillCall::abi_decode(data, true) {
+    if let Ok(call) = IBoundlessMarket::priceAndFulfillCall::abi_decode(data) {
         return Ok((call.fills, call.assessorReceipt));
     }
-    if let Ok(call) = IBoundlessMarket::fulfillAndWithdrawCall::abi_decode(data, true) {
-        return Ok((call.fills, call.assessorReceipt));
-    }
-    if let Ok(call) = IBoundlessMarket::priceAndFulfillCall::abi_decode(data, true) {
-        return Ok((call.fills, call.assessorReceipt));
-    }
-    if let Ok(call) = IBoundlessMarket::priceAndFulfillAndWithdrawCall::abi_decode(data, true) {
-=======
-    if let Ok(call) = IBoundlessMarket::submitRootAndFulfillBatchCall::abi_decode(data) {
-        return Ok((call.fills, call.assessorReceipt));
-    }
-    if let Ok(call) = IBoundlessMarket::submitRootAndFulfillBatchAndWithdrawCall::abi_decode(data) {
-        return Ok((call.fills, call.assessorReceipt));
-    }
-    if let Ok(call) = IBoundlessMarket::fulfillCall::abi_decode(data) {
-        return Ok((vec![call.fill], call.assessorReceipt));
-    }
-    if let Ok(call) = IBoundlessMarket::fulfillBatchCall::abi_decode(data) {
-        return Ok((call.fills, call.assessorReceipt));
-    }
-    if let Ok(call) = IBoundlessMarket::fulfillAndWithdrawCall::abi_decode(data) {
-        return Ok((vec![call.fill], call.assessorReceipt));
-    }
-    if let Ok(call) = IBoundlessMarket::fulfillBatchAndWithdrawCall::abi_decode(data) {
-        return Ok((call.fills, call.assessorReceipt));
-    }
-    if let Ok(call) = IBoundlessMarket::priceAndFulfillCall::abi_decode(data) {
-        return Ok((vec![call.fill], call.assessorReceipt));
-    }
-    if let Ok(call) = IBoundlessMarket::priceAndFulfillBatchCall::abi_decode(data) {
-        return Ok((call.fills, call.assessorReceipt));
-    }
     if let Ok(call) = IBoundlessMarket::priceAndFulfillAndWithdrawCall::abi_decode(data) {
-        return Ok((vec![call.fill], call.assessorReceipt));
-    }
-    if let Ok(call) = IBoundlessMarket::priceAndFulfillBatchAndWithdrawCall::abi_decode(data) {
->>>>>>> 042ed327
         return Ok((call.fills, call.assessorReceipt));
     }
 
