--- conflicted
+++ resolved
@@ -67,15 +67,10 @@
 
     function setProverPaidAfterLockDeadline(RequestLock storage requestLock, address prover) internal {
         requestLock.prover = prover;
-<<<<<<< HEAD
         requestLock.requestLockFlags |= PROVER_PAID_AFTER_LOCK_FLAG;
-        // We don't zero out the second slot as stake information is required for slashing.
-=======
-        requestLock.requestLockFlags = PROVER_PAID_AFTER_LOCK_FLAG;
         // We don't zero out slot 1 as stake information is required for slashing.
         // Zero out slot 2 for gas refund.
         clearSlot2(requestLock);
->>>>>>> 44606f84
     }
 
     function setSlashed(RequestLock storage requestLock) internal {
