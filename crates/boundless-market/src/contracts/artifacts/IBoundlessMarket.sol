// Copyright 2025 RISC Zero, Inc.
//
// Licensed under the Apache License, Version 2.0 (the "License");
// you may not use this file except in compliance with the License.
// You may obtain a copy of the License at
//
//     http://www.apache.org/licenses/LICENSE-2.0
//
// Unless required by applicable law or agreed to in writing, software
// distributed under the License is distributed on an "AS IS" BASIS,
// WITHOUT WARRANTIES OR CONDITIONS OF ANY KIND, either express or implied.
// See the License for the specific language governing permissions and
// limitations under the License.

pragma solidity ^0.8.20;

import {Fulfillment} from "./types/Fulfillment.sol";
import {AssessorReceipt} from "./types/AssessorReceipt.sol";
import {ProofRequest} from "./types/ProofRequest.sol";
import {RequestId} from "./types/RequestId.sol";

interface IBoundlessMarket {
    /// @notice Event logged when a new proof request is submitted by a client.
    /// @dev Note that the signature is not verified by the contract and should instead be verified
    /// by the receiver of the event.
    /// @param requestId The ID of the request.
    /// @param request The proof request details.
    /// @param clientSignature The signature of the client.
    event RequestSubmitted(RequestId indexed requestId, ProofRequest request, bytes clientSignature);

    /// @notice Event logged when a request is locked in by the given prover.
    /// @param requestId The ID of the request.
    /// @param prover The address of the prover.
    event RequestLocked(RequestId indexed requestId, address prover);

    /// @notice Event logged when a request is fulfilled.
    /// @param requestId The ID of the request.
    event RequestFulfilled(RequestId indexed requestId);

    /// @notice Event logged when a proof is delivered that satisfies the request's requirements.
    /// @dev It is possible for this event to be logged multiple times for a single request. This
    /// is usually logged as part of order fulfillment, however it can also be logged by a prover
    /// sending the proof without payment.
    /// @param requestId The ID of the request.
    /// @param journal The journal of the proof.
    /// @param seal The seal of the proof.
    event ProofDelivered(RequestId indexed requestId, bytes journal, bytes seal);

    /// Event when a prover is slashed is made to the market.
    /// @param requestId The ID of the request.
    /// @param stakeBurned The amount of stake burned.
    /// @param stakeTransferred The amount of stake transferred to either the fulfilling prover or the market.
    /// @param stakeRecipient The address of the stake recipient. Typically the fulfilling prover, but can be the market.
    event ProverSlashed(
        RequestId indexed requestId, uint256 stakeBurned, uint256 stakeTransferred, address stakeRecipient
    );

    /// @notice Event when a deposit is made to the market.
    /// @param account The account making the deposit.
    /// @param value The value of the deposit.
    event Deposit(address indexed account, uint256 value);

    /// @notice Event when a withdrawal is made from the market.
    /// @param account The account making the withdrawal.
    /// @param value The value of the withdrawal.
    event Withdrawal(address indexed account, uint256 value);
    /// @notice Event when a stake deposit is made to the market.
    /// @param account The account making the deposit.
    /// @param value The value of the deposit.
    event StakeDeposit(address indexed account, uint256 value);
    /// @notice Event when a stake withdrawal is made to the market.
    /// @param account The account making the withdrawal.
    /// @param value The value of the withdrawal.
    event StakeWithdrawal(address indexed account, uint256 value);

    /// @notice Event when the contract is upgraded to a new version.
    /// @param version The new version of the contract.
    event Upgraded(uint64 indexed version);

    /// @notice Event emitted during fulfillment if a request was fulfilled, but payment was not
    /// transferred because at least one condition was not met. See the documentation on
    /// `IBoundlessMarket.fulfillBatch` for more information.
    /// @dev The payload of the event is an ABI encoded error, from the errors on this contract.
    /// If there is an unexpired lock on the request, the order, the prover holding the lock may
    /// still be able to receive payment by sending another transaction.
    /// @param error The ABI encoded error.
    event PaymentRequirementsFailed(bytes error);

    /// @notice Error when a request is locked when it was not required to be.
    /// @param requestId The ID of the request.
    error RequestIsLocked(RequestId requestId);

    /// @notice Error when a request is not priced when it was required to be. Either locking the request, or calling the
    /// `IBoundlessMarket.priceRequest` function in the same transaction will satisfy this requirement.
    /// @param requestId The ID of the request.
    error RequestIsNotPriced(RequestId requestId);

    /// @notice Error when a request is not locked when it was required to be.
    /// @param requestId The ID of the request.
    error RequestIsNotLocked(RequestId requestId);

    /// @notice Error when a request is fulfilled when it was not required to be.
    /// @param requestId The ID of the request.
    error RequestIsFulfilled(RequestId requestId);

    /// @notice Error when a request is slashed when it was not required to be.
    /// @param requestId The ID of the request.
    error RequestIsSlashed(RequestId requestId);

    /// @notice Error when a request is no longer valid, as the deadline has passed.
    /// @param requestId The ID of the request.
    /// @param deadline The deadline of the request.
    error RequestIsExpired(RequestId requestId, uint64 deadline);

    /// @notice Error when a request is still valid, as the deadline has yet to pass.
    /// @param requestId The ID of the request.
    /// @param deadline The deadline of the request.
    error RequestIsNotExpired(RequestId requestId, uint64 deadline);

    /// @notice Error when request fingerprint (shortened digest) doesn't match the value that is locked.
    /// @dev This can happen if a client signs multiple requests with the same ID (i.e. multiple
    /// versions of the same request) and a prover locks one version but then tries to call fulfill
    /// using a different version.
    /// @param requestId The ID of the request.
    /// @param provided The provided fingerprint.
    /// @param locked The locked fingerprint.
    error RequestLockFingerprintDoesNotMatch(RequestId requestId, bytes8 provided, bytes8 locked);

    /// @notice Error when unable to complete request because of insufficient balance.
    /// @param account The account with insufficient balance.
    error InsufficientBalance(address account);

    /// @notice Error when a signature did not pass verification checks.
    error InvalidSignature();

    /// @notice Error when a request is malformed or internally inconsistent.
    error InvalidRequest();

    /// @notice Error when transfer of funds to an external address fails.
    error TransferFailed();
<<<<<<< HEAD
=======

    /// @notice Error when attempting to lock a request with a frozen account.
    error AccountFrozen(address account);
>>>>>>> b9f707ab

    /// @notice Error when providing a seal with a different selector than required.
    error SelectorMismatch(bytes4 required, bytes4 provided);

    /// @notice Error when the batch size exceeds the limit.
    error BatchSizeExceedsLimit(uint256 batchSize, uint256 limit);

    /// @notice Check if the given request has been locked (i.e. accepted) by a prover.
    /// @dev When a request is locked, only the prover it is locked to can be paid to fulfill the job.
    /// @param requestId The ID of the request.
    /// @return True if the request is locked, false otherwise.
    function requestIsLocked(RequestId requestId) external view returns (bool);

    /// @notice Check if the given request resulted in the prover being slashed
    /// (i.e. request was locked in but proof was not delivered)
    /// @dev Note it is possible for a request to result in a slash, but still be fulfilled
    /// if for example another prover decided to fulfill the request altruistically.
    /// This function should not be used to determine if a request was fulfilled.
    /// @param requestId The ID of the request.
    /// @return True if the request resulted in the prover being slashed, false otherwise.
    function requestIsSlashed(RequestId requestId) external view returns (bool);

    /// @notice Check if the given request has been fulfilled (i.e. a proof was delivered).
    /// @param requestId The ID of the request.
    /// @return True if the request is fulfilled, false otherwise.
    function requestIsFulfilled(RequestId requestId) external view returns (bool);

    /// @notice For a given locked request, returns when the lock expires.
    /// @dev If the request is not locked, this function will revert.
    /// @param requestId The ID of the request.
    /// @return The expiration time of the lock on the request.
    function requestLockDeadline(RequestId requestId) external view returns (uint64);

    /// @notice For a given locked request, returns when request expires.
    /// @dev If the request is not locked, this function will revert.
    /// @param requestId The ID of the request.
    /// @return The expiration time of the request.
    function requestDeadline(RequestId requestId) external view returns (uint64);

    /// @notice Deposit Ether into the market to pay for proof.
    /// @dev Value deposited is msg.value and it is credited to the account of msg.sender.
    function deposit() external payable;

    /// @notice Withdraw Ether from the market.
    /// @dev Value is debited from msg.sender.
    /// @param value The amount to withdraw.
    function withdraw(uint256 value) external;

    /// @notice Check the deposited balance, in Ether, of the given account.
    /// @param addr The address of the account.
    /// @return The balance of the account.
    function balanceOf(address addr) external view returns (uint256);

    /// @notice Deposit stake into the market to pay for lockin stake.
    /// @dev Before calling this method, the account owner must approve the contract as an allowed spender.
    function depositStake(uint256 value) external;
    /// @notice Permit and deposit stake into the market to pay for lockin stake.
    /// @dev This method requires a valid EIP-712 signature from the account owner.
    function depositStakeWithPermit(uint256 value, uint256 deadline, uint8 v, bytes32 r, bytes32 s) external;
    /// @notice Withdraw stake from the market.
    function withdrawStake(uint256 value) external;
    /// @notice Check the deposited balance, in HP, of the given account.
    function balanceOfStake(address addr) external view returns (uint256);

    /// @notice Submit a request such that it is publicly available for provers to evaluate and bid on.
    /// Any `msg.value` sent with the call will be added to the balance of `msg.sender`.
    /// @dev Submitting the transaction only broadcasts it, and is not a required step.
    /// This method does not validate the signature or store any state related to the request.
    /// Verifying the signature here is not required for protocol safety as the signature is
    /// checked when the request is locked, and during fulfillment (by the assessor).
    /// @param request The proof request details.
    /// @param clientSignature The signature of the client.
    function submitRequest(ProofRequest calldata request, bytes calldata clientSignature) external payable;

    /// @notice Lock the request to the prover, giving them exclusive rights to be paid to
    /// fulfill this request, and also making them subject to slashing penalties if they fail to
    /// deliver. At this point, the price for fulfillment is also set, based on the reverse Dutch
    /// auction parameters and the block at which this transaction is processed.
    /// @dev This method should be called from the address of the prover.
    /// @param request The proof request details.
    /// @param clientSignature The signature of the client.
    function lockRequest(ProofRequest calldata request, bytes calldata clientSignature) external;

    /// @notice Lock the request to the prover, giving them exclusive rights to be paid to
    /// fulfill this request, and also making them subject to slashing penalties if they fail to
    /// deliver. At this point, the price for fulfillment is also set, based on the reverse Dutch
    /// auction parameters and the block at which this transaction is processed.
    /// @dev This method uses the provided signature to authenticate the prover.
    /// @param request The proof request details.
    /// @param clientSignature The signature of the client.
    /// @param proverSignature The signature of the prover.
    function lockRequestWithSignature(
        ProofRequest calldata request,
        bytes calldata clientSignature,
        bytes calldata proverSignature
    ) external;

    /// @notice Fulfill a request by delivering the proof for the application.
    /// If the order is locked, only the prover that locked the order may receive payment.
    /// If another prover delivers a proof for an order that is locked, this method will revert
    /// unless `paymentRequired` is set to `false` on the `Fulfillment` struct.
    /// @param fill The fulfillment information, including the journal and seal.
    /// @param assessorReceipt The Assessor's guest fulfillment information verified to confirm the
    /// request's requirements are met.
    function fulfill(Fulfillment calldata fill, AssessorReceipt calldata assessorReceipt) external;

    /// @notice Fulfills a batch of requests. See IBoundlessMarket.fulfill for more information.
    /// @param fills The array of fulfillment information.
    /// @param assessorReceipt The Assessor's guest fulfillment information verified to confirm the
    /// request's requirements are met.
    function fulfillBatch(Fulfillment[] calldata fills, AssessorReceipt calldata assessorReceipt) external;

    /// @notice Verify the application and assessor receipts, ensuring that the provided fulfillment
    /// satisfies the request.
    /// @param fill The fulfillment information, including the journal and seal.
    /// @param assessorReceipt The Assessor's guest fulfillment information verified to confirm the
    /// request's requirements are met.
    function verifyDelivery(Fulfillment calldata fill, AssessorReceipt calldata assessorReceipt) external view;

    /// @notice Verify the application and assessor receipts for the batch, ensuring that the provided
    /// fulfillments satisfy the requests.
    /// @param fills The array of fulfillment information.
    /// @param assessorReceipt The Assessor's guest fulfillment information verified to confirm the
    /// request's requirements are met.
    function verifyBatchDelivery(Fulfillment[] calldata fills, AssessorReceipt calldata assessorReceipt)
        external
        view;

    /// @notice Checks the validity of the request and then writes the current auction price to
    /// transient storage.
    /// @dev When called within the same transaction, this method can be used to fulfill a request
    /// that is not locked. This is useful when the prover wishes to fulfill a request, but does
    /// not want to issue a lock transaction e.g. because the stake is too high or to save money by
    /// avoiding the gas costs of the lock transaction.
    /// @param request The proof request details.
    /// @param clientSignature The signature of the client.
    function priceRequest(ProofRequest calldata request, bytes calldata clientSignature) external;

    /// @notice A combined call to `IBoundlessMarket.priceRequest` and `IBoundlessMarket.fulfill`.
    /// The caller should provide the signed request and signature for each unlocked request they
    /// want to fulfill. Payment for unlocked requests will go to the provided `prover` address.
    /// @param request The proof requests.
    /// @param clientSignature The client signatures.
    /// @param fill The fulfillment information.
    /// @param assessorReceipt The Assessor's guest fulfillment information verified to confirm the
    /// request's requirements are met.
    function priceAndFulfill(
        ProofRequest calldata request,
        bytes calldata clientSignature,
        Fulfillment calldata fill,
        AssessorReceipt calldata assessorReceipt
    ) external;

    /// @notice A combined call to `IBoundlessMarket.priceRequest` and `IBoundlessMarket.fulfillBatch`.
    /// The caller should provide the signed request and signature for each unlocked request they
    /// want to fulfill. Payment for unlocked requests will go to the provided `prover` address.
    /// @param requests The array of proof requests.
    /// @param clientSignatures The array of client signatures.
    /// @param fills The array of fulfillment information.
    /// @param assessorReceipt The Assessor's guest fulfillment information verified to confirm the
    /// request's requirements are met.
    function priceAndFulfillBatch(
        ProofRequest[] calldata requests,
        bytes[] calldata clientSignatures,
        Fulfillment[] calldata fills,
        AssessorReceipt calldata assessorReceipt
    ) external;

    /// @notice Submit a new root to a set-verifier.
    /// @dev Consider using `submitRootAndFulfillBatch` to submit the root and fulfill in one transaction.
    /// @param setVerifier The address of the set-verifier contract.
    /// @param root The new merkle root.
    /// @param seal The seal of the new merkle root.
    function submitRoot(address setVerifier, bytes32 root, bytes calldata seal) external;

    /// @notice Combined function to submit a new root to a set-verifier and call fulfillBatch.
    /// @dev Useful to reduce the transaction count for fulfillments.
    /// @param setVerifier The address of the set-verifier contract.
    /// @param root The new merkle root.
    /// @param seal The seal of the new merkle root.
    /// @param fills The array of fulfillment information.
    /// @param assessorReceipt The Assessor's guest fulfillment information verified to confirm the
    /// request's requirements are met.
    function submitRootAndFulfillBatch(
        address setVerifier,
        bytes32 root,
        bytes calldata seal,
        Fulfillment[] calldata fills,
        AssessorReceipt calldata assessorReceipt
    ) external;

    /// @notice When a prover fails to fulfill a request by the deadline, this method can be used to burn
    /// the associated prover stake.
    /// @dev The provers stake has already been transferred to the contract when the request was locked.
    ///      This method just burn the stake.
    /// @param requestId The ID of the request.
    function slash(RequestId requestId) external;

    /// @notice EIP 712 domain separator getter.
    /// @return The EIP 712 domain separator.
    function eip712DomainSeparator() external view returns (bytes32);

    /// @notice Returns the assessor imageId and its url.
    /// @return The imageId and its url.
    function imageInfo() external view returns (bytes32, string memory);

    /// Returns the address of the token used for stake deposits.
    // solhint-disable-next-line func-name-mixedcase
    function STAKE_TOKEN_CONTRACT() external view returns (address);
}<|MERGE_RESOLUTION|>--- conflicted
+++ resolved
@@ -138,12 +138,6 @@
 
     /// @notice Error when transfer of funds to an external address fails.
     error TransferFailed();
-<<<<<<< HEAD
-=======
-
-    /// @notice Error when attempting to lock a request with a frozen account.
-    error AccountFrozen(address account);
->>>>>>> b9f707ab
 
     /// @notice Error when providing a seal with a different selector than required.
     error SelectorMismatch(bytes4 required, bytes4 provided);
