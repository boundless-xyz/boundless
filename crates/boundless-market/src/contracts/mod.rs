--- conflicted
+++ resolved
@@ -24,14 +24,10 @@
     sol_types::{Error as DecoderErr, SolInterface, SolStruct},
     transports::TransportError,
 };
-<<<<<<< HEAD
 use alloy_primitives::{
     aliases::{U160, U96},
-    Address, Bytes, B256, U256,
+    Address, Bytes, FixedBytes, B256, U256,
 };
-=======
-use alloy_primitives::{aliases::U160, Address, Bytes, FixedBytes, B256, U256};
->>>>>>> 49f7f40a
 use alloy_sol_types::{eip712_domain, Eip712Domain};
 use serde::{Deserialize, Serialize};
 #[cfg(not(target_os = "zkvm"))]
@@ -408,23 +404,12 @@
 
 impl Requirements {
     /// Creates a new requirements with the given image ID and predicate.
-<<<<<<< HEAD
-    pub fn new(
-        image_id: impl Into<Digest>,
-        predicate: Predicate,
-        callback: impl Into<Option<Callback>>,
-    ) -> Self {
-        Self {
-            imageId: <[u8; 32]>::from(image_id.into()).into(),
-            predicate,
-            callback: callback.into().unwrap_or_default(),
-=======
     pub fn new(image_id: impl Into<Digest>, predicate: Predicate) -> Self {
         Self {
             imageId: <[u8; 32]>::from(image_id.into()).into(),
             predicate,
+            callback: Callback::default(),
             selector: FixedBytes::<4>([0; 4]),
->>>>>>> 49f7f40a
         }
     }
 
@@ -438,15 +423,14 @@
         Self { predicate, ..self }
     }
 
-<<<<<<< HEAD
     /// Sets the callback.
     pub fn with_callback(self, callback: Callback) -> Self {
         Self { callback, ..self }
-=======
+    }
+
     /// Sets the selector.
     pub fn with_selector(self, selector: FixedBytes<4>) -> Self {
         Self { selector, ..self }
->>>>>>> 49f7f40a
     }
 }
 
@@ -1096,21 +1080,10 @@
 
         let req = ProofRequest {
             id: request_id,
-<<<<<<< HEAD
-            requirements: Requirements {
-                imageId: B256::ZERO,
-                predicate: Predicate {
-                    predicateType: PredicateType::PrefixMatch,
-                    data: Default::default(),
-                },
-                callback: Callback::default(),
-            },
-=======
             requirements: Requirements::new(
                 Digest::ZERO,
                 Predicate { predicateType: PredicateType::PrefixMatch, data: Default::default() },
             ),
->>>>>>> 49f7f40a
             imageUrl: "https://dev.null".to_string(),
             input: Input::builder().build_inline().unwrap(),
             offer: Offer {
