// Copyright 2025 RISC Zero, Inc.
//
// Licensed under the Apache License, Version 2.0 (the "License");
// you may not use this file except in compliance with the License.
// You may obtain a copy of the License at
//
//     http://www.apache.org/licenses/LICENSE-2.0
//
// Unless required by applicable law or agreed to in writing, software
// distributed under the License is distributed on an "AS IS" BASIS,
// WITHOUT WARRANTIES OR CONDITIONS OF ANY KIND, either express or implied.
// See the License for the specific language governing permissions and
// limitations under the License.

use std::borrow::Cow;
#[cfg(not(target_os = "zkvm"))]
use std::str::FromStr;

#[cfg(not(target_os = "zkvm"))]
use alloy::{
    contract::Error as ContractErr,
    primitives::{PrimitiveSignature, SignatureError},
    signers::Signer,
    sol_types::{Error as DecoderErr, SolInterface, SolStruct},
    transports::TransportError,
};
use alloy_primitives::{
    aliases::{U160, U32, U96},
    Address, Bytes, FixedBytes, B256, U256,
};
use alloy_sol_types::{eip712_domain, Eip712Domain};
use serde::{Deserialize, Serialize};
#[cfg(not(target_os = "zkvm"))]
use std::time::Duration;
#[cfg(not(target_os = "zkvm"))]
use thiserror::Error;
#[cfg(not(target_os = "zkvm"))]
use token::IHitPoints::{self, IHitPointsErrors};
use url::Url;

use risc0_zkvm::sha::Digest;

#[cfg(not(target_os = "zkvm"))]
pub use risc0_ethereum_contracts::{encode_seal, IRiscZeroSetVerifier};

#[cfg(not(target_os = "zkvm"))]
use crate::input::InputBuilder;

#[cfg(not(target_os = "zkvm"))]
const TXN_CONFIRM_TIMEOUT: Duration = Duration::from_secs(45);

// boundless_market_generated.rs contains the Boundless contract types
// with alloy derive statements added.
// See the build.rs script in this crate for more details.
include!(concat!(env!("OUT_DIR"), "/boundless_market_generated.rs"));
pub use boundless_market_contract::*;

#[allow(missing_docs)]
#[cfg(not(target_os = "zkvm"))]
pub mod token {
    use alloy::{
        primitives::{Address, PrimitiveSignature},
        signers::Signer,
        sol_types::SolStruct,
    };
    use alloy_sol_types::eip712_domain;
    use anyhow::Result;
    use serde::Serialize;

    alloy::sol!(
        #![sol(rpc, all_derives)]
        "src/contracts/artifacts/IHitPoints.sol"
    );

    alloy::sol! {
        #[derive(Debug, Serialize)]
        struct Permit {
            address owner;
            address spender;
            uint256 value;
            uint256 nonce;
            uint256 deadline;
        }
    }

    alloy::sol! {
        #[sol(rpc)]
        interface IERC20 {
            function approve(address spender, uint256 value) external returns (bool);
            function balanceOf(address account) external view returns (uint256);
        }
    }

    alloy::sol! {
        #[sol(rpc)]
        interface IERC20Permit {
            function nonces(address owner) external view returns (uint256);
            function DOMAIN_SEPARATOR() external view returns (bytes32);
        }
    }

    impl Permit {
        /// Signs the [Permit] with the given signer and EIP-712 domain derived from the given
        /// contract address and chain ID.
        pub async fn sign(
            &self,
            signer: &impl Signer,
            contract_addr: Address,
            chain_id: u64,
        ) -> Result<PrimitiveSignature> {
            let domain = eip712_domain! {
                name: "HitPoints",
                version: "1",
                chain_id: chain_id,
                verifying_contract: contract_addr,
            };
            let hash = self.eip712_signing_hash(&domain);
            Ok(signer.sign_hash(&hash).await?)
        }
    }
}

/// Status of a proof request
#[derive(Debug, PartialEq)]
pub enum ProofStatus {
    /// The request has expired.
    Expired,
    /// The request is locked in and waiting for fulfillment.
    Locked,
    /// The request has been fulfilled.
    Fulfilled,
    /// The request has an unknown status.
    ///
    /// This is used to represent the status of a request
    /// with no evidence in the state. The request may be
    /// open for bidding or it may not exist.
    Unknown,
}

#[derive(Deserialize, Serialize, Clone, Debug, PartialEq)]
/// EIP-712 domain separator without the salt field.
pub struct EIP721DomainSaltless {
    /// The name of the domain.
    pub name: Cow<'static, str>,
    /// The protocol version.
    pub version: Cow<'static, str>,
    /// The chain ID.
    pub chain_id: u64,
    /// The address of the verifying contract.
    pub verifying_contract: Address,
}

impl EIP721DomainSaltless {
    /// Returns the EIP-712 domain with the salt field set to zero.
    pub fn alloy_struct(&self) -> Eip712Domain {
        eip712_domain! {
            name: self.name.clone(),
            version: self.version.clone(),
            chain_id: self.chain_id,
            verifying_contract: self.verifying_contract,
        }
    }
}

/// Structured represent of a request ID.
///
/// This struct can be packed and unpacked from a U256 value.
#[derive(Clone, Debug, Serialize, Deserialize, PartialEq, Eq)]
#[non_exhaustive]
pub struct RequestId {
    /// Address of the wallet or contract authorizing the request.
    pub addr: Address,
    /// Index of the request, assigned by the requester.
    ///
    /// Each index can correspond to a single fulfilled request. If multiple requests have the same
    /// address and index, only one can ever be fulfilled. This is similar to how transaction
    /// nonces work on Ethereum.
    pub index: u32,
    /// A flag set to true when the signature over the request is provided by a smart contract,
    /// using ERC-1271. When set to false, the request is signed using ECDSA.
    pub smart_contract_signed: bool,
}

impl RequestId {
    /// Create a [RequestId] with the given [Address] and index. Sets flags to default values.
    pub fn new(addr: Address, index: u32) -> Self {
        Self { addr, index, smart_contract_signed: false }
    }

    /// Create a packed [RequestId] with the given [Address] and index. Sets flags to default values.
    pub fn u256(addr: Address, index: u32) -> U256 {
        Self::new(addr, index).into()
    }

    /// Unpack a [RequestId] from a [U256] ignoring bits that do not correspond to known fields.
    ///
    /// Note that this is a lossy conversion in that converting the resulting [RequestId] back into
    /// a [U256] is not guaranteed to give the original value. If flags are added in future
    /// versions of the Boundless Market, this function will ignore them.
    pub fn from_lossy(value: U256) -> Self {
        let mut addr_u256 = value >> U256::from(32);
        addr_u256 &= (U256::from(1) << U256::from(160)) - U256::from(1); // mask out the flags
        let addr = Address::from(addr_u256.to::<U160>());
        Self {
            addr,
            index: (value & U32::MAX.to::<U256>()).to::<u32>(),
            smart_contract_signed: (value & (U256::from(1) << 192)) != U256::ZERO,
        }
    }
}

impl TryFrom<U256> for RequestId {
    type Error = RequestError;

    fn try_from(value: U256) -> Result<Self, Self::Error> {
        // Check if any bits above the smart contract signed flag are set.
        // An error here could indicate that this logic has not been updated to support new flags
        if value >> 193 != U256::ZERO {
            return Err(RequestError::MalformedRequestId);
        }
        Ok(RequestId::from_lossy(value))
    }
}

impl From<RequestId> for U256 {
    fn from(value: RequestId) -> Self {
        #[allow(clippy::unnecessary_fallible_conversions)] // U160::from does not compile
        let addr = U160::try_from(value.addr).unwrap();
        let smart_contract_signed_flag =
            if value.smart_contract_signed { U256::from(1) } else { U256::ZERO };
        smart_contract_signed_flag << 192 | (U256::from(addr) << 32) | U256::from(value.index)
    }
}

#[non_exhaustive]
#[derive(thiserror::Error, Debug)]
/// Errors that can occur when creating a proof request.
pub enum RequestError {
    /// The request ID is malformed.
    #[error("malformed request ID")]
    MalformedRequestId,

    /// The signature is invalid.
    #[cfg(not(target_os = "zkvm"))]
    #[error("signature error: {0}")]
    SignatureError(#[from] alloy::signers::Error),

    /// The image URL is empty.
    #[error("image URL must not be empty")]
    EmptyImageUrl,

    /// The image URL is malformed.
    #[error("malformed image URL: {0}")]
    MalformedImageUrl(#[from] url::ParseError),

    /// The image ID is zero.
    #[error("image ID must not be ZERO")]
    ImageIdIsZero,

    /// The offer timeout is zero.
    #[error("offer timeout must be greater than 0")]
    OfferTimeoutIsZero,

    /// The offer lock timeout is zero.
    #[error("offer lock timeout must be greater than 0")]
    OfferLockTimeoutIsZero,

    /// The offer ramp up period is longer than the lock timeout
    #[error("offer ramp up period must be less than or equal to the lock timeout")]
    OfferRampUpGreaterThanLockTimeout,

    /// The offer lock timeout is greater than the timeout
    #[error("offer lock timeout must be less than or equal to the timeout")]
    OfferLockTimeoutGreaterThanTimeout,

    /// Difference between timeout and lockTimeout much be less than 2^24
    ///
    /// This is a requirement of the BoundlessMarket smart to optimize use of storage.
    #[error("difference between timeout and lockTimeout much be less than 2^24")]
    OfferTimeoutRangeTooLarge,

    /// The offer max price is zero.
    #[error("offer maxPrice must be greater than 0")]
    OfferMaxPriceIsZero,

    /// The offer max price is less than the min price.
    #[error("offer maxPrice must be greater than or equal to minPrice")]
    OfferMaxPriceIsLessThanMin,

    /// The offer bidding start is zero.
    #[error("offer biddingStart must be greater than 0")]
    OfferBiddingStartIsZero,

    /// The requirements are missing.
    #[error("missing requirements")]
    MissingRequirements,

    /// The image URL is missing.
    #[error("missing image URL")]
    MissingImageUrl,

    /// The input is missing.
    #[error("missing input")]
    MissingInput,

    /// The offer is missing.
    #[error("missing offer")]
    MissingOffer,

    /// Request digest mismatch.
    #[error("request digest mismatch")]
    DigestMismatch,
}

#[cfg(not(target_os = "zkvm"))]
impl From<SignatureError> for RequestError {
    fn from(err: alloy::primitives::SignatureError) -> Self {
        RequestError::SignatureError(err.into())
    }
}

/// A proof request builder.
pub struct ProofRequestBuilder {
    requirements: Option<Requirements>,
    image_url: Option<String>,
    input: Option<Input>,
    offer: Option<Offer>,
}

impl Default for ProofRequestBuilder {
    fn default() -> Self {
        Self::new()
    }
}

impl ProofRequestBuilder {
    /// Creates a new proof request builder.
    pub fn new() -> Self {
        Self { requirements: None, image_url: None, input: None, offer: None }
    }

    /// Builds the proof request.
    pub fn build(self) -> Result<ProofRequest, RequestError> {
        let requirements = self.requirements.ok_or(RequestError::MissingRequirements)?;
        let image_url = self.image_url.ok_or(RequestError::MissingImageUrl)?;
        let input = self.input.ok_or(RequestError::MissingInput)?;
        let offer = self.offer.ok_or(RequestError::MissingOffer)?;

        Ok(ProofRequest::new(0, &Address::ZERO, requirements, &image_url, input, offer))
    }

    /// Sets the input data to be fetched from the given URL.
    pub fn with_image_url(self, image_url: impl Into<String>) -> Self {
        Self { image_url: Some(image_url.into()), ..self }
    }

    /// Sets the requirements for the request.
    pub fn with_requirements(self, requirements: impl Into<Requirements>) -> Self {
        Self { requirements: Some(requirements.into()), ..self }
    }

    /// Sets the guest's input for the request.
    pub fn with_input(self, input: impl Into<Input>) -> Self {
        Self { input: Some(input.into()), ..self }
    }

    /// Sets the offer for the request.
    pub fn with_offer(self, offer: impl Into<Offer>) -> Self {
        Self { offer: Some(offer.into()), ..self }
    }
}

impl ProofRequest {
    /// Create a new [ProofRequestBuilder]
    pub fn builder() -> ProofRequestBuilder {
        ProofRequestBuilder::new()
    }

    /// Creates a new proof request with the given parameters.
    ///
    /// The request ID is generated by combining the address and given idx.
    pub fn new(
        idx: u32,
        addr: &Address,
        requirements: Requirements,
        image_url: impl Into<String>,
        input: impl Into<Input>,
        offer: Offer,
    ) -> Self {
        Self {
            id: RequestId::u256(*addr, idx),
            requirements,
            imageUrl: image_url.into(),
            input: input.into(),
            offer,
        }
    }

    /// Returns the client address from the request ID.
    pub fn client_address(&self) -> Result<Address, RequestError> {
        let shifted_id: U256 = self.id >> 32;
        if self.id >> 192 != U256::ZERO {
            return Err(RequestError::MalformedRequestId);
        }
        let shifted_bytes: [u8; 32] = shifted_id.to_be_bytes();
        let addr_bytes: [u8; 20] = shifted_bytes[12..32]
            .try_into()
            .expect("error in converting slice of 20 bytes into array of 20 bytes");
        let lower_160_bits = U160::from_be_bytes(addr_bytes);

        Ok(Address::from(lower_160_bits))
    }

    /// Returns the time, in seconds since the UNIX epoch, at which the request expires.
    pub fn expires_at(&self) -> u64 {
        self.offer.biddingStart + self.offer.timeout as u64
    }

    /// Check that the request is valid and internally consistent.
    ///
    /// If any field are empty, or if two fields conflict (e.g. the max price is less than the min
    /// price) this function will return an error.
    pub fn validate(&self) -> Result<(), RequestError> {
        if self.imageUrl.is_empty() {
            return Err(RequestError::EmptyImageUrl);
        };
        Url::parse(&self.imageUrl).map(|_| ())?;

        if self.requirements.imageId == B256::default() {
            return Err(RequestError::ImageIdIsZero);
        };
        if self.offer.timeout == 0 {
            return Err(RequestError::OfferTimeoutIsZero);
        };
        if self.offer.lockTimeout == 0 {
            return Err(RequestError::OfferLockTimeoutIsZero);
        };
        if self.offer.rampUpPeriod > self.offer.lockTimeout {
            return Err(RequestError::OfferRampUpGreaterThanLockTimeout);
        };
        if self.offer.lockTimeout > self.offer.timeout {
            return Err(RequestError::OfferLockTimeoutGreaterThanTimeout);
        };
        if self.offer.timeout - self.offer.lockTimeout >= 1 << 24 {
            return Err(RequestError::OfferTimeoutRangeTooLarge);
        };
        if self.offer.maxPrice == U256::ZERO {
            return Err(RequestError::OfferMaxPriceIsZero);
        };
        if self.offer.maxPrice < self.offer.minPrice {
            return Err(RequestError::OfferMaxPriceIsLessThanMin);
        }
        if self.offer.biddingStart == 0 {
            return Err(RequestError::OfferBiddingStartIsZero);
        };

        Ok(())
    }
}

#[cfg(not(target_os = "zkvm"))]
impl ProofRequest {
    /// Signs the request with the given signer and EIP-712 domain derived from the given
    /// contract address and chain ID.
    pub async fn sign_request(
        &self,
        signer: &impl Signer,
        contract_addr: Address,
        chain_id: u64,
    ) -> Result<PrimitiveSignature, RequestError> {
        let domain = eip712_domain(contract_addr, chain_id);
        let hash = self.eip712_signing_hash(&domain.alloy_struct());
        Ok(signer.sign_hash(&hash).await?)
    }

    /// Verifies the request signature with the given signer and EIP-712 domain derived from
    /// the given contract address and chain ID.
    pub fn verify_signature(
        &self,
        signature: &Bytes,
        contract_addr: Address,
        chain_id: u64,
    ) -> Result<(), RequestError> {
        let sig = PrimitiveSignature::try_from(signature.as_ref())?;
        let domain = eip712_domain(contract_addr, chain_id);
        let hash = self.eip712_signing_hash(&domain.alloy_struct());
        let addr = sig.recover_address_from_prehash(&hash)?;
        if addr == self.client_address()? {
            Ok(())
        } else {
            Err(SignatureError::FromBytes("Address mismatch").into())
        }
    }
}

impl Requirements {
    /// Creates a new requirements with the given image ID and predicate.
    pub fn new(image_id: impl Into<Digest>, predicate: Predicate) -> Self {
        Self {
            imageId: <[u8; 32]>::from(image_id.into()).into(),
            predicate,
            callback: Callback::default(),
            selector: FixedBytes::<4>([0; 4]),
        }
    }

    /// Sets the image ID.
    pub fn with_image_id(self, image_id: impl Into<Digest>) -> Self {
        Self { imageId: <[u8; 32]>::from(image_id.into()).into(), ..self }
    }

    /// Sets the predicate.
    pub fn with_predicate(self, predicate: Predicate) -> Self {
        Self { predicate, ..self }
    }

    /// Sets the callback.
    pub fn with_callback(self, callback: Callback) -> Self {
        Self { callback, ..self }
    }

    /// Sets the selector.
    pub fn with_selector(self, selector: FixedBytes<4>) -> Self {
        Self { selector, ..self }
    }
}

impl Predicate {
    /// Returns a predicate to match the journal digest. This ensures that the request's
    /// fulfillment will contain a journal with the same digest.
    pub fn digest_match(digest: impl Into<Digest>) -> Self {
        Self {
            predicateType: PredicateType::DigestMatch,
            data: digest.into().as_bytes().to_vec().into(),
        }
    }

    /// Returns a predicate to match the journal prefix. This ensures that the request's
    /// fulfillment will contain a journal with the same prefix.
    pub fn prefix_match(prefix: impl Into<Bytes>) -> Self {
        Self { predicateType: PredicateType::PrefixMatch, data: prefix.into() }
    }
}

impl Callback {
    /// Sets the address of the callback.
    pub fn with_addr(self, addr: impl Into<Address>) -> Self {
        Self { addr: addr.into(), ..self }
    }

    /// Sets the gas limit of the callback.
    pub fn with_gas_limit(self, gas_limit: u64) -> Self {
        Self { gasLimit: U96::from(gas_limit), ..self }
    }
}

impl Input {
    /// Create a new [InputBuilder] for use in constructing and encoding the guest zkVM environment.
    #[cfg(not(target_os = "zkvm"))]
    pub fn builder() -> InputBuilder {
        InputBuilder::new()
    }

    /// Sets the input type to inline and the data to the given bytes.
    ///
    /// See [InputBuilder] for more details on how to write input data.
    ///
    /// # Example
    ///
    /// ```
    /// use boundless_market::contracts::Input;
    ///
    /// let input_vec = Input::builder().write(&[0x41, 0x41, 0x41, 0x41])?.build_vec()?;
    /// let input = Input::inline(input_vec);
    /// # anyhow::Ok(())
    /// ```
    pub fn inline(data: impl Into<Bytes>) -> Self {
        Self { inputType: InputType::Inline, data: data.into() }
    }

    /// Sets the input type to URL and the data to the given URL.
    pub fn url(url: impl Into<String>) -> Self {
        Self { inputType: InputType::Url, data: url.into().into() }
    }
}

impl From<Url> for Input {
    /// Create a URL input from the given URL.
    fn from(value: Url) -> Self {
        Self::url(value)
    }
}

impl Offer {
    /// Sets the offer minimum price.
    pub fn with_min_price(self, min_price: U256) -> Self {
        Self { minPrice: min_price, ..self }
    }

    /// Sets the offer maximum price.
    pub fn with_max_price(self, max_price: U256) -> Self {
        Self { maxPrice: max_price, ..self }
    }

    /// Sets the offer lock-in stake.
    pub fn with_lock_stake(self, lock_stake: U256) -> Self {
        Self { lockStake: lock_stake, ..self }
    }

    /// Sets the offer bidding start time, in seconds since the UNIX epoch.
    pub fn with_bidding_start(self, bidding_start: u64) -> Self {
        Self { biddingStart: bidding_start, ..self }
    }

    /// Sets the offer timeout as seconds from the bidding start before expiring.
    pub fn with_timeout(self, timeout: u32) -> Self {
        Self { timeout, ..self }
    }

    /// Sets the offer lock-in timeout as seconds from the bidding start before expiring.
    pub fn with_lock_timeout(self, lock_timeout: u32) -> Self {
        Self { lockTimeout: lock_timeout, ..self }
    }

    /// Sets the offer ramp-up period as seconds from the bidding start before the price
    /// starts to increase until the maximum price.
    pub fn with_ramp_up_period(self, ramp_up_period: u32) -> Self {
        Self { rampUpPeriod: ramp_up_period, ..self }
    }

    /// Sets the offer minimum price based on the desired price per million cycles.
    pub fn with_min_price_per_mcycle(self, mcycle_price: U256, mcycle: u64) -> Self {
        let min_price = mcycle_price * U256::from(mcycle);
        Self { minPrice: min_price, ..self }
    }

    /// Sets the offer maximum price based on the desired price per million cycles.
    pub fn with_max_price_per_mcycle(self, mcycle_price: U256, mcycle: u64) -> Self {
        let max_price = mcycle_price * U256::from(mcycle);
        Self { maxPrice: max_price, ..self }
    }

    /// Sets the offer lock-in stake based on the desired price per million cycles.
    pub fn with_lock_stake_per_mcycle(self, mcycle_price: U256, mcycle: u64) -> Self {
        let lock_stake = mcycle_price * U256::from(mcycle);
        Self { lockStake: lock_stake, ..self }
    }
}

use sha2::{Digest as _, Sha256};
#[cfg(not(target_os = "zkvm"))]
use IBoundlessMarket::IBoundlessMarketErrors;
#[cfg(not(target_os = "zkvm"))]
use IRiscZeroSetVerifier::IRiscZeroSetVerifierErrors;

impl Predicate {
    /// Evaluates the predicate against the given journal.
    #[inline]
    pub fn eval(&self, journal: impl AsRef<[u8]>) -> bool {
        match self.predicateType {
            PredicateType::DigestMatch => self.data.as_ref() == Sha256::digest(journal).as_slice(),
            PredicateType::PrefixMatch => journal.as_ref().starts_with(&self.data),
            PredicateType::__Invalid => panic!("invalid PredicateType"),
        }
    }
}

#[cfg(not(target_os = "zkvm"))]
/// The Boundless market module.
pub mod boundless_market;
#[cfg(not(target_os = "zkvm"))]
/// The Hit Points module.
pub mod hit_points;

#[cfg(not(target_os = "zkvm"))]
#[derive(Error, Debug)]
/// Errors that can occur when interacting with the contracts.
pub enum TxnErr {
    /// Error from the SetVerifier contract.
    #[error("SetVerifier error: {0:?}")]
    SetVerifierErr(IRiscZeroSetVerifierErrors),

    /// Error from the BoundlessMarket contract.
    #[error("BoundlessMarket Err: {0:?}")]
    BoundlessMarketErr(IBoundlessMarket::IBoundlessMarketErrors),

    /// Error from the HitPoints contract.
    #[error("HitPoints Err: {0:?}")]
    HitPointsErr(IHitPoints::IHitPointsErrors),

    /// Missing data while decoding the error response from the contract.
    #[error("decoding err, missing data, code: {0} msg: {1}")]
    MissingData(i64, String),

    /// Error decoding the error response from the contract.
    #[error("decoding err: bytes decoding")]
    BytesDecode,

    /// Error from the contract.
    #[error("contract error: {0}")]
    ContractErr(ContractErr),

    /// ABI decoder error.
    #[error("abi decoder error: {0} - {1}")]
    DecodeErr(DecoderErr, Bytes),
}

// TODO: Deduplicate the code from the following two conversion methods.
#[cfg(not(target_os = "zkvm"))]
impl From<ContractErr> for TxnErr {
    fn from(err: ContractErr) -> Self {
        match err {
            ContractErr::TransportError(TransportError::ErrorResp(ts_err)) => {
                let Some(data) = ts_err.data else {
                    return TxnErr::MissingData(ts_err.code, ts_err.message.to_string());
                };

                let data = data.get().trim_matches('"');

                let Ok(data) = Bytes::from_str(data) else {
                    return Self::BytesDecode;
                };

                // Trial deocde the error with each possible contract ABI. Right now, there are two.
                if let Ok(decoded_error) = IBoundlessMarketErrors::abi_decode(&data, true) {
                    return Self::BoundlessMarketErr(decoded_error);
                }
                if let Ok(decoded_error) = IHitPointsErrors::abi_decode(&data, true) {
                    return Self::HitPointsErr(decoded_error);
                }
                match IRiscZeroSetVerifierErrors::abi_decode(&data, true) {
                    Ok(decoded_error) => Self::SetVerifierErr(decoded_error),
                    Err(err) => Self::DecodeErr(err, data),
                }
            }
            _ => Self::ContractErr(err),
        }
    }
}

#[cfg(not(target_os = "zkvm"))]
fn decode_contract_err<T: SolInterface>(err: ContractErr) -> Result<T, TxnErr> {
    match err {
        ContractErr::TransportError(TransportError::ErrorResp(ts_err)) => {
            let Some(data) = ts_err.data else {
                return Err(TxnErr::MissingData(ts_err.code, ts_err.message.to_string()));
            };

            let data = data.get().trim_matches('"');

            let Ok(data) = Bytes::from_str(data) else {
                return Err(TxnErr::BytesDecode);
            };

            let decoded_error = match T::abi_decode(&data, true) {
                Ok(res) => res,
                Err(err) => {
                    return Err(TxnErr::DecodeErr(err, data));
                }
            };

            Ok(decoded_error)
        }
        _ => Err(TxnErr::ContractErr(err)),
    }
}

#[cfg(not(target_os = "zkvm"))]
impl IHitPointsErrors {
    pub(crate) fn decode_error(err: ContractErr) -> TxnErr {
        match decode_contract_err(err) {
            Ok(res) => TxnErr::HitPointsErr(res),
            Err(decode_err) => decode_err,
        }
    }
}

#[cfg(not(target_os = "zkvm"))]
/// The EIP-712 domain separator for the Boundless Market contract.
pub fn eip712_domain(addr: Address, chain_id: u64) -> EIP721DomainSaltless {
    EIP721DomainSaltless {
        name: "IBoundlessMarket".into(),
        version: "1".into(),
        chain_id,
        verifying_contract: addr,
    }
}

#[cfg(feature = "test-utils")]
#[allow(missing_docs)]
pub(crate) mod bytecode;

#[cfg(feature = "test-utils")]
#[allow(missing_docs)]
/// Module for testing utilities.
pub mod test_utils {
    use crate::contracts::{
        boundless_market::BoundlessMarketService,
        bytecode::*,
        hit_points::{default_allowance, HitPointsService},
    };
    use alloy::{
        network::EthereumWallet,
        node_bindings::AnvilInstance,
        primitives::{Address, FixedBytes},
        providers::{ext::AnvilApi, Provider, ProviderBuilder, WalletProvider},
        signers::local::PrivateKeySigner,
        sol_types::SolCall,
    };
    use anyhow::{Context, Result};
    use risc0_ethereum_contracts::set_verifier::SetVerifierService;
    use risc0_zkvm::sha::Digest;

<<<<<<< HEAD
    const SET_VERIFIER_BYTECODE: &str = include_str!("./artifacts/RiscZeroSetVerifier.hex");
    alloy::sol! {
        #![sol(rpc)]
        contract SetVerifier {
            constructor(address verifier, bytes32 imageId, string memory imageUrl) {}
        }
    }

    const BOUNDLESS_MARKET_BYTECODE: &str = include_str!("./artifacts/BoundlessMarket.hex");
    alloy::sol! {
        #![sol(rpc)]
        contract BoundlessMarket {
            constructor(address verifier, bytes32 assessorId, address stakeTokenContract) {}
            function initialize(address initialOwner, string calldata imageUrl) {}
        }
    }

    const ERC1967_PROXY_BYTECODE: &str = include_str!("./artifacts/ERC1967Proxy.hex");
    alloy::sol! {
        #![sol(rpc)]
        contract ERC1967Proxy {
            constructor(address implementation, bytes memory data) payable {}
        }
    }

    const HIT_POINTS_BYTECODE: &str = include_str!("./artifacts/HitPoints.hex");
    alloy::sol! {
        #![sol(rpc)]
        contract HitPoints {
            constructor(address initialOwner) payable {}
        }
    }

    // Note: I was completely unable to solve this with generics or trait objects
    type ProviderWallet = FillProvider<
        JoinFill<
            JoinFill<
                Identity,
                JoinFill<GasFiller, JoinFill<BlobGasFiller, JoinFill<NonceFiller, ChainIdFiller>>>,
            >,
            WalletFiller<EthereumWallet>,
        >,
        RootProvider<BoxTransport>,
        BoxTransport,
        Ethereum,
    >;

    pub struct TestCtx {
        pub verifier_address: Address,
        pub set_verifier_address: Address,
        pub hit_points_address: Address,
        pub boundless_market_address: Address,
=======
    pub struct TestCtx<P> {
        pub verifier_addr: Address,
        pub set_verifier_addr: Address,
        pub hit_points_addr: Address,
        pub boundless_market_addr: Address,
>>>>>>> a1152d65
        pub prover_signer: PrivateKeySigner,
        pub customer_signer: PrivateKeySigner,
        pub prover_provider: P,
        pub prover_market: BoundlessMarketService<P>,
        pub customer_provider: P,
        pub customer_market: BoundlessMarketService<P>,
        pub set_verifier: SetVerifierService<P>,
        pub hit_points_service: HitPointsService<P>,
    }

    pub async fn deploy_mock_verifier<P: Provider>(deployer_provider: P) -> Result<Address> {
        let instance = RiscZeroMockVerifier::deploy(deployer_provider, FixedBytes::ZERO)
            .await
            .context("failed to deploy RiscZeroMockVerifier")?;
        Ok(*instance.address())
    }

    pub async fn deploy_set_verifier<P: Provider>(
        deployer_provider: P,
        verifier_address: Address,
        set_builder_id: Digest,
    ) -> Result<Address> {
        let instance = RiscZeroSetVerifier::deploy(
            deployer_provider,
            verifier_address,
            <[u8; 32]>::from(set_builder_id).into(),
            String::default(),
        )
        .await
        .context("failed to deploy RiscZeroSetVerifier")?;
        Ok(*instance.address())
    }

    pub async fn deploy_hit_points<P: Provider>(
        deployer_signer: &PrivateKeySigner,
        deployer_provider: P,
    ) -> Result<Address> {
        let deployer_address = deployer_signer.address();
        let instance = HitPoints::deploy(deployer_provider, deployer_address)
            .await
            .context("failed to deploy HitPoints contract")?;
        Ok(*instance.address())
    }

    pub async fn deploy_boundless_market<P: Provider>(
        deployer_signer: &PrivateKeySigner,
        deployer_provider: P,
        set_verifier: Address,
        hit_points: Address,
        assessor_guest_id: Digest,
        allowed_prover: Option<Address>,
    ) -> Result<Address> {
        let deployer_address = deployer_signer.address();
        let market_instance = BoundlessMarket::deploy(
            &deployer_provider,
            set_verifier,
            <[u8; 32]>::from(assessor_guest_id).into(),
            hit_points,
        )
        .await
        .context("failed to deploy BoundlessMarket implementation")?;

        let proxy_instance = ERC1967Proxy::deploy(
            &deployer_provider,
            *market_instance.address(),
            BoundlessMarket::initializeCall {
                initialOwner: deployer_address,
                imageUrl: "".to_string(),
            }
            .abi_encode()
            .into(),
        )
        .await
        .context("failed to deploy BoundlessMarket proxy")?;
        let proxy = *proxy_instance.address();

        if hit_points != Address::ZERO {
            let hit_points_service =
                HitPointsService::new(hit_points, &deployer_provider, deployer_signer.address());
            hit_points_service.grant_minter_role(hit_points_service.caller()).await?;
            hit_points_service.grant_authorized_transfer_role(proxy).await?;
            if let Some(prover) = allowed_prover {
                hit_points_service.mint(prover, default_allowance()).await?;
            }
        }

        Ok(proxy)
    }

    async fn deploy_contracts(
        anvil: &AnvilInstance,
        set_builder_id: Digest,
        assessor_guest_id: Digest,
    ) -> Result<(Address, Address, Address, Address)> {
        let deployer_signer: PrivateKeySigner = anvil.keys()[0].clone().into();
        let deployer_provider = ProviderBuilder::new()
            .wallet(EthereumWallet::from(deployer_signer.clone()))
            .on_builtin(&anvil.endpoint())
            .await?;

        // Deploy contracts
        let verifier = deploy_mock_verifier(&deployer_provider).await?;
        let set_verifier =
            deploy_set_verifier(&deployer_provider, verifier, set_builder_id).await?;
        let hit_points = deploy_hit_points(&deployer_signer, &deployer_provider).await?;
        let boundless_market = deploy_boundless_market(
            &deployer_signer,
            &deployer_provider,
            set_verifier,
            hit_points,
            assessor_guest_id,
            None,
        )
        .await?;

        // Mine forward some blocks using the provider
        deployer_provider.anvil_mine(Some(10), Some(2)).await.unwrap();
        deployer_provider.anvil_set_interval_mining(2).await.unwrap();

        Ok((verifier, set_verifier, hit_points, boundless_market))
    }

<<<<<<< HEAD
        pub async fn new_with_rpc_url(
            anvil: &AnvilInstance,
            rpc_url: &str,
            set_builder_id: Digest,
            assessor_guest_id: Digest,
        ) -> Result<Self> {
            let (verifier_addr, set_verifier_addr, hit_points_addr, boundless_market_addr) =
                TestCtx::deploy_contracts(anvil, set_builder_id, assessor_guest_id).await.unwrap();

            let prover_signer: PrivateKeySigner = anvil.keys()[1].clone().into();
            let customer_signer: PrivateKeySigner = anvil.keys()[2].clone().into();
            let verifier_signer: PrivateKeySigner = anvil.keys()[0].clone().into();

            let prover_provider = ProviderBuilder::new()
                .with_recommended_fillers()
                .wallet(EthereumWallet::from(prover_signer.clone()))
                .on_builtin(rpc_url)
                .await
                .unwrap();
            let customer_provider = ProviderBuilder::new()
                .with_recommended_fillers()
                .wallet(EthereumWallet::from(customer_signer.clone()))
                .on_builtin(rpc_url)
                .await
                .unwrap();
            let verifier_provider = ProviderBuilder::new()
                .with_recommended_fillers()
                .wallet(EthereumWallet::from(verifier_signer.clone()))
                .on_builtin(rpc_url)
                .await
                .unwrap();

            let prover_market = BoundlessMarketService::new(
                boundless_market_addr,
                prover_provider.clone(),
                prover_signer.address(),
            );

            let customer_market = BoundlessMarketService::new(
                boundless_market_addr,
                customer_provider.clone(),
                customer_signer.address(),
            );

            let set_verifier = SetVerifierService::new(
                set_verifier_addr,
                verifier_provider.clone(),
                verifier_signer.address(),
            );

            let hit_points_service = HitPointsService::new(
                hit_points_addr,
                verifier_provider.clone(),
                verifier_signer.address(),
            );

            hit_points_service.mint(prover_signer.address(), default_allowance()).await?;

            Ok(TestCtx {
                verifier_address: verifier_addr,
                set_verifier_address: set_verifier_addr,
                hit_points_address: hit_points_addr,
                boundless_market_address: boundless_market_addr,
                prover_signer,
                customer_signer,
                prover_provider,
                prover_market,
                customer_provider,
                customer_market,
                set_verifier,
                hit_points_service,
            })
        }
=======
    pub async fn create_test_ctx(
        anvil: &AnvilInstance,
        set_builder_id: impl Into<Digest>,
        assessor_guest_id: impl Into<Digest>,
    ) -> Result<TestCtx<impl Provider + WalletProvider + Clone + 'static>> {
        create_test_ctx_with_rpc_url(anvil, &anvil.endpoint(), set_builder_id, assessor_guest_id)
            .await
    }

    pub async fn create_test_ctx_with_rpc_url(
        anvil: &AnvilInstance,
        rpc_url: &str,
        set_builder_id: impl Into<Digest>,
        assessor_guest_id: impl Into<Digest>,
    ) -> Result<TestCtx<impl Provider + WalletProvider + Clone + 'static>> {
        let (verifier_addr, set_verifier_addr, hit_points_addr, boundless_market_addr) =
            deploy_contracts(anvil, set_builder_id.into(), assessor_guest_id.into()).await.unwrap();

        let prover_signer: PrivateKeySigner = anvil.keys()[1].clone().into();
        let customer_signer: PrivateKeySigner = anvil.keys()[2].clone().into();
        let verifier_signer: PrivateKeySigner = anvil.keys()[0].clone().into();

        let prover_provider = ProviderBuilder::new()
            .wallet(EthereumWallet::from(prover_signer.clone()))
            .on_builtin(rpc_url)
            .await?;
        let customer_provider = ProviderBuilder::new()
            .wallet(EthereumWallet::from(customer_signer.clone()))
            .on_builtin(rpc_url)
            .await?;
        let verifier_provider = ProviderBuilder::new()
            .wallet(EthereumWallet::from(verifier_signer.clone()))
            .on_builtin(rpc_url)
            .await?;

        let prover_market = BoundlessMarketService::new(
            boundless_market_addr,
            prover_provider.clone(),
            prover_signer.address(),
        );

        let customer_market = BoundlessMarketService::new(
            boundless_market_addr,
            customer_provider.clone(),
            customer_signer.address(),
        );

        let set_verifier = SetVerifierService::new(
            set_verifier_addr,
            verifier_provider.clone(),
            verifier_signer.address(),
        );

        let hit_points_service = HitPointsService::new(
            hit_points_addr,
            verifier_provider.clone(),
            verifier_signer.address(),
        );

        hit_points_service.mint(prover_signer.address(), default_allowance()).await?;

        Ok(TestCtx {
            verifier_addr,
            set_verifier_addr,
            hit_points_addr,
            boundless_market_addr,
            prover_signer,
            customer_signer,
            prover_provider,
            prover_market,
            customer_provider,
            customer_market,
            set_verifier,
            hit_points_service,
        })
>>>>>>> a1152d65
    }
}

#[cfg(test)]
mod tests {
    use super::*;
    use alloy::signers::local::PrivateKeySigner;

    async fn create_order(
        signer: &impl Signer,
        signer_addr: Address,
        order_id: u32,
        contract_addr: Address,
        chain_id: u64,
    ) -> (ProofRequest, [u8; 65]) {
        let request_id = RequestId::u256(signer_addr, order_id);

        let req = ProofRequest {
            id: request_id,
            requirements: Requirements::new(
                Digest::ZERO,
                Predicate { predicateType: PredicateType::PrefixMatch, data: Default::default() },
            ),
            imageUrl: "https://dev.null".to_string(),
            input: Input::builder().build_inline().unwrap(),
            offer: Offer {
                minPrice: U256::from(0),
                maxPrice: U256::from(1),
                biddingStart: 0,
                timeout: 1000,
                rampUpPeriod: 1,
                lockTimeout: 1000,
                lockStake: U256::from(0),
            },
        };

        let client_sig = req.sign_request(signer, contract_addr, chain_id).await.unwrap();

        (req, client_sig.as_bytes())
    }

    #[tokio::test]
    async fn validate_sig() {
        let signer: PrivateKeySigner =
            "6f142508b4eea641e33cb2a0161221105086a84584c74245ca463a49effea30b".parse().unwrap();
        let order_id: u32 = 1;
        let contract_addr = Address::ZERO;
        let chain_id = 1;
        let signer_addr = signer.address();

        let (req, client_sig) =
            create_order(&signer, signer_addr, order_id, contract_addr, chain_id).await;

        req.verify_signature(&Bytes::from(client_sig), contract_addr, chain_id).unwrap();
    }

    #[tokio::test]
    #[should_panic(expected = "SignatureError")]
    async fn invalid_sig() {
        let signer: PrivateKeySigner =
            "6f142508b4eea641e33cb2a0161221105086a84584c74245ca463a49effea30b".parse().unwrap();
        let order_id: u32 = 1;
        let contract_addr = Address::ZERO;
        let chain_id = 1;
        let signer_addr = signer.address();

        let (req, mut client_sig) =
            create_order(&signer, signer_addr, order_id, contract_addr, chain_id).await;

        client_sig[0] = 1;
        req.verify_signature(&Bytes::from(client_sig), contract_addr, chain_id).unwrap();
    }

    #[tokio::test]
    async fn test_request_id() {
        // Test case 1: Regular signature
        let raw_id1 =
            U256::from_str("3130239009558586413752262552917257075388277690201777635428").unwrap();
        let request_id1 = RequestId::from_lossy(raw_id1);

        let client1 = request_id1.addr;
        let idx1 = request_id1.index;
        let is_smart_contract1 = request_id1.smart_contract_signed;

        assert_eq!(
            client1,
            Address::from_str("0x7FA9385bE102ac3EAc297483Dd6233D62b3e1496").unwrap()
        );
        assert_eq!(idx1, 100);
        assert!(!is_smart_contract1);

        // Test case 2: Smart contract signature
        let raw_id2 =
            U256::from_str("9407340744945267177588051976124923491490633134665812148266").unwrap();
        let request_id2 = RequestId::from_lossy(raw_id2);

        let client2 = request_id2.addr;
        let idx2 = request_id2.index;
        let is_smart_contract2 = request_id2.smart_contract_signed;

        assert_eq!(
            client2,
            Address::from_str("0x7FA9385bE102ac3EAc297483Dd6233D62b3e1496").unwrap()
        );
        assert_eq!(idx2, 42);
        assert!(is_smart_contract2);

        // Test conversion back to U256
        let request_id1_u256: U256 = request_id1.into();
        let request_id2_u256: U256 = request_id2.into();
        assert_eq!(request_id1_u256, raw_id1);
        assert_eq!(request_id2_u256, raw_id2);
    }
}<|MERGE_RESOLUTION|>--- conflicted
+++ resolved
@@ -811,66 +811,11 @@
     use risc0_ethereum_contracts::set_verifier::SetVerifierService;
     use risc0_zkvm::sha::Digest;
 
-<<<<<<< HEAD
-    const SET_VERIFIER_BYTECODE: &str = include_str!("./artifacts/RiscZeroSetVerifier.hex");
-    alloy::sol! {
-        #![sol(rpc)]
-        contract SetVerifier {
-            constructor(address verifier, bytes32 imageId, string memory imageUrl) {}
-        }
-    }
-
-    const BOUNDLESS_MARKET_BYTECODE: &str = include_str!("./artifacts/BoundlessMarket.hex");
-    alloy::sol! {
-        #![sol(rpc)]
-        contract BoundlessMarket {
-            constructor(address verifier, bytes32 assessorId, address stakeTokenContract) {}
-            function initialize(address initialOwner, string calldata imageUrl) {}
-        }
-    }
-
-    const ERC1967_PROXY_BYTECODE: &str = include_str!("./artifacts/ERC1967Proxy.hex");
-    alloy::sol! {
-        #![sol(rpc)]
-        contract ERC1967Proxy {
-            constructor(address implementation, bytes memory data) payable {}
-        }
-    }
-
-    const HIT_POINTS_BYTECODE: &str = include_str!("./artifacts/HitPoints.hex");
-    alloy::sol! {
-        #![sol(rpc)]
-        contract HitPoints {
-            constructor(address initialOwner) payable {}
-        }
-    }
-
-    // Note: I was completely unable to solve this with generics or trait objects
-    type ProviderWallet = FillProvider<
-        JoinFill<
-            JoinFill<
-                Identity,
-                JoinFill<GasFiller, JoinFill<BlobGasFiller, JoinFill<NonceFiller, ChainIdFiller>>>,
-            >,
-            WalletFiller<EthereumWallet>,
-        >,
-        RootProvider<BoxTransport>,
-        BoxTransport,
-        Ethereum,
-    >;
-
-    pub struct TestCtx {
+    pub struct TestCtx<P> {
         pub verifier_address: Address,
         pub set_verifier_address: Address,
         pub hit_points_address: Address,
         pub boundless_market_address: Address,
-=======
-    pub struct TestCtx<P> {
-        pub verifier_addr: Address,
-        pub set_verifier_addr: Address,
-        pub hit_points_addr: Address,
-        pub boundless_market_addr: Address,
->>>>>>> a1152d65
         pub prover_signer: PrivateKeySigner,
         pub customer_signer: PrivateKeySigner,
         pub prover_provider: P,
@@ -993,81 +938,6 @@
         Ok((verifier, set_verifier, hit_points, boundless_market))
     }
 
-<<<<<<< HEAD
-        pub async fn new_with_rpc_url(
-            anvil: &AnvilInstance,
-            rpc_url: &str,
-            set_builder_id: Digest,
-            assessor_guest_id: Digest,
-        ) -> Result<Self> {
-            let (verifier_addr, set_verifier_addr, hit_points_addr, boundless_market_addr) =
-                TestCtx::deploy_contracts(anvil, set_builder_id, assessor_guest_id).await.unwrap();
-
-            let prover_signer: PrivateKeySigner = anvil.keys()[1].clone().into();
-            let customer_signer: PrivateKeySigner = anvil.keys()[2].clone().into();
-            let verifier_signer: PrivateKeySigner = anvil.keys()[0].clone().into();
-
-            let prover_provider = ProviderBuilder::new()
-                .with_recommended_fillers()
-                .wallet(EthereumWallet::from(prover_signer.clone()))
-                .on_builtin(rpc_url)
-                .await
-                .unwrap();
-            let customer_provider = ProviderBuilder::new()
-                .with_recommended_fillers()
-                .wallet(EthereumWallet::from(customer_signer.clone()))
-                .on_builtin(rpc_url)
-                .await
-                .unwrap();
-            let verifier_provider = ProviderBuilder::new()
-                .with_recommended_fillers()
-                .wallet(EthereumWallet::from(verifier_signer.clone()))
-                .on_builtin(rpc_url)
-                .await
-                .unwrap();
-
-            let prover_market = BoundlessMarketService::new(
-                boundless_market_addr,
-                prover_provider.clone(),
-                prover_signer.address(),
-            );
-
-            let customer_market = BoundlessMarketService::new(
-                boundless_market_addr,
-                customer_provider.clone(),
-                customer_signer.address(),
-            );
-
-            let set_verifier = SetVerifierService::new(
-                set_verifier_addr,
-                verifier_provider.clone(),
-                verifier_signer.address(),
-            );
-
-            let hit_points_service = HitPointsService::new(
-                hit_points_addr,
-                verifier_provider.clone(),
-                verifier_signer.address(),
-            );
-
-            hit_points_service.mint(prover_signer.address(), default_allowance()).await?;
-
-            Ok(TestCtx {
-                verifier_address: verifier_addr,
-                set_verifier_address: set_verifier_addr,
-                hit_points_address: hit_points_addr,
-                boundless_market_address: boundless_market_addr,
-                prover_signer,
-                customer_signer,
-                prover_provider,
-                prover_market,
-                customer_provider,
-                customer_market,
-                set_verifier,
-                hit_points_service,
-            })
-        }
-=======
     pub async fn create_test_ctx(
         anvil: &AnvilInstance,
         set_builder_id: impl Into<Digest>,
@@ -1130,10 +1000,10 @@
         hit_points_service.mint(prover_signer.address(), default_allowance()).await?;
 
         Ok(TestCtx {
-            verifier_addr,
-            set_verifier_addr,
-            hit_points_addr,
-            boundless_market_addr,
+            verifier_address: verifier_addr,
+            set_verifier_address: set_verifier_addr,
+            hit_points_address: hit_points_addr,
+            boundless_market_address: boundless_market_addr,
             prover_signer,
             customer_signer,
             prover_provider,
@@ -1143,7 +1013,6 @@
             set_verifier,
             hit_points_service,
         })
->>>>>>> a1152d65
     }
 }
 
