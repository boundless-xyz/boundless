--- conflicted
+++ resolved
@@ -520,16 +520,11 @@
         chain_id: u64,
     ) -> Result<(), RequestError> {
         let sig = Signature::try_from(signature.as_ref())?;
-<<<<<<< HEAD
-        let hash = self.signing_hash(contract_addr, chain_id)?;
-=======
         // Check if the signature is non-canonical.
         if sig.normalize_s().is_some() {
             return Err(RequestError::SignatureNonCanonicalError);
         }
-        let domain = eip712_domain(contract_addr, chain_id);
-        let hash = self.eip712_signing_hash(&domain.alloy_struct());
->>>>>>> f0bc3123
+        let hash = self.signing_hash(contract_addr, chain_id)?;
         let addr = sig.recover_address_from_prehash(&hash)?;
         if addr == self.client_address() {
             Ok(())
