// Copyright (c) 2024 RISC Zero, Inc.
//
// All rights reserved.

use std::time::Duration;

use super::{
    IRiscZeroSetVerifier::{self, IRiscZeroSetVerifierErrors, IRiscZeroSetVerifierInstance},
    TXN_CONFIRM_TIMEOUT,
};
use crate::contracts::set_verifier::IRiscZeroVerifier::IRiscZeroVerifierInstance;
use alloy::{
    network::Ethereum,
    primitives::{Address, Bytes, B256},
    providers::Provider,
    transports::Transport,
};
use alloy_provider;
use anyhow::{Context, Result};

//TODO: drop this once risc0-ethereum is updated
alloy::sol!(
    #![sol(rpc, all_derives)]
    "../../lib/risc0-ethereum/contracts/src/IRiscZeroVerifier.sol"
);

#[derive(Clone)]
pub struct SetVerifierService<T, P> {
    instance: IRiscZeroSetVerifierInstance<T, P, Ethereum>,
    verifier_instance: IRiscZeroVerifierInstance<T, P, Ethereum>,
    caller: Address,
    tx_timeout: Duration,
}

impl<T, P> SetVerifierService<T, P>
where
    T: Transport + Clone,
    P: alloy_provider::Provider<T, Ethereum> + 'static + Clone,
{
    pub fn new(address: Address, provider: P, caller: Address) -> Self {
        let instance = IRiscZeroSetVerifier::new(address, provider.clone());
        let verifier_instance = IRiscZeroVerifier::new(address, provider);

        Self { instance, verifier_instance, caller, tx_timeout: TXN_CONFIRM_TIMEOUT }
    }

    pub fn instance(&self) -> &IRiscZeroSetVerifierInstance<T, P, Ethereum> {
        &self.instance
    }

    pub fn with_timeout(self, tx_timeout: Duration) -> Self {
        Self { tx_timeout, ..self }
    }

    pub async fn contains_root(&self, root: B256) -> Result<bool> {
        tracing::debug!("Calling containsRoot({:?})", root);
        let call = self.instance.containsRoot(root);

        Ok(call.call().await.context("call failed")?._0)
    }

    pub async fn submit_merkle_root(&self, root: B256, seal: Bytes) -> Result<()> {
        tracing::debug!("Calling submitMerkleRoot({:?},{:?})", root, seal);
        let call = self.instance.submitMerkleRoot(root, seal).from(self.caller);
        let pending_tx = call.send().await.map_err(IRiscZeroSetVerifierErrors::decode_error)?;
        tracing::debug!("Broadcasting tx {}", pending_tx.tx_hash());
        let tx_hash = pending_tx
            .with_timeout(Some(self.tx_timeout))
            .watch()
            .await
            .context("failed to confirm tx")?;

        tracing::info!("Submitted Merkle root {}: {}", root, tx_hash);

        Ok(())
    }

    pub async fn verify(&self, seal: Bytes, image_id: B256, journal_digest: B256) -> Result<()> {
        tracing::debug!("Calling verify({:?},{:?},{:?})", seal, image_id, journal_digest);
<<<<<<< HEAD
        self.verifier_instance
=======
        let verifier =
            IRiscZeroVerifier::new(
                *self.instance().address(),
                self.instance().provider()
            );
        verifier
>>>>>>> 9ff17abc
            .verify(seal, image_id, journal_digest)
            .call()
            .await
            .map_err(|_| anyhow::anyhow!("Verification failed"))?;

        Ok(())
    }

    pub async fn image_info(&self) -> Result<(B256, String)> {
        tracing::debug!("Calling imageInfo()");
        let (image_id, image_url) =
            self.instance.imageInfo().call().await.context("call failed")?.into();

        Ok((image_id, image_url))
    }
}<|MERGE_RESOLUTION|>--- conflicted
+++ resolved
@@ -77,16 +77,7 @@
 
     pub async fn verify(&self, seal: Bytes, image_id: B256, journal_digest: B256) -> Result<()> {
         tracing::debug!("Calling verify({:?},{:?},{:?})", seal, image_id, journal_digest);
-<<<<<<< HEAD
         self.verifier_instance
-=======
-        let verifier =
-            IRiscZeroVerifier::new(
-                *self.instance().address(),
-                self.instance().provider()
-            );
-        verifier
->>>>>>> 9ff17abc
             .verify(seal, image_id, journal_digest)
             .call()
             .await
