// Copyright (c) 2024 RISC Zero, Inc.
//
// All rights reserved.

use std::time::{Duration, Instant};

use alloy::{
    network::Ethereum,
    primitives::{aliases::U192, Address, Bytes, U256},
    providers::Provider,
    signers::{Signer, SignerSync},
    transports::Transport,
};
use alloy_sol_types::SolEvent;
use anyhow::{anyhow, Context, Result};
use thiserror::Error;

use super::{
    request_id, Fulfillment,
    IProofMarket::{self, IProofMarketErrors, IProofMarketInstance},
    Offer, ProofStatus, ProvingRequest, TxnErr,
};

/// Proof market errors.
#[derive(Error, Debug)]
pub enum MarketError {
    #[error("Transaction error: {0}")]
    TxnError(#[from] TxnErr),
    #[error("Request is not fulfilled {0}")]
    RequestNotFulfilled(U256),
    #[error("Request has expired {0}")]
    RequestHasExpired(U256),
    #[error("Proof not found {0}")]
    ProofNotFound(U256),
    #[error("Market error: {0}")]
    Error(#[from] anyhow::Error),
    #[error("Timeout: {0}")]
    TimeoutReached(U256),
}

impl From<alloy::contract::Error> for MarketError {
    fn from(err: alloy::contract::Error) -> Self {
        MarketError::Error(err.into())
    }
}

/// Proof market service.
#[derive(Clone)]
pub struct ProofMarketService<T, P> {
    instance: IProofMarketInstance<T, P, Ethereum>,
    caller: Address,
    timeout: Duration,
    event_query_config: EventQueryConfig,
}
/// Event query configuration.
#[derive(Clone)]
#[non_exhaustive]
pub struct EventQueryConfig {
    /// Maximum number of iterations to search for a fulfilled event.
    pub max_iterations: u64,
    /// Number of blocks to query in each iteration when searching for a fulfilled event.
    pub block_range: u64,
}

impl Default for EventQueryConfig {
    fn default() -> Self {
        Self { max_iterations: 100, block_range: 100 }
    }
}

impl EventQueryConfig {
    /// Creates a new event query configuration.
    pub fn new(max_iterations: u64, block_range: u64) -> Self {
        Self { max_iterations, block_range }
    }

    /// Sets the maximum number of iterations to search for a fulfilled event.
    pub fn with_max_iterations(self, max_iterations: u64) -> Self {
        Self { max_iterations, ..self }
    }

    /// Sets the number of blocks to query in each iteration when searching for a fulfilled event.
    pub fn with_block_range(self, block_range: u64) -> Self {
        Self { block_range, ..self }
    }
}

impl<T, P> ProofMarketService<T, P>
where
    T: Transport + Clone,
    P: Provider<T, Ethereum> + 'static + Clone,
{
    /// Creates a new proof market service.
    pub fn new(address: Address, provider: P, caller: Address) -> Self {
        let instance = IProofMarket::new(address, provider);

        Self {
            instance,
            caller,
            timeout: Duration::from_secs(30),
            event_query_config: EventQueryConfig::default(),
        }
    }

    /// Sets the transaction timeout.
    pub fn with_timeout(self, timeout: Duration) -> Self {
        Self { timeout, ..self }
    }

    /// Sets the event query configuration.
    pub fn with_event_query_config(self, config: EventQueryConfig) -> Self {
        Self { event_query_config: config, ..self }
    }

    /// Returns the proof market instance.
    pub fn instance(&self) -> &IProofMarketInstance<T, P, Ethereum> {
        &self.instance
    }

    /// Returns the caller address.
    pub fn caller(&self) -> Address {
        self.caller
    }

    /// Deposit Ether into the proof market to pay for proof and/or lockin stake.
    pub async fn deposit(&self, value: U256) -> Result<(), MarketError> {
        tracing::debug!("Calling deposit() value: {value}");
        let call = self.instance.deposit().value(value);
        let pending_tx = call.send().await.map_err(IProofMarketErrors::decode_error)?;
        tracing::debug!("Broadcasting deposit tx {}", pending_tx.tx_hash());
        let tx_hash = pending_tx
            .with_timeout(Some(self.timeout))
            .watch()
            .await
            .context("failed to confirm tx")?;
        tracing::debug!("Submitted deposit {}", tx_hash);

        Ok(())
    }

    /// Withdraw Ether from the proof market.
    pub async fn withdraw(&self, amount: U256) -> Result<(), MarketError> {
        tracing::debug!("Calling withdraw({amount})");
        let call = self.instance.withdraw(amount);
        let pending_tx = call.send().await.map_err(IProofMarketErrors::decode_error)?;
        tracing::debug!("Broadcasting withdraw tx {}", pending_tx.tx_hash());
        let tx_hash = pending_tx
            .with_timeout(Some(self.timeout))
            .watch()
            .await
            .context("failed to confirm tx")?;
        tracing::debug!("Submitted withdraw {}", tx_hash);

        Ok(())
    }

    /// Returns the balance, in Ether, of the given account.
    pub async fn balance_of(&self, account: Address) -> Result<U256, MarketError> {
        tracing::debug!("Calling balanceOf({account})");
        let balance = self
            .instance
            .balanceOf(account)
            .call()
            .await
            .map_err(IProofMarketErrors::decode_error)?
            ._0;

        Ok(balance)
    }

    /// Submit a proving request such that it is publicly available for provers to evaluate and bid
    /// on.
    pub async fn submit_request(
        &self,
        request: &ProvingRequest,
        signer: &(impl Signer + SignerSync),
    ) -> Result<U256, MarketError> {
        tracing::debug!("Calling submitRequest({:?})", request);
        let provider = self.instance.provider();
        let chain_id = provider.get_chain_id().await.context("Failed to get chain ID")?;
        let client_sig = request
            .sign_request(signer, *self.instance.address(), chain_id)
            .context("Failed to sign proving request")?;
        let call = self
            .instance
            .submitRequest(request.clone(), client_sig.as_bytes().into())
            .from(self.caller)
            .value(U256::from(request.offer.maxPrice));
        let pending_tx = call.send().await.map_err(IProofMarketErrors::decode_error)?;
        tracing::debug!("Broadcasting tx {}", pending_tx.tx_hash());

        let receipt = pending_tx
            .with_timeout(Some(self.timeout))
            .get_receipt()
            .await
            .context("failed to confirm tx")?;
        let [log] = receipt.inner.logs() else {
            return Err(MarketError::Error(anyhow!("call must emit exactly one event")));
        };
        let log = log.log_decode::<IProofMarket::RequestSubmitted>().with_context(|| {
            format!("call did not emit {}", IProofMarket::RequestSubmitted::SIGNATURE)
        })?;

        Ok(U256::from(log.inner.data.request.id))
    }

    /// Lock the proving request to the prover, giving them exclusive rights to be paid to
    /// fulfill this request, and also making them subject to slashing penalties if they fail to
    /// deliver. At this point, the price for fulfillment is also set, based on the reverse Dutch
    /// auction parameters and the block at which this transaction is processed.
    ///
    /// This method should be called from the address of the prover.
    pub async fn lockin_request(
        &self,
        request: &ProvingRequest,
        client_sig: &Bytes,
        _priority_gas: Option<u128>,
<<<<<<< HEAD
    ) -> Result<u64> {
        tracing::debug!("Calling requestIsLocked({:x})", request.id);
=======
    ) -> Result<u64, MarketError> {
        tracing::debug!("Calling requestIsLocked({})", request.id);
>>>>>>> 125d11f8
        let is_locked_in: bool =
            self.instance.requestIsLocked(request.id).call().await.context("call failed")?._0;
        if is_locked_in {
            return Err(MarketError::Error(anyhow!("request is already locked-in")));
        }

        tracing::debug!("Calling lockin({:?}, {:?})", request, client_sig);

        let call = self.instance.lockin(request.clone(), client_sig.clone()).from(self.caller);

        // if let Some(gas) = priority_gas {
        //     let priority_fee = self
        //         .instance
        //         .provider()
        //         .estimate_eip1559_fees(None)
        //         .await
        //         .context("Failed to get priority gas fee")?;

        //     call = call
        //         .max_fee_per_gas(priority_fee.max_fee_per_gas + gas)
        //         .max_priority_fee_per_gas(priority_fee.max_priority_fee_per_gas + gas);
        // }

        // let pending_tx = call.send().await.map_err(IProofMarketErrors::decode_error)?;
        let pending_tx = call.send().await.context("Failed to lock")?;

        tracing::debug!("Broadcasting tx {}", pending_tx.tx_hash());

        let receipt = pending_tx
            .with_timeout(Some(self.timeout))
            .get_receipt()
            .await
            .context("failed to confirm tx")?;

        if !receipt.status() {
            // TODO: Get + print revertReason
            return Err(MarketError::Error(anyhow!(
                "LockinRequest failed [{}], possibly outbid",
                receipt.transaction_hash
            )));
        }

        tracing::info!("Registered request {:x}: {}", request.id, receipt.transaction_hash);

        Ok(receipt.block_number.context("TXN Receipt missing block number")?)
    }

    /// Lock the proving request to the prover, giving them exclusive rights to be paid to
    /// fulfill this request, and also making them subject to slashing penalties if they fail to
    /// deliver. At this point, the price for fulfillment is also set, based on the reverse Dutch
    /// auction parameters and the block at which this transaction is processed.
    ///
    /// This method uses the provided signature to authenticate the prover.
    pub async fn lockin_request_with_sig(
        &self,
        request: &ProvingRequest,
        client_sig: &Bytes,
        prover_sig: &Bytes,
        _priority_gas: Option<u128>,
<<<<<<< HEAD
    ) -> Result<u64> {
        tracing::debug!("Calling requestIsLocked({:x})", request.id);
=======
    ) -> Result<u64, MarketError> {
        tracing::debug!("Calling requestIsLocked({})", request.id);
>>>>>>> 125d11f8
        let is_locked_in: bool =
            self.instance.requestIsLocked(request.id).call().await.context("call failed")?._0;
        if is_locked_in {
            return Err(MarketError::Error(anyhow!("request is already locked-in")));
        }

        tracing::debug!("Calling lockinWithSig({:?}, {:?}, {:?})", request, client_sig, prover_sig);

        let call = self
            .instance
            .lockinWithSig(request.clone(), client_sig.clone(), prover_sig.clone())
            .from(self.caller);
        let pending_tx = call.send().await.context("Failed to lock")?;

        tracing::debug!("Broadcasting tx {}", pending_tx.tx_hash());

        let receipt = pending_tx
            .with_timeout(Some(self.timeout))
            .get_receipt()
            .await
            .context("failed to confirm tx")?;

        if !receipt.status() {
            // TODO: Get + print revertReason
            return Err(MarketError::Error(anyhow!(
                "LockinRequest failed [{}], possibly outbid",
                receipt.transaction_hash
            )));
        }

        tracing::info!("Registered request {:x}: {}", request.id, receipt.transaction_hash);

        Ok(receipt.block_number.context("TXN Receipt missing block number")?)
    }

    /// When a prover fails to fulfill a request by the deadline, this function can be used to burn
    /// the associated prover stake.
    pub async fn slash(&self, request_id: U256) -> Result<U256, MarketError> {
        tracing::debug!("Calling slash({:?})", request_id);
        let call = self.instance.slash(U192::from(request_id)).from(self.caller);
        let pending_tx = call.send().await.map_err(IProofMarketErrors::decode_error)?;
        tracing::debug!("Broadcasting tx {}", pending_tx.tx_hash());

        let receipt = pending_tx
            .with_timeout(Some(self.timeout))
            .get_receipt()
            .await
            .context("failed to confirm tx")?;
        let [log] = receipt.inner.logs() else {
            return Err(MarketError::Error(anyhow!("call must emit exactly one event")));
        };
        let log = log.log_decode::<IProofMarket::LockinStakeBurned>().with_context(|| {
            format!("call did not emit {}", IProofMarket::LockinStakeBurned::SIGNATURE)
        })?;

        Ok(U256::from(log.inner.data.stake))
    }

    /// Fulfill a locked request by delivering the proof for the application.
    /// Upon proof verification, the prover will be paid.
    pub async fn fulfill(
        &self,
        fulfillment: &Fulfillment,
        market_seal: &Bytes,
    ) -> Result<(), MarketError> {
        tracing::debug!("Calling fulfill({:?},{:?})", fulfillment, market_seal);
        let call =
            self.instance.fulfill(fulfillment.clone(), market_seal.clone()).from(self.caller);
        let pending_tx = call.send().await.map_err(IProofMarketErrors::decode_error)?;
        tracing::debug!("Broadcasting tx {}", pending_tx.tx_hash());

        let tx_hash = pending_tx
            .with_timeout(Some(self.timeout))
            .watch()
            .await
            .context("failed to confirm tx")?;

        tracing::info!("Submitted proof for request {}: {}", fulfillment.id, tx_hash);

        Ok(())
    }

    /// Fulfill a batch of locked requests.
    /// Upon proof verification, the prover will be paid.
    pub async fn fulfill_batch(
        &self,
        fulfillments: Vec<Fulfillment>,
        assessor_seal: Bytes,
<<<<<<< HEAD
    ) -> Result<()> {
        tracing::debug!("Calling fulfillBatch({fulfillments:?}, {assessor_seal:x})");
=======
    ) -> Result<(), MarketError> {
        tracing::debug!("Calling fulfillBatch({:?})", fulfillments);
>>>>>>> 125d11f8
        let call = self.instance.fulfillBatch(fulfillments, assessor_seal).from(self.caller);
        tracing::debug!("Calldata: {}", call.calldata());
        let pending_tx = call.send().await.map_err(IProofMarketErrors::decode_error)?;
        tracing::debug!("Broadcasting tx {}", pending_tx.tx_hash());

        let tx_hash = pending_tx
            .with_timeout(Some(self.timeout))
            .watch()
            .await
            .context("failed to confirm tx")?;

        tracing::info!("Submitted proof for batch {}", tx_hash);

        Ok(())
    }

    /// Checks if a request is locked in.
    pub async fn is_locked_in(&self, request_id: U256) -> Result<bool, MarketError> {
        tracing::debug!("Calling requestIsLocked({})", request_id);
        let res = self
            .instance
            .requestIsLocked(U192::from(request_id))
            .call()
            .await
            .map_err(IProofMarketErrors::decode_error)?;

        Ok(res._0)
    }

    /// Checks if a request is fulfilled.
    pub async fn is_fulfilled(&self, request_id: U256) -> Result<bool, MarketError> {
        tracing::debug!("Calling requestIsFulfilled({})", request_id);
        let res = self
            .instance
            .requestIsFulfilled(U192::from(request_id))
            .call()
            .await
            .map_err(IProofMarketErrors::decode_error)?;

        Ok(res._0)
    }

    /// Returns the [ProofStatus] of a proving request.
    pub async fn get_status(&self, request_id: U256) -> Result<ProofStatus, MarketError> {
        let block_number = self.get_latest_block().await?;

        if self.is_fulfilled(request_id).await.context("Failed to check fulfillment status")? {
            return Ok(ProofStatus::Fulfilled);
        }

        if self.is_locked_in(request_id).await.context("Failed to check locked status")? {
            return Ok(ProofStatus::Locked);
        }

        let deadline = self.instance.requestDeadline(U192::from(request_id)).call().await?._0;
        if block_number > deadline && deadline > 0 {
            return Ok(ProofStatus::Expired);
        };

        Ok(ProofStatus::Unknown)
    }

    async fn get_latest_block(&self) -> Result<u64, MarketError> {
        Ok(self
            .instance
            .provider()
            .get_block_number()
            .await
            .context("Failed to get latest block number")?)
    }

    /// Query the RequestFulfilled event based on request ID and block options.
    /// For each iteration, we query a range of blocks.
    /// If the event is not found, we move the range down and repeat until we find the event.
    /// If the event is not found after the configured max iterations, we return an error.
    /// The default range is set to 100 blocks for each iteration, and the default maximum number of
    /// iterations is 100. This means that the search will cover a maximum of 10,000 blocks.
    /// Optionally, you can specify a lower and upper bound to limit the search range.
    async fn query_fulfilled_event(
        &self,
        request_id: U256,
        lower_bound: Option<u64>,
        upper_bound: Option<u64>,
    ) -> Result<(Bytes, Bytes), MarketError> {
        let mut upper_block = upper_bound.unwrap_or(self.get_latest_block().await?);
        let start_block = lower_bound.unwrap_or(upper_block.saturating_sub(
            self.event_query_config.block_range * self.event_query_config.max_iterations,
        ));

        // Loop to progressively search through blocks
        for _ in 0..self.event_query_config.max_iterations {
            // If the current end block is less than or equal to the starting block, stop searching
            if upper_block <= start_block {
                break;
            }

            // Calculate the block range to query: from [lower_block] to [upper_block]
            let lower_block = upper_block.saturating_sub(self.event_query_config.block_range);

            // Set up the event filter for the specified block range
            let mut event_filter = self.instance.RequestFulfilled_filter();
            event_filter.filter = event_filter
                .filter
                .topic1(request_id)
                .from_block(lower_block)
                .to_block(upper_block);

            // Query the logs for the event
            let logs = event_filter.query().await?;

            // If we find a log, return the journal and seal
            if let Some((log, _)) = logs.first() {
                return Ok((log.journal.clone(), log.seal.clone()));
            }

            // Move the upper_block down for the next iteration
            upper_block = lower_block.saturating_sub(1);
        }

        // Return error if no logs are found after all iterations
        Err(MarketError::ProofNotFound(request_id))
    }

    /// Returns journal and seal if the request is fulfilled.
    pub async fn get_request_fulfillment(
        &self,
        request_id: U256,
    ) -> Result<(Bytes, Bytes), MarketError> {
        match self.get_status(request_id).await? {
            ProofStatus::Expired => Err(MarketError::RequestHasExpired(request_id)),
            ProofStatus::Fulfilled => self.query_fulfilled_event(request_id, None, None).await,
            _ => Err(MarketError::RequestNotFulfilled(request_id)),
        }
    }

    /// Returns journal and seal if the request is fulfilled.
    ///
    /// This method will poll the status of the request until it is Fulfilled or Expired.
    /// Polling is done at intervals of `retry_interval` until the request is Fulfilled, Expired or
    /// the optional timeout is reached.
    pub async fn wait_for_request_fulfillment(
        &self,
        request_id: U256,
        retry_interval: Duration,
        timeout: Option<Duration>,
    ) -> Result<(Bytes, Bytes), MarketError> {
        let start_time = Instant::now();
        loop {
            if let Some(timeout_duration) = timeout {
                if start_time.elapsed() >= timeout_duration {
                    return Err(MarketError::TimeoutReached(request_id));
                }
            }
            let status = self.get_status(request_id).await?;
            match status {
                ProofStatus::Expired => return Err(MarketError::RequestHasExpired(request_id)),
                ProofStatus::Fulfilled => {
                    return self.query_fulfilled_event(request_id, None, None).await;
                }
                _ => {
                    tracing::info!(
                        "Request {} status: {:?}. Retrying in {:?}",
                        request_id,
                        status,
                        retry_interval
                    );
                    tokio::time::sleep(retry_interval).await;
                    continue;
                }
            }
        }
    }

    /// Calculates the block number at which the price will be at the given price.
    pub fn block_at_price(&self, offer: &Offer, price: U256) -> Result<u64, MarketError> {
        let max_price = U256::from(offer.maxPrice);
        let min_price = U256::from(offer.minPrice);

        if price > U256::from(max_price) {
            return Err(MarketError::Error(anyhow::anyhow!("Price cannot exceed max price")));
        }

        if price <= min_price {
            return Ok(0);
        }

        let rise = max_price - min_price;
        let run = U256::from(offer.rampUpPeriod);
        let delta = ((price - min_price) * run).div_ceil(rise);
        let delta: u64 = delta.try_into().context("Failed to convert block delta to u64")?;

        Ok(offer.biddingStart + delta)
    }

    /// Calculates the price at the given block number.
    pub fn price_at_block(&self, offer: &Offer, block_numb: u64) -> Result<U256, MarketError> {
        let max_price = U256::from(offer.maxPrice);
        let min_price = U256::from(offer.minPrice);

        if block_numb < offer.biddingStart {
            return Err(MarketError::Error(anyhow!("Block number before bidding start")));
        }

        if block_numb < offer.biddingStart + offer.rampUpPeriod as u64 {
            let rise = max_price - min_price;
            let run = U256::from(offer.rampUpPeriod);
            let delta = U256::from(block_numb) - U256::from(offer.biddingStart);

            Ok(min_price + (delta * rise) / run)
        } else {
            Ok(max_price)
        }
    }

    /// Generates a random request ID that is not in use.
    ///
    /// It does not guarantee that the ID is not in use by the time the caller uses it.
    pub async fn gen_random_id(&self) -> Result<u32, MarketError> {
        loop {
            let id = rand::random::<u32>();
            let request_id = request_id(&self.caller, id);
            match self.get_status(request_id).await? {
                ProofStatus::Unknown => return Ok(id),
                _ => continue,
            }
        }
    }
}

#[cfg(test)]
mod tests {
    use std::str::FromStr;

    use super::ProofMarketService;
    use crate::contracts::{
        encode_seal, test_utils::TestCtx, AssessorJournal, Fulfillment, IProofMarket, Input,
        InputType, Offer, Predicate, PredicateType, ProofStatus, ProvingRequest, Requirements,
    };
    use aggregation_set::{
        merkle_root, GuestOutput, SetInclusionReceipt, AGGREGATION_SET_GUEST_ID,
    };
    use alloy::{
        node_bindings::Anvil,
        primitives::{
            aliases::{U192, U96},
            utils::parse_ether,
            Address, Bytes, B256, U256,
        },
        providers::{Provider, ProviderBuilder},
        sol_types::{eip712_domain, Eip712Domain, SolValue},
    };
    use guest_assessor::ASSESSOR_GUEST_ID;
    use guest_util::ECHO_ID;
    use risc0_zkvm::{
        sha::{Digest, Digestible},
        FakeReceipt, InnerReceipt, Journal, MaybePruned, Receipt, ReceiptClaim,
    };
    use tracing_test::traced_test;
    use url::Url;

    fn test_offer() -> Offer {
        Offer {
            minPrice: U96::from(ether("1")),
            maxPrice: U96::from(ether("2")),
            biddingStart: 100,
            rampUpPeriod: 100,
            timeout: 500,
            lockinStake: U96::from(ether("1")),
        }
    }

    fn ether(value: &str) -> u128 {
        parse_ether(value).unwrap().try_into().unwrap()
    }

    async fn new_request(idx: u32, ctx: &TestCtx) -> ProvingRequest {
        ProvingRequest::new(
            idx,
            &ctx.customer_signer.address(),
            Requirements {
                imageId: to_b256(Digest::from(ECHO_ID)),
                predicate: Predicate {
                    predicateType: PredicateType::PrefixMatch,
                    data: Default::default(),
                },
            },
            "http://image_uri.null",
            Input { inputType: InputType::Inline, data: Bytes::default() },
            Offer {
                minPrice: U96::from(20000000000000u64),
                maxPrice: U96::from(40000000000000u64),
                biddingStart: ctx.customer_provider.get_block_number().await.unwrap(),
                timeout: 100,
                rampUpPeriod: 1,
                lockinStake: U96::from(10),
            },
        )
    }

    fn to_b256(digest: Digest) -> B256 {
        <[u8; 32]>::from(digest).into()
    }

    fn mock_singleton(
        request_id: U256,
        eip712_domain: Eip712Domain,
    ) -> (B256, Bytes, Fulfillment, Bytes) {
        let app_journal = Journal::new(vec![0x41, 0x41, 0x41, 0x41]);
        let app_receipt_claim = ReceiptClaim::ok(ECHO_ID, app_journal.clone().bytes);
        let app_claim_digest = app_receipt_claim.digest();

        let assessor_journal = AssessorJournal {
            requestIds: vec![U192::from(request_id)],
            root: to_b256(app_claim_digest),
            eip712DomainSeparator: eip712_domain.separator(),
        };
        let assesor_receipt_claim =
            ReceiptClaim::ok(ASSESSOR_GUEST_ID, assessor_journal.abi_encode());
        let assessor_claim_digest = assesor_receipt_claim.digest();

        let root = merkle_root(&vec![app_claim_digest, assessor_claim_digest]).unwrap();
        let aggregation_set_journal =
            GuestOutput::new(Digest::from(AGGREGATION_SET_GUEST_ID), root);
        let aggregation_set_receipt_claim =
            ReceiptClaim::ok(AGGREGATION_SET_GUEST_ID, aggregation_set_journal.abi_encode());

        let aggregation_set_receipt = Receipt::new(
            InnerReceipt::Fake(FakeReceipt::new(aggregation_set_receipt_claim)),
            aggregation_set_journal.abi_encode(),
        );
        let set_verifier_seal = encode_seal(&aggregation_set_receipt).unwrap();

        let set_inclusion_seal = SetInclusionReceipt::from_path(
            ReceiptClaim::ok(ECHO_ID, MaybePruned::Pruned(app_journal.digest())),
            vec![assessor_claim_digest],
        )
        .abi_encode_seal()
        .unwrap();

        let fulfillment = Fulfillment {
            id: U192::from(request_id),
            imageId: to_b256(Digest::from(ECHO_ID)),
            journal: app_journal.bytes.into(),
            seal: set_inclusion_seal.into(),
        };

        let assessor_seal = SetInclusionReceipt::from_path(
            ReceiptClaim::ok(ASSESSOR_GUEST_ID, MaybePruned::Pruned(Digest::ZERO)),
            vec![app_claim_digest],
        )
        .abi_encode_seal()
        .unwrap();

        (to_b256(root), set_verifier_seal.into(), fulfillment, assessor_seal.into())
    }

    #[test]
    fn test_price_at_block() {
        let market = ProofMarketService::new(
            Address::default(),
            ProviderBuilder::default().on_http(Url::from_str("http://rpc.null").unwrap()),
            Address::default(),
        );
        let offer = &test_offer();

        // Cannot calculate price before bidding start
        assert!(market.price_at_block(offer, 99).is_err());

        assert_eq!(market.price_at_block(offer, 100).unwrap(), U256::from(ether("1")));

        assert_eq!(market.price_at_block(offer, 101).unwrap(), U256::from(ether("1.01")));
        assert_eq!(market.price_at_block(offer, 125).unwrap(), U256::from(ether("1.25")));
        assert_eq!(market.price_at_block(offer, 150).unwrap(), U256::from(ether("1.5")));
        assert_eq!(market.price_at_block(offer, 175).unwrap(), U256::from(ether("1.75")));
        assert_eq!(market.price_at_block(offer, 199).unwrap(), U256::from(ether("1.99")));

        assert_eq!(market.price_at_block(offer, 200).unwrap(), U256::from(ether("2")));
        assert_eq!(market.price_at_block(offer, 500).unwrap(), U256::from(ether("2")));
    }

    #[test]
    fn test_block_at_price() {
        let market = ProofMarketService::new(
            Address::default(),
            ProviderBuilder::default().on_http(Url::from_str("http://rpc.null").unwrap()),
            Address::default(),
        );
        let offer = &test_offer();

        assert_eq!(market.block_at_price(offer, U256::from(ether("1"))).unwrap(), 0);

        assert_eq!(market.block_at_price(offer, U256::from(ether("1.01"))).unwrap(), 101);
        assert_eq!(market.block_at_price(offer, U256::from(ether("1.001"))).unwrap(), 101);

        assert_eq!(market.block_at_price(offer, U256::from(ether("1.25"))).unwrap(), 125);
        assert_eq!(market.block_at_price(offer, U256::from(ether("1.5"))).unwrap(), 150);
        assert_eq!(market.block_at_price(offer, U256::from(ether("1.75"))).unwrap(), 175);
        assert_eq!(market.block_at_price(offer, U256::from(ether("1.99"))).unwrap(), 199);
        assert_eq!(market.block_at_price(offer, U256::from(ether("2"))).unwrap(), 200);

        // Price cannot exceed maxPrice
        assert!(market.block_at_price(offer, U256::from(ether("3"))).is_err());
    }

    #[tokio::test]
    async fn test_deposit_withdraw() {
        // Setup anvil
        let anvil = Anvil::new().spawn();

        let ctx = TestCtx::new(&anvil).await.unwrap();

        // Deposit prover balances
        ctx.prover_market.deposit(parse_ether("2").unwrap()).await.unwrap();
        assert_eq!(
            ctx.prover_market.balance_of(ctx.prover_signer.address()).await.unwrap(),
            parse_ether("2").unwrap()
        );

        // Withdraw prover balances
        ctx.prover_market.withdraw(parse_ether("2").unwrap()).await.unwrap();
        assert_eq!(
            ctx.prover_market.balance_of(ctx.prover_signer.address()).await.unwrap(),
            U256::ZERO
        );

        // Withdraw when balance is zero
        assert!(ctx.prover_market.withdraw(parse_ether("2").unwrap()).await.is_err());
    }

    #[tokio::test]
    async fn test_submit_request() {
        // Setup anvil
        let anvil = Anvil::new().spawn();

        let ctx = TestCtx::new(&anvil).await.unwrap();

        let request = new_request(1, &ctx).await;

        let request_id =
            ctx.customer_market.submit_request(&request, &ctx.customer_signer).await.unwrap();

        // fetch logs and check if the event was emitted
        let logs = ctx.customer_market.instance().RequestSubmitted_filter().query().await.unwrap();

        let (_, log) = logs.first().unwrap();
        let log = log.log_decode::<IProofMarket::RequestSubmitted>().unwrap();
        assert!(log.inner.data.request.id == U192::from(request_id));
    }

    #[tokio::test]
    #[traced_test]
    async fn test_e2e() {
        // Setup anvil
        let anvil = Anvil::new().spawn();

        let ctx = TestCtx::new(&anvil).await.unwrap();

        let eip712_domain = eip712_domain! {
            name: "IProofMarket",
            version: "1",
            chain_id: anvil.chain_id(),
            verifying_contract: *ctx.customer_market.instance().address(),
        };

        let request = new_request(1, &ctx).await;

        let request_id =
            ctx.customer_market.submit_request(&request, &ctx.customer_signer).await.unwrap();

        // fetch logs to retrieve the customer signature from the event
        let logs = ctx.customer_market.instance().RequestSubmitted_filter().query().await.unwrap();

        let (_, log) = logs.first().unwrap();
        let log = log.log_decode::<IProofMarket::RequestSubmitted>().unwrap();
        let request = log.inner.data.request;
        let customer_sig = log.inner.data.clientSignature;

        // Deposit prover balances
        ctx.prover_market.deposit(parse_ether("1").unwrap()).await.unwrap();

        // Lockin the request
        ctx.prover_market.lockin_request(&request, &customer_sig, None).await.unwrap();
        assert!(ctx.customer_market.is_locked_in(request_id).await.unwrap());
        assert!(ctx.customer_market.get_status(request_id).await.unwrap() == ProofStatus::Locked);

        // mock the fulfillment
        let (root, set_verifier_seal, fulfillment, market_seal) =
            mock_singleton(request_id, eip712_domain);

        // publish the committed root
        ctx.set_verifier.submit_merkle_root(root, set_verifier_seal).await.unwrap();

        // fulfill the request
        ctx.prover_market.fulfill(&fulfillment, &market_seal).await.unwrap();
        assert!(ctx.customer_market.is_fulfilled(request_id).await.unwrap());

        // retrieve journal and seal from the fulfilled request
        let (journal, seal) =
            ctx.customer_market.get_request_fulfillment(request_id).await.unwrap();

        assert_eq!(journal, fulfillment.journal);
        assert_eq!(seal, fulfillment.seal);
    }
}<|MERGE_RESOLUTION|>--- conflicted
+++ resolved
@@ -215,13 +215,8 @@
         request: &ProvingRequest,
         client_sig: &Bytes,
         _priority_gas: Option<u128>,
-<<<<<<< HEAD
-    ) -> Result<u64> {
+    ) -> Result<u64, MarketError> {
         tracing::debug!("Calling requestIsLocked({:x})", request.id);
-=======
-    ) -> Result<u64, MarketError> {
-        tracing::debug!("Calling requestIsLocked({})", request.id);
->>>>>>> 125d11f8
         let is_locked_in: bool =
             self.instance.requestIsLocked(request.id).call().await.context("call failed")?._0;
         if is_locked_in {
@@ -281,13 +276,8 @@
         client_sig: &Bytes,
         prover_sig: &Bytes,
         _priority_gas: Option<u128>,
-<<<<<<< HEAD
-    ) -> Result<u64> {
+    ) -> Result<u64, MarketError> {
         tracing::debug!("Calling requestIsLocked({:x})", request.id);
-=======
-    ) -> Result<u64, MarketError> {
-        tracing::debug!("Calling requestIsLocked({})", request.id);
->>>>>>> 125d11f8
         let is_locked_in: bool =
             self.instance.requestIsLocked(request.id).call().await.context("call failed")?._0;
         if is_locked_in {
@@ -376,13 +366,8 @@
         &self,
         fulfillments: Vec<Fulfillment>,
         assessor_seal: Bytes,
-<<<<<<< HEAD
-    ) -> Result<()> {
+    ) -> Result<(), MarketError> {
         tracing::debug!("Calling fulfillBatch({fulfillments:?}, {assessor_seal:x})");
-=======
-    ) -> Result<(), MarketError> {
-        tracing::debug!("Calling fulfillBatch({:?})", fulfillments);
->>>>>>> 125d11f8
         let call = self.instance.fulfillBatch(fulfillments, assessor_seal).from(self.caller);
         tracing::debug!("Calldata: {}", call.calldata());
         let pending_tx = call.send().await.map_err(IProofMarketErrors::decode_error)?;
