// Copyright (c) 2024 RISC Zero, Inc.
//
// All rights reserved.

use std::time::{Duration, Instant};

use alloy::{
    network::Ethereum,
    primitives::{aliases::U192, Address, Bytes, B256, U256},
    providers::Provider,
    signers::{Signer, SignerSync},
    transports::Transport,
};
use alloy_sol_types::SolEvent;
use anyhow::{anyhow, Context, Result};
use thiserror::Error;

use super::{
    request_id, Fulfillment,
    IProofMarket::{self, IProofMarketErrors, IProofMarketInstance},
    Offer, ProofStatus, ProvingRequest, TxnErr,
};

/// Proof market errors.
#[derive(Error, Debug)]
pub enum MarketError {
    #[error("Transaction error: {0}")]
    TxnError(#[from] TxnErr),
    #[error("Request is not fulfilled {0}")]
    RequestNotFulfilled(U256),
    #[error("Request has expired {0}")]
    RequestHasExpired(U256),
    #[error("Proof not found {0}")]
    ProofNotFound(U256),
    #[error("Market error: {0}")]
    Error(#[from] anyhow::Error),
    #[error("Timeout: {0}")]
    TimeoutReached(U256),
}

impl From<alloy::contract::Error> for MarketError {
    fn from(err: alloy::contract::Error) -> Self {
        MarketError::Error(err.into())
    }
}

/// Proof market service.
#[derive(Clone)]
pub struct ProofMarketService<T, P> {
    instance: IProofMarketInstance<T, P, Ethereum>,
    caller: Address,
    timeout: Duration,
    event_query_config: EventQueryConfig,
}
/// Event query configuration.
#[derive(Clone)]
#[non_exhaustive]
pub struct EventQueryConfig {
    /// Maximum number of iterations to search for a fulfilled event.
    pub max_iterations: u64,
    /// Number of blocks to query in each iteration when searching for a fulfilled event.
    pub block_range: u64,
}

impl Default for EventQueryConfig {
    fn default() -> Self {
        Self { max_iterations: 100, block_range: 100 }
    }
}

impl EventQueryConfig {
    /// Creates a new event query configuration.
    pub fn new(max_iterations: u64, block_range: u64) -> Self {
        Self { max_iterations, block_range }
    }

    /// Sets the maximum number of iterations to search for a fulfilled event.
    pub fn with_max_iterations(self, max_iterations: u64) -> Self {
        Self { max_iterations, ..self }
    }

    /// Sets the number of blocks to query in each iteration when searching for a fulfilled event.
    pub fn with_block_range(self, block_range: u64) -> Self {
        Self { block_range, ..self }
    }
}

impl<T, P> ProofMarketService<T, P>
where
    T: Transport + Clone,
    P: Provider<T, Ethereum> + 'static + Clone,
{
    /// Creates a new proof market service.
    pub fn new(address: Address, provider: P, caller: Address) -> Self {
        let instance = IProofMarket::new(address, provider);

        Self {
            instance,
            caller,
            timeout: Duration::from_secs(30),
            event_query_config: EventQueryConfig::default(),
        }
    }

    /// Sets the transaction timeout.
    pub fn with_timeout(self, timeout: Duration) -> Self {
        Self { timeout, ..self }
    }

    /// Sets the event query configuration.
    pub fn with_event_query_config(self, config: EventQueryConfig) -> Self {
        Self { event_query_config: config, ..self }
    }

    /// Returns the proof market instance.
    pub fn instance(&self) -> &IProofMarketInstance<T, P, Ethereum> {
        &self.instance
    }

    /// Returns the caller address.
    pub fn caller(&self) -> Address {
        self.caller
    }

    /// Deposit Ether into the proof market to pay for proof and/or lockin stake.
    pub async fn deposit(&self, value: U256) -> Result<(), MarketError> {
        tracing::debug!("Calling deposit() value: {value}");
        let call = self.instance.deposit().value(value);
        let pending_tx = call.send().await.map_err(IProofMarketErrors::decode_error)?;
        tracing::debug!("Broadcasting deposit tx {}", pending_tx.tx_hash());
        let tx_hash = pending_tx
            .with_timeout(Some(self.timeout))
            .watch()
            .await
            .context("failed to confirm tx")?;
        tracing::debug!("Submitted deposit {}", tx_hash);

        Ok(())
    }

    /// Withdraw Ether from the proof market.
    pub async fn withdraw(&self, amount: U256) -> Result<(), MarketError> {
        tracing::debug!("Calling withdraw({amount})");
        let call = self.instance.withdraw(amount);
        let pending_tx = call.send().await.map_err(IProofMarketErrors::decode_error)?;
        tracing::debug!("Broadcasting withdraw tx {}", pending_tx.tx_hash());
        let tx_hash = pending_tx
            .with_timeout(Some(self.timeout))
            .watch()
            .await
            .context("failed to confirm tx")?;
        tracing::debug!("Submitted withdraw {}", tx_hash);

        Ok(())
    }

    /// Returns the balance, in Ether, of the given account.
    pub async fn balance_of(&self, account: Address) -> Result<U256, MarketError> {
        tracing::debug!("Calling balanceOf({account})");
        let balance = self
            .instance
            .balanceOf(account)
            .call()
            .await
            .map_err(IProofMarketErrors::decode_error)?
            ._0;

        Ok(balance)
    }

    /// Submit a proving request such that it is publicly available for provers to evaluate and bid
    /// on.
    pub async fn submit_request(
        &self,
        request: &ProvingRequest,
        signer: &(impl Signer + SignerSync),
    ) -> Result<U256, MarketError> {
        tracing::debug!("Calling submitRequest({:?})", request);
        let provider = self.instance.provider();
        let chain_id = provider.get_chain_id().await.context("Failed to get chain ID")?;
        let client_sig = request
            .sign_request(signer, *self.instance.address(), chain_id)
            .context("Failed to sign proving request")?;
        let call = self
            .instance
            .submitRequest(request.clone(), client_sig.as_bytes().into())
            .from(self.caller)
            .value(U256::from(request.offer.maxPrice));
        let pending_tx = call.send().await.map_err(IProofMarketErrors::decode_error)?;
        tracing::debug!("Broadcasting tx {}", pending_tx.tx_hash());

        let receipt = pending_tx
            .with_timeout(Some(self.timeout))
            .get_receipt()
            .await
            .context("failed to confirm tx")?;
        let [log] = receipt.inner.logs() else {
            return Err(MarketError::Error(anyhow!("call must emit exactly one event")));
        };
        let log = log.log_decode::<IProofMarket::RequestSubmitted>().with_context(|| {
            format!("call did not emit {}", IProofMarket::RequestSubmitted::SIGNATURE)
        })?;

        Ok(U256::from(log.inner.data.request.id))
    }

    /// Lock the proving request to the prover, giving them exclusive rights to be paid to
    /// fulfill this request, and also making them subject to slashing penalties if they fail to
    /// deliver. At this point, the price for fulfillment is also set, based on the reverse Dutch
    /// auction parameters and the block at which this transaction is processed.
    ///
    /// This method should be called from the address of the prover.
    pub async fn lockin_request(
        &self,
        request: &ProvingRequest,
        client_sig: &Bytes,
        _priority_gas: Option<u128>,
    ) -> Result<u64, MarketError> {
        tracing::debug!("Calling requestIsLocked({:x})", request.id);
        let is_locked_in: bool =
            self.instance.requestIsLocked(request.id).call().await.context("call failed")?._0;
        if is_locked_in {
            return Err(MarketError::Error(anyhow!("request is already locked-in")));
        }

        tracing::debug!("Calling lockin({:?}, {:?})", request, client_sig);

        let call = self.instance.lockin(request.clone(), client_sig.clone()).from(self.caller);

        // if let Some(gas) = priority_gas {
        //     let priority_fee = self
        //         .instance
        //         .provider()
        //         .estimate_eip1559_fees(None)
        //         .await
        //         .context("Failed to get priority gas fee")?;

        //     call = call
        //         .max_fee_per_gas(priority_fee.max_fee_per_gas + gas)
        //         .max_priority_fee_per_gas(priority_fee.max_priority_fee_per_gas + gas);
        // }

        // let pending_tx = call.send().await.map_err(IProofMarketErrors::decode_error)?;
        let pending_tx = call.send().await.context("Failed to lock")?;

        tracing::debug!("Broadcasting tx {}", pending_tx.tx_hash());

        let receipt = pending_tx
            .with_timeout(Some(self.timeout))
            .get_receipt()
            .await
            .context("failed to confirm tx")?;

        if !receipt.status() {
            // TODO: Get + print revertReason
            return Err(MarketError::Error(anyhow!(
                "LockinRequest failed [{}], possibly outbid",
                receipt.transaction_hash
            )));
        }

        tracing::info!("Registered request {:x}: {}", request.id, receipt.transaction_hash);

        Ok(receipt.block_number.context("TXN Receipt missing block number")?)
    }

    /// Lock the proving request to the prover, giving them exclusive rights to be paid to
    /// fulfill this request, and also making them subject to slashing penalties if they fail to
    /// deliver. At this point, the price for fulfillment is also set, based on the reverse Dutch
    /// auction parameters and the block at which this transaction is processed.
    ///
    /// This method uses the provided signature to authenticate the prover.
    pub async fn lockin_request_with_sig(
        &self,
        request: &ProvingRequest,
        client_sig: &Bytes,
        prover_sig: &Bytes,
        _priority_gas: Option<u128>,
    ) -> Result<u64, MarketError> {
        tracing::debug!("Calling requestIsLocked({:x})", request.id);
        let is_locked_in: bool =
            self.instance.requestIsLocked(request.id).call().await.context("call failed")?._0;
        if is_locked_in {
            return Err(MarketError::Error(anyhow!("request is already locked-in")));
        }

        tracing::debug!("Calling lockinWithSig({:?}, {:?}, {:?})", request, client_sig, prover_sig);

        let call = self
            .instance
            .lockinWithSig(request.clone(), client_sig.clone(), prover_sig.clone())
            .from(self.caller);
        let pending_tx = call.send().await.context("Failed to lock")?;

        tracing::debug!("Broadcasting tx {}", pending_tx.tx_hash());

        let receipt = pending_tx
            .with_timeout(Some(self.timeout))
            .get_receipt()
            .await
            .context("failed to confirm tx")?;

        if !receipt.status() {
            // TODO: Get + print revertReason
            return Err(MarketError::Error(anyhow!(
                "LockinRequest failed [{}], possibly outbid",
                receipt.transaction_hash
            )));
        }

        tracing::info!("Registered request {:x}: {}", request.id, receipt.transaction_hash);

        Ok(receipt.block_number.context("TXN Receipt missing block number")?)
    }

    /// When a prover fails to fulfill a request by the deadline, this function can be used to burn
    /// the associated prover stake.
    pub async fn slash(&self, request_id: U256) -> Result<U256, MarketError> {
        tracing::debug!("Calling slash({:?})", request_id);
        let call = self.instance.slash(U192::from(request_id)).from(self.caller);
        let pending_tx = call.send().await.map_err(IProofMarketErrors::decode_error)?;
        tracing::debug!("Broadcasting tx {}", pending_tx.tx_hash());

        let receipt = pending_tx
            .with_timeout(Some(self.timeout))
            .get_receipt()
            .await
            .context("failed to confirm tx")?;
        let [log] = receipt.inner.logs() else {
            return Err(MarketError::Error(anyhow!("call must emit exactly one event")));
        };
        let log = log.log_decode::<IProofMarket::LockinStakeBurned>().with_context(|| {
            format!("call did not emit {}", IProofMarket::LockinStakeBurned::SIGNATURE)
        })?;

        Ok(U256::from(log.inner.data.stake))
    }

    /// Fulfill a locked request by delivering the proof for the application.
    /// Upon proof verification, the prover will be paid.
    pub async fn fulfill(
        &self,
        fulfillment: &Fulfillment,
        market_seal: &Bytes,
    ) -> Result<(), MarketError> {
        tracing::debug!("Calling fulfill({:?},{:?})", fulfillment, market_seal);
        let call =
            self.instance.fulfill(fulfillment.clone(), market_seal.clone()).from(self.caller);
        let pending_tx = call.send().await.map_err(IProofMarketErrors::decode_error)?;
        tracing::debug!("Broadcasting tx {}", pending_tx.tx_hash());

        let tx_hash = pending_tx
            .with_timeout(Some(self.timeout))
            .watch()
            .await
            .context("failed to confirm tx")?;

        tracing::info!("Submitted proof for request {}: {}", fulfillment.id, tx_hash);

        Ok(())
    }

    /// Fulfill a batch of locked requests.
    /// Upon proof verification, the prover will be paid.
    pub async fn fulfill_batch(
        &self,
        fulfillments: Vec<Fulfillment>,
        assessor_seal: Bytes,
    ) -> Result<(), MarketError> {
        tracing::debug!("Calling fulfillBatch({fulfillments:?}, {assessor_seal:x})");
        let call = self.instance.fulfillBatch(fulfillments, assessor_seal).from(self.caller);
        tracing::debug!("Calldata: {}", call.calldata());
        let pending_tx = call.send().await.map_err(IProofMarketErrors::decode_error)?;
        tracing::debug!("Broadcasting tx {}", pending_tx.tx_hash());

        let tx_hash = pending_tx
            .with_timeout(Some(self.timeout))
            .watch()
            .await
            .context("failed to confirm tx")?;

        tracing::info!("Submitted proof for batch {}", tx_hash);

        Ok(())
    }

    /// Checks if a request is locked in.
    pub async fn is_locked_in(&self, request_id: U256) -> Result<bool, MarketError> {
        tracing::debug!("Calling requestIsLocked({})", request_id);
        let res = self
            .instance
            .requestIsLocked(U192::from(request_id))
            .call()
            .await
            .map_err(IProofMarketErrors::decode_error)?;

        Ok(res._0)
    }

    /// Checks if a request is fulfilled.
    pub async fn is_fulfilled(&self, request_id: U256) -> Result<bool, MarketError> {
        tracing::debug!("Calling requestIsFulfilled({})", request_id);
        let res = self
            .instance
            .requestIsFulfilled(U192::from(request_id))
            .call()
            .await
            .map_err(IProofMarketErrors::decode_error)?;

        Ok(res._0)
    }

    /// Returns the [ProofStatus] of a proving request.
    pub async fn get_status(&self, request_id: U256) -> Result<ProofStatus, MarketError> {
        let block_number = self.get_latest_block().await?;

        if self.is_fulfilled(request_id).await.context("Failed to check fulfillment status")? {
            return Ok(ProofStatus::Fulfilled);
        }

        if self.is_locked_in(request_id).await.context("Failed to check locked status")? {
            return Ok(ProofStatus::Locked);
        }

        let deadline = self.instance.requestDeadline(U192::from(request_id)).call().await?._0;
        if block_number > deadline && deadline > 0 {
            return Ok(ProofStatus::Expired);
        };

        Ok(ProofStatus::Unknown)
    }

    async fn get_latest_block(&self) -> Result<u64, MarketError> {
        Ok(self
            .instance
            .provider()
            .get_block_number()
            .await
            .context("Failed to get latest block number")?)
    }

    /// Query the RequestFulfilled event based on request ID and block options.
    /// For each iteration, we query a range of blocks.
    /// If the event is not found, we move the range down and repeat until we find the event.
    /// If the event is not found after the configured max iterations, we return an error.
    /// The default range is set to 100 blocks for each iteration, and the default maximum number of
    /// iterations is 100. This means that the search will cover a maximum of 10,000 blocks.
    /// Optionally, you can specify a lower and upper bound to limit the search range.
    async fn query_fulfilled_event(
        &self,
        request_id: U256,
        lower_bound: Option<u64>,
        upper_bound: Option<u64>,
    ) -> Result<(Bytes, Bytes), MarketError> {
        let mut upper_block = upper_bound.unwrap_or(self.get_latest_block().await?);
        let start_block = lower_bound.unwrap_or(upper_block.saturating_sub(
            self.event_query_config.block_range * self.event_query_config.max_iterations,
        ));

        // Loop to progressively search through blocks
        for _ in 0..self.event_query_config.max_iterations {
            // If the current end block is less than or equal to the starting block, stop searching
            if upper_block <= start_block {
                break;
            }

            // Calculate the block range to query: from [lower_block] to [upper_block]
            let lower_block = upper_block.saturating_sub(self.event_query_config.block_range);

            // Set up the event filter for the specified block range
            let mut event_filter = self.instance.RequestFulfilled_filter();
            event_filter.filter = event_filter
                .filter
                .topic1(request_id)
                .from_block(lower_block)
                .to_block(upper_block);

            // Query the logs for the event
            let logs = event_filter.query().await?;

            // If we find a log, return the journal and seal
            if let Some((log, _)) = logs.first() {
                return Ok((log.journal.clone(), log.seal.clone()));
            }

            // Move the upper_block down for the next iteration
            upper_block = lower_block.saturating_sub(1);
        }

        // Return error if no logs are found after all iterations
        Err(MarketError::ProofNotFound(request_id))
    }

    /// Returns journal and seal if the request is fulfilled.
    pub async fn get_request_fulfillment(
        &self,
        request_id: U256,
    ) -> Result<(Bytes, Bytes), MarketError> {
        match self.get_status(request_id).await? {
            ProofStatus::Expired => Err(MarketError::RequestHasExpired(request_id)),
            ProofStatus::Fulfilled => self.query_fulfilled_event(request_id, None, None).await,
            _ => Err(MarketError::RequestNotFulfilled(request_id)),
        }
    }

    /// Returns journal and seal if the request is fulfilled.
    ///
    /// This method will poll the status of the request until it is Fulfilled or Expired.
    /// Polling is done at intervals of `retry_interval` until the request is Fulfilled, Expired or
    /// the optional timeout is reached.
    pub async fn wait_for_request_fulfillment(
        &self,
        request_id: U256,
        retry_interval: Duration,
        timeout: Option<Duration>,
    ) -> Result<(Bytes, Bytes), MarketError> {
        let start_time = Instant::now();
        loop {
            if let Some(timeout_duration) = timeout {
                if start_time.elapsed() >= timeout_duration {
                    return Err(MarketError::TimeoutReached(request_id));
                }
            }
            let status = self.get_status(request_id).await?;
            match status {
                ProofStatus::Expired => return Err(MarketError::RequestHasExpired(request_id)),
                ProofStatus::Fulfilled => {
                    return self.query_fulfilled_event(request_id, None, None).await;
                }
                _ => {
                    tracing::info!(
                        "Request {} status: {:?}. Retrying in {:?}",
                        request_id,
                        status,
                        retry_interval
                    );
                    tokio::time::sleep(retry_interval).await;
                    continue;
                }
            }
        }
    }

    /// Calculates the block number at which the price will be at the given price.
    pub fn block_at_price(&self, offer: &Offer, price: U256) -> Result<u64, MarketError> {
        let max_price = U256::from(offer.maxPrice);
        let min_price = U256::from(offer.minPrice);

        if price > U256::from(max_price) {
            return Err(MarketError::Error(anyhow::anyhow!("Price cannot exceed max price")));
        }

        if price <= min_price {
            return Ok(0);
        }

        let rise = max_price - min_price;
        let run = U256::from(offer.rampUpPeriod);
        let delta = ((price - min_price) * run).div_ceil(rise);
        let delta: u64 = delta.try_into().context("Failed to convert block delta to u64")?;

        Ok(offer.biddingStart + delta)
    }

    /// Calculates the price at the given block number.
    pub fn price_at_block(&self, offer: &Offer, block_numb: u64) -> Result<U256, MarketError> {
        let max_price = U256::from(offer.maxPrice);
        let min_price = U256::from(offer.minPrice);

        if block_numb < offer.biddingStart {
            return Err(MarketError::Error(anyhow!("Block number before bidding start")));
        }

        if block_numb < offer.biddingStart + offer.rampUpPeriod as u64 {
            let rise = max_price - min_price;
            let run = U256::from(offer.rampUpPeriod);
            let delta = U256::from(block_numb) - U256::from(offer.biddingStart);

            Ok(min_price + (delta * rise) / run)
        } else {
            Ok(max_price)
        }
    }

    /// Generates a request index based on the EOA nonce.
    ///
    /// It does not guarantee that the index is not in use by the time the caller uses it.
    pub async fn index_from_nonce(&self) -> Result<u32, MarketError> {
        let nonce = self
            .instance
            .provider()
            .get_transaction_count(self.caller)
            .await
            .context(format!("Failed to get EOA nonce for {:?}", self.caller))?;
        let id: u32 = nonce.try_into().context("Failed to convert nonce to u32")?;
        let request_id = request_id(&self.caller, id);
        match self.get_status(U256::from(request_id)).await? {
            ProofStatus::Unknown => return Ok(id),
            _ => Err(MarketError::Error(anyhow!("index already in use"))),
        }
    }

<<<<<<< HEAD
    /// Generates a new request ID based on the EOA nonce.
    ///
    /// It does not guarantee that the ID is not in use by the time the caller uses it.
    pub async fn request_id_from_nonce(&self) -> Result<U192, MarketError> {
        let index = self.index_from_nonce().await?;
        Ok(request_id(&self.caller, index))
=======
    /// Returns the image ID and URL of the assessor guest.
    pub async fn image_info(&self) -> Result<(B256, String)> {
        tracing::debug!("Calling imageInfo()");
        let (image_id, image_url) =
            self.instance.imageInfo().call().await.context("call failed")?.into();

        Ok((image_id, image_url))
>>>>>>> 8be6a500
    }
}

#[cfg(test)]
mod tests {
    use std::str::FromStr;

    use super::ProofMarketService;
    use crate::contracts::{
        encode_seal, test_utils::TestCtx, AssessorJournal, Fulfillment, IProofMarket, Input,
        InputType, Offer, Predicate, PredicateType, ProofStatus, ProvingRequest, Requirements,
    };
    use aggregation_set::{
        merkle_root, GuestOutput, SetInclusionReceipt, AGGREGATION_SET_GUEST_ID,
    };
    use alloy::{
        node_bindings::Anvil,
        primitives::{
            aliases::{U192, U96},
            utils::parse_ether,
            Address, Bytes, B256, U256,
        },
        providers::{Provider, ProviderBuilder},
        sol_types::{eip712_domain, Eip712Domain, SolValue},
    };
    use guest_assessor::ASSESSOR_GUEST_ID;
    use guest_util::ECHO_ID;
    use risc0_zkvm::{
        sha::{Digest, Digestible},
        FakeReceipt, InnerReceipt, Journal, MaybePruned, Receipt, ReceiptClaim,
    };
    use tracing_test::traced_test;
    use url::Url;

    fn test_offer() -> Offer {
        Offer {
            minPrice: U96::from(ether("1")),
            maxPrice: U96::from(ether("2")),
            biddingStart: 100,
            rampUpPeriod: 100,
            timeout: 500,
            lockinStake: U96::from(ether("1")),
        }
    }

    fn ether(value: &str) -> u128 {
        parse_ether(value).unwrap().try_into().unwrap()
    }

    async fn new_request(idx: u32, ctx: &TestCtx) -> ProvingRequest {
        ProvingRequest::new(
            idx,
            &ctx.customer_signer.address(),
            Requirements {
                imageId: to_b256(Digest::from(ECHO_ID)),
                predicate: Predicate {
                    predicateType: PredicateType::PrefixMatch,
                    data: Default::default(),
                },
            },
            "http://image_uri.null",
            Input { inputType: InputType::Inline, data: Bytes::default() },
            Offer {
                minPrice: U96::from(20000000000000u64),
                maxPrice: U96::from(40000000000000u64),
                biddingStart: ctx.customer_provider.get_block_number().await.unwrap(),
                timeout: 100,
                rampUpPeriod: 1,
                lockinStake: U96::from(10),
            },
        )
    }

    fn to_b256(digest: Digest) -> B256 {
        <[u8; 32]>::from(digest).into()
    }

    fn mock_singleton(
        request_id: U256,
        eip712_domain: Eip712Domain,
    ) -> (B256, Bytes, Fulfillment, Bytes) {
        let app_journal = Journal::new(vec![0x41, 0x41, 0x41, 0x41]);
        let app_receipt_claim = ReceiptClaim::ok(ECHO_ID, app_journal.clone().bytes);
        let app_claim_digest = app_receipt_claim.digest();

        let assessor_journal = AssessorJournal {
            requestIds: vec![U192::from(request_id)],
            root: to_b256(app_claim_digest),
            eip712DomainSeparator: eip712_domain.separator(),
        };
        let assesor_receipt_claim =
            ReceiptClaim::ok(ASSESSOR_GUEST_ID, assessor_journal.abi_encode());
        let assessor_claim_digest = assesor_receipt_claim.digest();

        let root = merkle_root(&vec![app_claim_digest, assessor_claim_digest]).unwrap();
        let aggregation_set_journal =
            GuestOutput::new(Digest::from(AGGREGATION_SET_GUEST_ID), root);
        let aggregation_set_receipt_claim =
            ReceiptClaim::ok(AGGREGATION_SET_GUEST_ID, aggregation_set_journal.abi_encode());

        let aggregation_set_receipt = Receipt::new(
            InnerReceipt::Fake(FakeReceipt::new(aggregation_set_receipt_claim)),
            aggregation_set_journal.abi_encode(),
        );
        let set_verifier_seal = encode_seal(&aggregation_set_receipt).unwrap();

        let set_inclusion_seal = SetInclusionReceipt::from_path(
            ReceiptClaim::ok(ECHO_ID, MaybePruned::Pruned(app_journal.digest())),
            vec![assessor_claim_digest],
        )
        .abi_encode_seal()
        .unwrap();

        let fulfillment = Fulfillment {
            id: U192::from(request_id),
            imageId: to_b256(Digest::from(ECHO_ID)),
            journal: app_journal.bytes.into(),
            seal: set_inclusion_seal.into(),
        };

        let assessor_seal = SetInclusionReceipt::from_path(
            ReceiptClaim::ok(ASSESSOR_GUEST_ID, MaybePruned::Pruned(Digest::ZERO)),
            vec![app_claim_digest],
        )
        .abi_encode_seal()
        .unwrap();

        (to_b256(root), set_verifier_seal.into(), fulfillment, assessor_seal.into())
    }

    #[test]
    fn test_price_at_block() {
        let market = ProofMarketService::new(
            Address::default(),
            ProviderBuilder::default().on_http(Url::from_str("http://rpc.null").unwrap()),
            Address::default(),
        );
        let offer = &test_offer();

        // Cannot calculate price before bidding start
        assert!(market.price_at_block(offer, 99).is_err());

        assert_eq!(market.price_at_block(offer, 100).unwrap(), U256::from(ether("1")));

        assert_eq!(market.price_at_block(offer, 101).unwrap(), U256::from(ether("1.01")));
        assert_eq!(market.price_at_block(offer, 125).unwrap(), U256::from(ether("1.25")));
        assert_eq!(market.price_at_block(offer, 150).unwrap(), U256::from(ether("1.5")));
        assert_eq!(market.price_at_block(offer, 175).unwrap(), U256::from(ether("1.75")));
        assert_eq!(market.price_at_block(offer, 199).unwrap(), U256::from(ether("1.99")));

        assert_eq!(market.price_at_block(offer, 200).unwrap(), U256::from(ether("2")));
        assert_eq!(market.price_at_block(offer, 500).unwrap(), U256::from(ether("2")));
    }

    #[test]
    fn test_block_at_price() {
        let market = ProofMarketService::new(
            Address::default(),
            ProviderBuilder::default().on_http(Url::from_str("http://rpc.null").unwrap()),
            Address::default(),
        );
        let offer = &test_offer();

        assert_eq!(market.block_at_price(offer, U256::from(ether("1"))).unwrap(), 0);

        assert_eq!(market.block_at_price(offer, U256::from(ether("1.01"))).unwrap(), 101);
        assert_eq!(market.block_at_price(offer, U256::from(ether("1.001"))).unwrap(), 101);

        assert_eq!(market.block_at_price(offer, U256::from(ether("1.25"))).unwrap(), 125);
        assert_eq!(market.block_at_price(offer, U256::from(ether("1.5"))).unwrap(), 150);
        assert_eq!(market.block_at_price(offer, U256::from(ether("1.75"))).unwrap(), 175);
        assert_eq!(market.block_at_price(offer, U256::from(ether("1.99"))).unwrap(), 199);
        assert_eq!(market.block_at_price(offer, U256::from(ether("2"))).unwrap(), 200);

        // Price cannot exceed maxPrice
        assert!(market.block_at_price(offer, U256::from(ether("3"))).is_err());
    }

    #[tokio::test]
    async fn test_deposit_withdraw() {
        // Setup anvil
        let anvil = Anvil::new().spawn();

        let ctx = TestCtx::new(&anvil).await.unwrap();

        // Deposit prover balances
        ctx.prover_market.deposit(parse_ether("2").unwrap()).await.unwrap();
        assert_eq!(
            ctx.prover_market.balance_of(ctx.prover_signer.address()).await.unwrap(),
            parse_ether("2").unwrap()
        );

        // Withdraw prover balances
        ctx.prover_market.withdraw(parse_ether("2").unwrap()).await.unwrap();
        assert_eq!(
            ctx.prover_market.balance_of(ctx.prover_signer.address()).await.unwrap(),
            U256::ZERO
        );

        // Withdraw when balance is zero
        assert!(ctx.prover_market.withdraw(parse_ether("2").unwrap()).await.is_err());
    }

    #[tokio::test]
    async fn test_submit_request() {
        // Setup anvil
        let anvil = Anvil::new().spawn();

        let ctx = TestCtx::new(&anvil).await.unwrap();

        let request = new_request(1, &ctx).await;

        let request_id =
            ctx.customer_market.submit_request(&request, &ctx.customer_signer).await.unwrap();

        // fetch logs and check if the event was emitted
        let logs = ctx.customer_market.instance().RequestSubmitted_filter().query().await.unwrap();

        let (_, log) = logs.first().unwrap();
        let log = log.log_decode::<IProofMarket::RequestSubmitted>().unwrap();
        assert!(log.inner.data.request.id == U192::from(request_id));
    }

    #[tokio::test]
    #[traced_test]
    async fn test_e2e() {
        // Setup anvil
        let anvil = Anvil::new().spawn();

        let ctx = TestCtx::new(&anvil).await.unwrap();

        let eip712_domain = eip712_domain! {
            name: "IProofMarket",
            version: "1",
            chain_id: anvil.chain_id(),
            verifying_contract: *ctx.customer_market.instance().address(),
        };

        let request = new_request(1, &ctx).await;

        let request_id =
            ctx.customer_market.submit_request(&request, &ctx.customer_signer).await.unwrap();

        // fetch logs to retrieve the customer signature from the event
        let logs = ctx.customer_market.instance().RequestSubmitted_filter().query().await.unwrap();

        let (_, log) = logs.first().unwrap();
        let log = log.log_decode::<IProofMarket::RequestSubmitted>().unwrap();
        let request = log.inner.data.request;
        let customer_sig = log.inner.data.clientSignature;

        // Deposit prover balances
        ctx.prover_market.deposit(parse_ether("1").unwrap()).await.unwrap();

        // Lockin the request
        ctx.prover_market.lockin_request(&request, &customer_sig, None).await.unwrap();
        assert!(ctx.customer_market.is_locked_in(request_id).await.unwrap());
        assert!(ctx.customer_market.get_status(request_id).await.unwrap() == ProofStatus::Locked);

        // mock the fulfillment
        let (root, set_verifier_seal, fulfillment, market_seal) =
            mock_singleton(request_id, eip712_domain);

        // publish the committed root
        ctx.set_verifier.submit_merkle_root(root, set_verifier_seal).await.unwrap();

        // fulfill the request
        ctx.prover_market.fulfill(&fulfillment, &market_seal).await.unwrap();
        assert!(ctx.customer_market.is_fulfilled(request_id).await.unwrap());

        // retrieve journal and seal from the fulfilled request
        let (journal, seal) =
            ctx.customer_market.get_request_fulfillment(request_id).await.unwrap();

        assert_eq!(journal, fulfillment.journal);
        assert_eq!(seal, fulfillment.seal);
    }
}<|MERGE_RESOLUTION|>--- conflicted
+++ resolved
@@ -600,14 +600,14 @@
         }
     }
 
-<<<<<<< HEAD
     /// Generates a new request ID based on the EOA nonce.
     ///
     /// It does not guarantee that the ID is not in use by the time the caller uses it.
     pub async fn request_id_from_nonce(&self) -> Result<U192, MarketError> {
         let index = self.index_from_nonce().await?;
         Ok(request_id(&self.caller, index))
-=======
+    }
+
     /// Returns the image ID and URL of the assessor guest.
     pub async fn image_info(&self) -> Result<(B256, String)> {
         tracing::debug!("Calling imageInfo()");
@@ -615,7 +615,6 @@
             self.instance.imageInfo().call().await.context("call failed")?.into();
 
         Ok((image_id, image_url))
->>>>>>> 8be6a500
     }
 }
 
