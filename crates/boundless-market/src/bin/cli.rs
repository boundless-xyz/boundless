// Copyright (c) 2024 RISC Zero, Inc.
//
// All rights reserved.
#[cfg(feature = "cli")]
use std::{borrow::Cow, fs::File, io::BufReader, path::PathBuf, time::Duration};

use alloy::{
    network::Ethereum,
    primitives::{
        aliases::U192,
        utils::{format_ether, parse_ether},
        Address, Bytes, B256, U256,
    },
    providers::{network::EthereumWallet, Provider, ProviderBuilder},
    signers::local::PrivateKeySigner,
    transports::Transport,
};
use anyhow::{bail, Context, Result};
use clap::{Args, Parser, Subcommand};
use guest_util::ECHO_ELF;
use hex::FromHex;
use risc0_ethereum_contracts::IRiscZeroVerifier;
use risc0_zkvm::{
    default_executor,
    sha::{Digest, Digestible},
    ExecutorEnv, Journal, SessionInfo,
};
use url::Url;

use boundless_market::{
    client::Client,
    contracts::{
        proof_market::ProofMarketService, Input, InputType, Offer, Predicate, PredicateType,
        ProvingRequest, Requirements,
    },
    storage::{
        storage_provider_from_env, BuiltinStorageProvider, StorageProvider, TempFileStorageProvider,
    },
};

// TODO(victor): Update corresponding docs
#[derive(Subcommand, Clone, Debug)]
enum Command {
    /// Deposit funds into the proof market
    Deposit {
        /// Amount in ether to deposit
        #[clap(value_parser = parse_ether)]
        amount: U256,
    },
    /// Withdraw funds from the proof market
    Withdraw {
        /// Amount in ether to withdraw
        #[clap(value_parser = parse_ether)]
        amount: U256,
    },
    /// Check the balance of an account in the proof market
    Balance {
        /// Address to check the balance of;
        /// if not provided, defaults to the wallet address
        address: Option<Address>,
    },
    /// Submit a proving request, constructed with the given offer, input, and image.
    SubmitOffer(SubmitOfferArgs),
    /// Submit a fully specified proving request
    SubmitRequest {
        /// Path to a YAML file containing the request
        yaml_request: String,
        /// Optional identifier for the request
        id: Option<u32>,
        /// Wait until the request is fulfilled
        #[clap(short, long, default_value = "false")]
        wait: bool,
        /// Submit the request offchain via the order stream service
        #[clap(short, long, default_value = "false")]
        offchain: bool,
        /// Use the RISC Zero zkvm executor to run the program
        /// without submitting the request
        #[clap(long, default_value = "false")]
        dry_run: bool,
    },
    /// Slash a prover for a given request
    Slash {
        /// The proof request identifier
        request_id: U256,
    },
    /// Get the journal and seal for a given request
    GetProof {
        /// The proof request identifier
        request_id: U256,
    },
    /// Verify the proof of the given request against
    /// the SetVerifier contract.
    VerifyProof {
        /// The proof request identifier
        request_id: U256,
        /// The image id of the original request
        image_id: B256,
    },
    /// Get the status of a given request
    Status {
        /// The proof request identifier
        request_id: U256,
        /// The block number at which the request expires
        expires_at: Option<u64>,
    },
}

#[derive(Args, Clone, Debug)]
struct SubmitOfferArgs {
    /// Path to a YAML file containing the offer
    yaml_offer: String,
    /// Optional identifier for the request
    id: Option<u32>,
    /// Wait until the request is fulfilled
    #[clap(short, long, default_value = "false")]
    wait: bool,
    /// Submit the request offchain via the order stream service
    #[clap(short, long, default_value = "false")]
    offchain: bool,
    /// Use the RISC Zero zkvm executor to run the program
    /// without submitting the request
    #[clap(long, default_value = "false")]
    dry_run: bool,
    /// Use risc0_zkvm::serde to encode the input as a `Vec<u8>`
    #[clap(short, long)]
    encode_input: bool,
    /// Send the input inline (i.e. in the transaction calldata) rather than uploading it.
    #[clap(long)]
    inline_input: bool,
    /// Elf file to use as the guest image, given as a path.
    ///
    /// If unspecified, defaults to the included echo guest.
    #[clap(long)]
    elf: Option<PathBuf>,

    #[command(flatten)]
    input: SubmitOfferInput,

    #[command(flatten)]
    reqs: SubmitOfferRequirements,
}

#[derive(Args, Clone, Debug)]
#[group(required = true, multiple = false)]
struct SubmitOfferInput {
    /// Input for the guest, given as a string.
    #[clap(short, long)]
    input: Option<String>,
    /// Input for the guest, given as a path to a file.
    #[clap(long)]
    input_file: Option<PathBuf>,
}

#[derive(Args, Clone, Debug)]
#[group(required = true, multiple = false)]
struct SubmitOfferRequirements {
    /// Hex encoded journal digest to use as the predicate in the requirements.
    #[clap(short, long)]
    journal_digest: Option<String>,
    /// Journal prefix to use as the predicate in the requirements.
    #[clap(long)]
    journal_prefix: Option<String>,
}

#[derive(Parser, Debug)]
#[clap(author, version, about)]
struct MainArgs {
    /// URL of the Ethereum RPC endpoint
    #[clap(short, long, env, default_value = "http://localhost:8545")]
    rpc_url: Url,
<<<<<<< HEAD
=======
    /// URL of the order stream service
>>>>>>> ce5edb97
    #[clap(long, env, default_value = "http://localhost:8585")]
    order_stream_url: Url,
    /// Private key of the wallet
    #[clap(long, env)]
    private_key: PrivateKeySigner,
    /// Address of the proof market contract
    #[clap(short, long, env)]
    proof_market_address: Address,
    /// Address of the SetVerifier contract
    #[clap(short, long, env)]
    set_verifier_address: Address,
    /// Tx timeout in seconds
    #[clap(long, env)]
    tx_timeout: Option<u64>,
    /// Subcommand to run
    #[command(subcommand)]
    command: Command,
}

#[tokio::main]
async fn main() -> Result<()> {
    tracing_subscriber::fmt()
        .with_env_filter(tracing_subscriber::EnvFilter::from_default_env())
        .init();

    match dotenvy::dotenv() {
        Ok(path) => tracing::debug!("Loaded environment variables from {:?}", path),
        Err(e) if e.not_found() => tracing::debug!("No .env file found"),
        Err(e) => bail!("failed to load .env file: {}", e),
    }

    let args = MainArgs::try_parse()?;
    run(&args).await.unwrap();

    Ok(())
}

pub(crate) async fn run(args: &MainArgs) -> Result<Option<U256>> {
    let caller = args.private_key.address();
    let signer = args.private_key.clone();
    let wallet = EthereumWallet::from(args.private_key.clone());
    let provider = ProviderBuilder::new()
        .with_recommended_fillers()
        .wallet(wallet)
        .on_http(args.rpc_url.clone());
    let mut proof_market =
        ProofMarketService::new(args.proof_market_address, provider.clone(), caller);
    if let Some(tx_timeout) = args.tx_timeout {
        proof_market = proof_market.with_timeout(Duration::from_secs(tx_timeout));
    }

    let command = args.command.clone();

    let mut request_id = None;
    match command {
        Command::Deposit { amount } => {
            proof_market.deposit(amount).await?;
            tracing::info!("Deposited: {}", format_ether(amount));
        }
        Command::Withdraw { amount } => {
            proof_market.withdraw(amount).await?;
            tracing::info!("Withdrew: {}", format_ether(amount));
        }
        Command::Balance { address } => {
            let addr = address.unwrap_or(caller);
            let balance = proof_market.balance_of(addr).await?;
            tracing::info!("Balance of {addr}: {}", format_ether(balance));
        }
        Command::SubmitOffer(offer_args) => {
            let storage_provider = if cfg!(test) {
                BuiltinStorageProvider::File(TempFileStorageProvider::new().await?)
            } else {
                storage_provider_from_env().await?
            };
            let mut client = Client::from_parts(
                signer.clone(),
                args.rpc_url.clone(),
                args.proof_market_address,
                args.set_verifier_address,
                args.order_stream_url.clone(),
                storage_provider,
            )
            .await?;
            if let Some(tx_timeout) = args.tx_timeout {
                client = client.with_timeout(Duration::from_secs(tx_timeout));
            }

            request_id = submit_offer(client, &offer_args).await?;
        }
        Command::SubmitRequest { yaml_request, id, wait, offchain, dry_run } => {
            let id = match id {
                Some(id) => id,
                None => proof_market.index_from_rand().await?,
            };

            let storage_provider = if cfg!(test) {
                BuiltinStorageProvider::File(TempFileStorageProvider::new().await?)
            } else {
                storage_provider_from_env().await?
            };
            let mut client = Client::from_parts(
                signer.clone(),
                args.rpc_url.clone(),
                args.proof_market_address,
                args.set_verifier_address,
                args.order_stream_url.clone(),
                storage_provider,
            )
            .await?;
            if let Some(tx_timeout) = args.tx_timeout {
                client = client.with_timeout(Duration::from_secs(tx_timeout));
            }

            request_id = submit_request(id, yaml_request, client, wait, offchain, dry_run).await?;
        }
        Command::Slash { request_id } => {
            proof_market.slash(request_id).await?;
            tracing::info!("Request slashed: 0x{request_id:x}");
        }
        Command::GetProof { request_id } => {
            let (journal, seal) = proof_market.get_request_fulfillment(request_id).await?;
            tracing::info!(
                "Journal: {} - Seal: {}",
                serde_json::to_string_pretty(&journal)?,
                serde_json::to_string_pretty(&seal)?
            );
        }
        Command::VerifyProof { request_id, image_id } => {
            let (journal, seal) = proof_market.get_request_fulfillment(request_id).await?;
            let journal_digest = <[u8; 32]>::from(Journal::new(journal.to_vec()).digest()).into();
            let set_verifier = IRiscZeroVerifier::new(args.set_verifier_address, provider.clone());
            set_verifier
                .verify(seal, image_id, journal_digest)
                .call()
                .await
                .map_err(|_| anyhow::anyhow!("Verification failed"))?;
            tracing::info!("Proof for request id 0x{request_id:x} verified successfully.");
        }
        Command::Status { request_id, expires_at } => {
            let status = proof_market.get_status(request_id, expires_at).await?;
            tracing::info!("Status: {:?}", status);
        }
    };

    Ok(request_id)
}

async fn submit_offer<T, P, S>(
    client: Client<T, P, S>,
    args: &SubmitOfferArgs,
) -> Result<Option<U256>>
where
    T: Transport + Clone,
    P: Provider<T, Ethereum> + 'static + Clone,
    S: StorageProvider + Clone,
{
    // Read the YAML offer file
    let file = File::open(&args.yaml_offer)?;
    let reader = BufReader::new(file);
    let mut offer: Offer =
        serde_yaml::from_reader(reader).context("failed to parse offer from YAML")?;

    // If set to 0, override the offer bidding_start field with the current block number.
    if offer.biddingStart == 0 {
        let latest_block = client
            .proof_market
            .instance()
            .provider()
            .get_block_number()
            .await
            .context("Failed to get block number")?;
        offer = Offer { biddingStart: latest_block, ..offer };
    }

    // Resolve the ELF and input from command line arguments.
    let elf: Cow<'static, [u8]> = args
        .elf
        .as_ref()
        .map(|path| std::fs::read(path).map(Into::into))
        .unwrap_or(Ok(ECHO_ELF.into()))?;
    let input: Vec<u8> = match (&args.input.input, &args.input.input_file) {
        (Some(input), None) => input.as_bytes().to_vec(),
        (None, Some(input_file)) => std::fs::read(input_file)?,
        _ => bail!("exactly one of input or input-file args must be provided"),
    };
    let encoded_input = if args.encode_input {
        bytemuck::pod_collect_to_vec(&risc0_zkvm::serde::to_vec(&input)?)
    } else {
        input
    };

    // Resolve the predicate from the command line arguments.
    let predicate: Predicate = match (&args.reqs.journal_digest, &args.reqs.journal_prefix) {
        (Some(digest), None) => Predicate {
            predicateType: PredicateType::DigestMatch,
            data: Bytes::copy_from_slice(Digest::from_hex(digest)?.as_bytes()),
        },
        (None, Some(prefix)) => Predicate {
            predicateType: PredicateType::PrefixMatch,
            data: Bytes::copy_from_slice(prefix.as_bytes()),
        },
        _ => bail!("exactly one of journal-digest or journal-prefix args must be provided"),
    };

    // Compute the image_id, then upload the ELF.
    let elf_url = client.upload_image(&elf).await?;
    let image_id = B256::from(<[u8; 32]>::from(risc0_zkvm::compute_image_id(&elf)?));

    // Upload the input.
    let requirements_input = match args.inline_input {
        false => {
            let input_url = client.upload_input(&encoded_input).await?;
            Input { inputType: InputType::Url, data: input_url.into() }
        }
        true => Input { inputType: InputType::Inline, data: encoded_input.into() },
    };

    // Set request id
    let id = match args.id {
        Some(id) => id,
        None => client.proof_market.index_from_rand().await?,
    };

    // Construct the request from its individual parts.
    let request = ProvingRequest::new(
        id,
        &client.signer.address(),
        Requirements { imageId: image_id, predicate },
        &elf_url,
        requirements_input,
        offer.clone(),
    );

    tracing::debug!("Request: {}", serde_json::to_string_pretty(&request)?);

    if args.dry_run {
        let session_info = execute(&request).await?;
        let journal = session_info.journal.bytes;
        if !request.requirements.predicate.eval(&journal) {
            bail!("Predicate evaluation failed");
        }
        tracing::info!("Dry-run succeeded.");
        return Ok(None);
    }

    let request_id = if args.offchain {
        client.submit_request_offchain(&request).await?
    } else {
        client.submit_request(&request).await?
    };
    tracing::info!(
        "Submitted request ID 0x{request_id:x}, bidding start at block number {}",
        offer.biddingStart
    );

    if args.wait {
        let (journal, seal) = client
            .proof_market
            .wait_for_request_fulfillment(request_id, Duration::from_secs(5), request.expires_at())
            .await?;
        tracing::info!(
            "Journal: {} - Seal: {}",
            serde_json::to_string_pretty(&journal)?,
            serde_json::to_string_pretty(&seal)?
        );
    };
    Ok(Some(request_id))
}

async fn submit_request<T, P, S>(
    id: u32,
    request_path: String,
    client: Client<T, P, S>,
    wait: bool,
    offchain: bool,
    dry_run: bool,
) -> Result<Option<U256>>
where
    T: Transport + Clone,
    P: Provider<T, Ethereum> + 'static + Clone,
    S: StorageProvider + Clone,
{
    // Read the YAML request file
    let file = File::open(request_path).context("failed to open request file")?;
    let reader = BufReader::new(file);
    let mut request_yaml: ProvingRequest =
        serde_yaml::from_reader(reader).context("failed to parse request from YAML")?;

    // If set to 0, override the offer bidding_start field with the current block number.
    if request_yaml.offer.biddingStart == 0 {
        let latest_block = client
            .proof_market
            .instance()
            .provider()
            .get_block_number()
            .await
            .context("Failed to get block number")?;
        request_yaml.offer = Offer { biddingStart: latest_block, ..request_yaml.offer };
    }

    let mut request = ProvingRequest::new(
        id,
        &client.signer.address(),
        request_yaml.requirements,
        &request_yaml.imageUrl,
        request_yaml.input,
        request_yaml.offer,
    );

    // Use the original request id if it was set
    if request_yaml.id != U192::ZERO {
        request.id = request_yaml.id;
    }

    if dry_run {
        let session_info = execute(&request).await?;
        let journal = session_info.journal.bytes;
        if !request.requirements.predicate.eval(&journal) {
            bail!("Predicate evaluation failed");
        }
        tracing::info!("Dry-run succeeded.");
        return Ok(None);
    }

    let request_id = if offchain {
        client.submit_request_offchain(&request).await?
    } else {
        client.submit_request(&request).await?
    };
    tracing::info!(
        "Proving request ID 0x{request_id:x}, bidding start at block number {}",
        request.offer.biddingStart
    );

    if wait {
        let (journal, seal) = client
            .proof_market
            .wait_for_request_fulfillment(request_id, Duration::from_secs(5), request.expires_at())
            .await?;
        tracing::info!(
            "Journal: {} - Seal: {}",
            serde_json::to_string_pretty(&journal)?,
            serde_json::to_string_pretty(&seal)?
        );
    };
    Ok(Some(request_id))
}

async fn execute(request: &ProvingRequest) -> Result<SessionInfo> {
    let elf = fetch_url(&request.imageUrl.to_string()).await?;
    let input = match request.input.inputType {
        InputType::Inline => request.input.data.clone(),
        InputType::Url => fetch_url(&request.input.data.to_string()).await?.into(),
        _ => bail!("Unsupported input type"),
    };
    let env = ExecutorEnv::builder().write_slice(&input).build()?;
    default_executor().execute(env, &elf)
}

async fn fetch_url(url_str: &str) -> Result<Vec<u8>> {
    let url = Url::parse(url_str)?;

    match url.scheme() {
        "http" | "https" => fetch_http(&url).await,
        "file" => fetch_file(&url).await,
        _ => bail!("unsupported URL scheme: {}", url.scheme()),
    }
}

async fn fetch_http(url: &Url) -> Result<Vec<u8>> {
    let response = reqwest::get(url.as_str()).await?;
    let status = response.status();
    if !status.is_success() {
        bail!("HTTP request failed with status: {}", status);
    }

    Ok(response.bytes().await?.to_vec())
}

async fn fetch_file(url: &Url) -> Result<Vec<u8>> {
    let path = std::path::Path::new(url.path());
    let data = tokio::fs::read(path).await?;
    Ok(data)
}

#[cfg(test)]
mod tests {
    use super::*;

    use alloy::node_bindings::Anvil;
    use boundless_market::contracts::test_utils::TestCtx;
    use tokio::time::timeout;
    use tracing_test::traced_test;

    #[tokio::test]
    #[traced_test]
    async fn test_deposit_withdraw() {
        // Setup anvil
        let anvil = Anvil::new().spawn();

        let ctx = TestCtx::new(&anvil).await.unwrap();

        let mut args = MainArgs {
            rpc_url: anvil.endpoint_url(),
            private_key: ctx.prover_signer.clone(),
            proof_market_address: ctx.proof_market_addr,
            set_verifier_address: ctx.set_verifier_addr,
<<<<<<< HEAD
            order_stream_url: Url::parse("http://localhost:8585").unwrap(),
=======
            order_stream_url: Url::parse("http://localhost:8080").unwrap(),
            tx_timeout: None,
>>>>>>> ce5edb97
            command: Command::Deposit { amount: U256::from(100) },
        };

        run(&args).await.unwrap();

        let balance = ctx.prover_market.balance_of(ctx.prover_signer.address()).await.unwrap();
        assert_eq!(balance, U256::from(100));

        args.command = Command::Withdraw { amount: U256::from(100) };
        run(&args).await.unwrap();

        let balance = ctx.prover_market.balance_of(ctx.prover_signer.address()).await.unwrap();
        assert_eq!(balance, U256::from(0));
    }

    #[tokio::test]
    #[traced_test]
    async fn test_submit_request() {
        // Setup anvil
        let anvil = Anvil::new().spawn();

        let ctx = TestCtx::new(&anvil).await.unwrap();
        ctx.prover_market.deposit(parse_ether("2").unwrap()).await.unwrap();

        let mut args = MainArgs {
            rpc_url: anvil.endpoint_url(),
            private_key: ctx.customer_signer.clone(),
            proof_market_address: ctx.proof_market_addr,
            set_verifier_address: ctx.set_verifier_addr,
<<<<<<< HEAD
            order_stream_url: Url::parse("http://localhost:8585").unwrap(),
=======
            order_stream_url: Url::parse("http://localhost:8080").unwrap(),
            tx_timeout: None,
>>>>>>> ce5edb97
            command: Command::SubmitRequest {
                yaml_request: "../../request.yaml".to_string(),
                id: None,
                wait: false,
                offchain: false,
                dry_run: false,
            },
        };

        let result = timeout(Duration::from_secs(60), run(&args)).await;

        let request_id = match result {
            Ok(run_result) => match run_result {
                Ok(value) => value.unwrap(),
                Err(e) => {
                    panic!("`run` returned an error: {:?}", e);
                }
            },
            Err(_) => {
                panic!("Test timed out after 1 minute");
            }
        };

        // GetStatus
        args.command = Command::Status { request_id, expires_at: None };
        run(&args).await.unwrap();
    }
}<|MERGE_RESOLUTION|>--- conflicted
+++ resolved
@@ -168,10 +168,7 @@
     /// URL of the Ethereum RPC endpoint
     #[clap(short, long, env, default_value = "http://localhost:8545")]
     rpc_url: Url,
-<<<<<<< HEAD
-=======
     /// URL of the order stream service
->>>>>>> ce5edb97
     #[clap(long, env, default_value = "http://localhost:8585")]
     order_stream_url: Url,
     /// Private key of the wallet
@@ -579,12 +576,8 @@
             private_key: ctx.prover_signer.clone(),
             proof_market_address: ctx.proof_market_addr,
             set_verifier_address: ctx.set_verifier_addr,
-<<<<<<< HEAD
             order_stream_url: Url::parse("http://localhost:8585").unwrap(),
-=======
-            order_stream_url: Url::parse("http://localhost:8080").unwrap(),
             tx_timeout: None,
->>>>>>> ce5edb97
             command: Command::Deposit { amount: U256::from(100) },
         };
 
@@ -614,12 +607,8 @@
             private_key: ctx.customer_signer.clone(),
             proof_market_address: ctx.proof_market_addr,
             set_verifier_address: ctx.set_verifier_addr,
-<<<<<<< HEAD
             order_stream_url: Url::parse("http://localhost:8585").unwrap(),
-=======
-            order_stream_url: Url::parse("http://localhost:8080").unwrap(),
             tx_timeout: None,
->>>>>>> ce5edb97
             command: Command::SubmitRequest {
                 yaml_request: "../../request.yaml".to_string(),
                 id: None,
