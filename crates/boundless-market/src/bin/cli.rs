--- conflicted
+++ resolved
@@ -29,19 +29,14 @@
 
 use boundless_market::{
     client::Client,
-<<<<<<< HEAD
-    contracts::{Input, InputType, Offer, Predicate, PredicateType, ProvingRequest, Requirements},
-    input::InputBuilder,
-    storage::{storage_provider_from_env, StorageProvider},
-=======
     contracts::{
         proof_market::ProofMarketService, Input, InputType, Offer, Predicate, PredicateType,
         ProvingRequest, Requirements,
     },
+    input::InputBuilder,
     storage::{
         storage_provider_from_env, BuiltinStorageProvider, StorageProvider, TempFileStorageProvider,
     },
->>>>>>> ce5edb97
 };
 
 // TODO(victor): Update corresponding docs
