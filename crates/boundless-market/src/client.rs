// Copyright (c) 2024 RISC Zero, Inc.
//
// All rights reserved.

use std::{env, str::FromStr, time::Duration};

use alloy::{
    network::Ethereum,
    primitives::{Address, Bytes, U256},
    providers::{
        fillers::{
            BlobGasFiller, ChainIdFiller, FillProvider, GasFiller, JoinFill, NonceFiller,
            WalletFiller,
        },
        network::EthereumWallet,
        Identity, Provider, ProviderBuilder, RootProvider,
    },
    signers::{
        k256::ecdsa::SigningKey,
        local::{LocalSigner, PrivateKeySigner},
    },
    transports::{http::Http, Transport},
};
use anyhow::{anyhow, Context, Result};
use reqwest::Client as HttpClient;
use url::Url;

use crate::{
    contracts::{
        boundless_market::{BoundlessMarketService, MarketError},
        set_verifier::SetVerifierService,
        ProofRequest, RequestError,
    },
    order_stream_client::Client as OrderStreamClient,
    storage::{
        storage_provider_from_config, storage_provider_from_env, BuiltinStorageProvider,
        BuiltinStorageProviderError, StorageProvider, StorageProviderConfig,
    },
};

// Default bidding start offset (from the current block) in blocks
const BIDDING_START_OFFSET: u64 = 5;

type ProviderWallet = FillProvider<
    JoinFill<
        JoinFill<
            Identity,
            JoinFill<GasFiller, JoinFill<BlobGasFiller, JoinFill<NonceFiller, ChainIdFiller>>>,
        >,
        WalletFiller<EthereumWallet>,
    >,
    RootProvider<Http<HttpClient>>,
    Http<HttpClient>,
    Ethereum,
>;

#[derive(thiserror::Error, Debug)]
#[non_exhaustive]
/// Client error
pub enum ClientError {
    #[error("Storage provider error {0}")]
    StorageProviderError(#[from] BuiltinStorageProviderError),
    #[error("Market error {0}")]
    MarketError(#[from] MarketError),
    #[error("RequestError {0}")]
    RequestError(#[from] RequestError),
    #[error("Error {0}")]
    Error(#[from] anyhow::Error),
}

/// Builder for the client
pub struct ClientBuilder {
    proof_market_addr: Option<Address>,
    set_verifier_addr: Option<Address>,
    rpc_url: Option<Url>,
    private_key: Option<PrivateKeySigner>,
    order_stream_url: Option<Url>,
    storage_config: Option<StorageProviderConfig>,
    tx_timeout: Option<std::time::Duration>,
    bidding_start_offset: u64,
}

impl Default for ClientBuilder {
    fn default() -> Self {
        Self {
            proof_market_addr: None,
            set_verifier_addr: None,
            rpc_url: None,
            private_key: None,
            order_stream_url: None,
            storage_config: None,
            tx_timeout: None,
            bidding_start_offset: BIDDING_START_OFFSET,
        }
    }
}

impl ClientBuilder {
    /// Create a new client builder
    pub fn new() -> Self {
        Self::default()
    }

    /// Build the client
    pub async fn build(
        self,
    ) -> Result<Client<Http<HttpClient>, ProviderWallet, BuiltinStorageProvider>> {
        let mut client = Client::from_parts(
            self.private_key.context("Private key not set")?,
            self.rpc_url.context("RPC URL not set")?,
            self.proof_market_addr.context("Proof market address not set")?,
            self.set_verifier_addr.context("Set verifier address not set")?,
            self.order_stream_url,
            storage_provider_from_config(
                &self.storage_config.context("Storage Provider Config not set")?,
            )
            .await?,
        )
        .await?;
        if let Some(timeout) = self.tx_timeout {
            client = client.with_timeout(timeout);
        }
        client = client.with_bidding_start_offset(self.bidding_start_offset);
        Ok(client)
    }

    /// Set the proof market address
    pub fn with_proof_market_address(self, proof_market_addr: Address) -> Self {
        Self { proof_market_addr: Some(proof_market_addr), ..self }
    }

    /// Set the set verifier address
    pub fn with_set_verifier_address(self, set_verifier_addr: Address) -> Self {
        Self { set_verifier_addr: Some(set_verifier_addr), ..self }
    }

    /// Set the RPC URL
    pub fn with_rpc_url(self, rpc_url: Url) -> Self {
        Self { rpc_url: Some(rpc_url), ..self }
    }

    /// Set the private key
    pub fn with_private_key(self, private_key: PrivateKeySigner) -> Self {
        Self { private_key: Some(private_key), ..self }
    }

    /// Set the order stream URL
    pub fn with_order_stream_url(self, order_stream_url: Option<Url>) -> Self {
        Self { order_stream_url, ..self }
    }

    /// Set the storage provider config
    pub fn with_storage_provider_config(self, storage_config: &StorageProviderConfig) -> Self {
        Self { storage_config: Some(storage_config.clone()), ..self }
    }

    /// Set the transaction timeout in seconds
    pub fn with_timeout(self, tx_timeout: Option<Duration>) -> Self {
        Self { tx_timeout, ..self }
    }

    /// Set the bidding start offset in blocks
    pub fn with_bidding_start_offset(self, bidding_start_offset: u64) -> Self {
        Self { bidding_start_offset, ..self }
    }
}

#[derive(Clone)]
/// Client for interacting with the boundless market
pub struct Client<T, P, S> {
    pub boundless_market: BoundlessMarketService<T, P>,
    pub set_verifier: SetVerifierService<T, P>,
    pub signer: LocalSigner<SigningKey>,
    pub storage_provider: S,
    pub offchain_client: Option<OrderStreamClient>,
    pub bidding_start_offset: u64,
}

impl<T, P, S> Client<T, P, S>
where
    T: Transport + Clone,
    P: Provider<T, Ethereum> + 'static + Clone,
    S: StorageProvider + Clone,
{
    /// Create a new client
<<<<<<< HEAD
    fn new(
        proof_market: ProofMarketService<T, P>,
=======
    pub fn new(
        boundless_market: BoundlessMarketService<T, P>,
>>>>>>> cebc0742
        set_verifier: SetVerifierService<T, P>,
        signer: LocalSigner<SigningKey>,
        storage_provider: S,
        offchain_client: Option<OrderStreamClient>,
        tx_timeout: Option<std::time::Duration>,
    ) -> Self {
        let mut boundless_market = boundless_market.clone();
        let mut set_verifier = set_verifier.clone();
        if let Some(timeout) = tx_timeout {
            boundless_market = boundless_market.with_timeout(timeout);
            set_verifier = set_verifier.with_timeout(timeout);
        }
<<<<<<< HEAD
        Self {
            proof_market,
            set_verifier,
            signer,
            storage_provider,
            offchain_client,
            bidding_start_offset: BIDDING_START_OFFSET,
        }
=======
        Self { boundless_market, set_verifier, signer, storage_provider, offchain_client }
>>>>>>> cebc0742
    }

    /// Get the provider
    pub fn provider(&self) -> P {
        self.boundless_market.instance().provider().clone()
    }

    /// Get the caller address
    pub fn caller(&self) -> Address {
        self.signer.address()
    }

    /// Set the proof market service
    pub fn with_proof_market(self, proof_market: ProofMarketService<T, P>) -> Self {
        Self { proof_market, ..self }
    }

    /// Set the set verifier service
    pub fn with_set_verifier(self, set_verifier: SetVerifierService<T, P>) -> Self {
        Self { set_verifier, ..self }
    }

    /// Set the signer
    pub fn with_signer(self, signer: LocalSigner<SigningKey>) -> Self {
        Self { signer, ..self }
    }

    /// Set the storage provider
    pub fn with_storage_provider(self, storage_provider: S) -> Self {
        Self { storage_provider, ..self }
    }

    /// Set the offchain client
    pub fn with_offchain_client(self, offchain_client: OrderStreamClient) -> Self {
        Self { offchain_client: Some(offchain_client), ..self }
    }

    /// Set the transaction timeout
    pub fn with_timeout(self, tx_timeout: std::time::Duration) -> Self {
        Self::new(
            self.boundless_market,
            self.set_verifier,
            self.signer,
            self.storage_provider,
            self.offchain_client,
            Some(tx_timeout),
        )
    }

    /// Set the bidding start offset
    pub fn with_bidding_start_offset(self, bidding_start_offset: u64) -> Self {
        Self { bidding_start_offset, ..self }
    }

    /// Upload an image to the storage provider
    pub async fn upload_image(&self, elf: &[u8]) -> Result<String, ClientError> {
        Ok(self
            .storage_provider
            .upload_image(elf)
            .await
            .map_err(|_| anyhow!("Failed to upload image"))?)
    }

    /// Upload input to the storage provider
    pub async fn upload_input(&self, input: &[u8]) -> Result<String, ClientError> {
        Ok(self
            .storage_provider
            .upload_input(input)
            .await
            .map_err(|_| anyhow!("Failed to upload input"))?)
    }

    /// Submit a proof request.
    ///
    /// If the request ID is not set, a random ID will be generated.
    /// If the bidding start is not set, the current block number will be used.
    pub async fn submit_request(&self, request: &ProofRequest) -> Result<U256, ClientError>
    where
        <S as StorageProvider>::Error: std::fmt::Debug,
    {
        let mut request = request.clone();

        if request.id == U256::ZERO {
            request.id = self.boundless_market.request_id_from_nonce().await?;
        };
        if request.offer.biddingStart == 0 {
            request.offer.biddingStart = self
                .provider()
                .get_block_number()
                .await
                .context("Failed to get current block number")?
                + self.bidding_start_offset
        };

        request.validate()?;

        Ok(self.boundless_market.submit_request(&request, &self.signer.clone()).await?)
    }

    /// Submit a proof request offchain via the order stream service.
    ///
    /// If the request ID is not set, a random ID will be generated.
    /// If the bidding start is not set, the current block number will be used.
    pub async fn submit_request_offchain(&self, request: &ProofRequest) -> Result<U256, ClientError>
    where
        <S as StorageProvider>::Error: std::fmt::Debug,
    {
        let offchain_client = self.offchain_client.as_ref().ok_or_else(|| {
            anyhow!("Order stream client not available. Please provide an order stream URL")
        })?;
        let mut request = request.clone();

        if request.id == U256::ZERO {
            request.id = self.boundless_market.request_id_from_rand().await?;
        };
        if request.offer.biddingStart == 0 {
            request.offer.biddingStart = self
                .provider()
                .get_block_number()
                .await
                .context("Failed to get current block number")?
                + self.bidding_start_offset
        };
        // Ensure address' balance is sufficient to cover the request
        let balance = self.boundless_market.balance_of(request.client_address()?).await?;
        if balance < U256::from(request.offer.maxPrice) {
            return Err(ClientError::Error(anyhow!(
                "Insufficient balance to cover request: {} < {}",
                balance,
                request.offer.maxPrice
            )));
        }

        let order = offchain_client.submit_request(&request).await?;

        Ok(U256::from(order.request.id))
    }

    /// Wait for a request to be fulfilled.
    ///
    /// The check interval is the time between each check for fulfillment.
    /// The timeout is the maximum time to wait for the request to be fulfilled.
    pub async fn wait_for_request_fulfillment(
        &self,
        request_id: U256,
        check_interval: std::time::Duration,
        expires_at: u64,
    ) -> Result<(Bytes, Bytes), ClientError> {
        Ok(self
            .boundless_market
            .wait_for_request_fulfillment(request_id, check_interval, expires_at)
            .await?)
    }
}

impl Client<Http<HttpClient>, ProviderWallet, BuiltinStorageProvider> {
    /// Create a new client from environment variables
    ///
    /// The following environment variables are required:
    /// - PRIVATE_KEY: The private key of the wallet
    /// - RPC_URL: The URL of the RPC server
    /// - ORDER_STREAM_URL: The URL of the order stream server
    /// - BOUNDLESS_MARKET_ADDRESS: The address of the market contract
    /// - SET_VERIFIER_ADDRESS: The address of the set verifier contract
    pub async fn from_env() -> Result<Self, ClientError> {
        let private_key_str = env::var("private_key").context("private_key not set")?;
        let private_key =
            PrivateKeySigner::from_str(&private_key_str).context("Invalid private_key")?;
        let rpc_url_str = env::var("RPC_URL").context("RPC_URL not set")?;
        let rpc_url = Url::parse(&rpc_url_str).context("Invalid RPC_URL")?;
        let boundless_market_address_str =
            env::var("BOUNDLESS_MARKET_ADDRESS").context("BOUNDLESS_MARKET_ADDRESS not set")?;
        let boundless_market_address = Address::from_str(&boundless_market_address_str)
            .context("Invalid BOUNDLESS_MARKET_ADDRESS")?;
        let set_verifier_address_str =
            env::var("SET_VERIFIER_ADDRESS").context("SET_VERIFIER_ADDRESS not set")?;
        let set_verifier_address =
            Address::from_str(&set_verifier_address_str).context("Invalid SET_VERIFIER_ADDRESS")?;

        let caller = private_key.address();
        let signer = private_key.clone();
        let wallet = EthereumWallet::from(private_key.clone());
        let provider =
            ProviderBuilder::new().with_recommended_fillers().wallet(wallet).on_http(rpc_url);

        let boundless_market =
            BoundlessMarketService::new(boundless_market_address, provider.clone(), caller);
        let set_verifier = SetVerifierService::new(set_verifier_address, provider.clone(), caller);

        let storage_provider = storage_provider_from_env().await?;

        let chain_id = provider.get_chain_id().await.context("Failed to get chain ID")?;
<<<<<<< HEAD

        let order_stream_url = env::var("ORDER_STREAM_URL");
        let offchain_client = match order_stream_url {
            Ok(url) => Some(OrderStreamClient::new(
                Url::parse(&url).context("Invalid ORDER_STREAM_URL")?,
                signer.clone(),
                proof_market_address,
                chain_id,
            )),
            Err(_) => None,
        };

        Ok(Self {
            proof_market,
            set_verifier,
            signer,
            storage_provider,
            offchain_client,
            bidding_start_offset: BIDDING_START_OFFSET,
        })
=======
        let offchain_client = OrderStreamClient::new(
            Url::parse(&order_stream_url).context("Invalid ORDER_STREAM_URL")?,
            signer.clone(),
            boundless_market_address,
            chain_id,
        );

        Ok(Self { boundless_market, set_verifier, signer, storage_provider, offchain_client })
>>>>>>> cebc0742
    }

    /// Create a new client from parts
    pub async fn from_parts(
        private_key: PrivateKeySigner,
        rpc_url: Url,
        boundless_market_address: Address,
        set_verifier_address: Address,
        order_stream_url: Option<Url>,
        storage_provider: BuiltinStorageProvider,
    ) -> Result<Self, ClientError> {
        let caller = private_key.address();
        let signer = private_key.clone();
        let wallet = EthereumWallet::from(private_key.clone());
        let provider =
            ProviderBuilder::new().with_recommended_fillers().wallet(wallet).on_http(rpc_url);

        let boundless_market =
            BoundlessMarketService::new(boundless_market_address, provider.clone(), caller);
        let set_verifier = SetVerifierService::new(set_verifier_address, provider.clone(), caller);

        let chain_id = provider.get_chain_id().await.context("Failed to get chain ID")?;
<<<<<<< HEAD
        let offchain_client = if let Some(url) = order_stream_url {
            Some(OrderStreamClient::new(url, signer.clone(), proof_market_address, chain_id))
        } else {
            None
        };

        Ok(Self {
            proof_market,
            set_verifier,
            signer,
            storage_provider,
            offchain_client,
            bidding_start_offset: BIDDING_START_OFFSET,
        })
=======
        let offchain_client = OrderStreamClient::new(
            order_stream_url,
            signer.clone(),
            boundless_market_address,
            chain_id,
        );

        Ok(Self { boundless_market, set_verifier, signer, storage_provider, offchain_client })
>>>>>>> cebc0742
    }
}<|MERGE_RESOLUTION|>--- conflicted
+++ resolved
@@ -70,7 +70,7 @@
 
 /// Builder for the client
 pub struct ClientBuilder {
-    proof_market_addr: Option<Address>,
+    boundless_market_addr: Option<Address>,
     set_verifier_addr: Option<Address>,
     rpc_url: Option<Url>,
     private_key: Option<PrivateKeySigner>,
@@ -83,7 +83,7 @@
 impl Default for ClientBuilder {
     fn default() -> Self {
         Self {
-            proof_market_addr: None,
+            boundless_market_addr: None,
             set_verifier_addr: None,
             rpc_url: None,
             private_key: None,
@@ -108,7 +108,7 @@
         let mut client = Client::from_parts(
             self.private_key.context("Private key not set")?,
             self.rpc_url.context("RPC URL not set")?,
-            self.proof_market_addr.context("Proof market address not set")?,
+            self.boundless_market_addr.context("Boundless market address not set")?,
             self.set_verifier_addr.context("Set verifier address not set")?,
             self.order_stream_url,
             storage_provider_from_config(
@@ -124,9 +124,9 @@
         Ok(client)
     }
 
-    /// Set the proof market address
-    pub fn with_proof_market_address(self, proof_market_addr: Address) -> Self {
-        Self { proof_market_addr: Some(proof_market_addr), ..self }
+    /// Set the Boundless market address
+    pub fn with_boundless_market_address(self, boundless_market_addr: Address) -> Self {
+        Self { boundless_market_addr: Some(boundless_market_addr), ..self }
     }
 
     /// Set the set verifier address
@@ -183,13 +183,8 @@
     S: StorageProvider + Clone,
 {
     /// Create a new client
-<<<<<<< HEAD
-    fn new(
-        proof_market: ProofMarketService<T, P>,
-=======
     pub fn new(
         boundless_market: BoundlessMarketService<T, P>,
->>>>>>> cebc0742
         set_verifier: SetVerifierService<T, P>,
         signer: LocalSigner<SigningKey>,
         storage_provider: S,
@@ -202,18 +197,14 @@
             boundless_market = boundless_market.with_timeout(timeout);
             set_verifier = set_verifier.with_timeout(timeout);
         }
-<<<<<<< HEAD
         Self {
-            proof_market,
+            boundless_market,
             set_verifier,
             signer,
             storage_provider,
             offchain_client,
             bidding_start_offset: BIDDING_START_OFFSET,
         }
-=======
-        Self { boundless_market, set_verifier, signer, storage_provider, offchain_client }
->>>>>>> cebc0742
     }
 
     /// Get the provider
@@ -226,9 +217,9 @@
         self.signer.address()
     }
 
-    /// Set the proof market service
-    pub fn with_proof_market(self, proof_market: ProofMarketService<T, P>) -> Self {
-        Self { proof_market, ..self }
+    /// Set the Boundless market service
+    pub fn with_boundless_market(self, boundless_market: BoundlessMarketService<T, P>) -> Self {
+        Self { boundless_market, ..self }
     }
 
     /// Set the set verifier service
@@ -406,37 +397,26 @@
         let storage_provider = storage_provider_from_env().await?;
 
         let chain_id = provider.get_chain_id().await.context("Failed to get chain ID")?;
-<<<<<<< HEAD
 
         let order_stream_url = env::var("ORDER_STREAM_URL");
         let offchain_client = match order_stream_url {
             Ok(url) => Some(OrderStreamClient::new(
                 Url::parse(&url).context("Invalid ORDER_STREAM_URL")?,
                 signer.clone(),
-                proof_market_address,
+                boundless_market_address,
                 chain_id,
             )),
             Err(_) => None,
         };
 
         Ok(Self {
-            proof_market,
+            boundless_market,
             set_verifier,
             signer,
             storage_provider,
             offchain_client,
             bidding_start_offset: BIDDING_START_OFFSET,
         })
-=======
-        let offchain_client = OrderStreamClient::new(
-            Url::parse(&order_stream_url).context("Invalid ORDER_STREAM_URL")?,
-            signer.clone(),
-            boundless_market_address,
-            chain_id,
-        );
-
-        Ok(Self { boundless_market, set_verifier, signer, storage_provider, offchain_client })
->>>>>>> cebc0742
     }
 
     /// Create a new client from parts
@@ -459,30 +439,19 @@
         let set_verifier = SetVerifierService::new(set_verifier_address, provider.clone(), caller);
 
         let chain_id = provider.get_chain_id().await.context("Failed to get chain ID")?;
-<<<<<<< HEAD
         let offchain_client = if let Some(url) = order_stream_url {
-            Some(OrderStreamClient::new(url, signer.clone(), proof_market_address, chain_id))
+            Some(OrderStreamClient::new(url, signer.clone(), boundless_market_address, chain_id))
         } else {
             None
         };
 
         Ok(Self {
-            proof_market,
+            boundless_market,
             set_verifier,
             signer,
             storage_provider,
             offchain_client,
             bidding_start_offset: BIDDING_START_OFFSET,
         })
-=======
-        let offchain_client = OrderStreamClient::new(
-            order_stream_url,
-            signer.clone(),
-            boundless_market_address,
-            chain_id,
-        );
-
-        Ok(Self { boundless_market, set_verifier, signer, storage_provider, offchain_client })
->>>>>>> cebc0742
     }
 }