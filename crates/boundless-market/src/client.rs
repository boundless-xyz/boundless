// Copyright 2024 RISC Zero, Inc.
//
// Licensed under the Apache License, Version 2.0 (the "License");
// you may not use this file except in compliance with the License.
// You may obtain a copy of the License at
//
//     http://www.apache.org/licenses/LICENSE-2.0
//
// Unless required by applicable law or agreed to in writing, software
// distributed under the License is distributed on an "AS IS" BASIS,
// WITHOUT WARRANTIES OR CONDITIONS OF ANY KIND, either express or implied.
// See the License for the specific language governing permissions and
// limitations under the License.

use std::{env, str::FromStr, time::Duration};

use alloy::{
    network::{Ethereum, EthereumWallet},
    primitives::{Address, Bytes, U256},
    providers::{
        fillers::{
            BlobGasFiller, ChainIdFiller, FillProvider, GasFiller, JoinFill, NonceFiller,
            WalletFiller,
        },
        Identity, Provider, ProviderBuilder, RootProvider,
    },
    signers::{local::PrivateKeySigner, Signer},
    transports::{http::Http, Transport},
};
use anyhow::{anyhow, Context, Result};
use reqwest::Client as HttpClient;
use url::Url;

use crate::{
    contracts::{
        boundless_market::{BoundlessMarketService, MarketError},
        set_verifier::SetVerifierService,
        ProofRequest, RequestError,
    },
    order_stream_client::Client as OrderStreamClient,
    storage::{
        storage_provider_from_config, storage_provider_from_env, BuiltinStorageProvider,
        BuiltinStorageProviderError, StorageProvider, StorageProviderConfig,
    },
};

// Default bidding start offset (from the current block) in blocks
const BIDDING_START_OFFSET: u64 = 5;

type ProviderWallet = FillProvider<
    JoinFill<
        JoinFill<
            Identity,
            JoinFill<GasFiller, JoinFill<BlobGasFiller, JoinFill<NonceFiller, ChainIdFiller>>>,
        >,
        WalletFiller<EthereumWallet>,
    >,
    RootProvider<Http<HttpClient>>,
    Http<HttpClient>,
    Ethereum,
>;

#[derive(thiserror::Error, Debug)]
#[non_exhaustive]
/// Client error
pub enum ClientError {
    /// Storage provider error
    #[error("Storage provider error {0}")]
    StorageProviderError(#[from] BuiltinStorageProviderError),
    /// Market error
    #[error("Market error {0}")]
    MarketError(#[from] MarketError),
    /// Request error
    #[error("RequestError {0}")]
    RequestError(#[from] RequestError),
    /// General error
    #[error("Error {0}")]
    Error(#[from] anyhow::Error),
}

/// Builder for the client
pub struct ClientBuilder {
    boundless_market_addr: Option<Address>,
    set_verifier_addr: Option<Address>,
    rpc_url: Option<Url>,
    wallet: Option<EthereumWallet>,
    local_signer: Option<PrivateKeySigner>,
    order_stream_url: Option<Url>,
    storage_config: Option<StorageProviderConfig>,
    tx_timeout: Option<std::time::Duration>,
    bidding_start_offset: u64,
}

impl Default for ClientBuilder {
    fn default() -> Self {
        Self {
            boundless_market_addr: None,
            set_verifier_addr: None,
            rpc_url: None,
            wallet: None,
            local_signer: None,
            order_stream_url: None,
            storage_config: None,
            tx_timeout: None,
            bidding_start_offset: BIDDING_START_OFFSET,
        }
    }
}

impl ClientBuilder {
    /// Create a new client builder
    pub fn new() -> Self {
        Self::default()
    }

    /// Build the client
    pub async fn build(
        self,
    ) -> Result<Client<Http<HttpClient>, ProviderWallet, BuiltinStorageProvider>> {
        let mut client = Client::from_parts(
            self.wallet.context("Wallet not set")?,
            self.rpc_url.context("RPC URL not set")?,
            self.boundless_market_addr.context("Boundless market address not set")?,
            self.set_verifier_addr.context("Set verifier address not set")?,
            self.order_stream_url,
            if let Some(storage_config) = self.storage_config {
                Some(storage_provider_from_config(&storage_config).await?)
            } else {
                None
            },
        )
        .await?;
        if let Some(timeout) = self.tx_timeout {
            client = client.with_timeout(timeout);
        }
        if let Some(local_signer) = self.local_signer {
            client = client.with_local_signer(local_signer);
        }
        client = client.with_bidding_start_offset(self.bidding_start_offset);
        Ok(client)
    }

    /// Set the Boundless market address
    pub fn with_boundless_market_address(self, boundless_market_addr: Address) -> Self {
        Self { boundless_market_addr: Some(boundless_market_addr), ..self }
    }

    /// Set the set verifier address
    pub fn with_set_verifier_address(self, set_verifier_addr: Address) -> Self {
        Self { set_verifier_addr: Some(set_verifier_addr), ..self }
    }

    /// Set the RPC URL
    pub fn with_rpc_url(self, rpc_url: Url) -> Self {
        Self { rpc_url: Some(rpc_url), ..self }
    }

    /// Set the private key
    pub fn with_private_key(self, private_key: PrivateKeySigner) -> Self {
        Self {
            wallet: Some(EthereumWallet::from(private_key.clone())),
            local_signer: Some(private_key),
            ..self
        }
    }

    /// Set the wallet
    pub fn with_wallet(self, wallet: EthereumWallet) -> Self {
        Self { wallet: Some(wallet), ..self }
    }

    /// Set the order stream URL
    pub fn with_order_stream_url(self, order_stream_url: Option<Url>) -> Self {
        Self { order_stream_url, ..self }
    }

    /// Set the storage provider config
    pub fn with_storage_provider_config(
        self,
        storage_config: Option<StorageProviderConfig>,
    ) -> Self {
        Self { storage_config, ..self }
    }

    /// Set the transaction timeout in seconds
    pub fn with_timeout(self, tx_timeout: Option<Duration>) -> Self {
        Self { tx_timeout, ..self }
    }

    /// Set the bidding start offset in blocks
    pub fn with_bidding_start_offset(self, bidding_start_offset: u64) -> Self {
        Self { bidding_start_offset, ..self }
    }
}

#[derive(Clone)]
/// Client for interacting with the boundless market.
pub struct Client<T, P, S> {
    /// Boundless market service.
    pub boundless_market: BoundlessMarketService<T, P>,
    /// Set verifier service.
    pub set_verifier: SetVerifierService<T, P>,
<<<<<<< HEAD
=======
    /// Signer used to sign requests.
    pub signer: LocalSigner<SigningKey>,
    /// Storage provider to upload ELFs and inputs.
>>>>>>> be50a9c4
    pub storage_provider: Option<S>,
    /// Order stream client to submit requests off-chain.
    pub offchain_client: Option<OrderStreamClient>,
<<<<<<< HEAD
    pub local_signer: Option<PrivateKeySigner>,
=======
    /// Bidding start offset wrt the current block (in blocks).
>>>>>>> be50a9c4
    pub bidding_start_offset: u64,
}

impl<T, P, S> Client<T, P, S>
where
    T: Transport + Clone,
    P: Provider<T, Ethereum> + 'static + Clone,
    S: StorageProvider + Clone,
{
    /// Create a new client
    pub fn new(
        boundless_market: BoundlessMarketService<T, P>,
        set_verifier: SetVerifierService<T, P>,
    ) -> Self {
        let boundless_market = boundless_market.clone();
        let set_verifier = set_verifier.clone();
        Self {
            boundless_market,
            set_verifier,
            storage_provider: None,
            offchain_client: None,
            local_signer: None,
            bidding_start_offset: BIDDING_START_OFFSET,
        }
    }

    /// Get the provider
    pub fn provider(&self) -> P {
        self.boundless_market.instance().provider().clone()
    }

    /// Get the caller address
    pub fn caller(&self) -> Address {
        self.boundless_market.caller()
    }

    /// Set the Boundless market service
    pub fn with_boundless_market(self, boundless_market: BoundlessMarketService<T, P>) -> Self {
        Self { boundless_market, ..self }
    }

    /// Set the set verifier service
    pub fn with_set_verifier(self, set_verifier: SetVerifierService<T, P>) -> Self {
        Self { set_verifier, ..self }
    }

    /// Set the storage provider
    pub fn with_storage_provider(self, storage_provider: S) -> Self {
        Self { storage_provider: Some(storage_provider), ..self }
    }

    /// Set the offchain client
    pub fn with_offchain_client(self, offchain_client: OrderStreamClient) -> Self {
        Self { offchain_client: Some(offchain_client), ..self }
    }

    /// Set the transaction timeout
    pub fn with_timeout(self, tx_timeout: std::time::Duration) -> Self {
        Self {
            boundless_market: self.boundless_market.with_timeout(tx_timeout),
            set_verifier: self.set_verifier.with_timeout(tx_timeout),
            ..self
        }
    }

    /// Set the local signer
    pub fn with_local_signer(self, local_signer: PrivateKeySigner) -> Self {
        Self { local_signer: Some(local_signer), ..self }
    }

    /// Set the bidding start offset
    pub fn with_bidding_start_offset(self, bidding_start_offset: u64) -> Self {
        Self { bidding_start_offset, ..self }
    }

    /// Upload an image to the storage provider
    pub async fn upload_image(&self, elf: &[u8]) -> Result<String, ClientError> {
        Ok(self
            .storage_provider
            .as_ref()
            .context("Storage provider not set")?
            .upload_image(elf)
            .await
            .map_err(|_| anyhow!("Failed to upload image"))?)
    }

    /// Upload input to the storage provider
    pub async fn upload_input(&self, input: &[u8]) -> Result<String, ClientError> {
        Ok(self
            .storage_provider
            .as_ref()
            .context("Storage provider not set")?
            .upload_input(input)
            .await
            .map_err(|_| anyhow!("Failed to upload input"))?)
    }

    /// Submit a proof request.
    ///
    /// Requires a local signer to be set to sign the request.
    /// If the request ID is not set, a random ID will be generated.
    /// If the bidding start is not set, the current block number will be used.
    pub async fn submit_request(&self, request: &ProofRequest) -> Result<(U256, u64), ClientError>
    where
        <S as StorageProvider>::Error: std::fmt::Debug,
    {
        let signer = self.local_signer.as_ref().context("Local signer not set")?;
        self.submit_request_with_signer(request, signer).await
    }

    /// Submit a proof request.
    ///
    /// Accepts a signer to sign the request.
    /// If the request ID is not set, a random ID will be generated.
    /// If the bidding start is not set, the current block number will be used.
    pub async fn submit_request_with_signer(
        &self,
        request: &ProofRequest,
        signer: &impl Signer,
    ) -> Result<(U256, u64), ClientError>
    where
        <S as StorageProvider>::Error: std::fmt::Debug,
    {
        let mut request = request.clone();

        if request.id == U256::ZERO {
            request.id = self.boundless_market.request_id_from_rand().await?;
        };
        let client_address = request.client_address()?;
        if client_address != signer.address() {
            return Err(MarketError::AddressMismatch(client_address, signer.address()))?;
        };
        if request.offer.biddingStart == 0 {
            request.offer.biddingStart = self
                .provider()
                .get_block_number()
                .await
                .context("Failed to get current block number")?
                + self.bidding_start_offset
        };

        request.validate()?;

        let request_id = self.boundless_market.submit_request(&request, signer).await?;
        Ok((request_id, request.expires_at()))
    }

    /// Submit a proof request offchain via the order stream service.
    ///
    /// Accepts a signer to sign the request.
    /// If the request ID is not set, a random ID will be generated.
    /// If the bidding start is not set, the current block number will be used.
    pub async fn submit_request_offchain_with_signer(
        &self,
        request: &ProofRequest,
        signer: &impl Signer,
    ) -> Result<(U256, u64), ClientError>
    where
        <S as StorageProvider>::Error: std::fmt::Debug,
    {
        let offchain_client = self
            .offchain_client
            .as_ref()
            .context("Order stream client not available. Please provide an order stream URL")?;
        let mut request = request.clone();

        if request.id == U256::ZERO {
            request.id = self.boundless_market.request_id_from_rand().await?;
        };
        let client_address = request.client_address()?;
        if client_address != signer.address() {
            return Err(MarketError::AddressMismatch(client_address, signer.address()))?;
        };
        if request.offer.biddingStart == 0 {
            request.offer.biddingStart = self
                .provider()
                .get_block_number()
                .await
                .context("Failed to get current block number")?
                + self.bidding_start_offset
        };
        // Ensure address' balance is sufficient to cover the request
        let balance = self.boundless_market.balance_of(request.client_address()?).await?;
        if balance < U256::from(request.offer.maxPrice) {
            return Err(ClientError::Error(anyhow!(
                "Insufficient balance to cover request: {} < {}",
                balance,
                request.offer.maxPrice
            )));
        }

        let order = offchain_client.submit_request(&request, signer).await?;

        Ok((order.request.id, request.expires_at()))
    }

    /// Submit a proof request offchain via the order stream service.
    ///
    /// Requires a local signer to be set to sign the request.
    /// If the request ID is not set, a random ID will be generated.
    /// If the bidding start is not set, the current block number will be used.
    pub async fn submit_request_offchain(
        &self,
        request: &ProofRequest,
    ) -> Result<(U256, u64), ClientError>
    where
        <S as StorageProvider>::Error: std::fmt::Debug,
    {
        let signer = self.local_signer.as_ref().context("Local signer not set")?;
        self.submit_request_offchain_with_signer(request, signer).await
    }

    /// Wait for a request to be fulfilled.
    ///
    /// The check interval is the time between each check for fulfillment.
    /// The timeout is the maximum time to wait for the request to be fulfilled.
    pub async fn wait_for_request_fulfillment(
        &self,
        request_id: U256,
        check_interval: std::time::Duration,
        expires_at: u64,
    ) -> Result<(Bytes, Bytes), ClientError> {
        Ok(self
            .boundless_market
            .wait_for_request_fulfillment(request_id, check_interval, expires_at)
            .await?)
    }
}

impl Client<Http<HttpClient>, ProviderWallet, BuiltinStorageProvider> {
    /// Create a new client from environment variables
    ///
    /// The following environment variables are required:
    /// - PRIVATE_KEY: The private key of the wallet
    /// - RPC_URL: The URL of the RPC server
    /// - ORDER_STREAM_URL: The URL of the order stream server
    /// - BOUNDLESS_MARKET_ADDRESS: The address of the market contract
    /// - SET_VERIFIER_ADDRESS: The address of the set verifier contract
    pub async fn from_env() -> Result<Self, ClientError> {
        let private_key_str = env::var("private_key").context("private_key not set")?;
        let private_key =
            PrivateKeySigner::from_str(&private_key_str).context("Invalid private_key")?;
        let rpc_url_str = env::var("RPC_URL").context("RPC_URL not set")?;
        let rpc_url = Url::parse(&rpc_url_str).context("Invalid RPC_URL")?;
        let boundless_market_address_str =
            env::var("BOUNDLESS_MARKET_ADDRESS").context("BOUNDLESS_MARKET_ADDRESS not set")?;
        let boundless_market_address = Address::from_str(&boundless_market_address_str)
            .context("Invalid BOUNDLESS_MARKET_ADDRESS")?;
        let set_verifier_address_str =
            env::var("SET_VERIFIER_ADDRESS").context("SET_VERIFIER_ADDRESS not set")?;
        let set_verifier_address =
            Address::from_str(&set_verifier_address_str).context("Invalid SET_VERIFIER_ADDRESS")?;

        let caller = private_key.address();
        let wallet = EthereumWallet::from(private_key.clone());
        let provider = ProviderBuilder::new()
            .with_recommended_fillers()
            .wallet(wallet.clone())
            .on_http(rpc_url);

        let boundless_market =
            BoundlessMarketService::new(boundless_market_address, provider.clone(), caller);
        let set_verifier = SetVerifierService::new(set_verifier_address, provider.clone(), caller);

        let storage_provider = match storage_provider_from_env().await {
            Ok(provider) => Some(provider),
            Err(_) => None,
        };

        let chain_id = provider.get_chain_id().await.context("Failed to get chain ID")?;

        let order_stream_url = env::var("ORDER_STREAM_URL");
        let offchain_client = match order_stream_url {
            Ok(url) => Some(OrderStreamClient::new(
                Url::parse(&url).context("Invalid ORDER_STREAM_URL")?,
                boundless_market_address,
                chain_id,
            )),
            Err(_) => None,
        };

        Ok(Self {
            boundless_market,
            set_verifier,
            storage_provider,
            offchain_client,
            local_signer: Some(private_key),
            bidding_start_offset: BIDDING_START_OFFSET,
        })
    }

    /// Create a new client from parts
    pub async fn from_parts(
        wallet: EthereumWallet,
        rpc_url: Url,
        boundless_market_address: Address,
        set_verifier_address: Address,
        order_stream_url: Option<Url>,
        storage_provider: Option<BuiltinStorageProvider>,
    ) -> Result<Self, ClientError> {
        let caller = wallet.default_signer().address();

        let provider = ProviderBuilder::new()
            .with_recommended_fillers()
            .wallet(wallet.clone())
            .on_http(rpc_url);

        let boundless_market =
            BoundlessMarketService::new(boundless_market_address, provider.clone(), caller);
        let set_verifier = SetVerifierService::new(set_verifier_address, provider.clone(), caller);

        let chain_id = provider.get_chain_id().await.context("Failed to get chain ID")?;
        let offchain_client = if let Some(url) = order_stream_url {
            Some(OrderStreamClient::new(url, boundless_market_address, chain_id))
        } else {
            None
        };

        Ok(Self {
            boundless_market,
            set_verifier,
            storage_provider,
            offchain_client,
            local_signer: None,
            bidding_start_offset: BIDDING_START_OFFSET,
        })
    }
}<|MERGE_RESOLUTION|>--- conflicted
+++ resolved
@@ -200,20 +200,13 @@
     pub boundless_market: BoundlessMarketService<T, P>,
     /// Set verifier service.
     pub set_verifier: SetVerifierService<T, P>,
-<<<<<<< HEAD
-=======
-    /// Signer used to sign requests.
-    pub signer: LocalSigner<SigningKey>,
-    /// Storage provider to upload ELFs and inputs.
->>>>>>> be50a9c4
+    /// Storage provider for uploading images and inputs.
     pub storage_provider: Option<S>,
     /// Order stream client to submit requests off-chain.
     pub offchain_client: Option<OrderStreamClient>,
-<<<<<<< HEAD
-    pub local_signer: Option<PrivateKeySigner>,
-=======
-    /// Bidding start offset wrt the current block (in blocks).
->>>>>>> be50a9c4
+    /// Local signer for signing requests.
+    pub local_signer: Option<LocalSigner<SigningKey>>,
+    /// Bidding start offset in blocks.
     pub bidding_start_offset: u64,
 }
 
