--- conflicted
+++ resolved
@@ -622,44 +622,4 @@
             bidding_start_delay: BIDDING_START_DELAY,
         })
     }
-<<<<<<< HEAD
-=======
-}
-
-impl<P: StorageProvider> Client<ProviderWallet, P> {
-    /// Create a new client from parts
-    pub async fn from_parts(
-        wallet: EthereumWallet,
-        rpc_url: Url,
-        boundless_market_address: Address,
-        set_verifier_address: Address,
-        order_stream_url: Option<Url>,
-        storage_provider: Option<P>,
-        balance_alerts: Option<BalanceAlertConfig>,
-    ) -> Result<Self, ClientError> {
-        let caller = wallet.default_signer().address();
-
-        let provider = ProviderBuilder::new()
-            .wallet(wallet)
-            .layer(BalanceAlertLayer::new(balance_alerts.unwrap_or_default()))
-            .connect_http(rpc_url);
-
-        let boundless_market =
-            BoundlessMarketService::new(boundless_market_address, provider.clone(), caller);
-        let set_verifier = SetVerifierService::new(set_verifier_address, provider.clone(), caller);
-
-        let chain_id = provider.get_chain_id().await.context("Failed to get chain ID")?;
-        let offchain_client = order_stream_url
-            .map(|url| OrderStreamClient::new(url, boundless_market_address, chain_id));
-
-        Ok(Self {
-            boundless_market,
-            set_verifier,
-            storage_provider,
-            offchain_client,
-            local_signer: None,
-            bidding_start_delay: BIDDING_START_DELAY,
-        })
-    }
->>>>>>> 9ed409b0
 }