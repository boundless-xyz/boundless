// Copyright 2025 RISC Zero, Inc.
//
// Licensed under the Apache License, Version 2.0 (the "License");
// you may not use this file except in compliance with the License.
// You may obtain a copy of the License at
//
//     http://www.apache.org/licenses/LICENSE-2.0
//
// Unless required by applicable law or agreed to in writing, software
// distributed under the License is distributed on an "AS IS" BASIS,
// WITHOUT WARRANTIES OR CONDITIONS OF ANY KIND, either express or implied.
// See the License for the specific language governing permissions and
// limitations under the License.

use std::{env, str::FromStr, time::Duration};

use alloy::{
    network::{Ethereum, EthereumWallet},
    primitives::{Address, Bytes, U256},
    providers::{
        fillers::{
            BlobGasFiller, ChainIdFiller, FillProvider, GasFiller, JoinFill, NonceFiller,
            WalletFiller,
        },
        Identity, Provider, ProviderBuilder, RootProvider,
    },
    signers::{
        k256::ecdsa::SigningKey,
        local::{LocalSigner, PrivateKeySigner},
        Signer,
    },
};
use alloy_primitives::{PrimitiveSignature, B256};
use alloy_sol_types::SolStruct;
use anyhow::{anyhow, Context, Result};
<<<<<<< HEAD
use balance_alerts_layer::{BalanceAlertConfig, BalanceAlertLayer, BalanceAlertProvider};
use reqwest::Client as HttpClient;
=======
>>>>>>> 93d5bae1
use risc0_aggregation::SetInclusionReceipt;
use risc0_ethereum_contracts::set_verifier::SetVerifierService;
use risc0_zkvm::{sha::Digest, ReceiptClaim};
use url::Url;

use crate::{
    contracts::{
        boundless_market::{BoundlessMarketService, MarketError},
        ProofRequest, RequestError,
    },
    now_timestamp,
    order_stream_client::{Client as OrderStreamClient, Order},
    storage::{
        storage_provider_from_config, storage_provider_from_env, BuiltinStorageProvider,
        BuiltinStorageProviderError, StorageProvider, StorageProviderConfig,
    },
};

// Default bidding start delay (from the current time) in seconds
const BIDDING_START_DELAY: u64 = 30;

type ProviderWallet = FillProvider<
    JoinFill<
        JoinFill<
            Identity,
            JoinFill<GasFiller, JoinFill<BlobGasFiller, JoinFill<NonceFiller, ChainIdFiller>>>,
        >,
        WalletFiller<EthereumWallet>,
    >,
<<<<<<< HEAD
    BalanceAlertProvider<RootProvider<Http<HttpClient>>, Http<HttpClient>>,
    Http<HttpClient>,
    Ethereum,
=======
    RootProvider<Ethereum>,
>>>>>>> 93d5bae1
>;

#[derive(thiserror::Error, Debug)]
#[non_exhaustive]
/// Client error
pub enum ClientError {
    /// Storage provider error
    #[error("Storage provider error {0}")]
    StorageProviderError(#[from] BuiltinStorageProviderError),
    /// Market error
    #[error("Market error {0}")]
    MarketError(#[from] MarketError),
    /// Request error
    #[error("RequestError {0}")]
    RequestError(#[from] RequestError),
    /// General error
    #[error("Error {0}")]
    Error(#[from] anyhow::Error),
}

/// Builder for the client
pub struct ClientBuilder {
    boundless_market_addr: Option<Address>,
    set_verifier_addr: Option<Address>,
    rpc_url: Option<Url>,
    wallet: Option<EthereumWallet>,
    local_signer: Option<PrivateKeySigner>,
    order_stream_url: Option<Url>,
    storage_config: Option<StorageProviderConfig>,
    tx_timeout: Option<std::time::Duration>,
    bidding_start_delay: u64,
    balance_alerts: Option<BalanceAlertConfig>,
}

impl Default for ClientBuilder {
    fn default() -> Self {
        Self {
            boundless_market_addr: None,
            set_verifier_addr: None,
            rpc_url: None,
            wallet: None,
            local_signer: None,
            order_stream_url: None,
            storage_config: None,
            tx_timeout: None,
            bidding_start_delay: BIDDING_START_DELAY,
            balance_alerts: None,
        }
    }
}

impl ClientBuilder {
    /// Create a new client builder
    pub fn new() -> Self {
        Self::default()
    }

    /// Build the client
    pub async fn build(self) -> Result<Client<ProviderWallet, BuiltinStorageProvider>> {
        let mut client = Client::from_parts(
            self.wallet.context("Wallet not set")?,
            self.rpc_url.context("RPC URL not set")?,
            self.boundless_market_addr.context("Boundless market address not set")?,
            self.set_verifier_addr.context("Set verifier address not set")?,
            self.order_stream_url,
            if let Some(storage_config) = self.storage_config {
                Some(storage_provider_from_config(&storage_config).await?)
            } else {
                None
            },
            self.balance_alerts,
        )
        .await?;
        if let Some(timeout) = self.tx_timeout {
            client = client.with_timeout(timeout);
        }
        if let Some(local_signer) = self.local_signer {
            client = client.with_local_signer(local_signer);
        }
        client = client.with_bidding_start_delay(self.bidding_start_delay);
        Ok(client)
    }

    /// Set the Boundless market address
    pub fn with_boundless_market_address(self, boundless_market_addr: Address) -> Self {
        Self { boundless_market_addr: Some(boundless_market_addr), ..self }
    }

    /// Set the set verifier address
    pub fn with_set_verifier_address(self, set_verifier_addr: Address) -> Self {
        Self { set_verifier_addr: Some(set_verifier_addr), ..self }
    }

    /// Set the RPC URL
    pub fn with_rpc_url(self, rpc_url: Url) -> Self {
        Self { rpc_url: Some(rpc_url), ..self }
    }

    /// Set the private key
    pub fn with_private_key(self, private_key: PrivateKeySigner) -> Self {
        Self {
            wallet: Some(EthereumWallet::from(private_key.clone())),
            local_signer: Some(private_key),
            ..self
        }
    }

    /// Set the wallet
    pub fn with_wallet(self, wallet: EthereumWallet) -> Self {
        Self { wallet: Some(wallet), ..self }
    }

    /// Set the order stream URL
    pub fn with_order_stream_url(self, order_stream_url: Option<Url>) -> Self {
        Self { order_stream_url, ..self }
    }

    /// Set the storage provider config
    pub fn with_storage_provider_config(
        self,
        storage_config: Option<StorageProviderConfig>,
    ) -> Self {
        Self { storage_config, ..self }
    }

    /// Set the transaction timeout in seconds
    pub fn with_timeout(self, tx_timeout: Option<Duration>) -> Self {
        Self { tx_timeout, ..self }
    }

    /// Set the bidding start delay in seconds, from the current time.
    ///
    /// Used to set the bidding start time on requests, when a start time is not specified.
    pub fn with_bidding_start_delay(self, bidding_start_delay: u64) -> Self {
        Self { bidding_start_delay, ..self }
    }

    /// Set the balance alerts configuration
    pub fn with_balance_alerts(self, config: BalanceAlertConfig) -> Self {
        Self { balance_alerts: Some(config), ..self }
    }
}

#[derive(Clone)]
/// Client for interacting with the boundless market.
pub struct Client<P, S> {
    /// Boundless market service.
    pub boundless_market: BoundlessMarketService<P>,
    /// Set verifier service.
    pub set_verifier: SetVerifierService<P>,
    /// Storage provider to upload ELFs and inputs.
    pub storage_provider: Option<S>,
    /// Order stream client to submit requests off-chain.
    pub offchain_client: Option<OrderStreamClient>,
    /// Local signer for signing requests.
    pub local_signer: Option<LocalSigner<SigningKey>>,
    /// Bidding start delay with regard to the current time, in seconds.
    pub bidding_start_delay: u64,
}

impl<P, S> Client<P, S>
where
    P: Provider<Ethereum> + 'static + Clone,
    S: StorageProvider + Clone,
{
    /// Create a new client
    pub fn new(
        boundless_market: BoundlessMarketService<P>,
        set_verifier: SetVerifierService<P>,
    ) -> Self {
        let boundless_market = boundless_market.clone();
        let set_verifier = set_verifier.clone();
        Self {
            boundless_market,
            set_verifier,
            storage_provider: None,
            offchain_client: None,
            local_signer: None,
            bidding_start_delay: BIDDING_START_DELAY,
        }
    }

    /// Get the provider
    pub fn provider(&self) -> P {
        self.boundless_market.instance().provider().clone()
    }

    /// Get the caller address
    pub fn caller(&self) -> Address {
        self.boundless_market.caller()
    }

    /// Set the Boundless market service
    pub fn with_boundless_market(self, boundless_market: BoundlessMarketService<P>) -> Self {
        Self { boundless_market, ..self }
    }

    /// Set the set verifier service
    pub fn with_set_verifier(self, set_verifier: SetVerifierService<P>) -> Self {
        Self { set_verifier, ..self }
    }

    /// Set the storage provider
    pub fn with_storage_provider(self, storage_provider: S) -> Self {
        Self { storage_provider: Some(storage_provider), ..self }
    }

    /// Set the offchain client
    pub fn with_offchain_client(self, offchain_client: OrderStreamClient) -> Self {
        Self { offchain_client: Some(offchain_client), ..self }
    }

    /// Set the transaction timeout
    pub fn with_timeout(self, tx_timeout: std::time::Duration) -> Self {
        Self {
            boundless_market: self.boundless_market.with_timeout(tx_timeout),
            set_verifier: self.set_verifier.with_timeout(tx_timeout),
            ..self
        }
    }

    /// Set the local signer
    pub fn with_local_signer(self, local_signer: LocalSigner<SigningKey>) -> Self {
        Self { local_signer: Some(local_signer), ..self }
    }

    /// Set the bidding start delay, in seconds.
    pub fn with_bidding_start_delay(self, bidding_start_delay: u64) -> Self {
        Self { bidding_start_delay, ..self }
    }

    /// Upload an image to the storage provider
    pub async fn upload_image(&self, elf: &[u8]) -> Result<Url, ClientError> {
        Ok(self
            .storage_provider
            .as_ref()
            .context("Storage provider not set")?
            .upload_image(elf)
            .await
            .map_err(|_| anyhow!("Failed to upload image"))?)
    }

    /// Upload input to the storage provider
    pub async fn upload_input(&self, input: &[u8]) -> Result<Url, ClientError> {
        Ok(self
            .storage_provider
            .as_ref()
            .context("Storage provider not set")?
            .upload_input(input)
            .await
            .map_err(|_| anyhow!("Failed to upload input"))?)
    }

    /// Submit a proof request.
    ///
    /// Requires a local signer to be set to sign the request.
    /// If the request ID is not set, a random ID will be generated.
    /// If the bidding start is not set, the current time will be used, plus a delay.
    pub async fn submit_request(&self, request: &ProofRequest) -> Result<(U256, u64), ClientError>
    where
        <S as StorageProvider>::Error: std::fmt::Debug,
    {
        let signer = self.local_signer.as_ref().context("Local signer not set")?;
        self.submit_request_with_signer(request, signer).await
    }

    /// Submit a proof request.
    ///
    /// Accepts a signer to sign the request.
    /// If the request ID is not set, a random ID will be generated.
    /// If the bidding start is not set, the current time will be used, plus a delay.
    pub async fn submit_request_with_signer(
        &self,
        request: &ProofRequest,
        signer: &impl Signer,
    ) -> Result<(U256, u64), ClientError>
    where
        <S as StorageProvider>::Error: std::fmt::Debug,
    {
        let mut request = request.clone();

        if request.id == U256::ZERO {
            request.id = self.boundless_market.request_id_from_rand().await?;
        };
        let client_address = request.client_address()?;
        if client_address != signer.address() {
            return Err(MarketError::AddressMismatch(client_address, signer.address()))?;
        };
        if request.offer.biddingStart == 0 {
            request.offer.biddingStart = now_timestamp() + self.bidding_start_delay
        };

        request.validate()?;

        let request_id = self.boundless_market.submit_request(&request, signer).await?;
        Ok((request_id, request.expires_at()))
    }

    /// Submit a proof request offchain via the order stream service.
    ///
    /// Accepts a signer to sign the request.
    /// If the request ID is not set, a random ID will be generated.
    /// If the bidding start is not set, the current time plus a delay will be used.
    pub async fn submit_request_offchain_with_signer(
        &self,
        request: &ProofRequest,
        signer: &impl Signer,
    ) -> Result<(U256, u64), ClientError>
    where
        <S as StorageProvider>::Error: std::fmt::Debug,
    {
        let offchain_client = self
            .offchain_client
            .as_ref()
            .context("Order stream client not available. Please provide an order stream URL")?;
        let mut request = request.clone();

        if request.id == U256::ZERO {
            request.id = self.boundless_market.request_id_from_rand().await?;
        };
        let client_address = request.client_address()?;
        if client_address != signer.address() {
            return Err(MarketError::AddressMismatch(client_address, signer.address()))?;
        };
        if request.offer.biddingStart == 0 {
            request.offer.biddingStart = now_timestamp() + self.bidding_start_delay
        };
        // Ensure address' balance is sufficient to cover the request
        let balance = self.boundless_market.balance_of(request.client_address()?).await?;
        if balance < U256::from(request.offer.maxPrice) {
            return Err(ClientError::Error(anyhow!(
        "Insufficient balance to cover request: {} < {}.\nMake sure to top up your balance by depositing on the Boundless Market.",
        balance,
        request.offer.maxPrice
    )));
        }

        let order = offchain_client.submit_request(&request, signer).await?;

        Ok((order.request.id, request.expires_at()))
    }

    /// Submit a proof request offchain via the order stream service.
    ///
    /// Requires a local signer to be set to sign the request.
    /// If the request ID is not set, a random ID will be generated.
    /// If the bidding start is not set, the current timestamp plus a delay will be used.
    pub async fn submit_request_offchain(
        &self,
        request: &ProofRequest,
    ) -> Result<(U256, u64), ClientError>
    where
        <S as StorageProvider>::Error: std::fmt::Debug,
    {
        let signer = self.local_signer.as_ref().context("Local signer not set")?;
        self.submit_request_offchain_with_signer(request, signer).await
    }

    /// Wait for a request to be fulfilled.
    ///
    /// The check interval is the time between each check for fulfillment.
    /// The timeout is the maximum time to wait for the request to be fulfilled.
    pub async fn wait_for_request_fulfillment(
        &self,
        request_id: U256,
        check_interval: std::time::Duration,
        expires_at: u64,
    ) -> Result<(Bytes, Bytes), ClientError> {
        Ok(self
            .boundless_market
            .wait_for_request_fulfillment(request_id, check_interval, expires_at)
            .await?)
    }

    /// Get the [SetInclusionReceipt] for a request.
    ///
    /// Example:
    /// ```
    /// use anyhow::Result;
    /// use alloy::primitives::{B256, Bytes, U256};
    /// use boundless_market::client::ClientBuilder;
    /// use risc0_aggregation::SetInclusionReceipt;
    /// use risc0_zkvm::ReceiptClaim;
    ///
    /// async fn fetch_set_inclusion_receipt(request_id: U256, image_id: B256) -> Result<(Bytes, SetInclusionReceipt<ReceiptClaim>)> {
    ///     let client = ClientBuilder::default().build().await?;
    ///     let (journal, receipt) = client.fetch_set_inclusion_receipt(request_id, image_id).await?;
    ///     Ok((journal, receipt))
    /// }
    /// ```
    ///
    pub async fn fetch_set_inclusion_receipt(
        &self,
        request_id: U256,
        image_id: B256,
    ) -> Result<(Bytes, SetInclusionReceipt<ReceiptClaim>), ClientError> {
        let (journal, seal) = self.boundless_market.get_request_fulfillment(request_id).await?;
        let claim = ReceiptClaim::ok(Digest::from(image_id.0), journal.to_vec());
        let receipt =
            self.set_verifier.fetch_receipt_with_claim(seal, claim, journal.to_vec()).await?;
        Ok((journal, receipt))
    }

    /// Fetch an order as a proof request and signature pair.
    ///
    /// If the request is not found in the boundless market, it will be fetched from the order stream service.
    pub async fn fetch_order(
        &self,
        request_id: U256,
        tx_hash: Option<B256>,
        request_digest: Option<B256>,
    ) -> Result<Order, ClientError> {
        match self.boundless_market.get_submitted_request(request_id, tx_hash).await {
            Ok((request, signature_bytes)) => {
                let domain = self.boundless_market.eip712_domain().await?;
                let digest = request.eip712_signing_hash(&domain.alloy_struct());
                if let Some(expected_digest) = request_digest {
                    if digest != expected_digest {
                        return Err(ClientError::RequestError(RequestError::DigestMismatch));
                    }
                }
                Ok(Order {
                    request,
                    request_digest: digest,
                    signature: PrimitiveSignature::try_from(signature_bytes.as_ref())
                        .map_err(|_| ClientError::Error(anyhow!("Failed to parse signature")))?,
                })
            }
            Err(_) => Ok(self
                .offchain_client
                .as_ref()
                .context("Request not found on-chain and order stream client not available. Please provide an order stream URL")?
                .fetch_order(request_id, request_digest)
                .await?),
        }
    }
}

impl Client<ProviderWallet, BuiltinStorageProvider> {
    /// Create a new client from environment variables
    ///
    /// The following environment variables are required:
    /// - PRIVATE_KEY: The private key of the wallet
    /// - RPC_URL: The URL of the RPC server
    /// - ORDER_STREAM_URL: The URL of the order stream server
    /// - BOUNDLESS_MARKET_ADDRESS: The address of the market contract
    /// - SET_VERIFIER_ADDRESS: The address of the set verifier contract
    pub async fn from_env() -> Result<Self, ClientError> {
        let private_key_str = env::var("private_key").context("private_key not set")?;
        let private_key =
            PrivateKeySigner::from_str(&private_key_str).context("Invalid private_key")?;
        let rpc_url_str = env::var("RPC_URL").context("RPC_URL not set")?;
        let rpc_url = Url::parse(&rpc_url_str).context("Invalid RPC_URL")?;
        let boundless_market_address_str =
            env::var("BOUNDLESS_MARKET_ADDRESS").context("BOUNDLESS_MARKET_ADDRESS not set")?;
        let boundless_market_address = Address::from_str(&boundless_market_address_str)
            .context("Invalid BOUNDLESS_MARKET_ADDRESS")?;
        let set_verifier_address_str =
            env::var("SET_VERIFIER_ADDRESS").context("SET_VERIFIER_ADDRESS not set")?;
        let set_verifier_address =
            Address::from_str(&set_verifier_address_str).context("Invalid SET_VERIFIER_ADDRESS")?;

        let caller = private_key.address();
        let wallet = EthereumWallet::from(private_key.clone());
<<<<<<< HEAD
        let provider = ProviderBuilder::new()
            .with_recommended_fillers()
            .wallet(wallet.clone())
            .layer(BalanceAlertLayer::default())
            .on_http(rpc_url);
=======
        let provider = ProviderBuilder::new().wallet(wallet.clone()).on_http(rpc_url);
>>>>>>> 93d5bae1

        let boundless_market =
            BoundlessMarketService::new(boundless_market_address, provider.clone(), caller);
        let set_verifier = SetVerifierService::new(set_verifier_address, provider.clone(), caller);

        let storage_provider = match storage_provider_from_env().await {
            Ok(provider) => Some(provider),
            Err(_) => None,
        };

        let chain_id = provider.get_chain_id().await.context("Failed to get chain ID")?;

        let order_stream_url = env::var("ORDER_STREAM_URL");
        let offchain_client = match order_stream_url {
            Ok(url) => Some(OrderStreamClient::new(
                Url::parse(&url).context("Invalid ORDER_STREAM_URL")?,
                boundless_market_address,
                chain_id,
            )),
            Err(_) => None,
        };

        Ok(Self {
            boundless_market,
            set_verifier,
            storage_provider,
            offchain_client,
            local_signer: Some(private_key),
            bidding_start_delay: BIDDING_START_DELAY,
        })
    }

    /// Create a new client from parts
    pub async fn from_parts(
        wallet: EthereumWallet,
        rpc_url: Url,
        boundless_market_address: Address,
        set_verifier_address: Address,
        order_stream_url: Option<Url>,
        storage_provider: Option<BuiltinStorageProvider>,
        balance_alerts: Option<BalanceAlertConfig>,
    ) -> Result<Self, ClientError> {
        let caller = wallet.default_signer().address();

<<<<<<< HEAD
        let provider = ProviderBuilder::new()
            .with_recommended_fillers()
            .wallet(wallet.clone())
            .layer(BalanceAlertLayer::new(balance_alerts.unwrap_or_default()))
            .on_http(rpc_url);
=======
        let provider = ProviderBuilder::new().wallet(wallet.clone()).on_http(rpc_url);
>>>>>>> 93d5bae1

        let boundless_market =
            BoundlessMarketService::new(boundless_market_address, provider.clone(), caller);
        let set_verifier = SetVerifierService::new(set_verifier_address, provider.clone(), caller);

        let chain_id = provider.get_chain_id().await.context("Failed to get chain ID")?;
        let offchain_client = order_stream_url
            .map(|url| OrderStreamClient::new(url, boundless_market_address, chain_id));

        Ok(Self {
            boundless_market,
            set_verifier,
            storage_provider,
            offchain_client,
            local_signer: None,
            bidding_start_delay: BIDDING_START_DELAY,
        })
    }
}<|MERGE_RESOLUTION|>--- conflicted
+++ resolved
@@ -33,11 +33,7 @@
 use alloy_primitives::{PrimitiveSignature, B256};
 use alloy_sol_types::SolStruct;
 use anyhow::{anyhow, Context, Result};
-<<<<<<< HEAD
 use balance_alerts_layer::{BalanceAlertConfig, BalanceAlertLayer, BalanceAlertProvider};
-use reqwest::Client as HttpClient;
-=======
->>>>>>> 93d5bae1
 use risc0_aggregation::SetInclusionReceipt;
 use risc0_ethereum_contracts::set_verifier::SetVerifierService;
 use risc0_zkvm::{sha::Digest, ReceiptClaim};
@@ -67,13 +63,7 @@
         >,
         WalletFiller<EthereumWallet>,
     >,
-<<<<<<< HEAD
-    BalanceAlertProvider<RootProvider<Http<HttpClient>>, Http<HttpClient>>,
-    Http<HttpClient>,
-    Ethereum,
-=======
-    RootProvider<Ethereum>,
->>>>>>> 93d5bae1
+    BalanceAlertProvider<RootProvider>,
 >;
 
 #[derive(thiserror::Error, Debug)]
@@ -538,15 +528,10 @@
 
         let caller = private_key.address();
         let wallet = EthereumWallet::from(private_key.clone());
-<<<<<<< HEAD
         let provider = ProviderBuilder::new()
-            .with_recommended_fillers()
             .wallet(wallet.clone())
             .layer(BalanceAlertLayer::default())
             .on_http(rpc_url);
-=======
-        let provider = ProviderBuilder::new().wallet(wallet.clone()).on_http(rpc_url);
->>>>>>> 93d5bae1
 
         let boundless_market =
             BoundlessMarketService::new(boundless_market_address, provider.clone(), caller);
@@ -591,15 +576,10 @@
     ) -> Result<Self, ClientError> {
         let caller = wallet.default_signer().address();
 
-<<<<<<< HEAD
         let provider = ProviderBuilder::new()
-            .with_recommended_fillers()
             .wallet(wallet.clone())
             .layer(BalanceAlertLayer::new(balance_alerts.unwrap_or_default()))
             .on_http(rpc_url);
-=======
-        let provider = ProviderBuilder::new().wallet(wallet.clone()).on_http(rpc_url);
->>>>>>> 93d5bae1
 
         let boundless_market =
             BoundlessMarketService::new(boundless_market_address, provider.clone(), caller);
