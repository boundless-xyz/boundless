--- conflicted
+++ resolved
@@ -14,12 +14,8 @@
 use boundless_cli::OrderFulfilled;
 use boundless_market::{
     contracts::{
-<<<<<<< HEAD
         boundless_market::{FulfillmentTx, UnlockedRequest},
-        Input, Offer, Predicate, PredicateType, ProofRequest, RequestId, Requirements,
-=======
         Offer, Predicate, PredicateType, ProofRequest, RequestId, RequestInput, Requirements,
->>>>>>> 7d68c664
     },
     order_stream_client::Order,
 };
@@ -203,15 +199,6 @@
     let order_fulfilled = OrderFulfilled::new(fill, root_receipt, assessor_receipt).unwrap();
     let expires_at = request.offer.biddingStart + request.offer.timeout as u64;
     let lock_expires_at = request.offer.biddingStart + request.offer.lockTimeout as u64;
-<<<<<<< HEAD
-=======
-    let set_verifier = SetVerifierService::new(
-        ctx.deployment.set_verifier_address,
-        ctx.customer_provider.clone(),
-        ctx.customer_signer.address(),
-    );
-    set_verifier.submit_merkle_root(order_fulfilled.root, order_fulfilled.seal).await.unwrap();
->>>>>>> 7d68c664
 
     // Wait for the lock to expire
     loop {
@@ -238,7 +225,7 @@
         .fulfill(
             FulfillmentTx::new(order_fulfilled.fills, order_fulfilled.assessorReceipt)
                 .with_submit_root(
-                    ctx.set_verifier_address,
+                    ctx.deployment.set_verifier_address,
                     order_fulfilled.root,
                     order_fulfilled.seal,
                 )
