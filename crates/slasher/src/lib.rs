--- conflicted
+++ resolved
@@ -82,11 +82,8 @@
         db_conn: &str,
         interval: Duration,
         retries: u32,
-<<<<<<< HEAD
         balance_log_thresholds: (Option<U256>, Option<U256>), // (warn, error)
-=======
         skip_addresses: Vec<Address>,
->>>>>>> f0e5fc49
     ) -> Result<Self, ServiceError> {
         let caller = private_key.address();
         let wallet = EthereumWallet::from(private_key.clone());
