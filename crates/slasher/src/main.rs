--- conflicted
+++ resolved
@@ -38,14 +38,12 @@
     /// Number of retries before quitting after an error.
     #[clap(long, default_value = "10")]
     retries: u32,
-<<<<<<< HEAD
     /// Balance threshold at which to log a warning.
     #[clap(long, value_parser = parse_ether, default_value = "1")]
     warn_balance_below: Option<U256>,
     /// Balance threshold at which to log an error.
     #[clap(long, value_parser = parse_ether, default_value = "0.1")]
     error_balance_below: Option<U256>,
-=======
     /// Comma-separated list of addresses to skip when processing locked events.
     #[clap(long, value_delimiter = ',', value_parser = parse_address)]
     skip_addresses: Vec<Address>,
@@ -53,7 +51,6 @@
 
 fn parse_address(s: &str) -> Result<Address, String> {
     s.trim().parse::<Address>().map_err(|e| format!("Failed to parse address {}: {}", s, e))
->>>>>>> f0e5fc49
 }
 
 #[derive(Args, Clone, Debug)]
@@ -88,11 +85,8 @@
         &args.db,
         Duration::from_secs(args.interval),
         args.retries,
-<<<<<<< HEAD
         (args.warn_balance_below, args.error_balance_below),
-=======
         args.skip_addresses,
->>>>>>> f0e5fc49
     )
     .await?;
 
