// Copyright (c) 2025 RISC Zero, Inc.
//
// All rights reserved.

use std::{path::PathBuf, time::Duration};

use alloy::{
    network::EthereumWallet,
    primitives::{
        utils::{format_units, parse_ether},
        U256,
    },
    signers::local::PrivateKeySigner,
};
use anyhow::Result;
use boundless_market::{
    balance_alerts_layer::BalanceAlertConfig, client::Client, deployments::Deployment,
    input::GuestEnvBuilder, request_builder::OfferParams, storage::fetch_url,
    storage::StorageProviderConfig,
};
use clap::Parser;
use rand::Rng;
use tracing_subscriber::fmt::format::FmtSpan;
use url::Url;

/// Arguments of the order generator.
#[derive(Parser, Debug)]
#[clap(author, version, about, long_about = None)]
struct MainArgs {
    /// URL of the Ethereum RPC endpoint.
    #[clap(short, long, env)]
    rpc_url: Url,
    /// Optional URL of the offchain order stream endpoint.
    ///
    /// If set, the order-generator will submit requests off-chain.
    #[clap(short, long, env)]
    order_stream_url: Option<Url>,
    /// Private key used to sign and submit requests.
    #[clap(long, env)]
    private_key: PrivateKeySigner,
    /// Transaction timeout in seconds.
    #[clap(long, default_value = "45")]
    tx_timeout: u64,
    /// When submitting offchain, auto-deposits an amount in ETH when market balance is below this value.
    ///
    /// This parameter can only be set if order_stream_url is provided.
    #[clap(long, env, value_parser = parse_ether, requires = "order_stream_url")]
    auto_deposit: Option<U256>,
    /// Interval in seconds between requests.
    #[clap(short, long, default_value = "60")]
    interval: u64,
    /// Optional number of requests to submit.
    ///
    /// If unspecified, the loop will run indefinitely.
    #[clap(short, long)]
    count: Option<u64>,
    /// Minimum price per mcycle in ether.
    #[clap(long = "min", value_parser = parse_ether, default_value = "0.001")]
    min_price_per_mcycle: U256,
    /// Maximum price per mcycle in ether.
    #[clap(long = "max", value_parser = parse_ether, default_value = "0.002")]
    max_price_per_mcycle: U256,
    /// Lockin stake amount in ether.
    #[clap(short, long, value_parser = parse_ether, default_value = "0.0")]
    lockin_stake: U256,
    /// Number of seconds, from the current time, before the auction period starts.
    #[clap(long, default_value = "30")]
    bidding_start_delay: u64,
    /// Ramp-up period in seconds.
    ///
    /// The bid price will increase linearly from `min_price` to `max_price` over this period.
    #[clap(long, default_value = "240")] // 240s = ~20 Sepolia blocks
    ramp_up: u32,
    /// Number of seconds before the request lock-in expires.
    #[clap(long, default_value = "900")]
    lock_timeout: u32,
    /// Number of seconds before the request expires.
    #[clap(long, default_value = "1800")]
    timeout: u32,
    /// Additional time in seconds to add to the timeout for each 1M cycles.
    #[clap(long, default_value = "60")]
    seconds_per_mcycle: u32,
    /// Program binary file to use as the guest image, given as a path.
    ///
    /// If unspecified, defaults to the included echo guest.
    #[clap(long)]
    program: Option<PathBuf>,
    /// The cycle count to drive the loop.
    ///
    /// If unspecified, defaults to a random value between 1_000_000 and 1_000_000_000
    /// with a step of 1_000_000.
    #[clap(long, env = "CYCLE_COUNT")]
    input: Option<u64>,
    /// Balance threshold at which to log a warning.
    #[clap(long, value_parser = parse_ether, default_value = "1")]
    warn_balance_below: Option<U256>,
    /// Balance threshold at which to log an error.
    #[clap(long, value_parser = parse_ether, default_value = "0.1")]
    error_balance_below: Option<U256>,

    /// Boundless Market deployment configuration
    #[clap(flatten, next_help_heading = "Boundless Market Deployment")]
    deployment: Option<Deployment>,
    /// Storage provider to use.
    #[clap(flatten, next_help_heading = "Storage Provider")]
    storage_config: StorageProviderConfig,
}

#[tokio::main]
async fn main() -> Result<()> {
    tracing_subscriber::fmt()
        .with_env_filter(tracing_subscriber::EnvFilter::from_default_env())
        .with_ansi(false)
        .with_span_events(FmtSpan::CLOSE)
        .json()
        .init();

    let args = MainArgs::parse();

    // NOTE: Using a separate `run` function to facilitate testing below.
    let result = run(&args).await;
    if let Err(e) = result {
        tracing::error!("FATAL: {:?}", e);
    }

    Ok(())
}

async fn run(args: &MainArgs) -> Result<()> {
    let wallet = EthereumWallet::from(args.private_key.clone());
    let balance_alerts = BalanceAlertConfig {
        watch_address: wallet.default_signer().address(),
        warn_threshold: args.warn_balance_below,
        error_threshold: args.error_balance_below,
    };

    let client = Client::builder()
        .with_rpc_url(args.rpc_url.clone())
        .with_storage_provider_config(&args.storage_config)?
        .with_deployment(args.deployment.clone())
        .with_private_key(args.private_key.clone())
        .with_balance_alerts(balance_alerts)
        .with_timeout(Some(Duration::from_secs(args.tx_timeout)))
        .config_offer_layer(|config| {
            config
                .min_price_per_cycle(args.min_price_per_mcycle >> 20)
                .max_price_per_cycle(args.max_price_per_mcycle >> 20)
                .bidding_start_delay(args.bidding_start_delay)
        })
        .build()
        .await?;

    // Ensure we have both a program and a program URL.
    let program = args.program.as_ref().map(std::fs::read).transpose()?;
    let program_url = match program {
        Some(ref program) => {
            let program_url = client.upload_program(program).await?;
            tracing::info!("Uploaded program to {}", program_url);
            program_url
        }
        None => {
            // A build of the loop guest, which simply loop until reaching the cycle count it reads from inputs and commits to it.
<<<<<<< HEAD
            Url::parse("https://gateway.pinata.cloud/ipfs/bafkreifpofz3uvc3vq7t2k2o66b2duwvmfab32js7dvn7jldpypwjqisyq").unwrap()
=======
            let url = "https://gateway.pinata.cloud/ipfs/bafkreicmwk3xlxbozbp5h63xyywocc7dltt376hn4mnmhk7ojqdcbrkqzi";
            fetch_http(&Url::parse(url)?).await?
>>>>>>> 6f1b420c
        }
    };
    let program = match program {
        None => fetch_url(&program_url).await?,
        Some(program) => program,
    };

    let mut i = 0u64;
    loop {
        if let Some(count) = args.count {
            if i >= count {
                break;
            }
        }

        let mut rng = rand::rng();
        let nonce: u64 = rng.random();
        let input = match args.input {
            Some(input) => input,
            None => {
<<<<<<< HEAD
                // Generate a random input.
                let input: u64 = rand::rng().random_range(1..=1000) << 20;
                tracing::debug!("Generated random input: {}", input);
=======
                let num: u32 = rng.random_range(1..=1000);
                let input = num * 1_000_000;
                tracing::debug!("Generated random cycle count: {}", input);
>>>>>>> 6f1b420c
                input
            }
        };

<<<<<<< HEAD
        let env = GuestEnvBuilder::new().write(&(input as u64))?.build_env();
=======
        let env = InputBuilder::new().write(&(input as u64))?.write(&nonce)?.build_env()?;
        let session_info = default_executor().execute(env.clone().try_into()?, &program)?;
        let journal = session_info.journal;
>>>>>>> 6f1b420c

        // add 1 minute for each 1M cycles to the original timeout
        // Use the input directly as the estimated cycle count, since we are using a loop program.
        let m_cycles = input >> 20;
        let timeout = args.timeout + args.seconds_per_mcycle.checked_mul(m_cycles as u32).unwrap();
        let lock_timeout =
            args.lock_timeout + args.seconds_per_mcycle.checked_mul(m_cycles as u32).unwrap();

        let request_params = client
            .request_params()
            .with_program(program.clone())
            .with_program_url(program_url.clone())?
            .with_env(env)
            .with_offer(
                OfferParams::builder()
                    .ramp_up_period(args.ramp_up)
                    .lock_timeout(lock_timeout)
                    .timeout(timeout)
                    .lock_stake(args.lockin_stake),
            );

        // Build the request, including preflight, and assigned the remaining fields.
        let request = client.build_request(request_params).await?;

        tracing::info!("Request: {:?}", request);

        tracing::info!(
            "{} Mcycles count {} min_price in ether {} max_price in ether",
            m_cycles,
            format_units(request.offer.minPrice, "ether")?,
            format_units(request.offer.maxPrice, "ether")?
        );

        let submit_offchain = args.order_stream_url.is_some();

        // Check balance and auto-deposit if needed. Only necessary if submitting offchain, since onchain submission automatically deposits
        // in the submitRequest call.
        if submit_offchain {
            if let Some(auto_deposit) = args.auto_deposit {
                let market = client.boundless_market.clone();
                let caller = client.caller();
                let balance = market.balance_of(caller).await?;
                tracing::info!(
                    "Caller {} has balance {} ETH on market {}. Auto-deposit threshold is {} ETH",
                    caller,
                    format_units(balance, "ether")?,
                    client.deployment.boundless_market_address,
                    format_units(auto_deposit, "ether")?
                );
                if balance < auto_deposit {
                    tracing::info!(
                        "Balance {} ETH is below auto-deposit threshold {} ETH, depositing...",
                        format_units(balance, "ether")?,
                        format_units(auto_deposit, "ether")?
                    );
                    market.deposit(auto_deposit).await?;
                    tracing::info!(
                        "Successfully deposited {} ETH",
                        format_units(auto_deposit, "ether")?
                    );
                }
            }
        }

        let (request_id, _) = if submit_offchain {
            client.submit_request_offchain(&request).await?
        } else {
            client.submit_request_onchain(&request).await?
        };

        if submit_offchain {
            tracing::info!(
                "Request 0x{request_id:x} submitted offchain to {}",
                args.order_stream_url.clone().unwrap()
            );
        } else {
            tracing::info!(
                "Request 0x{request_id:x} submitted onchain to {}",
                client.deployment.boundless_market_address,
            );
        }

        i += 1;
        tokio::time::sleep(Duration::from_secs(args.interval)).await;
    }

    Ok(())
}

#[cfg(test)]
mod tests {
    use alloy::{
        node_bindings::Anvil, providers::Provider, rpc::types::Filter, sol_types::SolEvent,
    };
    use boundless_market::{contracts::IBoundlessMarket, storage::StorageProviderConfig};
    use boundless_market_test_utils::create_test_ctx;
    use tracing_test::traced_test;

    use super::*;

    #[tokio::test]
    #[traced_test]
    async fn test_main() {
        let anvil = Anvil::new().spawn();
        let ctx = create_test_ctx(&anvil).await.unwrap();

        let args = MainArgs {
            rpc_url: anvil.endpoint_url(),
            order_stream_url: None,
            storage_config: StorageProviderConfig::dev_mode(),
            private_key: ctx.customer_signer,
            deployment: Some(ctx.deployment.clone()),
            interval: 1,
            count: Some(2),
            min_price_per_mcycle: parse_ether("0.001").unwrap(),
            max_price_per_mcycle: parse_ether("0.002").unwrap(),
            lockin_stake: parse_ether("0.0").unwrap(),
            bidding_start_delay: 30,
            ramp_up: 0,
            timeout: 1000,
            lock_timeout: 1000,
            seconds_per_mcycle: 60,
            program: None,
            input: None,
            warn_balance_below: None,
            error_balance_below: None,
            auto_deposit: None,
            tx_timeout: 45,
        };

        run(&args).await.unwrap();

        // Check that the requests were submitted
        let filter = Filter::new()
            .event_signature(IBoundlessMarket::RequestSubmitted::SIGNATURE_HASH)
            .from_block(0)
            .address(ctx.deployment.boundless_market_address);
        let logs = ctx.customer_provider.get_logs(&filter).await.unwrap();
        let decoded_logs = logs.iter().filter_map(|log| {
            match log.log_decode::<IBoundlessMarket::RequestSubmitted>() {
                Ok(res) => Some(res),
                Err(err) => {
                    tracing::error!("Failed to decode RequestSubmitted log: {err:?}");
                    None
                }
            }
        });
        assert!(decoded_logs.count() == 2);
    }
}<|MERGE_RESOLUTION|>--- conflicted
+++ resolved
@@ -160,12 +160,7 @@
         }
         None => {
             // A build of the loop guest, which simply loop until reaching the cycle count it reads from inputs and commits to it.
-<<<<<<< HEAD
-            Url::parse("https://gateway.pinata.cloud/ipfs/bafkreifpofz3uvc3vq7t2k2o66b2duwvmfab32js7dvn7jldpypwjqisyq").unwrap()
-=======
-            let url = "https://gateway.pinata.cloud/ipfs/bafkreicmwk3xlxbozbp5h63xyywocc7dltt376hn4mnmhk7ojqdcbrkqzi";
-            fetch_http(&Url::parse(url)?).await?
->>>>>>> 6f1b420c
+            Url::parse("https://gateway.pinata.cloud/ipfs/bafkreicmwk3xlxbozbp5h63xyywocc7dltt376hn4mnmhk7ojqdcbrkqzi").unwrap()
         }
     };
     let program = match program {
@@ -186,26 +181,13 @@
         let input = match args.input {
             Some(input) => input,
             None => {
-<<<<<<< HEAD
                 // Generate a random input.
                 let input: u64 = rand::rng().random_range(1..=1000) << 20;
-                tracing::debug!("Generated random input: {}", input);
-=======
-                let num: u32 = rng.random_range(1..=1000);
-                let input = num * 1_000_000;
                 tracing::debug!("Generated random cycle count: {}", input);
->>>>>>> 6f1b420c
                 input
             }
         };
-
-<<<<<<< HEAD
-        let env = GuestEnvBuilder::new().write(&(input as u64))?.build_env();
-=======
-        let env = InputBuilder::new().write(&(input as u64))?.write(&nonce)?.build_env()?;
-        let session_info = default_executor().execute(env.clone().try_into()?, &program)?;
-        let journal = session_info.journal;
->>>>>>> 6f1b420c
+        let env = GuestEnvBuilder::new().write(&(input as u64))?.write(&nonce)?.build_env();
 
         // add 1 minute for each 1M cycles to the original timeout
         // Use the input directly as the estimated cycle count, since we are using a loop program.
