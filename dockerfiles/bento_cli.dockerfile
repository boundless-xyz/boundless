--- conflicted
+++ resolved
@@ -15,14 +15,6 @@
     CARGO_HOME=/usr/local/cargo \
     PATH=/usr/local/cargo/bin:$PATH
 
-<<<<<<< HEAD
-# Install rust and target version (should match rust-toolchain.toml for best speed)
-RUN curl https://sh.rustup.rs -sSf | sh -s -- -y \
-    && chmod -R a+w $RUSTUP_HOME $CARGO_HOME \
-    && rustup install 1.91.1
-
-=======
->>>>>>> 9dcb906f
 # # Install RISC0 and groth16 component early for better caching
 ENV RISC0_HOME=/usr/local/risc0
 ENV PATH="/root/.cargo/bin:${PATH}"
