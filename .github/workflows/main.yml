name: Lint / Format / Test

on:
  pull_request:
    branches: 
      - main
      - 'release-*'
  workflow_dispatch:

concurrency:
  group: ${{ github.workflow }}-${{ github.event.pull_request.number || github.ref }}
  cancel-in-progress: true

permissions:
  id-token: write
  contents: read
  pull-requests: read

env:
  GITHUB_TOKEN: ${{ secrets.GITHUB_TOKEN }}

jobs:
    # see: https://github.com/orgs/community/discussions/26822
  main-status-check:
    if: always()
    needs:
      - rust
      - link-check
      - format
      - foundry
      - examples
      - docker
      - rust-pkg-check
      - docs-rs
      - bento
      - bento_run

    runs-on: ubuntu-latest
    steps:
      - name: Check all job status
        # see https://docs.github.com/en/actions/reference/context-and-expression-syntax-for-github-actions#needs-context
        # see https://stackoverflow.com/a/67532120/4907315
        if: ${{ contains(needs.*.result, 'failure') || contains(needs.*.result, 'cancelled') }}
        run: exit 1

  rust:
    runs-on: [self-hosted, Linux, X64, prod, cpu]
    services:
      postgres:
        image: postgres:latest
        ports:
          - 5432:5432
        env:
          POSTGRES_PASSWORD: password
    steps:
      - name: checkout code
        uses: actions/checkout@v4
        with:
          # Full history is required by license-check.py
          fetch-depth: 0
          submodules: recursive

      - name: install python
        uses: actions/setup-python@v4
        with:
          python-version: "3.10"

      - name: install foundry
        uses: foundry-rs/foundry-toolchain@v1

      - name: install rust
        uses: risc0/risc0/.github/actions/rustup@release-1.2
        with:
          toolchain: '1.81'

      - name: setup sccache + s3
        uses: ./.github/actions/sccache

      - name: install cargo risczero
        uses: ./.github/actions/bininstall-risc0
        with:
          risczero-version: '~1.2.0'
          toolchain-version: 'r0.1.81.0'

      - name: install cargo-sort
        uses: baptiste0928/cargo-install@904927dbe77864e0f2281519fe9d5bd097a220b3
        with:
          crate: cargo-sort
          version: "=1.0.9"
          locked: true

      - name: cargo Sort
        run: cargo sort --workspace --check

      - name: cargo format
        run: cargo fmt --all -- --check

      - name: license check
        run: python license-check.py

      - name: forge build
        run: forge build

      - name: cargo check
        run: cargo check --locked --all-targets

      - name: cargo doc
        run: cargo doc --locked

      - name: cargo clippy
        env:
          RUSTFLAGS: "-Dwarnings"
          RISC0_SKIP_BUILD: 1
        run: cargo clippy --locked --all-targets

        # build script for boundless-market copies Solidity build artifacts.
        # check that these are not modified, which would indicate they need to be updated.
      - name: check for changes to files in git index
        run: git diff --exit-code -- crates/boundless-market/src/contracts/artifacts

      - name: cargo test
        run: cargo test --locked --workspace --all-targets -- --include-ignored
        env:
          DATABASE_URL: postgres://postgres:password@localhost:5432/postgres
          RISC0_DEV_MODE: true

      - name: sccache stats
        run: sccache --show-stats

  bento:
    runs-on: [self-hosted, Linux, X64, prod, cpu]
    services:
      postgres:
        image: postgres:latest
        ports:
          - 5432:5432
        env:
          POSTGRES_PASSWORD: password
    defaults:
      run:
        working-directory: ./bento

    steps:
      - name: checkout code
        uses: actions/checkout@v4

      - name: install rust
        uses: risc0/risc0/.github/actions/rustup@release-1.2
        with:
          toolchain: '1.81'

      - name: setup sccache + s3
        uses: ./.github/actions/sccache

      - name: install cargo-sort
        uses: baptiste0928/cargo-install@904927dbe77864e0f2281519fe9d5bd097a220b3
        with:
          crate: cargo-sort
          version: "=1.0.9"
          locked: true

      - name: cargo Sort
        run: cargo sort --workspace --check

      - name: cargo format
        run: cargo fmt --all -- --check

      - name: cargo clippy
        env:
          RUSTFLAGS: "-Dwarnings"
        run: cargo clippy --all-targets

      - name: cargo doc
        run: cargo doc

      - name: Install sqlx-cli
        uses: baptiste0928/cargo-install@904927dbe77864e0f2281519fe9d5bd097a220b3
        with:
          crate: sqlx-cli
          version: '=0.8.2'
          locked: true
          args: --no-default-features
          features: postgres

      - name: run taskdb migrations
        env:
          DATABASE_URL: postgres://postgres:password@localhost:5432/postgres
        run: sqlx migrate run --source ./crates/taskdb/migrations/

      - name: cargo test
        run: cargo test --locked --workspace --all-targets -- --ignored
        env:
          DATABASE_URL: postgres://postgres:password@localhost:5432/postgres
          RISC0_DEV_MODE: true

      - name: sccache stats
        run: sccache --show-stats


  bento_run:
    runs-on: [self-hosted, Linux, X64, prod, cuda, g6.4xlarge]
    needs: files-changed
    if: needs.files-changed.outputs.bento == 'true'
    steps:
      - name: checkout code
        uses: actions/checkout@v4
        with:
          submodules: recursive

      - name: install rust
        uses: risc0/risc0/.github/actions/rustup@release-1.2
        with:
          toolchain: '1.81'

      - name: Fetch CI AWS Creds
        id: aws-creds
        uses: aws-actions/configure-aws-credentials@v4
        with:
          aws-region: 'us-west-2'
          role-to-assume: 'arn:aws:iam::083632199359:role/gha_oidc_risc0_cache_shared_access'
          output-credentials: true

      - name: create ci creds file
        run: |
          echo "[default]" > ./dockerfiles/ci-cache-creds.txt
          echo "aws_access_key_id=${{ steps.aws-creds.outputs.aws-access-key-id }}" >> ./dockerfiles/ci-cache-creds.txt && \
          echo "aws_secret_access_key=${{ steps.aws-creds.outputs.aws-secret-access-key }}" >> ./dockerfiles/ci-cache-creds.txt && \
          echo "aws_session_token=${{ steps.aws-creds.outputs.aws-session-token }}" >> ./dockerfiles/ci-cache-creds.txt

      - name: Set up Docker Buildx
        uses: docker/setup-buildx-action@v3

      - name: Start bento cluster
        run: docker compose --env-file ./.env.broker-template -f compose.yml -f ./dockerfiles/compose.ci.yml up -d

      - name: setup sccache + s3
        uses: ./.github/actions/sccache

      - name: Run a sample proof through
        # TODO: snark, multi-segments, bigint, keccak, composition guest to express all functionality
        working-directory: bento
        run: RUST_LOG=info cargo run --bin bento_cli -- -c 32 -s

  rust-pkg-check:
    runs-on: [self-hosted, Linux, X64, prod, cpu]
    steps:
      - name: checkout code
        uses: actions/checkout@v4
        with:
          submodules: recursive

      - name: install foundry
        uses: foundry-rs/foundry-toolchain@v1

      - name: install rust
        uses: risc0/risc0/.github/actions/rustup@release-1.2
        with:
          toolchain: '1.81'

      - name: setup sccache + s3
        uses: ./.github/actions/sccache

      - name: install cargo risczero
        uses: ./.github/actions/bininstall-risc0
        with:
          risczero-version: '~1.2.0'
          toolchain-version: 'r0.1.81.0'

      - name: check order-stream
        run: cargo check --locked -p order-stream --bin order_stream

      - name: check broker
        run: cargo check --locked -p broker --bin broker

  link-check:
    runs-on: ubuntu-latest
    steps:
      - uses: actions/checkout@v4

      - name: restore lychee cache
        id: restore-cache
        uses: actions/cache@v4
        with:
          path: .lycheecache
          key: cache-lychee-${{ github.sha }}
          restore-keys: cache-lychee-

      - name: install cargo-binstall
        uses: baptiste0928/cargo-install@904927dbe77864e0f2281519fe9d5bd097a220b3
        with:
          crate: cargo-binstall
          version: '=1.10.8'
          locked: true

      - run: cargo binstall -y --force lychee@0.15.1

      - name: run lychee
        # lychee does not respect the .gitignore natively
        # https://github.com/lycheeverse/lychee/issues/470#issuecomment-1094690229
        # don't run on `documentation` folder, it has it's own checker for links
        run: git ls-files '*.md' ':!:documentation/*' | xargs lychee --base . --cache --

      - name: save lychee cache
        uses: actions/cache/save@v4
        if: always()
        with:
          path: .lycheecache
          key: ${{ steps.restore-cache.outputs.cache-primary-key }}

  format:
    runs-on: ubuntu-latest
    steps:
      - uses: actions/checkout@v4

      - name: install cargo-binstall
        uses: baptiste0928/cargo-install@904927dbe77864e0f2281519fe9d5bd097a220b3
        with:
          crate: cargo-binstall
          version: '=1.10.8'
          locked: true

      - run: cargo binstall -y --force dprint@0.47.2

      - run: dprint check

  foundry:
    runs-on: ubuntu-latest
    steps:
      - name: checkout code
        uses: actions/checkout@v4
        with:
          submodules: recursive

      - name: install foundry
        uses: foundry-rs/foundry-toolchain@v1

      - name: forge fmt
        run: forge fmt --check
        working-directory: contracts

      - name: forge test
        run: forge test -vvv
        working-directory: contracts

  # Run as a separate job because we need to install a different set of tools.
  # In particular, it uses nightly Rust and _does not_ install Forge or cargo risczero.
  docs-rs:
    runs-on: [self-hosted, Linux, X64, prod, cpu]
    steps:
      # This is a workaround from: https://github.com/actions/checkout/issues/590#issuecomment-970586842
      - run: "git checkout -f $(git -c user.name=x -c user.email=x@x commit-tree $(git hash-object -t tree /dev/null) < /dev/null) || :"
      - uses: actions/checkout@v4
        with:
          submodules: recursive
      - uses: risc0/risc0/.github/actions/rustup@release-1.2
        with:
          toolchain: '1.81'
      - uses: risc0/risc0/.github/actions/rustup@release-1.2
        with:
          # Building with docs.rs config requires the nightly toolchain.
          toolchain: nightly-2024-09-04
      - run: cargo +nightly-2024-09-04 doc -p boundless-market --all-features --no-deps
        env:
          RUSTDOCFLAGS: "--cfg docsrs -D warnings"

  # Check that cargo publish can package the boundless-market crate
  check-pusblish:
    runs-on: [self-hosted, Linux, X64, prod, cpu]
    steps:
      # This is a workaround from: https://github.com/actions/checkout/issues/590#issuecomment-970586842
      - run: "git checkout -f $(git -c user.name=x -c user.email=x@x commit-tree $(git hash-object -t tree /dev/null) < /dev/null) || :"
      - uses: actions/checkout@v4
        with:
          submodules: recursive
      - uses: risc0/risc0/.github/actions/rustup@release-1.2
        with:
          toolchain: '1.81'

      # TODO: Add dry-run publish checks for other crates; difficulty is they all depend on boundless-market being published
      - run: cargo publish -p boundless-market --dry-run

  examples:
    runs-on: [self-hosted, Linux, X64, prod, cpu]
    strategy:
      matrix:
        workspace:
          - examples/counter
    steps:
      - name: checkout code
        uses: actions/checkout@v4
        with:
          # Full history is required by license-check.py
          fetch-depth: 0
          submodules: recursive

      - name: install foundry
        uses: foundry-rs/foundry-toolchain@v1

      - name: install rust
        uses: risc0/risc0/.github/actions/rustup@release-1.2
        with:
          toolchain: '1.81'

      - name: setup sccache + s3
        uses: ./.github/actions/sccache

      - name: install cargo risczero
        uses: ./.github/actions/bininstall-risc0
        with:
          risczero-version: '1.2.0'
          toolchain-version: 'r0.1.81.0'

      - name: install cargo-sort
        uses: baptiste0928/cargo-install@904927dbe77864e0f2281519fe9d5bd097a220b3
        with:
          crate: cargo-sort
          version: "=1.0.9"
          locked: true

      - name: cargo Sort
        run: cargo sort --workspace --check
        working-directory: ${{ matrix.workspace }}

      - name: cargo format
        run: cargo fmt --all -- --check
        working-directory: ${{ matrix.workspace }}

      - name: forge build
        run: forge build
        working-directory: contracts

      - name: cargo build
        run: cargo build --locked
        working-directory: ${{ matrix.workspace }}

      - name: cargo clippy
        run: cargo clippy --locked --workspace
        working-directory: ${{ matrix.workspace }}
        env:
          RISC0_SKIP_BUILD: 1

      - name: forge fmt
        run: forge fmt --check
        working-directory: ${{ matrix.workspace }}/contracts

      - name: forge test
        run: forge test -vvv
        working-directory: ${{ matrix.workspace }}/contracts

      - name: cargo test
        run: cargo test --locked
        working-directory: ${{ matrix.workspace }}
        env:
          RISC0_DEV_MODE: 1

      - name: sccache stats
        run: sccache --show-stats

  files-changed:
    runs-on: ubuntu-latest
    outputs:
      docker: ${{ steps.changes.outputs.docker }}
      bento: ${{ steps.changes.outputs.bento }}

    steps:
      - name: checkout code
        uses: actions/checkout@v4

      - uses: dorny/paths-filter@v3.0.0
        id: changes
        with:
          filters: |
            docker:
              - 'dockerfiles/**'
              - 'compose.yml'
<<<<<<< HEAD
              - '.env-compose'
=======
              - '.env.broker-template'
>>>>>>> 88d56524
            bento:
              - 'bento/**'

  docker:
    runs-on: [self-hosted, Linux, X64, prod, cpu]
    needs: files-changed
    if: needs.files-changed.outputs.docker == 'true'
    steps:
      - name: checkout code
        uses: actions/checkout@v4
        with:
          submodules: recursive

      - name: docker-compose lint
        run: docker compose --profile broker --env-file ./.env.broker-template config

      - name: Fetch CI AWS Creds
        id: aws-creds
        uses: aws-actions/configure-aws-credentials@v4
        with:
          aws-region: 'us-west-2'
          role-to-assume: 'arn:aws:iam::083632199359:role/gha_oidc_risc0_cache_shared_access'
          output-credentials: true

      - name: create ci creds file
        run: |
          echo "[default]" > ./dockerfiles/ci-cache-creds.txt
          echo "aws_access_key_id=${{ steps.aws-creds.outputs.aws-access-key-id }}" >> ./dockerfiles/ci-cache-creds.txt && \
          echo "aws_secret_access_key=${{ steps.aws-creds.outputs.aws-secret-access-key }}" >> ./dockerfiles/ci-cache-creds.txt && \
          echo "aws_session_token=${{ steps.aws-creds.outputs.aws-session-token }}" >> ./dockerfiles/ci-cache-creds.txt

      - name: Setup docker builder
        run: docker buildx create --driver docker-container --use

      - name: docker compose build
        run: docker compose --profile broker --env-file ./.env.broker-template -f compose.yml -f ./dockerfiles/compose.ci.yml build<|MERGE_RESOLUTION|>--- conflicted
+++ resolved
@@ -473,11 +473,7 @@
             docker:
               - 'dockerfiles/**'
               - 'compose.yml'
-<<<<<<< HEAD
-              - '.env-compose'
-=======
               - '.env.broker-template'
->>>>>>> 88d56524
             bento:
               - 'bento/**'
 
