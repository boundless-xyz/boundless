name: Main workflow

on:
  pull_request:
    branches:
      - main
      - 'release-*'
  workflow_dispatch:

concurrency:
  group: ${{ github.workflow }}-${{ github.event.pull_request.number || github.ref }}
  cancel-in-progress: true

permissions:
  id-token: write
  contents: read
  pull-requests: read

env:
  GITHUB_TOKEN: ${{ secrets.GITHUB_TOKEN }}
  RISC0_TOOLCHAIN_VERSION: 1.85.0
  RISC0_CRATE_VERSION: "2.0.0"

jobs:
  # see: https://github.com/orgs/community/discussions/26822
  main-status-check:
    if: always()
    needs:
      - rust
      - link-check
      - format
      - foundry
      - examples
      - docker
      - rust-pkg-check
      - docs-rs
<<<<<<< HEAD
=======
      - bento-check
      - bento-run
>>>>>>> 91af03e7

    runs-on: ubuntu-latest
    steps:
      - name: Check all job status
        # see https://docs.github.com/en/actions/reference/context-and-expression-syntax-for-github-actions#needs-context
        # see https://stackoverflow.com/a/67532120/4907315
        if: ${{ contains(needs.*.result, 'failure') || contains(needs.*.result, 'cancelled') }}
        run: exit 1

  rust:
    runs-on: [ self-hosted, Linux, X64, prod, cpu ]
    needs: files-changed
    if: needs.files-changed.outputs.main == 'true'
    services:
      postgres:
        image: postgres:latest
        ports:
          - 5432:5432
        env:
          POSTGRES_PASSWORD: password
    steps:
      - name: checkout code
        uses: actions/checkout@v4
        with:
          # Full history is required by license-check.py
          fetch-depth: 0
          submodules: recursive

      - name: install python
        uses: actions/setup-python@v4
        with:
          python-version: "3.10"

      - name: install foundry
        uses: foundry-rs/foundry-toolchain@v1
        
      - name: setup sccache + s3
        uses: ./.github/actions/sccache

      - name: install cargo risczero
        uses: ./.github/actions/bininstall-risc0
        with:
          risczero-version: ${{ env.RISC0_CRATE_VERSION }}
          toolchain-version: ${{ env.RISC0_TOOLCHAIN_VERSION }}
        env:
          GITHUB_TOKEN: ${{ secrets.GITHUB_TOKEN }}

      - name: install cargo-sort
        uses: baptiste0928/cargo-install@904927dbe77864e0f2281519fe9d5bd097a220b3
        with:
          crate: cargo-sort
          version: "=1.0.9"
          locked: true

      - name: cargo Sort
        run: cargo sort --workspace --check

      - name: cargo format
        run: cargo fmt --all -- --check

      - name: license check
        run: python license-check.py

      - name: forge build
        run: forge build

      - name: cargo check
        run: cargo check --locked --all-targets

      - name: cargo doc
        run: cargo doc --locked

        # NOTE: We set boundless-order-generator/zeth to ensure the Zeth order generator at least passes cargo clippy.
        # This flag is not set for build or test since building Zeth is quite slow.
      - name: cargo clippy
        env:
          RUSTFLAGS: "-Dwarnings"
          RISC0_SKIP_BUILD: 1
        run: cargo clippy --locked --all-targets -F boundless-order-generator/zeth

        # build script for boundless-market copies Solidity build artifacts.
        # check that these are not modified, which would indicate they need to be updated.
      - name: check for changes to files in git index
        run: git diff --exit-code -- crates/boundless-market/src/contracts/artifacts

      - name: cargo test
        run: cargo test --locked --workspace --all-targets -- --include-ignored
        env:
          DATABASE_URL: postgres://postgres:password@localhost:5432/postgres
          RISC0_DEV_MODE: true

      - name: sccache stats
        run: sccache --show-stats

<<<<<<< HEAD
=======
  bento-check:
    runs-on: [ self-hosted, Linux, X64, prod, cpu ]
    needs: files-changed
    if: needs.files-changed.outputs.bento == 'true'
    services:
      postgres:
        image: postgres:latest
        ports:
          - 5432:5432
        env:
          POSTGRES_PASSWORD: password
    defaults:
      run:
        working-directory: ./bento

    steps:
      - name: checkout code
        uses: actions/checkout@v4

      - name: setup sccache + s3
        uses: ./.github/actions/sccache

      - name: install cargo risczero
        uses: ./.github/actions/bininstall-risc0
        with:
          risczero-version: '2.0.0'
          toolchain-version: '1.85.0'
        env:
          GITHUB_TOKEN: ${{ secrets.GITHUB_TOKEN }}

      - name: install cargo-sort
        uses: baptiste0928/cargo-install@904927dbe77864e0f2281519fe9d5bd097a220b3
        with:
          crate: cargo-sort
          version: "=1.0.9"
          locked: true

      - name: cargo Sort
        run: cargo sort --workspace --check

      - name: cargo format
        run: cargo fmt --all -- --check

      - name: cargo clippy
        env:
          RUSTFLAGS: "-Dwarnings"
        run: |
          cargo build -p sample-guest-methods -q
          RISC0_SKIP_BUILD=1 cargo clippy --all-targets

      - name: cargo doc
        run: cargo doc

      - name: Install sqlx-cli
        uses: baptiste0928/cargo-install@904927dbe77864e0f2281519fe9d5bd097a220b3
        with:
          crate: sqlx-cli
          version: '=0.8.2'
          locked: true
          args: --no-default-features
          features: postgres

      - name: run taskdb migrations
        env:
          DATABASE_URL: postgres://postgres:password@localhost:5432/postgres
        run: sqlx migrate run --source ./crates/taskdb/migrations/

      - name: cargo test
        run: cargo test --locked --workspace --all-targets -- --ignored
        env:
          DATABASE_URL: postgres://postgres:password@localhost:5432/postgres
          RISC0_DEV_MODE: true

      - name: sccache stats
        run: sccache --show-stats


  bento-run:
    runs-on: [ self-hosted, Linux, X64, prod, cuda, g6.4xlarge ]
    needs: files-changed
    if: needs.files-changed.outputs.bento == 'true'
    steps:
      - name: checkout code
        uses: actions/checkout@v4
        with:
          submodules: recursive

      - name: install cargo risczero
        uses: ./.github/actions/bininstall-risc0
        with:
          risczero-version: '2.0.0'
          toolchain-version: '1.85.0'
        env:
          GITHUB_TOKEN: ${{ secrets.GITHUB_TOKEN }}

      - name: Fetch CI AWS Creds
        id: aws-creds
        uses: aws-actions/configure-aws-credentials@v4
        with:
          aws-region: 'us-west-2'
          role-to-assume: 'arn:aws:iam::083632199359:role/gha_oidc_risc0_cache_shared_access'
          output-credentials: true

      - name: create ci creds file
        run: |
          echo "[default]" > ./dockerfiles/ci-cache-creds.txt
          echo "aws_access_key_id=${{ steps.aws-creds.outputs.aws-access-key-id }}" >> ./dockerfiles/ci-cache-creds.txt && \
          echo "aws_secret_access_key=${{ steps.aws-creds.outputs.aws-secret-access-key }}" >> ./dockerfiles/ci-cache-creds.txt && \
          echo "aws_session_token=${{ steps.aws-creds.outputs.aws-session-token }}" >> ./dockerfiles/ci-cache-creds.txt

      - name: Set up Docker Buildx
        uses: docker/setup-buildx-action@v3

      - name: Start bento cluster
        run: docker compose --env-file ./.env.broker-template -f compose.yml -f ./dockerfiles/compose.ci.yml up -d

      - name: setup sccache + s3
        uses: ./.github/actions/sccache

      - name: Run a sample proof through
        # TODO: snark, multi-segments, bigint, keccak, composition guest to express all functionality
        working-directory: bento
        run: RUST_LOG=info cargo run --bin bento_cli -- -c 32 -s

>>>>>>> 91af03e7
  rust-pkg-check:
    runs-on: [ self-hosted, Linux, X64, prod, cpu ]
    needs: files-changed
    if: needs.files-changed.outputs.main == 'true'
    steps:
      - name: checkout code
        uses: actions/checkout@v4
        with:
          submodules: recursive

      - name: install foundry
        uses: foundry-rs/foundry-toolchain@v1

      - name: setup sccache + s3
        uses: ./.github/actions/sccache

      - name: install cargo risczero
        uses: ./.github/actions/bininstall-risc0
        with:
          risczero-version: '2.0.0'
          toolchain-version: '1.85.0'
        env:
          GITHUB_TOKEN: ${{ secrets.GITHUB_TOKEN }}

      - name: check order-stream
        run: cargo check --locked -p order-stream --bin order_stream

      - name: check broker
        run: cargo check --locked -p broker --bin broker

  link-check:
    runs-on: [ self-hosted, Linux, X64, prod, cpu]
    needs: files-changed
    if: needs.files-changed.outputs.docs == 'true'
    steps:
      - uses: actions/checkout@v4

      - name: restore lychee cache
        id: restore-cache
        uses: actions/cache@v4
        with:
          path: .lycheecache
          key: cache-lychee-${{ github.sha }}
          restore-keys: cache-lychee-

      - name: install rust
        uses: risc0/risc0/.github/actions/rustup@release-2.0
        with:
          toolchain: ${{ env.RISC0_TOOLCHAIN_VERSION }}

      - name: install cargo-binstall
        uses: baptiste0928/cargo-install@904927dbe77864e0f2281519fe9d5bd097a220b3
        with:
          crate: cargo-binstall
          version: '=1.10.8'
          locked: true

      - run: cargo binstall -y --force lychee@0.15.1

      - name: run lychee
        # lychee does not respect the .gitignore natively
        # https://github.com/lycheeverse/lychee/issues/470#issuecomment-1094690229
        # don't run on `documentation` folder, it has it's own checker for links
        run: git ls-files '*.md' ':!:documentation/*' | xargs lychee --base . --cache --

      - name: save lychee cache
        uses: actions/cache/save@v4
        if: always()
        with:
          path: .lycheecache
          key: ${{ steps.restore-cache.outputs.cache-primary-key }}

  format:
    runs-on: [ self-hosted, Linux, X64, prod, cpu]
    steps:
      - uses: actions/checkout@v4

      - name: install rust
        uses: risc0/risc0/.github/actions/rustup@release-2.0
        with:
          toolchain: ${{ env.RISC0_TOOLCHAIN_VERSION }}

      - name: install cargo-binstall
        uses: baptiste0928/cargo-install@904927dbe77864e0f2281519fe9d5bd097a220b3
        with:
          crate: cargo-binstall
          version: '=1.10.8'
          locked: true

      - run: cargo binstall -y --force dprint@0.47.2

      - run: dprint check

  foundry:
    runs-on: [ self-hosted, Linux, X64, prod, cpu]
    needs: files-changed
    if: needs.files-changed.outputs.main == 'true'
    steps:
      - name: checkout code
        uses: actions/checkout@v4
        with:
          submodules: recursive

      - name: install foundry
        uses: foundry-rs/foundry-toolchain@v1

      - name: forge fmt
        run: forge fmt --check
        working-directory: contracts

      - name: forge test
        run: forge test -vvv
        working-directory: contracts

  # Run as a separate job because we need to install a different set of tools.
  # In particular, it uses nightly Rust and _does not_ install Forge or cargo risczero.
  docs-rs:
    # TODO: Revert this change when CC on self-hosted runners in fixed.
    runs-on: ubuntu-latest
    needs: files-changed
    if: needs.files-changed.outputs.main == 'true'
    steps:
      # This is a workaround from: https://github.com/actions/checkout/issues/590#issuecomment-970586842
      - run: "git checkout -f $(git -c user.name=x -c user.email=x@x commit-tree $(git hash-object -t tree /dev/null) < /dev/null) || :"
      - uses: actions/checkout@v4
        with:
          submodules: recursive
      - uses: risc0/risc0/.github/actions/rustup@release-2.0
        with:
          toolchain: ${{ env.RISC0_TOOLCHAIN_VERSION }}
      - uses: risc0/risc0/.github/actions/rustup@release-2.0
        with:
          # Building with docs.rs config requires the nightly toolchain.
          toolchain: nightly-2025-01-03
      - run: cargo +nightly-2025-01-03 doc -p boundless-market --all-features --no-deps
        env:
          RUSTDOCFLAGS: "--cfg docsrs -D warnings"

  # Check that cargo publish can package the boundless-market crate
  check-pusblish:
    runs-on: [ self-hosted, Linux, X64, prod, cpu ]
    needs: files-changed
    if: needs.files-changed.outputs.main == 'true'
    steps:
      # This is a workaround from: https://github.com/actions/checkout/issues/590#issuecomment-970586842
      - run: "git checkout -f $(git -c user.name=x -c user.email=x@x commit-tree $(git hash-object -t tree /dev/null) < /dev/null) || :"
      - uses: actions/checkout@v4
        with:
          submodules: recursive
      - uses: risc0/risc0/.github/actions/rustup@release-2.0
        with:
          toolchain: ${{ env.RISC0_TOOLCHAIN_VERSION }}

      # TODO: Add dry-run publish checks for other crates; difficulty is they all depend on boundless-market being published
      - run: cargo publish -p boundless-market --dry-run

  examples:
    runs-on: [ self-hosted, Linux, X64, prod, cuda, g6.4xlarge ]
    needs: files-changed
    if: needs.files-changed.outputs.examples == 'true'
    strategy:
      matrix:
        workspace:
          - examples/counter
          - examples/smart-contract-requestor
          - examples/counter-with-callback
          - examples/composition
    steps:
      - name: checkout code
        uses: actions/checkout@v4
        with:
          # Full history is required by license-check.py
          fetch-depth: 0
          submodules: recursive

      - name: Login to Docker Hub
        if: github.event.pull_request.head.repo.full_name == github.event.pull_request.base.repo.full_name
        uses: docker/login-action@v3
        with:
          username: ${{ secrets.DOCKERHUB_CI_USER }}
          password: ${{ secrets.DOCKERHUB_CI_PAT }}

      - name: install foundry
        uses: foundry-rs/foundry-toolchain@v1
        
      - name: setup sccache + s3
        uses: ./.github/actions/sccache

      - name: install cuda
        uses: risc0/risc0/.github/actions/cuda@release-2.0

      - name: install cargo risczero
        uses: ./.github/actions/bininstall-risc0
        with:
          risczero-version: '2.0.0'
          toolchain-version: '1.85.0'
        env:
          GITHUB_TOKEN: ${{ secrets.GITHUB_TOKEN }}

      - name: install cargo-sort
        uses: baptiste0928/cargo-install@904927dbe77864e0f2281519fe9d5bd097a220b3
        with:
          crate: cargo-sort
          version: "=1.0.9"
          locked: true

      - name: cargo Sort
        run: cargo sort --workspace --check
        working-directory: ${{ matrix.workspace }}

      - name: cargo format
        run: cargo fmt --all -- --check
        working-directory: ${{ matrix.workspace }}

      - name: forge build
        run: forge build
        working-directory: contracts

      - name: cargo build
        run: cargo build --all-features --locked
        working-directory: ${{ matrix.workspace }}

      - name: cargo clippy
        run: cargo clippy --locked --workspace
        working-directory: ${{ matrix.workspace }}
        env:
          RISC0_SKIP_BUILD: 1

      - name: forge fmt
        run: forge fmt --check
        working-directory: ${{ matrix.workspace }}/contracts

      - name: forge test
        run: forge test -vvv
        working-directory: ${{ matrix.workspace }}/contracts

      - name: RUST_LOG="debug" cargo test
        run: cargo test --all-features --locked -- --nocapture
        working-directory: ${{ matrix.workspace }}
        env:
          RUST_LOG: "info"
          RISC0_INFO: 1

      - name: sccache stats
        run: sccache --show-stats

<<<<<<< HEAD
  files-changed:
    runs-on: ubuntu-latest
    outputs:
      docker: ${{ steps.changes.outputs.docker }}

    steps:
      - name: checkout code
        uses: actions/checkout@v4

      - uses: dorny/paths-filter@v3.0.0
        id: changes
        with:
          filters: |
            docker:
              - 'dockerfiles/**'
              - 'compose.yml'
              - '.env.broker-template'

=======
>>>>>>> 91af03e7
  docker:
    runs-on: [ self-hosted, Linux, X64, prod, cpu ]
    needs: files-changed
    if: needs.files-changed.outputs.docker == 'true'
    steps:
      - name: checkout code
        uses: actions/checkout@v4
        with:
          submodules: recursive

      - name: Login to Docker Hub
        if: github.event.pull_request.head.repo.full_name == github.event.pull_request.base.repo.full_name
        uses: docker/login-action@v3
        with:
          username: ${{ secrets.DOCKERHUB_CI_USER }}
          password: ${{ secrets.DOCKERHUB_CI_PAT }}

      - name: docker-compose lint
        run: docker compose --profile broker --env-file ./.env.broker-template config

      - name: Fetch CI AWS Creds
        id: aws-creds
        uses: aws-actions/configure-aws-credentials@v4
        with:
          aws-region: 'us-west-2'
          role-to-assume: 'arn:aws:iam::083632199359:role/gha_oidc_risc0_cache_shared_access'
          output-credentials: true

      - name: create ci creds file
        run: |
          echo "[default]" > ./dockerfiles/ci-cache-creds.txt
          echo "aws_access_key_id=${{ steps.aws-creds.outputs.aws-access-key-id }}" >> ./dockerfiles/ci-cache-creds.txt && \
          echo "aws_secret_access_key=${{ steps.aws-creds.outputs.aws-secret-access-key }}" >> ./dockerfiles/ci-cache-creds.txt && \
          echo "aws_session_token=${{ steps.aws-creds.outputs.aws-session-token }}" >> ./dockerfiles/ci-cache-creds.txt

      - name: Setup docker builder
        run: docker buildx create --driver docker-container --use

      - name: docker compose build
        run: docker compose --profile broker --env-file ./.env.broker-template -f compose.yml -f ./dockerfiles/compose.ci.yml build

  files-changed:
    runs-on: ubuntu-latest
    outputs:
      docker: ${{ steps.changes.outputs.docker }}
      bento: ${{ steps.changes.outputs.bento }}
      main:      ${{ steps.changes.outputs.main }}
      examples:  ${{ steps.changes.outputs.examples }}
      docs:      ${{ steps.changes.outputs.docs }}

    steps:
      - name: checkout code
        uses: actions/checkout@v4

      - uses: dorny/paths-filter@v3.0.0
        id: changes
        with:
          filters: |
            # Changes to the Docker files. Docker jobs are slow.
            docker:
              - 'dockerfiles/**'
              - 'compose.yml'
              - '.env.broker-template'
            # Changes to bento.
            bento:
              - 'bento/**'
            # Changes affect the main codebase (rust + contracts).
            main:
              - '*' # run is anything in the root changed.
              - 'crates/**'
              - 'contracts/**'
            # Changes that could effect the examples.
            examples:
              - '*' # run is anything in the root changed.
              - 'crates/**'
              - 'contracts/**'
              - 'examples/**'
            docs:
              - '*' # run is anything in the root changed.
              - 'crates/**'
              - 'contracts/**'
              - 'documentation/**'
<|MERGE_RESOLUTION|>--- conflicted
+++ resolved
@@ -34,11 +34,6 @@
       - docker
       - rust-pkg-check
       - docs-rs
-<<<<<<< HEAD
-=======
-      - bento-check
-      - bento-run
->>>>>>> 91af03e7
 
     runs-on: ubuntu-latest
     steps:
@@ -132,134 +127,6 @@
 
       - name: sccache stats
         run: sccache --show-stats
-
-<<<<<<< HEAD
-=======
-  bento-check:
-    runs-on: [ self-hosted, Linux, X64, prod, cpu ]
-    needs: files-changed
-    if: needs.files-changed.outputs.bento == 'true'
-    services:
-      postgres:
-        image: postgres:latest
-        ports:
-          - 5432:5432
-        env:
-          POSTGRES_PASSWORD: password
-    defaults:
-      run:
-        working-directory: ./bento
-
-    steps:
-      - name: checkout code
-        uses: actions/checkout@v4
-
-      - name: setup sccache + s3
-        uses: ./.github/actions/sccache
-
-      - name: install cargo risczero
-        uses: ./.github/actions/bininstall-risc0
-        with:
-          risczero-version: '2.0.0'
-          toolchain-version: '1.85.0'
-        env:
-          GITHUB_TOKEN: ${{ secrets.GITHUB_TOKEN }}
-
-      - name: install cargo-sort
-        uses: baptiste0928/cargo-install@904927dbe77864e0f2281519fe9d5bd097a220b3
-        with:
-          crate: cargo-sort
-          version: "=1.0.9"
-          locked: true
-
-      - name: cargo Sort
-        run: cargo sort --workspace --check
-
-      - name: cargo format
-        run: cargo fmt --all -- --check
-
-      - name: cargo clippy
-        env:
-          RUSTFLAGS: "-Dwarnings"
-        run: |
-          cargo build -p sample-guest-methods -q
-          RISC0_SKIP_BUILD=1 cargo clippy --all-targets
-
-      - name: cargo doc
-        run: cargo doc
-
-      - name: Install sqlx-cli
-        uses: baptiste0928/cargo-install@904927dbe77864e0f2281519fe9d5bd097a220b3
-        with:
-          crate: sqlx-cli
-          version: '=0.8.2'
-          locked: true
-          args: --no-default-features
-          features: postgres
-
-      - name: run taskdb migrations
-        env:
-          DATABASE_URL: postgres://postgres:password@localhost:5432/postgres
-        run: sqlx migrate run --source ./crates/taskdb/migrations/
-
-      - name: cargo test
-        run: cargo test --locked --workspace --all-targets -- --ignored
-        env:
-          DATABASE_URL: postgres://postgres:password@localhost:5432/postgres
-          RISC0_DEV_MODE: true
-
-      - name: sccache stats
-        run: sccache --show-stats
-
-
-  bento-run:
-    runs-on: [ self-hosted, Linux, X64, prod, cuda, g6.4xlarge ]
-    needs: files-changed
-    if: needs.files-changed.outputs.bento == 'true'
-    steps:
-      - name: checkout code
-        uses: actions/checkout@v4
-        with:
-          submodules: recursive
-
-      - name: install cargo risczero
-        uses: ./.github/actions/bininstall-risc0
-        with:
-          risczero-version: '2.0.0'
-          toolchain-version: '1.85.0'
-        env:
-          GITHUB_TOKEN: ${{ secrets.GITHUB_TOKEN }}
-
-      - name: Fetch CI AWS Creds
-        id: aws-creds
-        uses: aws-actions/configure-aws-credentials@v4
-        with:
-          aws-region: 'us-west-2'
-          role-to-assume: 'arn:aws:iam::083632199359:role/gha_oidc_risc0_cache_shared_access'
-          output-credentials: true
-
-      - name: create ci creds file
-        run: |
-          echo "[default]" > ./dockerfiles/ci-cache-creds.txt
-          echo "aws_access_key_id=${{ steps.aws-creds.outputs.aws-access-key-id }}" >> ./dockerfiles/ci-cache-creds.txt && \
-          echo "aws_secret_access_key=${{ steps.aws-creds.outputs.aws-secret-access-key }}" >> ./dockerfiles/ci-cache-creds.txt && \
-          echo "aws_session_token=${{ steps.aws-creds.outputs.aws-session-token }}" >> ./dockerfiles/ci-cache-creds.txt
-
-      - name: Set up Docker Buildx
-        uses: docker/setup-buildx-action@v3
-
-      - name: Start bento cluster
-        run: docker compose --env-file ./.env.broker-template -f compose.yml -f ./dockerfiles/compose.ci.yml up -d
-
-      - name: setup sccache + s3
-        uses: ./.github/actions/sccache
-
-      - name: Run a sample proof through
-        # TODO: snark, multi-segments, bigint, keccak, composition guest to express all functionality
-        working-directory: bento
-        run: RUST_LOG=info cargo run --bin bento_cli -- -c 32 -s
-
->>>>>>> 91af03e7
   rust-pkg-check:
     runs-on: [ self-hosted, Linux, X64, prod, cpu ]
     needs: files-changed
@@ -505,28 +372,6 @@
 
       - name: sccache stats
         run: sccache --show-stats
-
-<<<<<<< HEAD
-  files-changed:
-    runs-on: ubuntu-latest
-    outputs:
-      docker: ${{ steps.changes.outputs.docker }}
-
-    steps:
-      - name: checkout code
-        uses: actions/checkout@v4
-
-      - uses: dorny/paths-filter@v3.0.0
-        id: changes
-        with:
-          filters: |
-            docker:
-              - 'dockerfiles/**'
-              - 'compose.yml'
-              - '.env.broker-template'
-
-=======
->>>>>>> 91af03e7
   docker:
     runs-on: [ self-hosted, Linux, X64, prod, cpu ]
     needs: files-changed
@@ -572,7 +417,6 @@
     runs-on: ubuntu-latest
     outputs:
       docker: ${{ steps.changes.outputs.docker }}
-      bento: ${{ steps.changes.outputs.bento }}
       main:      ${{ steps.changes.outputs.main }}
       examples:  ${{ steps.changes.outputs.examples }}
       docs:      ${{ steps.changes.outputs.docs }}
@@ -590,9 +434,6 @@
               - 'dockerfiles/**'
               - 'compose.yml'
               - '.env.broker-template'
-            # Changes to bento.
-            bento:
-              - 'bento/**'
             # Changes affect the main codebase (rust + contracts).
             main:
               - '*' # run is anything in the root changed.
