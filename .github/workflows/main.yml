--- conflicted
+++ resolved
@@ -21,11 +21,7 @@
   GH_TOKEN: ${{ secrets.GITHUB_TOKEN }}
   RISC0_TOOLCHAIN_VERSION: 1.88.0
   RISC0_CRATE_VERSION: "3.0.3"
-<<<<<<< HEAD
-  FOUNDRY_VERSION: v1.4.4
-=======
   FOUNDRY_VERSION: v1.5.0
->>>>>>> dc9b4419
 
 jobs:
   # see: https://github.com/orgs/community/discussions/26822
