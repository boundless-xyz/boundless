name: Lint / Format / Test

on:
  pull_request:
    branches: 
      - main
      - 'release-*'
  workflow_dispatch:

concurrency:
  group: ${{ github.workflow }}-${{ github.event.pull_request.number || github.ref }}
  cancel-in-progress: true

permissions:
  id-token: write
  contents: read
  pull-requests: read

env:
  GITHUB_TOKEN: ${{ secrets.GITHUB_TOKEN }}

jobs:
    # see: https://github.com/orgs/community/discussions/26822
  main-status-check:
    if: always()
    needs:
      - rust
      - link-check
      - format
      - foundry
      - examples
      - docker
      - rust-pkg-check
      - docs-rs
      - bento
<<<<<<< HEAD
      - end-to-end
=======
      - bento_run
>>>>>>> a1152d65

    runs-on: ubuntu-latest
    steps:
      - name: Check all job status
        # see https://docs.github.com/en/actions/reference/context-and-expression-syntax-for-github-actions#needs-context
        # see https://stackoverflow.com/a/67532120/4907315
        if: ${{ contains(needs.*.result, 'failure') || contains(needs.*.result, 'cancelled') }}
        run: exit 1

  rust:
    runs-on: [self-hosted, Linux, X64, prod, cpu]
    steps:
      - name: checkout code
        uses: actions/checkout@v4
        with:
          # Full history is required by license-check.py
          fetch-depth: 0
          submodules: recursive

      - name: install python
        uses: actions/setup-python@v4
        with:
          python-version: "3.10"

      - name: install foundry
        uses: foundry-rs/foundry-toolchain@v1

      - name: install rust
        uses: risc0/risc0/.github/actions/rustup@release-1.2
        with:
          toolchain: '1.81'

      - name: setup sccache + s3
        uses: ./.github/actions/sccache

      - name: install cargo risczero
        uses: ./.github/actions/bininstall-risc0
        with:
          risczero-version: '~1.2.0'
          toolchain-version: 'r0.1.81.0'

      - name: install cargo-sort
        uses: baptiste0928/cargo-install@904927dbe77864e0f2281519fe9d5bd097a220b3
        with:
          crate: cargo-sort
          version: "=1.0.9"
          locked: true

      - name: cargo Sort
        run: cargo sort --workspace --check

      - name: cargo format
        run: cargo fmt --all -- --check

      - name: license check
        run: python license-check.py

      - name: forge build
        run: forge build

      - name: cargo check
        run: cargo check --locked --all-targets

      - name: cargo doc
        run: cargo doc --locked

      - name: cargo clippy
        env:
          RUSTFLAGS: "-Dwarnings"
          RISC0_SKIP_BUILD: 1
        run: cargo clippy --locked --all-targets

        # build script for boundless-market copies Solidity build artifacts.
        # check that these are not modified, which would indicate they need to be updated.
      - name: check for changes to files in git index
        run: git diff --exit-code -- crates/boundless-market/src/contracts/artifacts

      - name: cargo test
        run: cargo test --locked --workspace --all-targets -- ignored
        env:
          RISC0_DEV_MODE: true

      - name: cargo test ignored
        run: cargo test -- --ignored
        env:
          BONSAI_API_KEY: ${{ secrets.BONSAI_API_KEY }}
          BONSAI_API_URL: ${{ secrets.BONSAI_API_URL }}

      - name: sccache stats
        run: sccache --show-stats

  bento:
    runs-on: [self-hosted, Linux, X64, prod, cpu]
    services:
      postgres:
        image: postgres:latest
        ports:
          - 5432:5432
        env:
          POSTGRES_PASSWORD: password
    defaults:
      run:
        working-directory: ./bento

    steps:
      - name: checkout code
        uses: actions/checkout@v4

      - name: install rust
        uses: risc0/risc0/.github/actions/rustup@release-1.2
        with:
          toolchain: '1.81'

      - name: setup sccache + s3
        uses: ./.github/actions/sccache

      - name: install cargo-sort
        uses: baptiste0928/cargo-install@904927dbe77864e0f2281519fe9d5bd097a220b3
        with:
          crate: cargo-sort
          version: "=1.0.9"
          locked: true

      - name: cargo Sort
        run: cargo sort --workspace --check

      - name: cargo format
        run: cargo fmt --all -- --check

      - name: cargo clippy
        env:
          RUSTFLAGS: "-Dwarnings"
        run: cargo clippy --all-targets

      - name: cargo doc
        run: cargo doc

      - name: Install sqlx-cli
        uses: baptiste0928/cargo-install@904927dbe77864e0f2281519fe9d5bd097a220b3
        with:
          crate: sqlx-cli
          version: '=0.8.2'
          locked: true
          args: --no-default-features
          features: postgres

      - name: run taskdb migrations
        env:
          DATABASE_URL: postgres://postgres:password@localhost:5432/postgres
        run: sqlx migrate run --source ./crates/taskdb/migrations/

      - name: cargo test
        run: cargo test --locked --workspace --all-targets -- ignored
        env:
          DATABASE_URL: postgres://postgres:password@localhost:5432/postgres
          RISC0_DEV_MODE: true

      - name: sccache stats
        run: sccache --show-stats


  bento_run:
    runs-on: [self-hosted, Linux, X64, prod, cuda, g6.4xlarge]
    needs: files-changed
    if: needs.files-changed.outputs.bento == 'true'
    steps:
      - name: checkout code
        uses: actions/checkout@v4
        with:
          submodules: recursive

      - name: install rust
        uses: risc0/risc0/.github/actions/rustup@release-1.2
        with:
          toolchain: '1.81'

      - name: Fetch CI AWS Creds
        id: aws-creds
        uses: aws-actions/configure-aws-credentials@v4
        with:
          aws-region: 'us-west-2'
          role-to-assume: 'arn:aws:iam::083632199359:role/gha_oidc_risc0_cache_shared_access'
          output-credentials: true

      - name: create ci creds file
        run: |
          echo "[default]" > ./dockerfiles/ci-cache-creds.txt
          echo "aws_access_key_id=${{ steps.aws-creds.outputs.aws-access-key-id }}" >> ./dockerfiles/ci-cache-creds.txt && \
          echo "aws_secret_access_key=${{ steps.aws-creds.outputs.aws-secret-access-key }}" >> ./dockerfiles/ci-cache-creds.txt && \
          echo "aws_session_token=${{ steps.aws-creds.outputs.aws-session-token }}" >> ./dockerfiles/ci-cache-creds.txt

      - name: Set up Docker Buildx
        uses: docker/setup-buildx-action@v3

      - name: Start bento cluster
        run: docker compose --env-file ./.env-compose -f compose.yml -f ./dockerfiles/compose.ci.yml up -d

      - name: setup sccache + s3
        uses: ./.github/actions/sccache

      - name: Run a sample proof through
        # TODO: snark, multi-segments, bigint, keccak, composition guest to express all functionality
        working-directory: bento
        run: RUST_LOG=info cargo run --bin bento_cli -- -c 32 -s

  rust-pkg-check:
    runs-on: [self-hosted, Linux, X64, prod, cpu]
    steps:
      - name: checkout code
        uses: actions/checkout@v4
        with:
          submodules: recursive

      - name: install foundry
        uses: foundry-rs/foundry-toolchain@v1

      - name: install rust
        uses: risc0/risc0/.github/actions/rustup@release-1.2
        with:
          toolchain: '1.81'

      - name: setup sccache + s3
        uses: ./.github/actions/sccache

      - name: install cargo risczero
        uses: ./.github/actions/bininstall-risc0
        with:
          risczero-version: '~1.2.0'
          toolchain-version: 'r0.1.81.0'

      - name: check order-stream
        run: cargo check --locked -p order-stream --bin order_stream

      - name: check broker
        run: cargo check --locked -p broker --bin broker

  link-check:
    runs-on: ubuntu-latest
    steps:
      - uses: actions/checkout@v4

      - name: restore lychee cache
        id: restore-cache
        uses: actions/cache@v4
        with:
          path: .lycheecache
          key: cache-lychee-${{ github.sha }}
          restore-keys: cache-lychee-

      - name: install cargo-binstall
        uses: baptiste0928/cargo-install@904927dbe77864e0f2281519fe9d5bd097a220b3
        with:
          crate: cargo-binstall
          version: '=1.10.8'
          locked: true

      - run: cargo binstall -y --force lychee@0.15.1

      - name: run lychee
        # lychee does not respect the .gitignore natively
        # https://github.com/lycheeverse/lychee/issues/470#issuecomment-1094690229
        # don't run on `documentation` folder, it has it's own checker for links
        run: git ls-files '*.md' ':!:documentation/*' | xargs lychee --base . --cache --

      - name: save lychee cache
        uses: actions/cache/save@v4
        if: always()
        with:
          path: .lycheecache
          key: ${{ steps.restore-cache.outputs.cache-primary-key }}

  format:
    runs-on: ubuntu-latest
    steps:
      - uses: actions/checkout@v4

      - name: install cargo-binstall
        uses: baptiste0928/cargo-install@904927dbe77864e0f2281519fe9d5bd097a220b3
        with:
          crate: cargo-binstall
          version: '=1.10.8'
          locked: true

      - run: cargo binstall -y --force dprint@0.47.2

      - run: dprint check

  foundry:
    runs-on: ubuntu-latest
    steps:
      - name: checkout code
        uses: actions/checkout@v4
        with:
          submodules: recursive

      - name: install foundry
        uses: foundry-rs/foundry-toolchain@v1

      - name: forge fmt
        run: forge fmt --check
        working-directory: contracts

      - name: forge test
        run: forge test -vvv
        working-directory: contracts

  # Run as a separate job because we need to install a different set of tools.
  # In particular, it uses nightly Rust and _does not_ install Forge or cargo risczero.
  docs-rs:
    runs-on: [self-hosted, Linux, X64, prod, cpu]
    steps:
      # This is a workaround from: https://github.com/actions/checkout/issues/590#issuecomment-970586842
      - run: "git checkout -f $(git -c user.name=x -c user.email=x@x commit-tree $(git hash-object -t tree /dev/null) < /dev/null) || :"
      - uses: actions/checkout@v4
        with:
          submodules: recursive
      - uses: risc0/risc0/.github/actions/rustup@release-1.2
        with:
          toolchain: '1.81'
      - uses: risc0/risc0/.github/actions/rustup@release-1.2
        with:
          # Building with docs.rs config requires the nightly toolchain.
          toolchain: nightly-2024-09-04
      - run: cargo +nightly-2024-09-04 doc -p boundless-market --all-features --no-deps
        env:
          RUSTDOCFLAGS: "--cfg docsrs -D warnings"

  # Check that cargo publish can package the boundless-market crate
  check-pusblish:
    runs-on: [self-hosted, Linux, X64, prod, cpu]
    steps:
      # This is a workaround from: https://github.com/actions/checkout/issues/590#issuecomment-970586842
      - run: "git checkout -f $(git -c user.name=x -c user.email=x@x commit-tree $(git hash-object -t tree /dev/null) < /dev/null) || :"
      - uses: actions/checkout@v4
        with:
          submodules: recursive
      - uses: risc0/risc0/.github/actions/rustup@release-1.2
        with:
          toolchain: '1.81'

      # TODO: Add dry-run publish checks for other crates; difficulty is they all depend on boundless-market being published
      - run: cargo publish -p boundless-market --dry-run

  examples:
    runs-on: [self-hosted, Linux, X64, prod, cpu]
    strategy:
      matrix:
        workspace:
          - examples/counter
    steps:
      - name: checkout code
        uses: actions/checkout@v4
        with:
          # Full history is required by license-check.py
          fetch-depth: 0
          submodules: recursive

      - name: install foundry
        uses: foundry-rs/foundry-toolchain@v1

      - name: install rust
        uses: risc0/risc0/.github/actions/rustup@release-1.2
        with:
          toolchain: '1.81'

      - name: setup sccache + s3
        uses: ./.github/actions/sccache

      - name: install cargo risczero
        uses: ./.github/actions/bininstall-risc0
        with:
          risczero-version: '1.2.0'
          toolchain-version: 'r0.1.81.0'

      - name: install cargo-sort
        uses: baptiste0928/cargo-install@904927dbe77864e0f2281519fe9d5bd097a220b3
        with:
          crate: cargo-sort
          version: "=1.0.9"
          locked: true

      - name: cargo Sort
        run: cargo sort --workspace --check
        working-directory: ${{ matrix.workspace }}

      - name: cargo format
        run: cargo fmt --all -- --check
        working-directory: ${{ matrix.workspace }}

      - name: forge build
        run: forge build
        working-directory: contracts

      - name: cargo build
        run: cargo build --locked
        working-directory: ${{ matrix.workspace }}

      - name: cargo clippy
        run: cargo clippy --locked --workspace
        working-directory: ${{ matrix.workspace }}
        env:
          RISC0_SKIP_BUILD: 1

      - name: forge fmt
        run: forge fmt --check
        working-directory: ${{ matrix.workspace }}/contracts

      - name: forge test
        run: forge test -vvv
        working-directory: ${{ matrix.workspace }}/contracts

      - name: cargo test
        run: cargo test --locked
        working-directory: ${{ matrix.workspace }}
        env:
          RISC0_DEV_MODE: 1

      - name: sccache stats
        run: sccache --show-stats

  files-changed:
    runs-on: ubuntu-latest
    outputs:
      docker: ${{ steps.changes.outputs.docker }}
      bento: ${{ steps.changes.outputs.bento }}

    steps:
      - name: checkout code
        uses: actions/checkout@v4

      - uses: dorny/paths-filter@v3.0.0
        id: changes
        with:
          filters: |
            docker:
              - 'dockerfiles/**'
              - 'compose.yml'
              - '.env-compose'
            bento:
              - 'bento/**'

  docker:
    runs-on: [self-hosted, Linux, X64, prod, cpu]
    needs: files-changed
    if: needs.files-changed.outputs.docker == 'true'
    steps:
      - name: checkout code
        uses: actions/checkout@v4
        with:
          submodules: recursive

      - name: docker-compose lint
        run: docker compose --profile broker --env-file ./.env-compose config

      - name: Fetch CI AWS Creds
        id: aws-creds
        uses: aws-actions/configure-aws-credentials@v4
        with:
          aws-region: 'us-west-2'
          role-to-assume: 'arn:aws:iam::083632199359:role/gha_oidc_risc0_cache_shared_access'
          output-credentials: true

      - name: create ci creds file
        run: |
          echo "[default]" > ./dockerfiles/ci-cache-creds.txt
          echo "aws_access_key_id=${{ steps.aws-creds.outputs.aws-access-key-id }}" >> ./dockerfiles/ci-cache-creds.txt && \
          echo "aws_secret_access_key=${{ steps.aws-creds.outputs.aws-secret-access-key }}" >> ./dockerfiles/ci-cache-creds.txt && \
          echo "aws_session_token=${{ steps.aws-creds.outputs.aws-session-token }}" >> ./dockerfiles/ci-cache-creds.txt

      - name: Setup docker builder
        run: docker buildx create --driver docker-container --use

      - name: docker compose build
        run: docker compose --profile broker --env-file ./.env-compose -f compose.yml -f ./dockerfiles/compose.ci.yml build

  end-to-end:
    runs-on: [self-hosted, Linux, X64, prod, cpu]
    steps:
      - name: checkout code
        uses: actions/checkout@v4
        with:
          submodules: recursive

      - name: install foundry
        uses: foundry-rs/foundry-toolchain@v1

      - name: install rust
        uses: risc0/risc0/.github/actions/rustup@release-1.2
        with:
          toolchain: '1.81'

      - name: setup sccache + s3
        uses: ./.github/actions/sccache

      - name: install cargo risczero
        uses: ./.github/actions/bininstall-risc0
        with:
          risczero-version: '~1.2.0'
          toolchain-version: 'r0.1.81.0'

      - name: forge build
        run: forge build

      - name: cargo build
        run: cargo build

      - name: install boundless-cli
        run: cargo install --path crates/boundless-cli

      - name: e2e tests
        run: forge test
        env:
          FOUNDRY_PROFILE: e2e-test

      - name: sccache stats
        run: sccache --show-stats<|MERGE_RESOLUTION|>--- conflicted
+++ resolved
@@ -33,11 +33,8 @@
       - rust-pkg-check
       - docs-rs
       - bento
-<<<<<<< HEAD
       - end-to-end
-=======
       - bento_run
->>>>>>> a1152d65
 
     runs-on: ubuntu-latest
     steps:
