name: Lint / Format / Test

on:
  pull_request:
    branches:
      - main
      - 'release-*'
  workflow_dispatch:

concurrency:
  group: ${{ github.workflow }}-${{ github.event.pull_request.number || github.ref }}
  cancel-in-progress: true

permissions:
  id-token: write
  contents: read
  pull-requests: read

env:
  GITHUB_TOKEN: ${{ secrets.GITHUB_TOKEN }}

jobs:
  # see: https://github.com/orgs/community/discussions/26822
  main-status-check:
    if: always()
    needs:
      - rust
      - link-check
      - format
      - foundry
      - examples
      - docker
      - rust-pkg-check
      - docs-rs
      - bento
      - bento_run

    runs-on: ubuntu-latest
    steps:
      - name: Check all job status
        # see https://docs.github.com/en/actions/reference/context-and-expression-syntax-for-github-actions#needs-context
        # see https://stackoverflow.com/a/67532120/4907315
        if: ${{ contains(needs.*.result, 'failure') || contains(needs.*.result, 'cancelled') }}
        run: exit 1

  rust:
    runs-on: [ self-hosted, Linux, X64, prod, cpu ]
    services:
      postgres:
        image: postgres:latest
        ports:
          - 5432:5432
        env:
          POSTGRES_PASSWORD: password
    steps:
      - name: checkout code
        uses: actions/checkout@v4
        with:
          # Full history is required by license-check.py
          fetch-depth: 0
          submodules: recursive

      - name: install python
        uses: actions/setup-python@v4
        with:
          python-version: "3.10"

      - name: install foundry
        uses: foundry-rs/foundry-toolchain@v1

      - name: install cargo risczero
        uses: ./.github/actions/risczero
        env:
          GITHUB_TOKEN: ${{ secrets.GITHUB_TOKEN }}

      - name: install cargo-sort
        uses: baptiste0928/cargo-install@904927dbe77864e0f2281519fe9d5bd097a220b3
        with:
          crate: cargo-sort
          version: "=1.0.9"
          locked: true

      - name: cargo Sort
        run: cargo sort --workspace --check

      - name: cargo format
        run: cargo fmt --all -- --check

      - name: license check
        run: python license-check.py

      - name: forge build
        run: forge build

      - name: cargo check
        run: cargo check --locked --all-targets

      - name: cargo doc
        run: cargo doc --locked

      - name: cargo clippy
        env:
          RUSTFLAGS: "-Dwarnings"
          RISC0_SKIP_BUILD: 1
        run: cargo clippy --locked --all-targets

        # build script for boundless-market copies Solidity build artifacts.
        # check that these are not modified, which would indicate they need to be updated.
      - name: check for changes to files in git index
        run: git diff --exit-code -- crates/boundless-market/src/contracts/artifacts

      - name: cargo test
        run: cargo test --locked --workspace --all-targets -- --include-ignored
        env:
          DATABASE_URL: postgres://postgres:password@localhost:5432/postgres
          RISC0_DEV_MODE: true

      - name: sccache stats
        run: sccache --show-stats

  bento:
    runs-on: [ self-hosted, Linux, X64, prod, cpu ]
    services:
      postgres:
        image: postgres:latest
        ports:
          - 5432:5432
        env:
          POSTGRES_PASSWORD: password
    defaults:
      run:
        working-directory: ./bento

    steps:
      - name: checkout code
        uses: actions/checkout@v4

      - name: install cargo risczero
        uses: ./.github/actions/risczero
        env:
          GITHUB_TOKEN: ${{ secrets.GITHUB_TOKEN }}

      - name: setup sccache + s3
        uses: ./.github/actions/sccache

      - name: install cargo-sort
        uses: baptiste0928/cargo-install@904927dbe77864e0f2281519fe9d5bd097a220b3
        with:
          crate: cargo-sort
          version: "=1.0.9"
          locked: true

      - name: cargo Sort
        run: cargo sort --workspace --check

      - name: cargo format
        run: cargo fmt --all -- --check

      - name: cargo clippy
        env:
          RUSTFLAGS: "-Dwarnings"
        run: |
          cargo build -p sample-guest-methods -q
          RISC0_SKIP_BUILD=1 cargo clippy --all-targets

      - name: cargo doc
        run: cargo doc

      - name: Install sqlx-cli
        uses: baptiste0928/cargo-install@904927dbe77864e0f2281519fe9d5bd097a220b3
        with:
          crate: sqlx-cli
          version: '=0.8.2'
          locked: true
          args: --no-default-features
          features: postgres

      - name: run taskdb migrations
        env:
          DATABASE_URL: postgres://postgres:password@localhost:5432/postgres
        run: sqlx migrate run --source ./crates/taskdb/migrations/

      - name: cargo test
        run: cargo test --locked --workspace --all-targets -- --ignored
        env:
          DATABASE_URL: postgres://postgres:password@localhost:5432/postgres
          RISC0_DEV_MODE: true

      - name: sccache stats
        run: sccache --show-stats


  bento_run:
    runs-on: [ self-hosted, Linux, X64, prod, cuda, g6.4xlarge ]
    needs: files-changed
    if: needs.files-changed.outputs.bento == 'true'
    steps:
      - name: checkout code
        uses: actions/checkout@v4
        with:
          submodules: recursive

      - name: install cargo risczero
        uses: ./.github/actions/risczero
        env:
          GITHUB_TOKEN: ${{ secrets.GITHUB_TOKEN }}

      - name: Fetch CI AWS Creds
        id: aws-creds
        uses: aws-actions/configure-aws-credentials@v4
        with:
          aws-region: 'us-west-2'
          role-to-assume: 'arn:aws:iam::083632199359:role/gha_oidc_risc0_cache_shared_access'
          output-credentials: true

      - name: create ci creds file
        run: |
          echo "[default]" > ./dockerfiles/ci-cache-creds.txt
          echo "aws_access_key_id=${{ steps.aws-creds.outputs.aws-access-key-id }}" >> ./dockerfiles/ci-cache-creds.txt && \
          echo "aws_secret_access_key=${{ steps.aws-creds.outputs.aws-secret-access-key }}" >> ./dockerfiles/ci-cache-creds.txt && \
          echo "aws_session_token=${{ steps.aws-creds.outputs.aws-session-token }}" >> ./dockerfiles/ci-cache-creds.txt

      - name: Set up Docker Buildx
        uses: docker/setup-buildx-action@v3

      - name: Start bento cluster
        run: docker compose --env-file ./.env.broker-template -f compose.yml -f ./dockerfiles/compose.ci.yml up -d

      - name: setup sccache + s3
        uses: ./.github/actions/sccache

      - name: Run a sample proof through
        # TODO: snark, multi-segments, bigint, keccak, composition guest to express all functionality
        working-directory: bento
        run: RUST_LOG=info cargo run --bin bento_cli -- -c 32 -s

  rust-pkg-check:
    runs-on: [ self-hosted, Linux, X64, prod, cpu ]
    steps:
      - name: checkout code
        uses: actions/checkout@v4
        with:
          submodules: recursive

      - name: install foundry
        uses: foundry-rs/foundry-toolchain@v1

      - name: setup sccache + s3
        uses: ./.github/actions/sccache

      - name: install cargo risczero
        uses: ./.github/actions/risczero
        env:
          GITHUB_TOKEN: ${{ secrets.GITHUB_TOKEN }}

      - name: check order-stream
        run: cargo check --locked -p order-stream --bin order_stream

      - name: check broker
        run: cargo check --locked -p broker --bin broker

  link-check:
    runs-on: ubuntu-latest
    steps:
      - uses: actions/checkout@v4

      - name: restore lychee cache
        id: restore-cache
        uses: actions/cache@v4
        with:
          path: .lycheecache
          key: cache-lychee-${{ github.sha }}
          restore-keys: cache-lychee-

      - name: install cargo-binstall
        uses: baptiste0928/cargo-install@904927dbe77864e0f2281519fe9d5bd097a220b3
        with:
          crate: cargo-binstall
          version: '=1.10.8'
          locked: true

      - run: cargo binstall -y --force lychee@0.15.1

      - name: run lychee
        # lychee does not respect the .gitignore natively
        # https://github.com/lycheeverse/lychee/issues/470#issuecomment-1094690229
        # don't run on `documentation` folder, it has it's own checker for links
        run: git ls-files '*.md' ':!:documentation/*' | xargs lychee --base . --cache --

      - name: save lychee cache
        uses: actions/cache/save@v4
        if: always()
        with:
          path: .lycheecache
          key: ${{ steps.restore-cache.outputs.cache-primary-key }}

  format:
    runs-on: ubuntu-latest
    steps:
      - uses: actions/checkout@v4

      - name: install cargo-binstall
        uses: baptiste0928/cargo-install@904927dbe77864e0f2281519fe9d5bd097a220b3
        with:
          crate: cargo-binstall
          version: '=1.10.8'
          locked: true

      - run: cargo binstall -y --force dprint@0.47.2

      - run: dprint check

  foundry:
    runs-on: ubuntu-latest
    steps:
      - name: checkout code
        uses: actions/checkout@v4
        with:
          submodules: recursive

      - name: install foundry
        uses: foundry-rs/foundry-toolchain@v1

      - name: forge fmt
        run: forge fmt --check
        working-directory: contracts

      - name: forge test
        run: forge test -vvv
        working-directory: contracts

  # Run as a separate job because we need to install a different set of tools.
  # In particular, it uses nightly Rust and _does not_ install Forge or cargo risczero.
  docs-rs:
    runs-on: [ self-hosted, Linux, X64, prod, cpu ]
    steps:
      # This is a workaround from: https://github.com/actions/checkout/issues/590#issuecomment-970586842
      - run: "git checkout -f $(git -c user.name=x -c user.email=x@x commit-tree $(git hash-object -t tree /dev/null) < /dev/null) || :"
      - uses: actions/checkout@v4
        with:
          submodules: recursive
      - uses: risc0/risc0/.github/actions/rustup@release-2.0
        with:
          toolchain: '1.85'
      - uses: risc0/risc0/.github/actions/rustup@release-2.0
        with:
          # Building with docs.rs config requires the nightly toolchain.
          toolchain: nightly-2024-09-04
      - run: cargo +nightly-2024-09-04 doc -p boundless-market --all-features --no-deps
        env:
          RUSTDOCFLAGS: "--cfg docsrs -D warnings"

  # Check that cargo publish can package the boundless-market crate
  check-pusblish:
    runs-on: [ self-hosted, Linux, X64, prod, cpu ]
    steps:
      # This is a workaround from: https://github.com/actions/checkout/issues/590#issuecomment-970586842
      - run: "git checkout -f $(git -c user.name=x -c user.email=x@x commit-tree $(git hash-object -t tree /dev/null) < /dev/null) || :"
      - uses: actions/checkout@v4
        with:
          submodules: recursive
      - uses: risc0/risc0/.github/actions/rustup@release-2.0
        with:
          toolchain: '1.85'

      # TODO: Add dry-run publish checks for other crates; difficulty is they all depend on boundless-market being published
      - run: cargo publish -p boundless-market --dry-run

  examples:
    runs-on: [ self-hosted, Linux, X64, prod, cuda, g6.4xlarge ]
    strategy:
      matrix:
        workspace:
          - examples/counter
          - examples/smart-contract-requestor
          - examples/counter-with-callback
          - examples/composition
    steps:
      - name: checkout code
        uses: actions/checkout@v4
        with:
          # Full history is required by license-check.py
          fetch-depth: 0
          submodules: recursive

      - name: install foundry
        uses: foundry-rs/foundry-toolchain@v1

<<<<<<< HEAD
=======
      - name: install cuda
        uses: risc0/risc0/.github/actions/cuda@release-2.0

      - name: install rust
        uses: risc0/risc0/.github/actions/rustup@release-2.0
        with:
          toolchain: '1.85'

>>>>>>> afa1b5bc
      - name: setup sccache + s3
        uses: ./.github/actions/sccache

      - name: install cargo risczero
        uses: ./.github/actions/risczero
        env:
          GITHUB_TOKEN: ${{ secrets.GITHUB_TOKEN }}

      - name: install cargo-sort
        uses: baptiste0928/cargo-install@904927dbe77864e0f2281519fe9d5bd097a220b3
        with:
          crate: cargo-sort
          version: "=1.0.9"
          locked: true

      - name: cargo Sort
        run: cargo sort --workspace --check
        working-directory: ${{ matrix.workspace }}

      - name: cargo format
        run: cargo fmt --all -- --check
        working-directory: ${{ matrix.workspace }}

      - name: forge build
        run: forge build
        working-directory: contracts

      - name: cargo build
        run: cargo build --all-features --locked
        working-directory: ${{ matrix.workspace }}

      - name: cargo clippy
        run: cargo clippy --locked --workspace
        working-directory: ${{ matrix.workspace }}
        env:
          RISC0_SKIP_BUILD: 1

      - name: forge fmt
        run: forge fmt --check
        working-directory: ${{ matrix.workspace }}/contracts

      - name: forge test
        run: forge test -vvv
        working-directory: ${{ matrix.workspace }}/contracts

      - name: cargo test
        run: cargo test --all-features --locked -- --nocapture
        working-directory: ${{ matrix.workspace }}
        env:
          RUST_LOG: "info"
          RISC0_INFO: 1

      - name: sccache stats
        run: sccache --show-stats

  files-changed:
    runs-on: ubuntu-latest
    outputs:
      docker: ${{ steps.changes.outputs.docker }}
      bento: ${{ steps.changes.outputs.bento }}

    steps:
      - name: checkout code
        uses: actions/checkout@v4

      - uses: dorny/paths-filter@v3.0.0
        id: changes
        with:
          filters: |
            docker:
              - 'dockerfiles/**'
              - 'compose.yml'
              - '.env.broker-template'
            bento:
              - 'bento/**'

  docker:
    runs-on: [ self-hosted, Linux, X64, prod, cpu ]
    needs: files-changed
    if: needs.files-changed.outputs.docker == 'true'
    steps:
      - name: checkout code
        uses: actions/checkout@v4
        with:
          submodules: recursive

      - name: docker-compose lint
        run: docker compose --profile broker --env-file ./.env.broker-template config

      - name: Fetch CI AWS Creds
        id: aws-creds
        uses: aws-actions/configure-aws-credentials@v4
        with:
          aws-region: 'us-west-2'
          role-to-assume: 'arn:aws:iam::083632199359:role/gha_oidc_risc0_cache_shared_access'
          output-credentials: true

      - name: create ci creds file
        run: |
          echo "[default]" > ./dockerfiles/ci-cache-creds.txt
          echo "aws_access_key_id=${{ steps.aws-creds.outputs.aws-access-key-id }}" >> ./dockerfiles/ci-cache-creds.txt && \
          echo "aws_secret_access_key=${{ steps.aws-creds.outputs.aws-secret-access-key }}" >> ./dockerfiles/ci-cache-creds.txt && \
          echo "aws_session_token=${{ steps.aws-creds.outputs.aws-session-token }}" >> ./dockerfiles/ci-cache-creds.txt

      - name: Setup docker builder
        run: docker buildx create --driver docker-container --use

      - name: docker compose build
        run: docker compose --profile broker --env-file ./.env.broker-template -f compose.yml -f ./dockerfiles/compose.ci.yml build<|MERGE_RESOLUTION|>--- conflicted
+++ resolved
@@ -385,20 +385,12 @@
 
       - name: install foundry
         uses: foundry-rs/foundry-toolchain@v1
-
-<<<<<<< HEAD
-=======
+        
+      - name: setup sccache + s3
+        uses: ./.github/actions/sccache
+
       - name: install cuda
         uses: risc0/risc0/.github/actions/cuda@release-2.0
-
-      - name: install rust
-        uses: risc0/risc0/.github/actions/rustup@release-2.0
-        with:
-          toolchain: '1.85'
-
->>>>>>> afa1b5bc
-      - name: setup sccache + s3
-        uses: ./.github/actions/sccache
 
       - name: install cargo risczero
         uses: ./.github/actions/risczero
