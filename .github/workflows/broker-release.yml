--- conflicted
+++ resolved
@@ -21,11 +21,7 @@
   RUST_VERSION: "1.88.0"
   GITHUB_TOKEN: ${{ secrets.GITHUB_TOKEN }}
   GH_TOKEN: ${{ secrets.GITHUB_TOKEN }}
-<<<<<<< HEAD
-  FOUNDRY_VERSION: v1.4.4
-=======
   FOUNDRY_VERSION: v1.5.0
->>>>>>> dc9b4419
 
 jobs:
   build-broker:
