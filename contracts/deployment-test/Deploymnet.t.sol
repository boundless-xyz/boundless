--- conflicted
+++ resolved
@@ -179,8 +179,6 @@
 
         boundlessMarket.priceAndFulfillBatch(
             requests, clientSignatures, result.fills, result.assessorReceipt
-<<<<<<< HEAD
-=======
         );
         Fulfillment memory fill = result.fills[0];
         assertTrue(boundlessMarket.requestIsFulfilled(fill.id), "Request should have fulfilled status");
@@ -231,7 +229,6 @@
 
         boundlessMarket.priceAndFulfillBatch(
             requests, clientSignatures, result.fills, result.assessorReceipt
->>>>>>> 628f881b
         );
         Fulfillment memory fill = result.fills[0];
         assertTrue(boundlessMarket.requestIsFulfilled(fill.id), "Request should have fulfilled status");
