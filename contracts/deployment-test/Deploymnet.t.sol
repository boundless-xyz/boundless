// Copyright 2025 RISC Zero, Inc.
//
// Use of this source code is governed by the Business Source License
// as found in the LICENSE-BSL file.

pragma solidity ^0.8.9;

import {Test} from "forge-std/Test.sol";
import {Vm} from "forge-std/Vm.sol";
import {MessageHashUtils} from "@openzeppelin/contracts/utils/cryptography/MessageHashUtils.sol";
import {IRiscZeroVerifier} from "risc0/IRiscZeroVerifier.sol";
import {IRiscZeroSetVerifier} from "risc0/IRiscZeroSetVerifier.sol";

import {IBoundlessMarket} from "../src/IBoundlessMarket.sol";
import {AssessorReceipt} from "../src/types/AssessorReceipt.sol";
import {Callback} from "../src/types/Callback.sol";
import {Fulfillment} from "../src/types/Fulfillment.sol";
import {Input, InputType} from "../src/types/Input.sol";
import {Requirements} from "../src/types/Requirements.sol";
import {Offer} from "../src/types/Offer.sol";
import {ProofRequest} from "../src/types/ProofRequest.sol";
import {PredicateLibrary} from "../src/types/Predicate.sol";
import {RequestIdLibrary} from "../src/types/RequestId.sol";

import {BoundlessMarket} from "../src/BoundlessMarket.sol";
import {BoundlessMarketLib} from "../src/libraries/BoundlessMarketLib.sol";
import {ConfigLoader, DeploymentConfig} from "../scripts/Config.s.sol";
import {IERC20} from "@openzeppelin/contracts/token/ERC20/IERC20.sol";

Vm constant VM = Vm(0x7109709ECfa91a80626fF3989D68f67F5b1DD12D);
bytes32 constant APP_IMAGE_ID = 0x53cb4210cf2f5bf059e3a4f7bcbb8e21ddc5c11a690fd79e87947f9fec5522a3;
uint256 constant DEFAULT_BALANCE = 1000 ether;

/// Test designed to be run against a chain with an active deployment of the RISC Zero contracts.
/// Checks that the deployment matches what is recorded in the deployment.toml file.
contract DeploymentTest is Test {
    // Path to deployment config file, relative to the project root.
    string constant CONFIG_FILE = "contracts/deployment.toml";
    // Load the deployment config
    DeploymentConfig internal deployment;

    IRiscZeroVerifier internal verifier;
    IRiscZeroSetVerifier internal setVerifier;
    IBoundlessMarket internal boundlessMarket;
    IERC20 internal stakeToken;

    mapping(uint256 => Client) internal clients;

    struct OrderFulfilled {
        /// The root of the set.
        bytes32 root;
        /// The seal of the root.
        bytes seal;
        /// The fulfillments of the order.
        Fulfillment[] fills;
        /// The fulfillment of the assessor.
        AssessorReceipt assessorReceipt;
    }

    // Creates a client account with the given index, gives it some Ether, and deposits from Ether in the market.
    function getClient(uint256 index) internal returns (Client) {
        if (address(clients[index]) != address(0)) {
            return clients[index];
        }

        Client client = createClientContract(string.concat("CLIENT_", vm.toString(index)));

        // Deal the client from Ether and deposit it in the market.
        vm.deal(address(client), DEFAULT_BALANCE);
        vm.prank(address(client));
        boundlessMarket.deposit{value: DEFAULT_BALANCE}();

        clients[index] = client;
        return client;
    }

    // Create a client, using a trick to set the address equal to the wallet address.
    function createClientContract(string memory identifier) internal returns (Client) {
        address payable clientAddress = payable(vm.createWallet(identifier).addr);
        vm.allowCheatcodes(clientAddress);
        vm.etch(clientAddress, address(new Client()).code);
        Client client = Client(clientAddress);
        client.initialize(identifier, boundlessMarket);
        return client;
    }

    function setUp() external {
        // Load the deployment config
        deployment = ConfigLoader.loadDeploymentConfig(string.concat(vm.projectRoot(), "/", CONFIG_FILE));

        verifier = IRiscZeroVerifier(deployment.verifier);
        setVerifier = IRiscZeroSetVerifier(deployment.setVerifier);
        boundlessMarket = IBoundlessMarket(deployment.boundlessMarket);
        stakeToken = IERC20(deployment.collateralToken);
    }

    function testAdminIsSet() external view {
        require(deployment.admin != address(0), "no admin address is set");
    }

    function testRouterIsDeployed() external view {
        require(address(verifier) != address(0), "no verifier (router) address is set");
        require(keccak256(address(verifier).code) != keccak256(bytes("")), "verifier code is empty");
        require(
            address(verifier) == address(BoundlessMarket(address(boundlessMarket)).VERIFIER()),
            "verifier address does not match boundless market"
        );
    }

    function testSetVerifierIsDeployed() external view {
        require(address(setVerifier) != address(0), "no set verifier address is set");
        require(keccak256(address(setVerifier).code) != keccak256(bytes("")), "set verifier code is empty");
    }

    function testBoundlessMarketIsDeployed() external view {
        require(address(boundlessMarket) != address(0), "no boundless market address is set");
        require(keccak256(address(boundlessMarket).code) != keccak256(bytes("")), "boundless market code is empty");
    }

    function testCollateralTokenIsDeployed() external view {
        require(address(stakeToken) != address(0), "no collateral token address is set");
        require(keccak256(address(stakeToken).code) != keccak256(bytes("")), "collateral token code is empty");
        require(
            address(stakeToken) == BoundlessMarket(address(boundlessMarket)).COLLATERAL_TOKEN_CONTRACT(),
<<<<<<< HEAD
            "collateral token address does not match boundless market"
=======
            "stake token address does not match boundless market"
>>>>>>> 68b4d95e
        );
    }

    function testBoundlessMarketOwner() external view {
        require(
            deployment.admin == BoundlessMarket(address(boundlessMarket)).owner(),
            "boundless market owner does not match admin"
        );
    }

    function testAssessorInfo() external view {
        (bytes32 assessorImageId, string memory assessorGuestUrl) = boundlessMarket.imageInfo();
        require(deployment.assessorImageId == assessorImageId, "assessor image ID does not match");
        require(
            keccak256(abi.encode(deployment.assessorGuestUrl)) == keccak256(abi.encode(assessorGuestUrl)),
            "assessor guest URL does not match"
        );
    }

    function testPriceAndFulfillWithSelector() external {
        // Test with a selector that matches the default requirements.
        // 0xbb001d44 is the selector for ZKVM_V2.2, update when necessary
        bytes memory selector = VM.envBytes("SELECTOR");
        _testPriceAndFulfillWithSelector(bytes4(selector));
    }

    function _testPriceAndFulfillWithSelector(bytes4 selector) internal {
        Client testProver = createClientContract("PROVER");
        Client client = getClient(1);
        ProofRequest memory request = client.request(1);
        request.requirements.selector = selector;

        ProofRequest[] memory requests = new ProofRequest[](1);
        requests[0] = request;
        bytes[] memory clientSignatures = new bytes[](1);
        clientSignatures[0] = client.sign(request);

        (, string memory setBuilderUrl) = setVerifier.imageInfo();
        (, string memory assessorUrl) = boundlessMarket.imageInfo();

        string[] memory argv = new string[](15);
        uint256 i = 0;
        argv[i++] = "boundless-ffi";
        argv[i++] = "--set-builder-url";
        argv[i++] = setBuilderUrl;
        argv[i++] = "--assessor-url";
        argv[i++] = assessorUrl;
        argv[i++] = "--boundless-market-address";
        argv[i++] = vm.toString(address(boundlessMarket));
        argv[i++] = "--chain-id";
        argv[i++] = vm.toString(block.chainid);
        argv[i++] = "--prover-address";
        argv[i++] = vm.toString(address(testProver));
        argv[i++] = "--request";
        argv[i++] = vm.toString(abi.encode(request));
        argv[i++] = "--signature";
        argv[i++] = vm.toString(clientSignatures[0]);

        OrderFulfilled memory result = abi.decode(vm.ffi(argv), (OrderFulfilled));

        setVerifier.submitMerkleRoot(result.root, result.seal);

        vm.expectEmit(true, true, true, true);
        emit IBoundlessMarket.RequestFulfilled(request.id, address(testProver), result.fills[0].requestDigest);
        vm.expectEmit(true, true, true, false);
        emit IBoundlessMarket.ProofDelivered(request.id, address(testProver), result.fills[0]);

        boundlessMarket.priceAndFulfill(requests, clientSignatures, result.fills, result.assessorReceipt);
        Fulfillment memory fill = result.fills[0];
        assertTrue(boundlessMarket.requestIsFulfilled(fill.id), "Request should have fulfilled status");
    }
}

contract Client {
    using BoundlessMarketLib for Requirements;
    using BoundlessMarketLib for ProofRequest;
    using BoundlessMarketLib for Offer;

    string public identifier;
    Vm.Wallet public wallet;
    IBoundlessMarket public boundlessMarket;

    receive() external payable {}

    function initialize(string memory _identifier, IBoundlessMarket _boundlessMarket) public {
        identifier = _identifier;
        boundlessMarket = _boundlessMarket;
        wallet = VM.createWallet(identifier);
    }

    function defaultOffer() public view returns (Offer memory) {
        return Offer({
            minPrice: 1 ether,
            maxPrice: 2 ether,
            rampUpStart: uint64(block.timestamp),
            rampUpPeriod: uint32(300),
            timeout: uint32(3600),
            lockTimeout: uint32(2700),
            lockCollateral: 1 ether
        });
    }

    function defaultRequirements() public pure returns (Requirements memory) {
        return Requirements({
            predicate: PredicateLibrary.createPrefixMatchPredicate(bytes32(APP_IMAGE_ID), hex"53797374"),
            callback: Callback({gasLimit: 0, addr: address(0)}),
            selector: bytes4(0)
        });
    }

    function request(uint32 idx) public view returns (ProofRequest memory) {
        // create a request as used in `../../request.yaml`.
        return ProofRequest({
            id: RequestIdLibrary.from(wallet.addr, idx),
            requirements: defaultRequirements(),
            imageUrl: "https://gateway.pinata.cloud/ipfs/bafkreie5vdnixfaiozgnqdfoev6akghj5ek3jftrsjt7uw2nnuiuegqsyu",
            input: Input({
                inputType: InputType.Inline,
                data: hex"0181a5737464696edc003553797374656d54696d65207b2074765f7365633a20313733383030343939382c2074765f6e7365633a20363235373837303030207d"
            }),
            offer: defaultOffer()
        });
    }

    function sign(ProofRequest memory req) public returns (bytes memory) {
        bytes32 structDigest =
            MessageHashUtils.toTypedDataHash(boundlessMarket.eip712DomainSeparator(), req.eip712Digest());
        (uint8 v, bytes32 r, bytes32 s) = VM.sign(wallet, structDigest);
        return abi.encodePacked(r, s, v);
    }
}<|MERGE_RESOLUTION|>--- conflicted
+++ resolved
@@ -122,11 +122,7 @@
         require(keccak256(address(stakeToken).code) != keccak256(bytes("")), "collateral token code is empty");
         require(
             address(stakeToken) == BoundlessMarket(address(boundlessMarket)).COLLATERAL_TOKEN_CONTRACT(),
-<<<<<<< HEAD
             "collateral token address does not match boundless market"
-=======
-            "stake token address does not match boundless market"
->>>>>>> 68b4d95e
         );
     }
 
