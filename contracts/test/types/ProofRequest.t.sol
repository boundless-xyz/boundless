// Copyright (c) 2025 RISC Zero, Inc.
//
// All rights reserved.

pragma solidity ^0.8.20;

import "forge-std/Test.sol";
import {Vm} from "forge-std/Vm.sol";
import {ProofRequest, ProofRequestLibrary} from "../../src/types/ProofRequest.sol";
import {Requirements} from "../../src/types/Requirements.sol";
import {Input, InputType} from "../../src/types/Input.sol";
import {Predicate, PredicateType, PredicateLibrary} from "../../src/types/Predicate.sol";
import {Callback} from "../../src/types/Callback.sol";
import {Offer} from "../../src/types/Offer.sol";
import {Account} from "../../src/types/Account.sol";
import {RequestId, RequestIdLibrary} from "../../src/types/RequestId.sol";
import {IBoundlessMarket} from "../../src/IBoundlessMarket.sol";

/// @dev Wrapper contract to test ProofRequest library functions. The library functions use
/// inputs of type calldata, so this contract enables our tests to make external calls that have calldata
/// to those functions.
contract ProofRequestTestContract {
    mapping(address => Account) accounts;

    function validateForLockRequest(ProofRequest calldata proofRequest, address wallet1, uint32 idx1)
        external
        view
        returns (uint64, uint64)
    {
        return proofRequest.validateForLockRequest(accounts, wallet1, idx1);
    }

    function validateForPriceRequest(ProofRequest calldata proofRequest) external view returns (uint64, uint64) {
        return proofRequest.validateForPriceRequest();
    }

    function verifyClientSignature(
        ProofRequest calldata proofRequest,
        bytes32 structHash,
        address addr,
        bytes calldata signature
    ) external pure returns (bytes32) {
        return proofRequest.verifyClientSignature(structHash, addr, signature);
    }

    function extractProverSignature(
        ProofRequest calldata proofRequest,
        bytes32 structHash,
        bytes calldata proverSignature
    ) external pure returns (address) {
        return proofRequest.extractProverSignature(structHash, proverSignature);
    }

    function setRequestFulfilled(address wallet1, uint32 idx1) external {
        accounts[wallet1].setRequestFulfilled(idx1);
    }

    function setRequestLocked(address wallet1, uint32 idx1) external {
        accounts[wallet1].setRequestLocked(idx1);
    }
}

contract ProofRequestTest is Test {
    address wallet = address(0x123);
    uint32 idx = 1;
    bytes32 constant APP_IMAGE_ID = 0x0000000000000000000000000000000000000000000000000000000000000001;
    bytes32 constant SET_BUILDER_IMAGE_ID = 0x0000000000000000000000000000000000000000000000000000000000000002;
    bytes32 constant ASSESSOR_IMAGE_ID = 0x0000000000000000000000000000000000000000000000000000000000000003;
    Vm.Wallet clientWallet;
    Vm.Wallet proverWallet;

    ProofRequest defaultProofRequest;

    ProofRequestTestContract proofRequestContract = new ProofRequestTestContract();

    function setUp() public {
        clientWallet = vm.createWallet("CLIENT");
        proverWallet = vm.createWallet("PROVER");

        defaultProofRequest = ProofRequest({
            id: RequestIdLibrary.from(wallet, idx),
            requirements: Requirements({
                imageId: APP_IMAGE_ID,
                predicate: Predicate({
                    predicateType: PredicateType.DigestMatch,
                    data: abi.encode(sha256(bytes("GUEST JOURNAL")))
                }),
<<<<<<< HEAD
                callback: Callback({gasLimit: 0, addr: address(0)})
=======
                selector: bytes4(0)
>>>>>>> 49f7f40a
            }),
            imageUrl: "https://image.dev.null",
            input: Input({inputType: InputType.Url, data: bytes("https://input.dev.null")}),
            offer: Offer({
                minPrice: 1 ether,
                maxPrice: 2 ether,
                biddingStart: uint64(block.number),
                rampUpPeriod: uint32(10),
                timeout: uint32(100),
                lockTimeout: uint32(100),
                lockStake: 1 ether
            })
        });
    }

    function testValidateForLockRequest() public view {
        ProofRequest memory proofRequest = defaultProofRequest;
        Offer memory offer = proofRequest.offer;

        (uint64 lockDeadline, uint64 deadline) = proofRequestContract.validateForLockRequest(proofRequest, wallet, idx);
        assertEq(deadline, offer.deadline(), "Deadline should match the offer deadline");
        assertEq(lockDeadline, offer.lockDeadline(), "Lock deadline should match the offer lock deadline");
    }

    function testValidateForLockRequestInvalidOffer() public {
        ProofRequest memory proofRequest = defaultProofRequest;
        proofRequest.offer.minPrice = 2 ether;
        proofRequest.offer.maxPrice = 1 ether;

        vm.expectRevert(IBoundlessMarket.InvalidRequest.selector);
        proofRequestContract.validateForLockRequest(proofRequest, wallet, idx);
    }

    function testValidateForLockRequestFulfilled() public {
        ProofRequest memory proofRequest = defaultProofRequest;
        proofRequestContract.setRequestFulfilled(wallet, 1);

        vm.expectRevert(abi.encodeWithSelector(IBoundlessMarket.RequestIsFulfilled.selector, proofRequest.id));
        proofRequestContract.validateForLockRequest(proofRequest, wallet, idx);
    }

    function testValidateForLockRequestLocked() public {
        proofRequestContract.setRequestLocked(wallet, 1);
        ProofRequest memory proofRequest = defaultProofRequest;

        vm.expectRevert(abi.encodeWithSelector(IBoundlessMarket.RequestIsLocked.selector, proofRequest.id));
        proofRequestContract.validateForLockRequest(proofRequest, wallet, idx);
    }

    function testValidateForPriceRequest() public view {
        ProofRequest memory proofRequest = defaultProofRequest;
        Offer memory offer = proofRequest.offer;

        (uint64 lockDeadline, uint64 deadline) = proofRequestContract.validateForPriceRequest(proofRequest);
        assertEq(deadline, offer.deadline(), "Deadline should match the offer deadline");
        assertEq(lockDeadline, offer.lockDeadline(), "Lock deadline should match the offer lock deadline");
    }

    function testValidateForPriceRequestFulfilled() public {
        ProofRequest memory proofRequest = defaultProofRequest;
        proofRequestContract.setRequestFulfilled(wallet, 1);
        Offer memory offer = proofRequest.offer;

        (uint64 lockDeadline, uint64 deadline) = proofRequestContract.validateForPriceRequest(proofRequest);
        assertEq(deadline, offer.deadline(), "Deadline should match the offer deadline");
        assertEq(lockDeadline, offer.lockDeadline(), "Lock deadline should match the offer lock deadline");
    }

    function testValidateForPriceRequestLocked() public {
        proofRequestContract.setRequestLocked(wallet, 1);
        ProofRequest memory proofRequest = defaultProofRequest;
        Offer memory offer = proofRequest.offer;

        (uint64 lockDeadline, uint64 deadline) = proofRequestContract.validateForPriceRequest(proofRequest);
        assertEq(deadline, offer.deadline(), "Deadline should match the offer deadline");
        assertEq(lockDeadline, offer.lockDeadline(), "Lock deadline should match the offer lock deadline");
    }

    function testValidateForPriceRequestInvalidOffer() public {
        ProofRequest memory proofRequest = defaultProofRequest;
        proofRequest.offer.minPrice = 2 ether;
        proofRequest.offer.maxPrice = 1 ether;

        vm.expectRevert(IBoundlessMarket.InvalidRequest.selector);
        proofRequestContract.validateForPriceRequest(proofRequest);
    }

    function testVerifyClientSignature() public {
        ProofRequest memory proofRequest = defaultProofRequest;
        proofRequest.id = RequestIdLibrary.from(clientWallet.addr, 1);
        bytes32 structHash = proofRequest.eip712Digest();
        (uint8 v, bytes32 r, bytes32 s) = vm.sign(clientWallet, structHash);
        bytes memory signature = abi.encodePacked(r, s, v);

        bytes32 result =
            proofRequestContract.verifyClientSignature(proofRequest, structHash, clientWallet.addr, signature);
        assertEq(result, structHash, "Signature verification failed");
    }

    function testExtractProverSignature() public {
        ProofRequest memory proofRequest = defaultProofRequest;
        proofRequest.id = RequestIdLibrary.from(clientWallet.addr, 1);
        bytes32 structHash = proofRequest.eip712Digest();
        (uint8 vProver, bytes32 rProver, bytes32 sProver) = vm.sign(proverWallet, structHash);
        bytes memory proverSignature = abi.encodePacked(rProver, sProver, vProver);

        address prover = proofRequestContract.extractProverSignature(proofRequest, structHash, proverSignature);
        assertEq(prover, proverWallet.addr, "Prover address recovery failed");
    }

    function testInvalidClientSignature() public {
        ProofRequest memory proofRequest = defaultProofRequest;
        proofRequest.id = RequestIdLibrary.from(clientWallet.addr, 1);
        bytes32 structHash = proofRequest.eip712Digest();
        (uint8 v, bytes32 r, bytes32 s) = vm.sign(proverWallet, structHash); // Signed by prover instead of client
        bytes memory signature = abi.encodePacked(r, s, v);

        vm.expectRevert(IBoundlessMarket.InvalidSignature.selector);
        proofRequestContract.verifyClientSignature(proofRequest, structHash, clientWallet.addr, signature);
    }
}<|MERGE_RESOLUTION|>--- conflicted
+++ resolved
@@ -85,11 +85,8 @@
                     predicateType: PredicateType.DigestMatch,
                     data: abi.encode(sha256(bytes("GUEST JOURNAL")))
                 }),
-<<<<<<< HEAD
-                callback: Callback({gasLimit: 0, addr: address(0)})
-=======
+                callback: Callback({gasLimit: 0, addr: address(0)}),
                 selector: bytes4(0)
->>>>>>> 49f7f40a
             }),
             imageUrl: "https://image.dev.null",
             input: Input({inputType: InputType.Url, data: bytes("https://input.dev.null")}),
