// Copyright 2025 RISC Zero, Inc.
//
// Use of this source code is governed by the Business Source License
// as found in the LICENSE-BSL file.

pragma solidity ^0.8.20;

import {console} from "forge-std/console.sol";
import {Ownable} from "@openzeppelin/contracts/access/Ownable.sol";
import {SafeCast} from "@openzeppelin/contracts/utils/math/SafeCast.sol";
import {MessageHashUtils} from "@openzeppelin/contracts/utils/cryptography/MessageHashUtils.sol";
import {Test} from "forge-std/Test.sol";
import {Vm} from "forge-std/Vm.sol";
import {
    IRiscZeroVerifier,
    ReceiptClaim,
    Receipt as RiscZeroReceipt,
    ReceiptClaimLib,
    VerificationFailed
} from "risc0/IRiscZeroVerifier.sol";
import {RiscZeroMockVerifier} from "risc0/test/RiscZeroMockVerifier.sol";
import {TestUtils} from "./TestUtils.sol";
import {Client} from "./clients/Client.sol";
import {IERC1967} from "@openzeppelin/contracts/interfaces/IERC1967.sol";
import {UnsafeUpgrades} from "openzeppelin-foundry-upgrades/Upgrades.sol";
import {IERC20} from "@openzeppelin/contracts/token/ERC20/IERC20.sol";
import {ERC20} from "@openzeppelin/contracts/token/ERC20/ERC20.sol";
import {HitPoints} from "../src/HitPoints.sol";

import {BoundlessMarket} from "../src/BoundlessMarket.sol";
import {Callback} from "../src/types/Callback.sol";
import {
    FulfillmentDataImageIdAndJournal,
    FulfillmentDataLibrary,
    FulfillmentDataType
} from "../src/types/FulfillmentData.sol";
import {RequestId} from "../src/types/RequestId.sol";
import {AssessorJournal} from "../src/types/AssessorJournal.sol";
import {AssessorCallback} from "../src/types/AssessorCallback.sol";
import {BoundlessMarketLib} from "../src/libraries/BoundlessMarketLib.sol";
import {MerkleProofish} from "../src/libraries/MerkleProofish.sol";
import {ProofRequest} from "../src/types/ProofRequest.sol";
import {LockRequest} from "../src/types/LockRequest.sol";
import {Fulfillment} from "../src/types/Fulfillment.sol";
import {AssessorReceipt} from "../src/types/AssessorReceipt.sol";
import {Offer} from "../src/types/Offer.sol";
import {Requirements} from "../src/types/Requirements.sol";
import {Predicate, PredicateLibrary, PredicateType} from "../src/types/Predicate.sol";
import {IBoundlessMarket} from "../src/IBoundlessMarket.sol";

import {RiscZeroSetVerifier} from "risc0/RiscZeroSetVerifier.sol";
import {Fulfillment} from "../src/types/Fulfillment.sol";
import {MockCallback} from "./MockCallback.sol";
import {Selector} from "../src/types/Selector.sol";

import {SmartContractClient} from "./clients/SmartContractClient.sol";
import {IERC1271} from "@openzeppelin/contracts/interfaces/IERC1271.sol";

Vm constant VM = Vm(0x7109709ECfa91a80626fF3989D68f67F5b1DD12D);

bytes32 constant APP_IMAGE_ID = 0x0000000000000000000000000000000000000000000000000000000000000001;
bytes32 constant APP_IMAGE_ID_2 = 0x0000000000000000000000000000000000000000000000000000000000000002;
bytes32 constant SET_BUILDER_IMAGE_ID = 0x0000000000000000000000000000000000000000000000000000000000000002;
bytes32 constant ASSESSOR_IMAGE_ID = 0x0000000000000000000000000000000000000000000000000000000000000003;
bytes32 constant DEPRECATED_ASSESSOR_IMAGE_ID = 0x0000000000000000000000000000000000000000000000000000000000000004;
uint32 constant DEPRECATED_ASSESSOR_DURATION = 1 minutes;

bytes constant APP_JOURNAL = bytes("GUEST JOURNAL");
bytes constant APP_JOURNAL_2 = bytes("GUEST JOURNAL 2");

contract BoundlessMarketTest is Test {
    using ReceiptClaimLib for ReceiptClaim;
    using BoundlessMarketLib for Requirements;
    using BoundlessMarketLib for ProofRequest;
    using BoundlessMarketLib for Offer;
    using TestUtils for RiscZeroSetVerifier;
    using TestUtils for Selector[];
    using TestUtils for AssessorCallback[];
    using SafeCast for uint256;
    using SafeCast for int256;

    RiscZeroMockVerifier internal verifier;
    BoundlessMarket internal boundlessMarket;

    address internal boundlessMarketSource;
    address internal proxy;
    RiscZeroSetVerifier internal setVerifier;
    HitPoints internal stakeToken;
    mapping(uint256 => Client) internal clients;
    mapping(uint256 => Client) internal provers;
    mapping(uint256 => SmartContractClient) internal smartContractClients;
    Client internal testProver;
    address internal testProverAddress;
    uint256 initialBalance;
    int256 internal stakeBalanceSnapshot;
    int256 internal stakeTreasuryBalanceSnapshot;

    uint256 constant DEFAULT_BALANCE = 1000 ether;
    uint256 constant EXPECTED_DEFAULT_MAX_GAS_FOR_VERIFY = 50000;
    uint256 constant EXPECTED_SLASH_BURN_BPS = 2000;

    ReceiptClaim internal appClaim = ReceiptClaimLib.ok(APP_IMAGE_ID, sha256(APP_JOURNAL));

    Vm.Wallet internal ownerWallet = vm.createWallet("OWNER");

    MockCallback internal mockCallback;
    MockCallback internal mockHighGasCallback;

    function setUp() public {
        vm.deal(ownerWallet.addr, DEFAULT_BALANCE);

        vm.startPrank(ownerWallet.addr);

        // Deploy the implementation contracts
        verifier = new RiscZeroMockVerifier(bytes4(0));
        setVerifier = new RiscZeroSetVerifier(verifier, SET_BUILDER_IMAGE_ID, "https://set-builder.dev.null");
        stakeToken = new HitPoints(ownerWallet.addr);

        // Deploy the UUPS proxy with the implementation
        boundlessMarketSource = address(
            new BoundlessMarket(
                setVerifier,
                ASSESSOR_IMAGE_ID,
                DEPRECATED_ASSESSOR_IMAGE_ID,
                DEPRECATED_ASSESSOR_DURATION,
                address(stakeToken)
            )
        );
        proxy = UnsafeUpgrades.deployUUPSProxy(
            boundlessMarketSource,
            abi.encodeCall(BoundlessMarket.initialize, (ownerWallet.addr, "https://assessor.dev.null"))
        );
        boundlessMarket = BoundlessMarket(proxy);

        // Initialize MockCallbacks
        mockCallback = new MockCallback(setVerifier, address(boundlessMarket), APP_IMAGE_ID, 10_000);
        mockHighGasCallback = new MockCallback(setVerifier, address(boundlessMarket), APP_IMAGE_ID, 250_000);

        stakeToken.grantMinterRole(ownerWallet.addr);
        stakeToken.grantAuthorizedTransferRole(proxy);
        vm.stopPrank();

        testProver = getProver(1);
        testProverAddress = testProver.addr();
        for (uint256 i = 0; i < 5; i++) {
            getClient(i);
            getProver(i);
            getSmartContractClient(i);
        }

        initialBalance = address(boundlessMarket).balance;

        stakeBalanceSnapshot = type(int256).max;
        stakeTreasuryBalanceSnapshot = type(int256).max;

        // Verify that OWNER is the actual owner
        assertEq(boundlessMarket.owner(), ownerWallet.addr, "OWNER address is not the contract owner after deployment");
    }

    function expectedSlashBurnAmount(uint256 amount) internal pure returns (uint96) {
        return uint96((uint256(amount) * EXPECTED_SLASH_BURN_BPS) / 10000);
    }

    function expectedSlashTransferAmount(uint256 amount) internal pure returns (uint96) {
        return uint96((uint256(amount) * (10000 - EXPECTED_SLASH_BURN_BPS)) / 10000);
    }

    function expectMarketBalanceUnchanged() internal view {
        uint256 finalBalance = address(boundlessMarket).balance;
        console.log("Initial balance:", initialBalance);
        console.log("Final balance:", finalBalance);
        require(finalBalance == initialBalance, "Market balance changed during the test");
    }

    function snapshotMarketStakeBalance() public {
        stakeBalanceSnapshot = stakeToken.balanceOf(address(boundlessMarket)).toInt256();
    }

    function expectMarketStakeBalanceChange(int256 change) public view {
        require(stakeBalanceSnapshot != type(int256).max, "market stake balance snapshot is not set");
        int256 newBalance = stakeToken.balanceOf(address(boundlessMarket)).toInt256();
        console.log("Market stake balance at block %d: %d", block.number, newBalance.toUint256());
        int256 expectedBalance = stakeBalanceSnapshot + change;
        require(expectedBalance >= 0, "expected market stake balance cannot be less than 0");
        console.log("Market expected stake balance at block %d: %d", block.number, expectedBalance.toUint256());
        require(expectedBalance == newBalance, "market stake balance is not equal to expected value");
    }

    function snapshotMarketStakeTreasuryBalance() public {
        stakeTreasuryBalanceSnapshot = boundlessMarket.balanceOfStake(address(boundlessMarket)).toInt256();
    }

    function expectMarketStakeTreasuryBalanceChange(int256 change) public view {
        require(stakeTreasuryBalanceSnapshot != type(int256).max, "market stake treasury balance snapshot is not set");
        int256 newBalance = boundlessMarket.balanceOfStake(address(boundlessMarket)).toInt256();
        console.log("Market stake treasury balance at block %d: %d", block.number, newBalance.toUint256());
        int256 expectedBalance = stakeTreasuryBalanceSnapshot + change;
        require(expectedBalance >= 0, "expected market treasury stake balance cannot be less than 0");
        console.log("Market expected stake treasury balance at block %d: %d", block.number, expectedBalance.toUint256());
        require(expectedBalance == newBalance, "market stake treasury balance is not equal to expected value");
    }

    function expectRequestFulfilled(RequestId requestId) internal view {
        require(boundlessMarket.requestIsFulfilled(requestId), "Request should be fulfilled");
        require(!boundlessMarket.requestIsSlashed(requestId), "Request should not be slashed");
    }

    function expectRequestFulfilledAndSlashed(RequestId requestId) internal view {
        require(boundlessMarket.requestIsFulfilled(requestId), "Request should be fulfilled");
        require(boundlessMarket.requestIsSlashed(requestId), "Request should be slashed");
    }

    function expectRequestNotFulfilled(RequestId requestId) internal view {
        require(!boundlessMarket.requestIsFulfilled(requestId), "Request should not be fulfilled");
    }

    function expectRequestSlashed(RequestId requestId) internal view {
        require(boundlessMarket.requestIsSlashed(requestId), "Request should be slashed");
    }

    function expectRequestNotSlashed(RequestId requestId) internal view {
        require(!boundlessMarket.requestIsSlashed(requestId), "Request should be slashed");
    }

    // Creates a client account with the given index, gives it some Ether,
    // gives it some Stake Token, and deposits both into the market.
    function getClient(uint256 index) internal returns (Client) {
        if (address(clients[index]) != address(0)) {
            return clients[index];
        }
        Client client = createClientContract(string.concat("CLIENT_", vm.toString(index)));
        fundClient(client);
        clients[index] = client;
        return client;
    }

    // Creates a client account with the given index, gives it some Ether,
    // gives it some Stake Token, and deposits both into the market.
    function getSmartContractClient(uint256 index) internal returns (SmartContractClient) {
        if (address(smartContractClients[index]) != address(0)) {
            return smartContractClients[index];
        }
        SmartContractClient client = createSmartContractClientContract(string.concat("SC_CLIENT_", vm.toString(index)));
        fundSmartContractClient(client);
        smartContractClients[index] = client;
        return client;
    }

    // Creates a prover account with the given index, gives it some Ether,
    // gives it some Stake Token, and deposits both into the market.
    function getProver(uint256 index) internal returns (Client) {
        if (address(provers[index]) != address(0)) {
            return provers[index];
        }
        Client prover = createClientContract(string.concat("PROVER_", vm.toString(index)));
        fundClient(prover);
        provers[index] = prover;
        return prover;
    }

    function fundClient(Client client) internal {
        address clientAddress = client.addr();
        // Deal the client from Ether and deposit it in the market.
        vm.deal(clientAddress, DEFAULT_BALANCE);
        vm.prank(clientAddress);
        boundlessMarket.deposit{value: DEFAULT_BALANCE}();

        // Snapshot their initial ETH balance.
        client.snapshotBalance();

        // Mint some stake tokens.
        vm.prank(ownerWallet.addr);
        stakeToken.mint(clientAddress, DEFAULT_BALANCE);

        uint256 deadline = block.timestamp + 1 hours;
        (uint8 v, bytes32 r, bytes32 s) = client.signPermit(proxy, DEFAULT_BALANCE, deadline);
        vm.prank(clientAddress);
        boundlessMarket.depositStakeWithPermit(DEFAULT_BALANCE, deadline, v, r, s);

        // Snapshot their initial stake balance.
        client.snapshotStakeBalance();
    }

    function fundSmartContractClient(SmartContractClient client) internal {
        address walletAddress = client.addr();
        address signerAddress = client.signerAddr();

        // Deal the SCW some Ether and deposit it in the market.
        vm.deal(walletAddress, DEFAULT_BALANCE);
        vm.prank(signerAddress);
        client.execute(
            address(boundlessMarket),
            abi.encodeWithSelector(IBoundlessMarket.deposit.selector, DEFAULT_BALANCE),
            DEFAULT_BALANCE
        );

        // Snapshot their initial ETH balance.
        client.snapshotBalance();

        // Mint some stake tokens.
        vm.prank(ownerWallet.addr);
        stakeToken.mint(walletAddress, DEFAULT_BALANCE);

        vm.prank(signerAddress);
        client.execute(
            address(stakeToken), abi.encodeWithSelector(IERC20.approve.selector, boundlessMarket, DEFAULT_BALANCE)
        );

        vm.prank(signerAddress);
        client.execute(
            address(boundlessMarket), abi.encodeWithSelector(IBoundlessMarket.depositStake.selector, DEFAULT_BALANCE)
        );

        // check balances
        assertEq(boundlessMarket.balanceOf(walletAddress), DEFAULT_BALANCE);
        assertEq(boundlessMarket.balanceOfStake(walletAddress), DEFAULT_BALANCE);

        // Snapshot their initial stake balance.
        client.snapshotStakeBalance();
    }

    // Create a client, using a trick to set the address equal to the wallet address.
    function createClientContract(string memory identifier) internal returns (Client) {
        Vm.Wallet memory wallet = vm.createWallet(identifier);
        Client client = new Client(wallet);
        client.initialize(identifier, boundlessMarket, stakeToken);
        return client;
    }

    function createSmartContractClientContract(string memory identifier) internal returns (SmartContractClient) {
        Vm.Wallet memory signer = vm.createWallet(string.concat(identifier, "_SIGNER"));
        SmartContractClient client = new SmartContractClient(signer);
        client.initialize(identifier, boundlessMarket, stakeToken);
        return client;
    }

    function submitRoot(bytes32 root) internal {
        boundlessMarket.submitRoot(
            address(setVerifier),
            root,
            verifier.mockProve(
                SET_BUILDER_IMAGE_ID, sha256(abi.encodePacked(SET_BUILDER_IMAGE_ID, uint256(1 << 255), root))
            ).seal
        );
    }

    function createFillAndSubmitRoot(ProofRequest memory request, bytes memory journal, address prover)
        internal
        returns (Fulfillment memory, AssessorReceipt memory)
    {
        return createFillAndSubmitRoot(request, journal, prover, FulfillmentDataType.ImageIdAndJournal);
    }

    function createFillAndSubmitRoot(
        ProofRequest memory request,
        bytes memory journal,
        address prover,
        FulfillmentDataType fillType
    ) internal returns (Fulfillment memory, AssessorReceipt memory) {
        ProofRequest[] memory requests = new ProofRequest[](1);
        requests[0] = request;
        bytes[] memory journals = new bytes[](1);
        journals[0] = journal;
        (Fulfillment[] memory fills, AssessorReceipt memory assessorReceipt) =
            createFillsAndSubmitRoot(requests, journals, prover, fillType);
        return (fills[0], assessorReceipt);
    }

    function createDeprecatedFillAndSubmitRoot(ProofRequest memory request, bytes memory journal, address prover)
        internal
        returns (Fulfillment memory, AssessorReceipt memory)
    {
        ProofRequest[] memory requests = new ProofRequest[](1);
        requests[0] = request;
        bytes[] memory journals = new bytes[](1);
        journals[0] = journal;
        (Fulfillment[] memory fills, AssessorReceipt memory assessorReceipt) =
            createDeprecatedFillsAndSubmitRoot(requests, journals, prover);
        return (fills[0], assessorReceipt);
    }

    function createFillsAndSubmitRoot(ProofRequest[] memory requests, bytes[] memory journals, address prover)
        internal
        returns (Fulfillment[] memory fills, AssessorReceipt memory assessorReceipt)
    {
        return createFillsAndSubmitRoot(requests, journals, prover, FulfillmentDataType.ImageIdAndJournal);
    }

    function createFillsAndSubmitRoot(
        ProofRequest[] memory requests,
        bytes[] memory journals,
        address prover,
        FulfillmentDataType fillType
    ) internal returns (Fulfillment[] memory fills, AssessorReceipt memory assessorReceipt) {
        bytes32 root;
        (fills, assessorReceipt, root) = createFills(requests, journals, prover, fillType);
        // submit the root to the set verifier
        submitRoot(root);
        return (fills, assessorReceipt);
    }

    function createDeprecatedFillsAndSubmitRoot(ProofRequest[] memory requests, bytes[] memory journals, address prover)
        internal
        returns (Fulfillment[] memory fills, AssessorReceipt memory assessorReceipt)
    {
<<<<<<< HEAD
        return createFills(requests, journals, prover, FulfillmentDataType.ImageIdAndJournal);
=======
        bytes32 root;
        (fills, assessorReceipt, root) = createDeprecatedFills(requests, journals, prover);
        // submit the root to the set verifier
        submitRoot(root);
        return (fills, assessorReceipt);
>>>>>>> 87e1aadf
    }

    function createFills(
        ProofRequest[] memory requests,
        bytes[] memory journals,
        address prover,
<<<<<<< HEAD
        FulfillmentDataType fillType
    ) internal view returns (Fulfillment[] memory fills, AssessorReceipt memory assessorReceipt, bytes32 root) {
        // initialize the fulfillments; one for each request;
=======
        bytes32 assessorImageId
    ) internal view returns (Fulfillment[] memory fills, AssessorReceipt memory assessorReceipt, bytes32 root) {
        // initialize the fullfillments; one for each request;
>>>>>>> 87e1aadf
        // the seal is filled in later, by calling fillInclusionProof
        fills = new Fulfillment[](requests.length);
        Selector[] memory selectors = new Selector[](0);
        AssessorCallback[] memory callbacks = new AssessorCallback[](0);

        for (uint8 i = 0; i < requests.length; i++) {
            bytes32 claimDigest;
            bytes memory fulfillmentData;
            bytes memory journal = journals[i];
            PredicateType predicateType = requests[i].requirements.predicate.predicateType;
            bytes32 imageId;
            if (predicateType != PredicateType.ClaimDigestMatch) {
                imageId = bytesToBytes32(requests[i].requirements.predicate.data);
                claimDigest = ReceiptClaimLib.ok(imageId, sha256(journal)).digest();
            } else {
                // this is hacky, but for ClaimDigestMatch, the imageId is not known,
                // so we just use the APP_IMAGE_ID as the default
                imageId = APP_IMAGE_ID;
                claimDigest = bytesToBytes32(requests[i].requirements.predicate.data);
            }
            if (fillType == FulfillmentDataType.ImageIdAndJournal) {
                fulfillmentData = abi.encode(FulfillmentDataImageIdAndJournal({imageId: imageId, journal: journal}));
            }
            Fulfillment memory fill = Fulfillment({
                id: requests[i].id,
                requestDigest: MessageHashUtils.toTypedDataHash(
                    boundlessMarket.eip712DomainSeparator(), requests[i].eip712Digest()
                ),
                claimDigest: claimDigest,
                fulfillmentData: fulfillmentData,
                fulfillmentDataType: fillType,
                seal: bytes("")
            });
            fills[i] = fill;
            if (requests[i].requirements.selector != bytes4(0)) {
                selectors = selectors.addSelector(i, requests[i].requirements.selector);
            }
            if (requests[i].requirements.callback.addr != address(0)) {
                callbacks = callbacks.addCallback(
                    AssessorCallback({
                        index: i,
                        gasLimit: requests[i].requirements.callback.gasLimit,
                        addr: requests[i].requirements.callback.addr
                    })
                );
            }
        }

        // compute the assessor claim
        ReceiptClaim memory assessorClaim = TestUtils.mockAssessor(fills, assessorImageId, selectors, callbacks, prover);
        // compute the batchRoot of the batch Merkle Tree (without the assessor)
        (bytes32 batchRoot, bytes32[][] memory tree) = TestUtils.mockSetBuilder(fills);

        bytes32 assessorLeaf = TestUtils.hashLeaf(assessorClaim.digest());
        root = MerkleProofish._hashPair(batchRoot, assessorLeaf);

        // compute all the inclusion proofs for the fullfillments
        TestUtils.fillInclusionProofs(setVerifier, fills, assessorLeaf, tree);
        // compute the assessor fill
        assessorReceipt = AssessorReceipt({
            seal: TestUtils.mockAssessorSeal(setVerifier, batchRoot),
            selectors: selectors,
            callbacks: callbacks,
            prover: prover
        });

        return (fills, assessorReceipt, root);
    }

    function createFills(ProofRequest[] memory requests, bytes[] memory journals, address prover)
        internal
        view
        returns (Fulfillment[] memory fills, AssessorReceipt memory assessorReceipt, bytes32 root)
    {
        (fills, assessorReceipt, root) = createFills(requests, journals, prover, ASSESSOR_IMAGE_ID);
    }

    function createDeprecatedFills(ProofRequest[] memory requests, bytes[] memory journals, address prover)
        internal
        view
        returns (Fulfillment[] memory fills, AssessorReceipt memory assessorReceipt, bytes32 root)
    {
        (fills, assessorReceipt, root) = createFills(requests, journals, prover, DEPRECATED_ASSESSOR_IMAGE_ID);
    }

    function newBatch(uint256 batchSize) internal returns (ProofRequest[] memory requests, bytes[] memory journals) {
        requests = new ProofRequest[](batchSize);
        journals = new bytes[](batchSize);
        for (uint256 j = 0; j < 5; j++) {
            getClient(j);
        }
        for (uint256 i = 0; i < batchSize; i++) {
            Client client = clients[i % 5];
            ProofRequest memory request = client.request(uint32(i / 5));
            bytes memory clientSignature = client.sign(request);
            vm.prank(testProverAddress);
            boundlessMarket.lockRequest(request, clientSignature);
            requests[i] = request;
            journals[i] = APP_JOURNAL;
        }
    }

    function newBatchWithSelector(uint256 batchSize, bytes4 selector)
        internal
        returns (ProofRequest[] memory requests, bytes[] memory journals)
    {
        requests = new ProofRequest[](batchSize);
        journals = new bytes[](batchSize);
        for (uint256 j = 0; j < 5; j++) {
            getClient(j);
        }
        for (uint256 i = 0; i < batchSize; i++) {
            Client client = clients[i % 5];
            ProofRequest memory request = client.request(uint32(i / 5));
            request.requirements.selector = selector;
            bytes memory clientSignature = client.sign(request);
            vm.prank(testProverAddress);
            boundlessMarket.lockRequest(request, clientSignature);
            requests[i] = request;
            journals[i] = APP_JOURNAL;
        }
    }

    function newBatchWithCallback(uint256 batchSize)
        internal
        returns (ProofRequest[] memory requests, bytes[] memory journals)
    {
        requests = new ProofRequest[](batchSize);
        journals = new bytes[](batchSize);
        for (uint256 j = 0; j < 5; j++) {
            getClient(j);
        }
        for (uint256 i = 0; i < batchSize; i++) {
            Client client = clients[i % 5];
            ProofRequest memory request = client.request(uint32(i / 5));
            request.requirements.callback.addr = address(mockCallback);
            request.requirements.callback.gasLimit = 500_000;
            bytes memory clientSignature = client.sign(request);
            vm.prank(testProverAddress);
            boundlessMarket.lockRequest(request, clientSignature);
            requests[i] = request;
            journals[i] = APP_JOURNAL;
        }
    }

    function bytesToBytes32(bytes memory b) internal pure returns (bytes32) {
        bytes32 out;
        for (uint256 i = 0; i < 32; i++) {
            out |= bytes32(b[i] & 0xFF) >> (i * 8);
        }
        return out;
    }
}

contract BoundlessMarketBasicTest is BoundlessMarketTest {
    using ReceiptClaimLib for ReceiptClaim;
    using BoundlessMarketLib for Offer;
    using BoundlessMarketLib for ProofRequest;
    using SafeCast for uint256;

    function _stringEquals(string memory a, string memory b) private pure returns (bool) {
        return keccak256(abi.encodePacked(a)) == keccak256(abi.encodePacked(b));
    }

    function testBytecodeSize() public {
        vm.snapshotValue("bytecode size proxy", address(proxy).code.length);
        vm.snapshotValue("bytecode size implementation", boundlessMarketSource.code.length);
    }

    function testDeposit() public {
        vm.deal(testProverAddress, 1 ether);
        // Deposit funds into the market
        vm.expectEmit(true, true, true, true);
        emit IBoundlessMarket.Deposit(testProverAddress, 1 ether);
        vm.prank(testProverAddress);
        boundlessMarket.deposit{value: 1 ether}();
        testProver.expectBalanceChange(1 ether);
    }

    function testDeposits() public {
        address newUser = address(uint160(3));
        vm.deal(newUser, 2 ether);

        // Deposit funds into the market
        vm.expectEmit(true, true, true, true);
        emit IBoundlessMarket.Deposit(newUser, 1 ether);
        vm.prank(newUser);
        boundlessMarket.deposit{value: 1 ether}();
        vm.snapshotGasLastCall("deposit: first ever deposit");

        vm.expectEmit(true, true, true, true);
        emit IBoundlessMarket.Deposit(newUser, 1 ether);
        vm.prank(newUser);
        boundlessMarket.deposit{value: 1 ether}();
        vm.snapshotGasLastCall("deposit: second deposit");
    }

    function testWithdraw() public {
        // Deposit funds into the market
        vm.deal(testProverAddress, 1 ether);
        vm.prank(testProverAddress);
        boundlessMarket.deposit{value: 1 ether}();

        // Withdraw funds from the market
        vm.expectEmit(true, true, true, true);
        emit IBoundlessMarket.Withdrawal(testProverAddress, 1 ether);
        vm.prank(testProverAddress);
        boundlessMarket.withdraw(1 ether);
        expectMarketBalanceUnchanged();

        // Attempt to withdraw extra funds from the market.
        vm.expectRevert(abi.encodeWithSelector(IBoundlessMarket.InsufficientBalance.selector, testProverAddress));
        vm.prank(testProverAddress);
        boundlessMarket.withdraw(DEFAULT_BALANCE + 1);
        expectMarketBalanceUnchanged();
    }

    function testWithdrawFromTreasury() public {
        // Deposit funds into the market
        vm.deal(address(boundlessMarket), 1 ether);
        vm.prank(address(boundlessMarket));
        boundlessMarket.deposit{value: 1 ether}();

        // Attempt to withdraw funds from the treasury from an unauthorized account.
        vm.expectRevert(abi.encodeWithSelector(Ownable.OwnableUnauthorizedAccount.selector, testProverAddress));
        vm.prank(testProverAddress);
        boundlessMarket.withdrawFromTreasury(1 ether);

        uint256 initialBalance = ownerWallet.addr.balance;
        // Withdraw funds from the treasury
        vm.expectEmit(true, true, true, true);
        emit IBoundlessMarket.Withdrawal(address(boundlessMarket), 1 ether);
        vm.prank(ownerWallet.addr);
        boundlessMarket.withdrawFromTreasury(1 ether);
        assert(boundlessMarket.balanceOf(address(boundlessMarket)) == 0);
        assert(ownerWallet.addr.balance == 1 ether + initialBalance);
    }

    function testWithdrawFromStakeTreasury() public {
        testSlashLockedRequestFullyExpired();

        // Attempt to withdraw funds from the stake treasury from an unauthorized account.
        vm.expectRevert(abi.encodeWithSelector(Ownable.OwnableUnauthorizedAccount.selector, testProverAddress));
        vm.prank(testProverAddress);
        uint256 expectedWithdrawal = 1 ether - (1 ether * EXPECTED_SLASH_BURN_BPS / 10000);
        boundlessMarket.withdrawFromStakeTreasury(expectedWithdrawal);

        // Withdraw funds from the stake treasury
        vm.expectEmit(true, true, true, true);
        emit IBoundlessMarket.StakeWithdrawal(address(boundlessMarket), expectedWithdrawal);
        vm.prank(ownerWallet.addr);
        boundlessMarket.withdrawFromStakeTreasury(expectedWithdrawal);
        assert(boundlessMarket.balanceOfStake(address(boundlessMarket)) == 0);
        assert(stakeToken.balanceOf(ownerWallet.addr) == expectedWithdrawal);
    }

    function testWithdrawals() public {
        // Deposit funds into the market
        vm.deal(testProverAddress, 3 ether);
        vm.prank(testProverAddress);
        boundlessMarket.deposit{value: 3 ether}();

        // Withdraw funds from the market
        vm.expectEmit(true, true, true, true);
        emit IBoundlessMarket.Withdrawal(testProverAddress, 1 ether);
        vm.prank(testProverAddress);
        boundlessMarket.withdraw(1 ether);
        vm.snapshotGasLastCall("withdraw: 1 ether");

        uint256 balance = boundlessMarket.balanceOf(testProverAddress);
        vm.prank(testProverAddress);
        boundlessMarket.withdraw(balance);
        vm.snapshotGasLastCall("withdraw: full balance");
        assertEq(boundlessMarket.balanceOf(testProverAddress), 0);

        // Attempt to withdraw extra funds from the market.
        vm.expectRevert(abi.encodeWithSelector(IBoundlessMarket.InsufficientBalance.selector, testProverAddress));
        vm.prank(testProverAddress);
        boundlessMarket.withdraw(DEFAULT_BALANCE + 1);
    }

    function testStakeDeposit() public {
        // Mint some tokens
        vm.prank(ownerWallet.addr);
        stakeToken.mint(testProverAddress, 2);

        // Approve the market to spend the testProver's stakeToken
        vm.prank(testProverAddress);
        ERC20(address(stakeToken)).approve(address(boundlessMarket), 2);
        vm.snapshotGasLastCall("ERC20 approve: required for depositStake");

        // Deposit stake into the market
        vm.expectEmit(true, true, true, true);
        emit IBoundlessMarket.StakeDeposit(testProverAddress, 1);
        vm.prank(testProverAddress);
        boundlessMarket.depositStake(1);
        vm.snapshotGasLastCall("depositStake: 1 HP (tops up market account)");
        testProver.expectStakeBalanceChange(1);

        // Deposit stake into the market
        vm.expectEmit(true, true, true, true);
        emit IBoundlessMarket.StakeDeposit(testProverAddress, 1);
        vm.prank(testProverAddress);
        boundlessMarket.depositStake(1);
        vm.snapshotGasLastCall("depositStake: full (drains testProver account)");
        testProver.expectStakeBalanceChange(2);
    }

    function testStakeDepositWithPermit() public {
        // Mint some tokens
        vm.prank(ownerWallet.addr);
        stakeToken.mint(testProverAddress, 2);

        // Approve the market to spend the testProver's stakeToken
        uint256 deadline = block.timestamp + 1 hours;
        (uint8 v, bytes32 r, bytes32 s) = testProver.signPermit(address(boundlessMarket), 1, deadline);

        // Deposit stake into the market
        vm.expectEmit(true, true, true, true);
        emit IBoundlessMarket.StakeDeposit(testProverAddress, 1);
        vm.prank(testProverAddress);
        boundlessMarket.depositStakeWithPermit(1, deadline, v, r, s);
        vm.snapshotGasLastCall("depositStakeWithPermit: 1 HP (tops up market account)");
        testProver.expectStakeBalanceChange(1);

        // Approve the market to spend the testProver's stakeToken
        (v, r, s) = testProver.signPermit(address(boundlessMarket), 1, deadline);

        // Deposit stake into the market
        vm.expectEmit(true, true, true, true);
        emit IBoundlessMarket.StakeDeposit(testProverAddress, 1);
        vm.prank(testProverAddress);
        boundlessMarket.depositStakeWithPermit(1, deadline, v, r, s);
        vm.snapshotGasLastCall("depositStakeWithPermit: full (drains testProver account)");
        testProver.expectStakeBalanceChange(2);
    }

    function testStakeWithdraw() public {
        // Withdraw stake from the market
        vm.expectEmit(true, true, true, true);
        emit IBoundlessMarket.StakeWithdrawal(testProverAddress, 1);
        vm.prank(testProverAddress);
        boundlessMarket.withdrawStake(1);
        vm.snapshotGasLastCall("withdrawStake: 1 HP balance");
        testProver.expectStakeBalanceChange(-1);
        assertEq(stakeToken.balanceOf(testProverAddress), 1, "TestProver should have 1 hitPoint after withdrawing");

        // Withdraw full stake from the market
        uint256 remainingBalance = boundlessMarket.balanceOfStake(testProverAddress);
        vm.expectEmit(true, true, true, true);
        emit IBoundlessMarket.StakeWithdrawal(testProverAddress, remainingBalance);
        vm.prank(testProverAddress);
        boundlessMarket.withdrawStake(remainingBalance);
        vm.snapshotGasLastCall("withdrawStake: full balance");
        testProver.expectStakeBalanceChange(-int256(DEFAULT_BALANCE));
        assertEq(
            stakeToken.balanceOf(testProverAddress),
            DEFAULT_BALANCE,
            "TestProver should have DEFAULT_BALANCE hitPoint after withdrawing"
        );

        // Attempt to withdraw extra funds from the market.
        vm.expectRevert(abi.encodeWithSelector(IBoundlessMarket.InsufficientBalance.selector, testProverAddress));
        vm.prank(testProverAddress);
        boundlessMarket.withdrawStake(1);
    }

    function testSubmitRequest() public {
        Client client = getClient(1);
        ProofRequest memory request = client.request(1);
        bytes memory clientSignature = client.sign(request);

        // Submit the request with no funds
        // Expect the event to be emitted
        vm.expectEmit(true, true, true, true);
        emit IBoundlessMarket.RequestSubmitted(request.id, request, clientSignature);
        boundlessMarket.submitRequest(request, clientSignature);
        vm.snapshotGasLastCall("submitRequest: without ether");

        // Submit the request with funds
        // Expect the event to be emitted
        vm.expectEmit(true, true, true, true);
        emit IBoundlessMarket.Deposit(client.addr(), uint256(request.offer.maxPrice));
        vm.expectEmit(true, true, true, true);
        emit IBoundlessMarket.RequestSubmitted(request.id, request, clientSignature);
        vm.deal(client.addr(), request.offer.maxPrice);
        address clientAddress = client.addr();
        vm.prank(clientAddress);
        boundlessMarket.submitRequest{value: request.offer.maxPrice}(request, clientSignature);
        vm.snapshotGasLastCall("submitRequest: with maxPrice ether");
    }

    function _testLockRequest(bool withSig) private returns (Client, ProofRequest memory) {
        return _testLockRequest(withSig, "");
    }

    function _testLockRequest(bool withSig, string memory snapshot) private returns (Client, ProofRequest memory) {
        Client client = getClient(1);
        ProofRequest memory request = client.request(1);
        bytes memory clientSignature = client.sign(request);
        bytes memory proverSignature = testProver.signLockRequest(LockRequest({request: request}));

        // Expect the event to be emitted
        vm.expectEmit(true, true, true, true);
        emit IBoundlessMarket.RequestLocked(request.id, testProverAddress, request, clientSignature);
        if (withSig) {
            boundlessMarket.lockRequestWithSignature(request, clientSignature, proverSignature);
        } else {
            vm.prank(testProverAddress);
            boundlessMarket.lockRequest(request, clientSignature);
        }

        if (!_stringEquals(snapshot, "")) {
            vm.snapshotGasLastCall(snapshot);
        }

        // Ensure the balances are correct
        client.expectBalanceChange(-1 ether);
        testProver.expectStakeBalanceChange(-1 ether);

        // Verify the lock request
        assertTrue(boundlessMarket.requestIsLocked(request.id), "Request should be locked-in");

        expectMarketBalanceUnchanged();

        return (client, request);
    }

    function testLockRequest() public returns (Client, ProofRequest memory) {
        return _testLockRequest(false, "lockinRequest: base case");
    }

    function testLockRequestWithSignature() public returns (Client, ProofRequest memory) {
        return _testLockRequest(true, "lockinRequest: with prover signature");
    }

    function _testLockRequestAlreadyLocked(bool withSig) private {
        (Client client, ProofRequest memory request) = _testLockRequest(withSig);
        bytes memory clientSignature = client.sign(request);
        bytes memory proverSignature = testProver.signLockRequest(LockRequest({request: request}));

        // Attempt to lock the request again
        vm.expectRevert(abi.encodeWithSelector(IBoundlessMarket.RequestIsLocked.selector, request.id));
        if (withSig) {
            boundlessMarket.lockRequestWithSignature(request, clientSignature, proverSignature);
        } else {
            vm.prank(testProverAddress);
            boundlessMarket.lockRequest(request, clientSignature);
        }

        expectMarketBalanceUnchanged();
    }

    function testLockRequestAlreadyLocked() public {
        return _testLockRequestAlreadyLocked(true);
    }

    function testLockRequestWithSignatureAlreadyLocked() public {
        return _testLockRequestAlreadyLocked(false);
    }

    function _testLockRequestBadClientSignature(bool withSig) private {
        Client clientA = getClient(1);
        Client clientB = getClient(2);
        ProofRequest memory request1 = clientA.request(1);
        ProofRequest memory request2 = clientA.request(2);
        bytes memory proverSignature = testProver.signLockRequest(LockRequest({request: request1}));

        // case: request signed by a different client
        bytes memory badClientSignature = clientB.sign(request1);
        vm.expectRevert(IBoundlessMarket.InvalidSignature.selector);
        if (withSig) {
            boundlessMarket.lockRequestWithSignature(request1, badClientSignature, proverSignature);
        } else {
            vm.prank(testProverAddress);
            boundlessMarket.lockRequest(request1, badClientSignature);
        }

        // case: client signed a different request
        badClientSignature = clientA.sign(request2);
        vm.expectRevert(IBoundlessMarket.InvalidSignature.selector);
        if (withSig) {
            boundlessMarket.lockRequestWithSignature(request1, badClientSignature, proverSignature);
        } else {
            vm.prank(testProverAddress);
            boundlessMarket.lockRequest(request1, badClientSignature);
        }

        clientA.expectBalanceChange(0 ether);
        clientB.expectBalanceChange(0 ether);
        testProver.expectBalanceChange(0 ether);
        expectMarketBalanceUnchanged();
    }

    function testLockRequestBadClientSignature() public {
        return _testLockRequestBadClientSignature(true);
    }

    function testLockRequestWithSignatureBadClientSignature() public {
        return _testLockRequestBadClientSignature(false);
    }

    function testLockRequestWithSignatureProverSignatureIncorrectRequest() public {
        Client client = getClient(1);
        ProofRequest memory request = client.request(1);
        bytes memory clientSignature = client.sign(request);
        // Prover signs the incorrect request.
        bytes memory badProverSignature = testProver.signLockRequest(LockRequest({request: client.request(2)}));

        // NOTE: Error is "InsufficientBalance" because we will recover _some_ address.
        // It should be random and never correspond to a real account.
        // TODO: This address will need to change anytime we change the ProofRequest struct or
        // the way it is hashed for signatures. Find a good way to avoid this.
        vm.expectRevert(
            abi.encodeWithSelector(
                IBoundlessMarket.InsufficientBalance.selector, address(0xc62E3b806D3750d2C89fF568e3c9A9D8E6D2619A)
            )
        );
        boundlessMarket.lockRequestWithSignature(request, clientSignature, badProverSignature);

        client.expectBalanceChange(0 ether);
        testProver.expectBalanceChange(0 ether);
        expectMarketBalanceUnchanged();
    }

    function testLockRequestWithSignatureProverSignatureIncorrectDomain() public {
        Client client = getClient(1);
        ProofRequest memory request = client.request(1);
        bytes memory clientSignature = client.sign(request);
        // Prover signs ProofRequest struct rather than LockRequest struct.
        // NOTE: This was how the contract worked in a previous version. This is included as a regression test.
        bytes memory badProverSignature = testProver.sign(request);

        // NOTE: Error is "InsufficientBalance" because we will recover _some_ address.
        // It should be random and never correspond to a real account.
        // TODO: This address will need to change anytime we change the ProofRequest struct or
        // the way it is hashed for signatures. Find a good way to avoid this.
        vm.expectRevert(
            abi.encodeWithSelector(
                IBoundlessMarket.InsufficientBalance.selector, address(0x2342A914306E62d082692F86bc79DcFf8729fa99)
            )
        );
        boundlessMarket.lockRequestWithSignature(request, clientSignature, badProverSignature);

        client.expectBalanceChange(0 ether);
        testProver.expectBalanceChange(0 ether);
        expectMarketBalanceUnchanged();
    }

    function _testLockRequestNotEnoughFunds(bool withSig) private {
        Client client = getClient(1);
        ProofRequest memory request = client.request(1);
        bytes memory clientSignature = client.sign(request);
        bytes memory proverSignature = testProver.signLockRequest(LockRequest({request: request}));

        address clientAddress = client.addr();
        vm.prank(clientAddress);
        boundlessMarket.withdraw(DEFAULT_BALANCE);

        // case: client does not have enough funds to cover for the lock request
        // should revert with "InsufficientBalance(address requester)"
        vm.expectRevert(abi.encodeWithSelector(IBoundlessMarket.InsufficientBalance.selector, client.addr()));
        if (withSig) {
            boundlessMarket.lockRequestWithSignature(request, clientSignature, proverSignature);
        } else {
            vm.prank(testProverAddress);
            boundlessMarket.lockRequest(request, clientSignature);
        }

        vm.prank(clientAddress);
        boundlessMarket.deposit{value: DEFAULT_BALANCE}();

        vm.prank(testProverAddress);
        boundlessMarket.withdrawStake(DEFAULT_BALANCE);
        // case: prover does not have enough funds to cover for the lock request stake
        // should revert with "InsufficientBalance(address requester)"
        vm.expectRevert(abi.encodeWithSelector(IBoundlessMarket.InsufficientBalance.selector, testProverAddress));
        if (withSig) {
            boundlessMarket.lockRequestWithSignature(request, clientSignature, proverSignature);
        } else {
            vm.prank(testProverAddress);
            boundlessMarket.lockRequest(request, clientSignature);
        }
    }

    function testLockRequestNotEnoughFunds() public {
        return _testLockRequestNotEnoughFunds(true);
    }

    function testLockRequestWithSignatureNotEnoughFunds() public {
        return _testLockRequestNotEnoughFunds(false);
    }

    function _testLockRequestExpired(bool withSig) private {
        Client client = getClient(1);
        ProofRequest memory request = client.request(1);
        bytes memory clientSignature = client.sign(request);
        bytes memory proverSignature = testProver.signLockRequest(LockRequest({request: request}));

        vm.warp(request.offer.deadline() + 1);

        // Attempt to lock the request after it has expired
        // should revert with "RequestIsExpired({requestId: request.id, deadline: deadline})"
        vm.expectRevert(
            abi.encodeWithSelector(
                IBoundlessMarket.RequestLockIsExpired.selector, request.id, request.offer.lockDeadline()
            )
        );
        if (withSig) {
            boundlessMarket.lockRequestWithSignature(request, clientSignature, proverSignature);
        } else {
            vm.prank(testProverAddress);
            boundlessMarket.lockRequest(request, clientSignature);
        }

        expectMarketBalanceUnchanged();
    }

    function testLockRequestExpired() public {
        return _testLockRequestExpired(true);
    }

    function testLockRequestWithSignatureExpired() public {
        return _testLockRequestExpired(false);
    }

    function _testLockRequestLockExpired(bool withSig) private {
        Client client = getClient(1);
        ProofRequest memory request = client.request(1);
        bytes memory clientSignature = client.sign(request);
        bytes memory proverSignature = testProver.signLockRequest(LockRequest({request: request}));

        vm.warp(request.offer.lockDeadline() + 1);

        vm.expectRevert(
            abi.encodeWithSelector(
                IBoundlessMarket.RequestLockIsExpired.selector, request.id, request.offer.lockDeadline()
            )
        );
        if (withSig) {
            boundlessMarket.lockRequestWithSignature(request, clientSignature, proverSignature);
        } else {
            vm.prank(testProverAddress);
            boundlessMarket.lockRequest(request, clientSignature);
        }

        expectMarketBalanceUnchanged();
    }

    function testLockRequestLockExpired() public {
        return _testLockRequestLockExpired(true);
    }

    function testLockRequestWithSignatureLockExpired() public {
        return _testLockRequestLockExpired(false);
    }

    function _testLockRequestInvalidRequest1(bool withSig) private {
        Offer memory offer = Offer({
            minPrice: 2 ether,
            maxPrice: 1 ether,
            biddingStart: uint64(block.timestamp),
            rampUpPeriod: uint32(0),
            lockTimeout: uint32(1),
            timeout: uint32(1),
            lockStake: 10 ether
        });

        Client client = getClient(1);
        ProofRequest memory request = client.request(1, offer);
        bytes memory clientSignature = client.sign(request);
        bytes memory proverSignature = testProver.signLockRequest(LockRequest({request: request}));

        // Attempt to lock a request with maxPrice smaller than minPrice
        vm.expectRevert(abi.encodeWithSelector(IBoundlessMarket.InvalidRequest.selector));
        if (withSig) {
            boundlessMarket.lockRequestWithSignature(request, clientSignature, proverSignature);
        } else {
            vm.prank(testProverAddress);
            boundlessMarket.lockRequest(request, clientSignature);
        }

        expectMarketBalanceUnchanged();
    }

    function testLockRequestInvalidRequest1() public {
        return _testLockRequestInvalidRequest1(true);
    }

    function testLockRequestWithSignatureInvalidRequest1() public {
        return _testLockRequestInvalidRequest1(false);
    }

    function _testLockRequestInvalidRequest2(bool withSig) private {
        Offer memory offer = Offer({
            minPrice: 1 ether,
            maxPrice: 1 ether,
            biddingStart: uint64(block.timestamp),
            rampUpPeriod: uint32(2),
            lockTimeout: uint32(1),
            timeout: uint32(1),
            lockStake: 10 ether
        });

        Client client = getClient(1);
        ProofRequest memory request = client.request(1, offer);
        bytes memory clientSignature = client.sign(request);
        bytes memory proverSignature = testProver.signLockRequest(LockRequest({request: request}));

        // Attempt to lock a request with rampUpPeriod greater than timeout
        vm.expectRevert(abi.encodeWithSelector(IBoundlessMarket.InvalidRequest.selector));
        if (withSig) {
            boundlessMarket.lockRequestWithSignature(request, clientSignature, proverSignature);
        } else {
            vm.prank(testProverAddress);
            boundlessMarket.lockRequest(request, clientSignature);
        }

        expectMarketBalanceUnchanged();
    }

    function testLockRequestInvalidRequest2() public {
        return _testLockRequestInvalidRequest2(true);
    }

    function testLockRequestWithSignatureInvalidRequest2() public {
        return _testLockRequestInvalidRequest2(false);
    }

    enum LockRequestMethod {
        LockRequest,
        LockRequestWithSig,
        None
    }

    function _testFulfillSameBlock(uint32 requestIdx, LockRequestMethod lockinMethod)
        private
        returns (Client, ProofRequest memory)
    {
        return _testFulfillSameBlock(requestIdx, lockinMethod, "");
    }

    // Base for fulfillment tests with different methods for lock, including none. All paths should yield the same result.
    function _testFulfillSameBlock(uint32 requestIdx, LockRequestMethod lockinMethod, string memory snapshot)
        private
        returns (Client, ProofRequest memory)
    {
        Client client = getClient(1);
        ProofRequest memory request = client.request(requestIdx);
        bytes memory clientSignature = client.sign(request);

        client.snapshotBalance();
        testProver.snapshotBalance();

        if (lockinMethod == LockRequestMethod.LockRequest) {
            vm.prank(testProverAddress);
            boundlessMarket.lockRequest(request, clientSignature);
        } else if (lockinMethod == LockRequestMethod.LockRequestWithSig) {
            boundlessMarket.lockRequestWithSignature(
                request, clientSignature, testProver.signLockRequest(LockRequest({request: request}))
            );
        }

        (Fulfillment memory fill, AssessorReceipt memory assessorReceipt) =
            createFillAndSubmitRoot(request, APP_JOURNAL, testProverAddress);

        Fulfillment[] memory fills = new Fulfillment[](1);
        fills[0] = fill;

        if (lockinMethod == LockRequestMethod.None) {
            // Annoying boilerplate for creating singleton lists.
            ProofRequest[] memory requests = new ProofRequest[](1);
            requests[0] = request;
            bytes[] memory clientSignatures = new bytes[](1);
            clientSignatures[0] = client.sign(request);

            vm.expectEmit(true, true, true, true);
            emit IBoundlessMarket.RequestFulfilled(request.id, testProverAddress, fill);
            vm.expectEmit(true, true, true, false);
            emit IBoundlessMarket.ProofDelivered(request.id, testProverAddress, fill);
            boundlessMarket.priceAndFulfill(requests, clientSignatures, fills, assessorReceipt);
            if (!_stringEquals(snapshot, "")) {
                vm.snapshotGasLastCall(snapshot);
            }
        } else {
            vm.expectEmit(true, true, true, true);
            emit IBoundlessMarket.RequestFulfilled(request.id, testProverAddress, fill);
            vm.expectEmit(true, true, true, false);
            emit IBoundlessMarket.ProofDelivered(request.id, testProverAddress, fill);
            boundlessMarket.fulfill(fills, assessorReceipt);
            if (!_stringEquals(snapshot, "")) {
                vm.snapshotGasLastCall(snapshot);
            }
        }

        // Check that the proof was submitted
        expectRequestFulfilled(fill.id);

        client.expectBalanceChange(-1 ether);
        testProver.expectBalanceChange(1 ether);
        expectMarketBalanceUnchanged();

        return (client, request);
    }

    // Base for fulfillment tests with deprecated assessor.
    function _testFulfillDeprecatedAssessor(uint32 requestIdx) private {
        Client client = getClient(1);
        ProofRequest memory request = client.request(requestIdx);
        bytes memory clientSignature = client.sign(request);

        client.snapshotBalance();
        testProver.snapshotBalance();

        vm.prank(testProverAddress);
        boundlessMarket.lockRequest(request, clientSignature);

        (Fulfillment memory fill, AssessorReceipt memory assessorReceipt) =
            createDeprecatedFillAndSubmitRoot(request, APP_JOURNAL, testProverAddress);

        Fulfillment[] memory fills = new Fulfillment[](1);
        fills[0] = fill;

        if (block.timestamp <= boundlessMarket.DEPRECATED_ASSESSOR_EXPIRES_AT()) {
            vm.expectEmit(true, true, true, true);
            emit IBoundlessMarket.RequestFulfilled(request.id, testProverAddress, fill);
            vm.expectEmit(true, true, true, false);
            emit IBoundlessMarket.ProofDelivered(request.id, testProverAddress, fill);
            boundlessMarket.fulfill(fills, assessorReceipt);

            expectRequestFulfilled(fill.id);

            client.expectBalanceChange(-1 ether);
            testProver.expectBalanceChange(1 ether);
        } else {
            vm.expectRevert(VerificationFailed.selector);
            boundlessMarket.fulfill(fills, assessorReceipt);
        }

        expectMarketBalanceUnchanged();
    }

    // Base for fulfillmentAndWithdraw tests with different methods for lock, including none. All paths should yield the same result.
    function _testFulfillAndWithdrawSameBlock(uint32 requestIdx, LockRequestMethod lockinMethod, string memory snapshot)
        private
        returns (Client, ProofRequest memory)
    {
        Client client = getClient(1);
        ProofRequest memory request = client.request(requestIdx);
        bytes memory clientSignature = client.sign(request);

        client.snapshotBalance();
        testProver.snapshotBalance();

        if (lockinMethod == LockRequestMethod.LockRequest) {
            vm.prank(testProverAddress);
            boundlessMarket.lockRequest(request, clientSignature);
        } else if (lockinMethod == LockRequestMethod.LockRequestWithSig) {
            boundlessMarket.lockRequestWithSignature(
                request, clientSignature, testProver.signLockRequest(LockRequest({request: request}))
            );
        }

        (Fulfillment memory fill, AssessorReceipt memory assessorReceipt) =
            createFillAndSubmitRoot(request, APP_JOURNAL, testProverAddress);
        Fulfillment[] memory fills = new Fulfillment[](1);
        fills[0] = fill;

        uint256 initialBalance = boundlessMarket.balanceOf(testProverAddress) + testProverAddress.balance;

        if (lockinMethod == LockRequestMethod.None) {
            // Annoying boilerplate for creating singleton lists.
            ProofRequest[] memory requests = new ProofRequest[](1);
            requests[0] = request;
            bytes[] memory clientSignatures = new bytes[](1);
            clientSignatures[0] = client.sign(request);

            vm.expectEmit(true, true, true, true);
            emit IBoundlessMarket.RequestFulfilled(request.id, testProverAddress, fill);
            vm.expectEmit(true, true, true, false);
            emit IBoundlessMarket.ProofDelivered(request.id, testProverAddress, fill);
            boundlessMarket.priceAndFulfillAndWithdraw(requests, clientSignatures, fills, assessorReceipt);
            if (!_stringEquals(snapshot, "")) {
                vm.snapshotGasLastCall(snapshot);
            }
        } else {
            vm.expectEmit(true, true, true, true);
            emit IBoundlessMarket.RequestFulfilled(request.id, testProverAddress, fill);
            vm.expectEmit(true, true, true, false);
            emit IBoundlessMarket.ProofDelivered(request.id, testProverAddress, fill);
            boundlessMarket.fulfillAndWithdraw(fills, assessorReceipt);
            if (!_stringEquals(snapshot, "")) {
                vm.snapshotGasLastCall(snapshot);
            }
        }

        // Check that the proof was submitted
        expectRequestFulfilled(fill.id);

        client.expectBalanceChange(-1 ether);
        assert(boundlessMarket.balanceOf(testProverAddress) == 0);
        assert(testProverAddress.balance == initialBalance + 1 ether);

        return (client, request);
    }

    // Base for submitRoot and fulfillment tests with different methods for lock, including none. All paths should yield the same result.
    function _testSubmitRootAndFulfillSameBlock(
        uint32 requestIdx,
        LockRequestMethod lockinMethod,
        string memory snapshot
    ) private returns (Client, ProofRequest memory) {
        Client client = getClient(1);
        ProofRequest memory request = client.request(requestIdx);
        bytes memory clientSignature = client.sign(request);

        client.snapshotBalance();
        testProver.snapshotBalance();

        if (lockinMethod == LockRequestMethod.LockRequest) {
            vm.prank(testProverAddress);
            boundlessMarket.lockRequest(request, clientSignature);
        } else if (lockinMethod == LockRequestMethod.LockRequestWithSig) {
            boundlessMarket.lockRequestWithSignature(
                request, clientSignature, testProver.signLockRequest(LockRequest({request: request}))
            );
        }

        ProofRequest[] memory requests = new ProofRequest[](1);
        requests[0] = request;
        bytes[] memory journals = new bytes[](1);
        journals[0] = APP_JOURNAL;

        (Fulfillment[] memory fills, AssessorReceipt memory assessorReceipt, bytes32 root) =
            createFills(requests, journals, testProverAddress);

        bytes memory seal = verifier.mockProve(
            SET_BUILDER_IMAGE_ID, sha256(abi.encodePacked(SET_BUILDER_IMAGE_ID, uint256(1 << 255), root))
        ).seal;

        if (lockinMethod == LockRequestMethod.None) {
            // Annoying boilerplate for creating singleton lists.
            bytes[] memory clientSignatures = new bytes[](1);
            clientSignatures[0] = client.sign(request);

            vm.expectEmit(true, true, true, true);
            emit IBoundlessMarket.RequestFulfilled(request.id, testProverAddress, fills[0]);
            vm.expectEmit(true, true, true, false);
            emit IBoundlessMarket.ProofDelivered(request.id, testProverAddress, fills[0]);
            boundlessMarket.submitRootAndPriceAndFulfill(
                address(setVerifier), root, seal, requests, clientSignatures, fills, assessorReceipt
            );
            if (!_stringEquals(snapshot, "")) {
                vm.snapshotGasLastCall(snapshot);
            }
        } else {
            vm.expectEmit(true, true, true, true);
            emit IBoundlessMarket.RequestFulfilled(request.id, testProverAddress, fills[0]);
            vm.expectEmit(true, true, true, false);
            emit IBoundlessMarket.ProofDelivered(request.id, testProverAddress, fills[0]);
            boundlessMarket.submitRootAndPriceAndFulfill(
                address(setVerifier), root, seal, new ProofRequest[](0), new bytes[](0), fills, assessorReceipt
            );
            if (!_stringEquals(snapshot, "")) {
                vm.snapshotGasLastCall(snapshot);
            }
        }

        // Check that the proof was submitted
        expectRequestFulfilled(fills[0].id);

        client.expectBalanceChange(-1 ether);
        testProver.expectBalanceChange(1 ether);
        expectMarketBalanceUnchanged();

        return (client, request);
    }

    // Base for submitRootAndFulfillAndWithdraw tests with different methods for lock, including none. All paths should yield the same result.
    function _testSubmitRootAndFulfillAndWithdrawSameBlock(
        uint32 requestIdx,
        LockRequestMethod lockinMethod,
        string memory snapshot
    ) private returns (Client, ProofRequest memory) {
        Client client = getClient(1);
        ProofRequest memory request = client.request(requestIdx);
        bytes memory clientSignature = client.sign(request);

        client.snapshotBalance();
        testProver.snapshotBalance();

        if (lockinMethod == LockRequestMethod.LockRequest) {
            vm.prank(testProverAddress);
            boundlessMarket.lockRequest(request, clientSignature);
        } else if (lockinMethod == LockRequestMethod.LockRequestWithSig) {
            boundlessMarket.lockRequestWithSignature(
                request, clientSignature, testProver.signLockRequest(LockRequest({request: request}))
            );
        }

        ProofRequest[] memory requests = new ProofRequest[](1);
        requests[0] = request;
        bytes[] memory journals = new bytes[](1);
        journals[0] = APP_JOURNAL;

        (Fulfillment[] memory fills, AssessorReceipt memory assessorReceipt, bytes32 root) =
            createFills(requests, journals, testProverAddress);

        bytes memory seal = verifier.mockProve(
            SET_BUILDER_IMAGE_ID, sha256(abi.encodePacked(SET_BUILDER_IMAGE_ID, uint256(1 << 255), root))
        ).seal;

        uint256 initialBalance = boundlessMarket.balanceOf(testProverAddress) + testProverAddress.balance;

        if (lockinMethod == LockRequestMethod.None) {
            // Annoying boilerplate for creating singleton lists.
            bytes[] memory clientSignatures = new bytes[](1);
            clientSignatures[0] = client.sign(request);

            vm.expectEmit(true, true, true, true);
            emit IBoundlessMarket.RequestFulfilled(request.id, testProverAddress, fills[0]);
            vm.expectEmit(true, true, true, false);
            emit IBoundlessMarket.ProofDelivered(request.id, testProverAddress, fills[0]);
            boundlessMarket.submitRootAndPriceAndFulfillAndWithdraw(
                address(setVerifier), root, seal, requests, clientSignatures, fills, assessorReceipt
            );
            if (!_stringEquals(snapshot, "")) {
                vm.snapshotGasLastCall(snapshot);
            }
        } else {
            vm.expectEmit(true, true, true, true);
            emit IBoundlessMarket.RequestFulfilled(request.id, testProverAddress, fills[0]);
            vm.expectEmit(true, true, true, false);
            emit IBoundlessMarket.ProofDelivered(request.id, testProverAddress, fills[0]);
            boundlessMarket.submitRootAndPriceAndFulfillAndWithdraw(
                address(setVerifier), root, seal, new ProofRequest[](0), new bytes[](0), fills, assessorReceipt
            );
            if (!_stringEquals(snapshot, "")) {
                vm.snapshotGasLastCall(snapshot);
            }
        }

        // Check that the proof was submitted
        expectRequestFulfilled(fills[0].id);

        client.expectBalanceChange(-1 ether);
        assert(boundlessMarket.balanceOf(testProverAddress) == 0);
        assert(testProverAddress.balance == initialBalance + 1 ether);

        return (client, request);
    }

    function testFulfillLockedRequest() public {
        _testFulfillSameBlock(1, LockRequestMethod.LockRequest, "fulfill: a locked request");
    }

    function testFulfillAndWithdrawLockedRequest() public {
        _testFulfillAndWithdrawSameBlock(1, LockRequestMethod.LockRequest, "fulfillAndWithdraw: a locked request");
    }

    function testFulfillLockedRequestWithSig() public {
        _testFulfillSameBlock(
            1, LockRequestMethod.LockRequestWithSig, "fulfill: a locked request (locked via prover signature)"
        );
    }

    function testFulfillDeprecatedAssessor() public {
        _testFulfillDeprecatedAssessor(1);
        // Warp past the deprecated assessor expiration time
        vm.warp(block.timestamp + DEPRECATED_ASSESSOR_DURATION + 1 minutes);
        _testFulfillDeprecatedAssessor(2);
    }

    function testSubmitRootAndFulfillLockedRequest() public {
        _testSubmitRootAndFulfillSameBlock(1, LockRequestMethod.LockRequest, "submitRootAndFulfill: a locked request");
    }

    function testSubmitRootAndFulfillAndWithdrawLockedRequest() public {
        _testSubmitRootAndFulfillAndWithdrawSameBlock(
            1, LockRequestMethod.LockRequest, "submitRootAndFulfillAndWithdraw: a locked request"
        );
    }

    function testSubmitRootAndFulfillLockedRequestWithSig() public {
        _testSubmitRootAndFulfillSameBlock(
            1,
            LockRequestMethod.LockRequestWithSig,
            "submitRootAndFulfill: a locked request (locked via prover signature)"
        );
    }

    // Check that a single client can create many requests, with the full range of indices, and
    // complete the flow each time.
    function testFulfillLockedRequestRangeOfRequestIdx() public {
        for (uint32 idx = 0; idx < 512; idx++) {
            _testFulfillSameBlock(idx, LockRequestMethod.LockRequest);
        }
        _testFulfillSameBlock(0xdeadbeef, LockRequestMethod.LockRequest);
        _testFulfillSameBlock(0xffffffff, LockRequestMethod.LockRequest);
    }

    function testFulfillLargeJournal() external {
        // Generate a 10kB buffer full of non-zero bytes.
        // 10kB = 320 bytes32 values (10240/32)
        bytes32[] memory buffer32 = new bytes32[](320);
        for (uint256 i = 0; i < buffer32.length; i++) {
            buffer32[i] = bytes32(uint256(0xFFFFFFFFFFFFFFFFFFFFFFFFFFFFFFFFFFFFFFFFFFFFFFFFFFFFFFFFFFFFFFFF));
        }
        bytes memory bigJournal = abi.encodePacked(buffer32);

        Client client = getClient(1);
        ProofRequest memory request = client.request(1);
        request.requirements.predicate =
            Predicate({predicateType: PredicateType.DigestMatch, data: abi.encode(sha256(bigJournal))});
        bytes memory clientSignature = client.sign(request);

        client.snapshotBalance();
        testProver.snapshotBalance();

        vm.prank(testProverAddress);
        boundlessMarket.lockRequest(request, clientSignature);

        (Fulfillment memory fill, AssessorReceipt memory assessorReceipt) =
            createFillAndSubmitRoot(request, bigJournal, testProverAddress);
        Fulfillment[] memory fills = new Fulfillment[](1);
        fills[0] = fill;

        vm.expectEmit(true, true, true, true);
        emit IBoundlessMarket.RequestFulfilled(request.id, testProverAddress, fill);
        vm.expectEmit(true, true, true, false);
        emit IBoundlessMarket.ProofDelivered(request.id, testProverAddress, fill);
        boundlessMarket.fulfill(fills, assessorReceipt);
        vm.snapshotGasLastCall("fulfill: a locked request with 10kB journal");

        // Check that the proof was submitted
        expectRequestFulfilled(fill.id);

        client.expectBalanceChange(-1 ether);
        testProver.expectBalanceChange(1 ether);
        expectMarketBalanceUnchanged();
    }

    // While a request is locked, another prover can fulfill it but will not receive a payment.
    function testFulfillLockedRequestByOtherProverNotRequirePayment()
        public
        returns (Client, Client, ProofRequest memory)
    {
        Client client = getClient(1);
        ProofRequest memory request = client.request(3);

        boundlessMarket.lockRequestWithSignature(
            request, client.sign(request), testProver.signLockRequest(LockRequest({request: request}))
        );

        Client otherProver = getProver(2);
        address otherProverAddress = otherProver.addr();
        (Fulfillment memory fill, AssessorReceipt memory assessorReceipt) =
            createFillAndSubmitRoot(request, APP_JOURNAL, otherProverAddress);
        Fulfillment[] memory fills = new Fulfillment[](1);
        fills[0] = fill;

        vm.expectEmit(true, true, true, true);
        emit IBoundlessMarket.PaymentRequirementsFailed(
            abi.encodeWithSelector(IBoundlessMarket.RequestIsLocked.selector, request.id)
        );
        boundlessMarket.fulfill(fills, assessorReceipt);
        vm.snapshotGasLastCall("fulfill: another prover fulfills without payment");

        expectRequestFulfilled(fill.id);

        // Provers stake is still on the line.
        testProver.expectStakeBalanceChange(-int256(uint256(request.offer.lockStake)));

        // No payment should have been made, as the other prover filled while the request is still locked.
        otherProver.expectBalanceChange(0);
        otherProver.expectStakeBalanceChange(0);

        expectMarketBalanceUnchanged();

        return (client, otherProver, request);
    }

    // If a request was fulfilled and payment was already sent, we don't allow it to be fulfilled again.
    function testFulfillLockedRequestAlreadyFulfilledAndPaid() public {
        _testFulfillAlreadyFulfilled(1, LockRequestMethod.LockRequest);
        _testFulfillAlreadyFulfilled(2, LockRequestMethod.LockRequestWithSig);
    }

    // This is the only case where fulfill can be called twice successfully.
    // In some cases, a request can be fulfilled without payment being sent. This test starts with
    // one of those cases and checks that the prover can submit fulfillment again to get payment.
    function testFulfillLockedRequestAlreadyFulfilledByOtherProver() public {
        (, Client otherProver, ProofRequest memory request) = testFulfillLockedRequestByOtherProverNotRequirePayment();
        testProver.snapshotBalance();
        testProver.snapshotStakeBalance();
        otherProver.snapshotBalance();
        otherProver.snapshotStakeBalance();

        expectRequestFulfilled(request.id);

        (Fulfillment memory fill, AssessorReceipt memory assessorReceipt) =
            createFillAndSubmitRoot(request, APP_JOURNAL, testProverAddress);
        Fulfillment[] memory fills = new Fulfillment[](1);
        fills[0] = fill;
        boundlessMarket.fulfill(fills, assessorReceipt);
        vm.snapshotGasLastCall(
            "fulfill: fulfilled by the locked prover for payment (request already fulfilled by another prover)"
        );

        expectRequestFulfilled(request.id);

        // Prover should now have received back their stake plus payment for the request.
        testProver.expectBalanceChange(1 ether);
        testProver.expectStakeBalanceChange(1 ether);

        // No payment should have been made to the other prover that filled while the request was locked.
        otherProver.expectBalanceChange(0);
        otherProver.expectStakeBalanceChange(0);

        expectMarketBalanceUnchanged();
    }

    function testFulfillLockedRequestProverAddressNotMatchAssessorReceipt() public {
        Client client = getClient(1);

        ProofRequest memory request = client.request(3);

        boundlessMarket.lockRequestWithSignature(
            request, client.sign(request), testProver.signLockRequest(LockRequest({request: request}))
        );
        // address(3) is just a standin for some other address.
        address mockOtherProverAddr = address(uint160(3));
        (Fulfillment memory fill, AssessorReceipt memory assessorReceipt) =
            createFillAndSubmitRoot(request, APP_JOURNAL, testProverAddress);
        Fulfillment[] memory fills = new Fulfillment[](1);
        fills[0] = fill;

        assessorReceipt.prover = mockOtherProverAddr;
        vm.expectRevert(VerificationFailed.selector);
        boundlessMarket.fulfill(fills, assessorReceipt);

        // Prover should have their original balance less the stake amount.
        testProver.expectStakeBalanceChange(-int256(uint256(request.offer.lockStake)));
        expectMarketBalanceUnchanged();
    }

    // Tests trying to fulfill a request that was locked and has now expired.
    function testFulfillLockedRequestFullyExpired() public returns (Client, ProofRequest memory) {
        Client client = getClient(1);
        ProofRequest memory request = client.request(1);
        ProofRequest[] memory requests = new ProofRequest[](1);
        requests[0] = request;
        bytes memory clientSignature = client.sign(request);
        bytes[] memory clientSignatures = new bytes[](1);
        clientSignatures[0] = clientSignature;
        client.snapshotBalance();
        testProver.snapshotBalance();

        vm.prank(testProverAddress);
        boundlessMarket.lockRequest(request, clientSignature);
        // At this point the client should have only been charged the 1 ETH at lock time.
        client.expectBalanceChange(-1 ether);

        // Advance the chain ahead to simulate the request timeout.
        vm.warp(request.offer.deadline() + 1);

        (Fulfillment memory fill, AssessorReceipt memory assessorReceipt) =
            createFillAndSubmitRoot(request, APP_JOURNAL, testProverAddress);
        Fulfillment[] memory fills = new Fulfillment[](1);
        fills[0] = fill;

        // Try the priceAndFulfill path.
        bytes[] memory paymentErrors =
            boundlessMarket.priceAndFulfill(requests, clientSignatures, fills, assessorReceipt);
        assert(
            keccak256(paymentErrors[0])
                == keccak256(abi.encodeWithSelector(IBoundlessMarket.RequestIsExpired.selector, request.id))
        );
        expectRequestNotFulfilled(fill.id);

        // Client is out 1 eth until slash is called.
        client.expectBalanceChange(-1 ether);
        testProver.expectBalanceChange(0 ether);
        testProver.expectStakeBalanceChange(-1 ether);
        expectMarketBalanceUnchanged();

        // Try the fulfill path as well. Should be the same results.
        paymentErrors = boundlessMarket.fulfill(fills, assessorReceipt);
        assert(
            keccak256(paymentErrors[0])
                == keccak256(abi.encodeWithSelector(IBoundlessMarket.RequestIsExpired.selector, request.id))
        );
        expectRequestNotFulfilled(fill.id);

        // Client is out 1 eth until slash is called.
        client.expectBalanceChange(-1 ether);
        testProver.expectBalanceChange(0 ether);
        testProver.expectStakeBalanceChange(-1 ether);
        expectMarketBalanceUnchanged();

        return (client, request);
    }

    function testFulfillLockedRequestMultipleRequestsSameIndex() public {
        _testFulfillRepeatIndex(LockRequestMethod.LockRequest);
    }

    function testFulfillLockedRequestMultipleRequestsSameIndexWithSig() public {
        _testFulfillRepeatIndex(LockRequestMethod.LockRequestWithSig);
    }

    // Scenario when a prover locks a request, fails to deliver it within the lock expiry,
    // then another prover fulfills a request after the lock has expired,
    // but before the request as a whole has expired.
    function testFulfillWasLockedRequestByOtherProver() public returns (ProofRequest memory, Client, Client, Client) {
        // Create a request with a lock timeout of 50 blocks, and overall timeout of 100.
        Client client = getClient(1);
        ProofRequest memory request = client.request(
            1,
            Offer({
                minPrice: 1 ether,
                maxPrice: 2 ether,
                biddingStart: uint64(block.timestamp),
                rampUpPeriod: uint32(50),
                lockTimeout: uint32(50),
                timeout: uint32(100),
                lockStake: 1 ether
            })
        );
        ProofRequest[] memory requests = new ProofRequest[](1);
        requests[0] = request;
        bytes memory clientSignature = client.sign(request);
        bytes[] memory clientSignatures = new bytes[](1);
        clientSignatures[0] = clientSignature;

        Client locker = getProver(1);
        Client otherProver = getProver(2);

        client.snapshotBalance();
        locker.snapshotBalance();
        otherProver.snapshotBalance();

        address lockerAddress = locker.addr();
        vm.prank(lockerAddress);
        boundlessMarket.lockRequest(request, clientSignature);
        // At this point the client should have only been charged the 1 ETH at lock time.
        client.expectBalanceChange(-1 ether);

        // Advance the chain ahead to simulate the lock timeout.
        vm.warp(request.offer.lockDeadline() + 1);

        (Fulfillment memory fill, AssessorReceipt memory assessorReceipt) =
            createFillAndSubmitRoot(request, APP_JOURNAL, otherProver.addr());
        Fulfillment[] memory fills = new Fulfillment[](1);
        fills[0] = fill;

        vm.expectEmit(true, true, true, true);
        emit IBoundlessMarket.RequestFulfilled(request.id, otherProver.addr(), fill);
        vm.expectEmit(true, true, true, false);
        emit IBoundlessMarket.ProofDelivered(request.id, otherProver.addr(), fill);

        boundlessMarket.priceAndFulfill(requests, clientSignatures, fills, assessorReceipt);

        // Check that the proof was submitted
        expectRequestFulfilled(fill.id);

        // Client's fee should be returned on fulfill.
        client.expectBalanceChange(0 ether);
        locker.expectBalanceChange(0 ether);
        locker.expectStakeBalanceChange(-1 ether);
        otherProver.expectBalanceChange(0 ether);
        otherProver.expectStakeBalanceChange(0 ether);
        expectMarketBalanceUnchanged();

        return (request, client, locker, otherProver);
    }

    function testFulfillWasLockedClientWithdrawsBalance() public {
        Client client = getClient(1);
        ProofRequest memory request = client.request(
            1,
            Offer({
                minPrice: 1 ether,
                maxPrice: 2 ether,
                biddingStart: uint64(block.timestamp),
                rampUpPeriod: uint32(50),
                lockTimeout: uint32(50),
                timeout: uint32(100),
                lockStake: 1 ether
            })
        );
        ProofRequest[] memory requests = new ProofRequest[](1);
        requests[0] = request;
        bytes memory clientSignature = client.sign(request);
        bytes[] memory clientSignatures = new bytes[](1);
        clientSignatures[0] = clientSignature;

        address clientAddress = client.addr();
        vm.prank(testProverAddress);
        boundlessMarket.lockRequest(request, clientSignature);

        uint256 balance = boundlessMarket.balanceOf(clientAddress);
        vm.prank(clientAddress);
        boundlessMarket.withdraw(balance);

        client.snapshotBalance();

        // Advance the chain ahead to simulate the lock timeout.
        vm.warp(request.offer.lockDeadline() + 1);

        (Fulfillment memory fill, AssessorReceipt memory assessorReceipt) =
            createFillAndSubmitRoot(request, APP_JOURNAL, testProverAddress);
        Fulfillment[] memory fills = new Fulfillment[](1);
        fills[0] = fill;

        // Fulfill should complete successfully.
        boundlessMarket.priceAndFulfill(requests, clientSignatures, fills, assessorReceipt);
        expectRequestFulfilled(fill.id);

        // Client should get back 1 eth upon fulfill.
        client.expectBalanceChange(1 ether);
        testProver.expectBalanceChange(0 ether);
        testProver.expectStakeBalanceChange(-1 ether);
    }

    // Scenario when a prover locks a request, fails to deliver it within the lock expiry,
    // but does deliver it before the request expires. Here they should lose their stake,
    // but receive payment for the request.
    function testFulfillWasLockedRequestByOriginalLocker() public returns (ProofRequest memory, Client) {
        // Create a request with a lock timeout of 50 blocks, and overall timeout of 100.
        Client client = getClient(1);
        ProofRequest memory request = client.request(
            1,
            Offer({
                minPrice: 1 ether,
                maxPrice: 2 ether,
                biddingStart: uint64(block.timestamp),
                rampUpPeriod: uint32(50),
                lockTimeout: uint32(50),
                timeout: uint32(100),
                lockStake: 1 ether
            })
        );
        ProofRequest[] memory requests = new ProofRequest[](1);
        requests[0] = request;
        bytes memory clientSignature = client.sign(request);
        bytes[] memory clientSignatures = new bytes[](1);
        clientSignatures[0] = clientSignature;

        Client locker = getProver(1);

        client.snapshotBalance();
        locker.snapshotBalance();

        address lockerAddress = locker.addr();
        vm.prank(lockerAddress);
        boundlessMarket.lockRequest(request, clientSignature);

        // Advance the chain ahead to simulate the lock timeout.
        vm.warp(request.offer.lockDeadline() + 1);

        (Fulfillment memory fill, AssessorReceipt memory assessorReceipt) =
            createFillAndSubmitRoot(request, APP_JOURNAL, locker.addr());
        Fulfillment[] memory fills = new Fulfillment[](1);
        fills[0] = fill;

        vm.expectEmit(true, true, true, true);
        emit IBoundlessMarket.RequestFulfilled(request.id, lockerAddress, fill);
        vm.expectEmit(true, true, true, false);
        emit IBoundlessMarket.ProofDelivered(request.id, lockerAddress, fill);

        boundlessMarket.priceAndFulfill(requests, clientSignatures, fills, assessorReceipt);

        // Check that the proof was submitted
        expectRequestFulfilled(fill.id);

        client.expectBalanceChange(0 ether);
        locker.expectBalanceChange(0 ether);
        locker.expectStakeBalanceChange(-1 ether);
        expectMarketBalanceUnchanged();
        return (request, locker);
    }

    // One request is locked, fully expires.
    // A second request with the same id is then fulfilled.
    // Slash should award stake to the fulfiller of the second request.
    function testFulfillWasLockedRequestRepeatIndexStakeRollover() public {
        Client client = getClient(1);

        Offer memory offerA = Offer({
            minPrice: 1 ether,
            maxPrice: 2 ether,
            biddingStart: uint64(block.timestamp),
            rampUpPeriod: uint32(10),
            lockTimeout: uint32(100),
            timeout: uint32(100),
            lockStake: 1 ether
        });
        Offer memory offerB = Offer({
            minPrice: 1 ether,
            maxPrice: 2 ether,
            biddingStart: uint64(block.timestamp) + uint64(offerA.timeout) + 1,
            rampUpPeriod: uint32(10),
            lockTimeout: uint32(100),
            timeout: 100,
            lockStake: 1 ether
        });

        ProofRequest memory requestA = client.request(1, offerA);
        ProofRequest memory requestB = client.request(1, offerB);
        ProofRequest[] memory requests = new ProofRequest[](1);
        requests[0] = requestB;
        bytes memory clientSignatureA = client.sign(requestA);
        bytes memory clientSignatureB = client.sign(requestB);
        bytes[] memory clientSignatures = new bytes[](1);
        clientSignatures[0] = clientSignatureB;
        Client locker = getProver(1);
        Client fulfiller = getProver(2);

        client.snapshotBalance();
        locker.snapshotBalance();
        fulfiller.snapshotBalance();

        // Lock-in request A.
        address lockerAddress = locker.addr();
        vm.prank(lockerAddress);
        boundlessMarket.lockRequest(requestA, clientSignatureA);

        vm.warp(uint64(block.timestamp) + uint64(offerA.timeout) + 1);
        // Attempt to fill request B.
        (Fulfillment memory fill, AssessorReceipt memory assessorReceipt) =
            createFillAndSubmitRoot(requestB, APP_JOURNAL, fulfiller.addr());
        Fulfillment[] memory fills = new Fulfillment[](1);
        fills[0] = fill;

        boundlessMarket.priceAndFulfill(requests, clientSignatures, fills, assessorReceipt);

        // Check that the request ID is marked as fulfilled.
        expectRequestFulfilled(fill.id);

        boundlessMarket.slash(fill.id);

        client.expectBalanceChange(-1 ether);
        locker.expectBalanceChange(0 ether);
        locker.expectStakeBalanceChange(-1 ether);
        fulfiller.expectBalanceChange(1 ether);
        fulfiller.expectStakeBalanceChange(uint256(expectedSlashTransferAmount(offerA.lockStake)).toInt256());
        expectMarketBalanceUnchanged();
    }

    // One request is locked, the lock expires, but the request is not yet expired.
    // A second request with the same id is then fulfilled.
    // Slash should award stake to the fulfiller of the second request.
    function testFulfillWasLockedRequestRepeatIndexStakeRolloverFirstRequestNotExpired() public {
        Client client = getClient(1);

        Offer memory offerA = Offer({
            minPrice: 1 ether,
            maxPrice: 2 ether,
            biddingStart: uint64(block.timestamp),
            rampUpPeriod: uint32(10),
            lockTimeout: uint32(50),
            timeout: uint32(100),
            lockStake: 1 ether
        });
        Offer memory offerB = Offer({
            minPrice: 2 ether,
            maxPrice: 2 ether,
            biddingStart: uint64(block.timestamp),
            rampUpPeriod: uint32(0),
            lockTimeout: offerA.timeout + 101,
            timeout: offerA.timeout + 101,
            lockStake: 1 ether
        });

        ProofRequest memory requestA = client.request(1, offerA);
        ProofRequest memory requestB = client.request(1, offerB);
        ProofRequest[] memory requests = new ProofRequest[](1);
        requests[0] = requestB;
        bytes memory clientSignatureA = client.sign(requestA);
        bytes memory clientSignatureB = client.sign(requestB);
        bytes[] memory clientSignatures = new bytes[](1);
        clientSignatures[0] = clientSignatureB;
        Client locker = getProver(1);
        Client fulfiller = getProver(2);

        client.snapshotBalance();
        locker.snapshotBalance();
        fulfiller.snapshotBalance();

        // Lock-in request A.
        address lockerAddress = locker.addr();
        vm.prank(lockerAddress);
        boundlessMarket.lockRequest(requestA, clientSignatureA);

        vm.warp(offerA.lockDeadline() + 1);
        // Attempt to fill request B.
        (Fulfillment memory fill, AssessorReceipt memory assessorReceipt) =
            createFillAndSubmitRoot(requestB, APP_JOURNAL, fulfiller.addr());
        Fulfillment[] memory fills = new Fulfillment[](1);
        fills[0] = fill;

        boundlessMarket.priceAndFulfill(requests, clientSignatures, fills, assessorReceipt);

        // Check that the request ID is marked as fulfilled.
        expectRequestFulfilled(fill.id);

        // Slash should revert as the original locked request has not yet fully expired.
        vm.expectRevert(
            abi.encodeWithSelector(
                IBoundlessMarket.RequestIsNotExpired.selector, fill.id, uint64(block.timestamp) + uint64(offerA.timeout)
            )
        );
        boundlessMarket.slash(fill.id);

        // Advance to where the original locked request has fully expired.
        vm.warp(uint64(block.timestamp) + uint64(offerA.timeout) + 1);

        vm.prank(lockerAddress);
        boundlessMarket.slash(fill.id);

        client.expectBalanceChange(-2 ether);
        locker.expectBalanceChange(0 ether);
        locker.expectStakeBalanceChange(-1 ether);
        fulfiller.expectBalanceChange(2 ether);
        fulfiller.expectStakeBalanceChange(uint256(expectedSlashTransferAmount(offerA.lockStake)).toInt256());
        expectMarketBalanceUnchanged();
    }

    // One request is locked and the client is charged 2 ether. The request expires unfulfilled.
    // A second request with the same id is then fulfilled for a cost of just 1 ether.
    // The client should be refunded the difference.
    function testFulfillWasLockedRequestRepeatIndexSecondRequestCheaper() public {
        Client client = getClient(1);

        // Create two distinct requests with the same ID. It should be the case that only one can be
        // filled, and if one is locked, the other cannot be filled.
        Offer memory offerA = Offer({
            minPrice: 2 ether,
            maxPrice: 3 ether,
            biddingStart: uint64(block.timestamp),
            rampUpPeriod: uint32(10),
            lockTimeout: uint32(50),
            timeout: uint32(100),
            lockStake: 1 ether
        });
        Offer memory offerB = Offer({
            minPrice: 1 ether,
            maxPrice: 1 ether,
            biddingStart: uint64(block.timestamp),
            rampUpPeriod: uint32(0),
            lockTimeout: uint32(100),
            timeout: uint32(block.timestamp) + offerA.timeout + 101,
            lockStake: 1 ether
        });

        ProofRequest memory requestA = client.request(1, offerA);
        ProofRequest memory requestB = client.request(1, offerB);
        ProofRequest[] memory requests = new ProofRequest[](1);
        requests[0] = requestB;
        bytes memory clientSignatureA = client.sign(requestA);
        bytes memory clientSignatureB = client.sign(requestB);
        bytes[] memory clientSignatures = new bytes[](1);
        clientSignatures[0] = clientSignatureB;
        Client locker = getProver(1);
        Client fulfiller = getProver(2);

        client.snapshotBalance();
        locker.snapshotBalance();
        fulfiller.snapshotBalance();

        // Lock-in request A.
        address lockerAddress = locker.addr();
        vm.prank(lockerAddress);
        boundlessMarket.lockRequest(requestA, clientSignatureA);

        client.expectBalanceChange(-2 ether);

        vm.warp(offerA.lockDeadline() + 1);

        // Attempt to fill request B, which costs just 1 ether at the time of fulfillment.
        (Fulfillment memory fill, AssessorReceipt memory assessorReceipt) =
            createFillAndSubmitRoot(requestB, APP_JOURNAL, fulfiller.addr());
        Fulfillment[] memory fills = new Fulfillment[](1);
        fills[0] = fill;
        boundlessMarket.priceAndFulfill(requests, clientSignatures, fills, assessorReceipt);

        // Client should be refunded 1 ether, meaning their net balance change is -1
        client.expectBalanceChange(-1 ether);

        // Check that the request ID is marked as fulfilled.
        expectRequestFulfilled(fill.id);

        client.expectBalanceChange(-1 ether);
        locker.expectBalanceChange(0 ether);
        locker.expectStakeBalanceChange(-1 ether);
        fulfiller.expectBalanceChange(1 ether);
        fulfiller.expectStakeBalanceChange(0 ether);
        expectMarketBalanceUnchanged();
    }

    // One request is locked, expires, and is slashed.
    // A second request with the same id is then fulfilled.
    function testFulfillWasLockedRequestRepeatIndexStakeRolloverSlashedBeforeFulfill() public {
        Client client = getClient(1);

        // Create two distinct requests with the same ID. It should be the case that only one can be
        // filled, and if one is locked, the other cannot be filled.
        Offer memory offerA = Offer({
            minPrice: 1 ether,
            maxPrice: 2 ether,
            biddingStart: uint64(block.timestamp),
            rampUpPeriod: uint32(10),
            lockTimeout: uint32(100),
            timeout: uint32(100),
            lockStake: 1 ether
        });
        Offer memory offerB = Offer({
            minPrice: 3 ether,
            maxPrice: 3 ether,
            biddingStart: uint64(block.timestamp) + uint64(offerA.timeout) + 1,
            rampUpPeriod: uint32(10),
            lockTimeout: uint32(100),
            timeout: 100,
            lockStake: 1 ether
        });

        ProofRequest memory requestA = client.request(1, offerA);
        ProofRequest memory requestB = client.request(1, offerB);
        ProofRequest[] memory requests = new ProofRequest[](1);
        requests[0] = requestB;
        bytes memory clientSignatureA = client.sign(requestA);
        bytes memory clientSignatureB = client.sign(requestB);
        bytes[] memory clientSignatures = new bytes[](1);
        clientSignatures[0] = clientSignatureB;
        Client locker = getProver(1);
        Client fulfiller = getProver(2);

        client.snapshotBalance();
        locker.snapshotBalance();
        fulfiller.snapshotBalance();

        // Lock-in request A.
        address lockerAddress = locker.addr();
        vm.prank(lockerAddress);
        boundlessMarket.lockRequest(requestA, clientSignatureA);

        vm.warp(uint64(block.timestamp) + uint64(offerA.timeout) + 1);

        // Slash the request first.
        vm.prank(lockerAddress);
        boundlessMarket.slash(requestA.id);

        // Attempt to fill request B.
        (Fulfillment memory fill, AssessorReceipt memory assessorReceipt) =
            createFillAndSubmitRoot(requestB, APP_JOURNAL, fulfiller.addr());
        Fulfillment[] memory fills = new Fulfillment[](1);
        fills[0] = fill;

        address fulfillerAddress = fulfiller.addr();
        vm.prank(fulfillerAddress);
        boundlessMarket.priceAndFulfill(requests, clientSignatures, fills, assessorReceipt);

        // Check that the request ID is marked as fulfilled.
        expectRequestFulfilledAndSlashed(fill.id);

        client.expectBalanceChange(-3 ether);
        locker.expectBalanceChange(0 ether);
        locker.expectStakeBalanceChange(-1 ether);
        fulfiller.expectBalanceChange(3 ether);
        fulfiller.expectStakeBalanceChange(0 ether);
    }

    // Scenario when a prover locks a request, fails to deliver it within the lock expiry,
    // but does deliver it before the request expires. Here they should lose most of their stake
    // (not all), and receive no payment from the client.
    function testFulfillWasLockedRequestDoubleFulfill() public {
        // Create a request with a lock timeout of 50 blocks, and overall timeout of 100.
        Client client = getClient(1);
        ProofRequest memory request = client.request(
            1,
            Offer({
                minPrice: 1 ether,
                maxPrice: 2 ether,
                biddingStart: uint64(block.timestamp),
                rampUpPeriod: uint32(50),
                lockTimeout: uint32(50),
                timeout: uint32(100),
                lockStake: 1 ether
            })
        );
        ProofRequest[] memory requests = new ProofRequest[](1);
        requests[0] = request;
        bytes memory clientSignature = client.sign(request);
        bytes[] memory clientSignatures = new bytes[](1);
        clientSignatures[0] = clientSignature;

        Client locker = getProver(1);
        address lockerAddress = locker.addr();

        client.snapshotBalance();
        locker.snapshotBalance();

        vm.prank(lockerAddress);
        boundlessMarket.lockRequest(request, clientSignature);

        // Advance the chain ahead to simulate the lock timeout.
        vm.warp(request.offer.lockDeadline() + 1);

        (Fulfillment memory fill, AssessorReceipt memory assessorReceipt) =
            createFillAndSubmitRoot(request, APP_JOURNAL, lockerAddress);
        Fulfillment[] memory fills = new Fulfillment[](1);
        fills[0] = fill;

        vm.expectEmit(true, true, true, true);
        emit IBoundlessMarket.RequestFulfilled(request.id, testProverAddress, fill);
        vm.expectEmit(true, true, true, false);
        emit IBoundlessMarket.ProofDelivered(request.id, testProverAddress, fill);

        boundlessMarket.priceAndFulfill(requests, clientSignatures, fills, assessorReceipt);

        vm.expectEmit(true, true, true, true);
        emit IBoundlessMarket.PaymentRequirementsFailed(
            abi.encodeWithSelector(IBoundlessMarket.RequestIsFulfilled.selector, request.id)
        );
        boundlessMarket.priceAndFulfill(requests, clientSignatures, fills, assessorReceipt);
        vm.snapshotGasLastCall("priceAndFulfill: fulfill already fulfilled was locked request");

        // Check that the proof was submitted
        expectRequestFulfilled(fill.id);

        // Check balances after the fulfillment but before slash.
        client.expectBalanceChange(0 ether);
        locker.expectBalanceChange(0 ether);
        locker.expectStakeBalanceChange(-1 ether);

        vm.warp(request.offer.deadline() + 1);
        boundlessMarket.slash(request.id);

        // Check balances after the slash.
        client.expectBalanceChange(0 ether);
        locker.expectBalanceChange(0 ether);
        locker.expectStakeBalanceChange(-int256(uint256(expectedSlashBurnAmount(request.offer.lockStake))));
    }

    // Scenario when a prover locks a request, fails to deliver it within the lock expiry,
    // another prover fulfills the request, and then the locker tries to fulfill the request
    // before the request as a whole has expired. A proof should still be delivered and no revert
    // should occur, since we support multiple proofs being delivered for a single request. No
    // balance changes should occur.
    function testFulfillWasLockedRequestLockerFulfillAfterAnotherProverFulfill() public {
        (ProofRequest memory request, Client client, Client locker,) = testFulfillWasLockedRequestByOtherProver();

        locker.snapshotBalance();
        locker.snapshotStakeBalance();

        ProofRequest[] memory requests = new ProofRequest[](1);
        requests[0] = request;
        bytes memory clientSignature = client.sign(request);
        bytes[] memory clientSignatures = new bytes[](1);
        clientSignatures[0] = clientSignature;

        // The locker should have no balance change.
        // Now the locker tries to fulfill the request.
        (Fulfillment memory fill, AssessorReceipt memory assessorReceipt) =
            createFillAndSubmitRoot(request, APP_JOURNAL, locker.addr());
        Fulfillment[] memory fills = new Fulfillment[](1);
        fills[0] = fill;

        // But its already been fulfilled by the other prover.
        vm.expectEmit(true, true, true, true);
        emit IBoundlessMarket.PaymentRequirementsFailed(
            abi.encodeWithSelector(IBoundlessMarket.RequestIsFulfilled.selector, request.id)
        );

        // The proof should still be delivered.
        vm.expectEmit(true, true, true, false);
        emit IBoundlessMarket.ProofDelivered(request.id, locker.addr(), fill);

        // The fulfillment should not revert, as we support multiple proofs being delivered for a single request.
        bytes[] memory paymentErrors =
            boundlessMarket.priceAndFulfill(requests, clientSignatures, fills, assessorReceipt);
        assert(
            keccak256(paymentErrors[0])
                == keccak256(abi.encodeWithSelector(IBoundlessMarket.RequestIsFulfilled.selector, request.id))
        );

        // The locker should have no balance change.
        locker.expectBalanceChange(0 ether);
        locker.expectStakeBalanceChange(0 ether);
        expectMarketBalanceUnchanged();
    }

    // Scenario when a prover locks a request, fails to deliver it within the lock expiry,
    // another prover fulfills the request, and then the locker tries to fulfill the request
    // _after_ the request has fully expired.
    //
    // In this case the request has fully expired, so the proof should NOT be delivered,
    // however we should not revert (as this allows partial fulfillment of other requests in the batch).
    function testFulfillWasLockedRequestLockerFulfillAfterAnotherProverFulfillAndRequestExpired() public {
        (ProofRequest memory request, Client client, Client locker,) = testFulfillWasLockedRequestByOtherProver();

        locker.snapshotBalance();
        locker.snapshotStakeBalance();

        ProofRequest[] memory requests = new ProofRequest[](1);
        requests[0] = request;
        bytes memory clientSignature = client.sign(request);
        bytes[] memory clientSignatures = new bytes[](1);
        clientSignatures[0] = clientSignature;

        // Advance the chain ahead to simulate the request expiration.
        vm.warp(request.offer.deadline() + 1);

        // The locker should have no balance change.
        // Now the locker tries to fulfill the request.
        (Fulfillment memory fill, AssessorReceipt memory assessorReceipt) =
            createFillAndSubmitRoot(request, APP_JOURNAL, locker.addr());
        Fulfillment[] memory fills = new Fulfillment[](1);
        fills[0] = fill;

        // In this case the request has fully expired, so the proof should NOT be delivered,
        // however we should not revert (as this allows partial fulfillment of other requests in the batch)
        vm.expectEmit(true, true, true, false);
        emit IBoundlessMarket.PaymentRequirementsFailed(
            abi.encodeWithSelector(IBoundlessMarket.RequestIsExpired.selector, request.id)
        );

        // The fulfillment should not revert, as we support multiple proofs being delivered for a single request.
        bytes[] memory paymentErrors =
            boundlessMarket.priceAndFulfill(requests, clientSignatures, fills, assessorReceipt);
        assert(
            keccak256(paymentErrors[0])
                == keccak256(abi.encodeWithSelector(IBoundlessMarket.RequestIsExpired.selector, request.id))
        );

        // The locker should have no balance change.
        locker.expectBalanceChange(0 ether);
        locker.expectStakeBalanceChange(0 ether);
        expectMarketBalanceUnchanged();
    }

    // A request is locked with a valid smart contract signature (signature is checked onchain at lock time)
    // and then a prover tries to fulfill it specifying an invalid smart contract signature. The signature could
    // be invalid for a number of reasons, including the smart contract wallet rotating their signers so the old signature
    // is no longer valid.
    // Since there is possibility of funds being pulled in the multiple request same id case, we ensure we check
    // the SC signature again.
    function testFulfillWasLockedRequestByInvalidSmartContractSignature() public {
        SmartContractClient client = getSmartContractClient(1);
        // Request ID indicates smart contract signature, but the signature is invalid.
        ProofRequest memory request = client.request(
            1,
            Offer({
                minPrice: 1 ether,
                maxPrice: 2 ether,
                biddingStart: uint64(block.timestamp),
                rampUpPeriod: uint32(50),
                lockTimeout: uint32(50),
                timeout: uint32(100),
                lockStake: 1 ether
            })
        );
        bytes memory validClientSignature = client.sign(request);
        bytes memory invalidClientSignature = bytes("invalid");

        boundlessMarket.lockRequestWithSignature(
            request, validClientSignature, testProver.signLockRequest(LockRequest({request: request}))
        );
        vm.warp(request.offer.lockDeadline() + 1);

        (Fulfillment memory fill, AssessorReceipt memory assessorReceipt) =
            createFillAndSubmitRoot(request, APP_JOURNAL, testProverAddress);
        Fulfillment[] memory fills = new Fulfillment[](1);
        fills[0] = fill;

        // Fulfill should succeed even though the lock has expired when the request matches what was locked.
        boundlessMarket.fulfill(fills, assessorReceipt);

        ProofRequest[] memory requests = new ProofRequest[](1);
        requests[0] = request;
        bytes[] memory clientSignatures = new bytes[](1);
        clientSignatures[0] = invalidClientSignature;
        // Fulfill should revert during the signature check during pricing, since the signature is invalid.
        // NOTE: This should revert, even though we know the request was signed previously because
        // of signature validation during the lock operation, because the signature in this call is
        // invalid. As a principle, all data in a message must be validated, even if the data given
        // is superfluous.
        vm.expectRevert(abi.encodeWithSelector(IBoundlessMarket.InvalidSignature.selector));
        boundlessMarket.priceAndFulfill(requests, clientSignatures, fills, assessorReceipt);

        clientSignatures[0] = validClientSignature;
        // Fulfill should succeed if the signature is valid.
        boundlessMarket.priceAndFulfill(requests, clientSignatures, fills, assessorReceipt);
        expectRequestFulfilled(fill.id);

        client.expectBalanceChange(0 ether);
        testProver.expectBalanceChange(0 ether);
        expectMarketBalanceUnchanged();
    }

    function testFulfillNeverLocked() public {
        _testFulfillSameBlock(1, LockRequestMethod.None, "priceAndFulfill: a single request that was not locked");
    }

    /// Fulfill without locking should still work even if the prover does not have stake.
    function testFulfillNeverLockedProverNoStake() public {
        vm.prank(testProverAddress);
        boundlessMarket.withdrawStake(DEFAULT_BALANCE);

        _testFulfillSameBlock(
            1,
            LockRequestMethod.None,
            "priceAndFulfill: a single request that was not locked fulfilled by prover not in allow-list"
        );
    }

    function testSubmitRootAndFulfillNeverLocked() public {
        _testSubmitRootAndFulfillSameBlock(
            1, LockRequestMethod.None, "submitRootAndPriceAndFulfill: a single request that was not locked"
        );
    }

    /// SubmitRootAndFulfill without locking should still work even if the prover does not have stake.
    function testSubmitRootAndFulfillNeverLockedProverNoStake() public {
        vm.prank(testProverAddress);
        boundlessMarket.withdrawStake(DEFAULT_BALANCE);

        _testSubmitRootAndFulfillSameBlock(
            1,
            LockRequestMethod.None,
            "submitRootAndPriceAndFulfill: a single request that was not locked fulfilled by prover not in allow-list"
        );
    }

    function testFulfillNeverLockedNotPriced() public {
        Client client = getClient(1);
        ProofRequest memory request = client.request(1);
        (Fulfillment memory fill, AssessorReceipt memory assessorReceipt) =
            createFillAndSubmitRoot(request, APP_JOURNAL, testProverAddress);
        Fulfillment[] memory fills = new Fulfillment[](1);
        fills[0] = fill;

        // Attempt to fulfill a request without locking or pricing it.
        vm.expectRevert(abi.encodeWithSelector(IBoundlessMarket.RequestIsNotLockedOrPriced.selector, request.id));
        boundlessMarket.fulfill(fills, assessorReceipt);

        expectMarketBalanceUnchanged();
    }

    // Should revert as you can not fulfill a request twice, except for in the case covered by:
    // `testFulfillLockedRequestAlreadyFulfilledByOtherProver`
    function testFulfillNeverLockedAlreadyFulfilledAndPaid() public {
        _testFulfillAlreadyFulfilled(3, LockRequestMethod.None);
    }

    function testFulfillNeverLockedFullyExpired() public returns (Client, ProofRequest memory) {
        Client client = getClient(1);
        ProofRequest memory request = client.request(1);
        ProofRequest[] memory requests = new ProofRequest[](1);
        requests[0] = request;
        bytes memory clientSignature = client.sign(request);
        bytes[] memory clientSignatures = new bytes[](1);
        clientSignatures[0] = clientSignature;

        (Fulfillment memory fill, AssessorReceipt memory assessorReceipt) =
            createFillAndSubmitRoot(request, APP_JOURNAL, testProverAddress);
        Fulfillment[] memory fills = new Fulfillment[](1);
        fills[0] = fill;

        vm.warp(request.offer.deadline() + 1);

        bytes[] memory paymentErrors =
            boundlessMarket.priceAndFulfill(requests, clientSignatures, fills, assessorReceipt);
        assert(
            keccak256(paymentErrors[0])
                == keccak256(abi.encodeWithSelector(IBoundlessMarket.RequestIsExpired.selector, request.id))
        );
        expectRequestNotFulfilled(fill.id);

        vm.expectRevert(abi.encodeWithSelector(IBoundlessMarket.RequestIsNotLockedOrPriced.selector, request.id));
        boundlessMarket.fulfill(fills, assessorReceipt);

        expectRequestNotFulfilled(fill.id);
        client.expectBalanceChange(0 ether);
        testProver.expectBalanceChange(0 ether);
        testProver.expectStakeBalanceChange(0 ether);
        expectMarketBalanceUnchanged();

        return (client, request);
    }

    function testFulfillNeverLockedClientWithdrawsBalance() public {
        Client client = getClient(1);
        ProofRequest memory request = client.request(1);
        ProofRequest[] memory requests = new ProofRequest[](1);
        requests[0] = request;
        bytes memory clientSignature = client.sign(request);
        bytes[] memory clientSignatures = new bytes[](1);
        clientSignatures[0] = clientSignature;

        address clientAddress = client.addr();

        (Fulfillment memory fill, AssessorReceipt memory assessorReceipt) =
            createFillAndSubmitRoot(request, APP_JOURNAL, testProverAddress);
        Fulfillment[] memory fills = new Fulfillment[](1);
        fills[0] = fill;

        uint256 balance = boundlessMarket.balanceOf(clientAddress);
        vm.prank(clientAddress);
        boundlessMarket.withdraw(balance);

        // expect emit of payment requirement failed
        vm.expectEmit(true, true, true, true);
        emit IBoundlessMarket.PaymentRequirementsFailed(
            abi.encodeWithSelector(IBoundlessMarket.InsufficientBalance.selector, clientAddress)
        );
        vm.prank(clientAddress);
        boundlessMarket.priceAndFulfill(requests, clientSignatures, fills, assessorReceipt);
        expectRequestFulfilled(fill.id);
    }

    function testFulfillNeverLockedRequestMultipleRequestsSameIndex() public {
        _testFulfillRepeatIndex(LockRequestMethod.None);
    }

    // Fulfill a batch of locked requests
    function testFulfillLockedRequests() public {
        // Provide a batch definition as an array of clients and how many requests each submits.
        uint256[5] memory batch = [uint256(1), 2, 1, 3, 1];
        uint256 batchSize = 0;
        for (uint256 i = 0; i < batch.length; i++) {
            batchSize += batch[i];
        }
        ProofRequest[] memory requests = new ProofRequest[](batchSize);
        bytes[] memory journals = new bytes[](batchSize);
        uint256 expectedRevenue = 0;
        uint256 idx = 0;
        for (uint256 i = 0; i < batch.length; i++) {
            Client client = getClient(i);

            for (uint256 j = 0; j < batch[i]; j++) {
                ProofRequest memory request = client.request(uint32(j));

                // TODO: This is a fragile part of this test. It should be improved.
                uint256 desiredPrice = uint256(1.5 ether);
                vm.warp(request.offer.timeAtPrice(desiredPrice));
                expectedRevenue += desiredPrice;

                boundlessMarket.lockRequestWithSignature(
                    request, client.sign(request), testProver.signLockRequest(LockRequest({request: request}))
                );

                requests[idx] = request;
                journals[idx] = APP_JOURNAL;
                idx++;
            }
        }

        (Fulfillment[] memory fills, AssessorReceipt memory assessorReceipt) =
            createFillsAndSubmitRoot(requests, journals, testProverAddress);

        for (uint256 i = 0; i < fills.length; i++) {
            vm.expectEmit(true, true, true, true);
            emit IBoundlessMarket.RequestFulfilled(fills[i].id, testProverAddress, fills[i]);
            vm.expectEmit(true, true, true, false);
            emit IBoundlessMarket.ProofDelivered(fills[i].id, testProverAddress, fills[i]);
        }
        boundlessMarket.fulfill(fills, assessorReceipt);
        vm.snapshotGasLastCall(string.concat("fulfill: a batch of ", vm.toString(batchSize)));

        for (uint256 i = 0; i < fills.length; i++) {
            // Check that the proof was submitted
            expectRequestFulfilled(fills[i].id);
        }

        testProver.expectBalanceChange(int256(uint256(expectedRevenue)));
        expectMarketBalanceUnchanged();
    }

    // Fulfill a batch of locked ClaimDigestMatch requests with no journal
    function testFulfillLockedRequestsNoJournal() public {
        // Provide a batch definition as an array of clients and how many requests each submits.
        uint256[5] memory batch = [uint256(1), 2, 1, 3, 1];
        uint256 batchSize = 0;
        for (uint256 i = 0; i < batch.length; i++) {
            batchSize += batch[i];
        }
        ProofRequest[] memory requests = new ProofRequest[](batchSize);
        bytes[] memory journals = new bytes[](batchSize);
        uint256 expectedRevenue = 0;
        uint256 idx = 0;

        for (uint256 i = 0; i < batch.length; i++) {
            Client client = getClient(i);

            for (uint256 j = 0; j < batch[i]; j++) {
                ProofRequest memory request = client.request(uint32(j));
                bytes32 imageId = bytesToBytes32(request.requirements.predicate.data);

                request.requirements.predicate = Predicate({
                    predicateType: PredicateType.ClaimDigestMatch,
                    data: abi.encode(ReceiptClaimLib.ok(imageId, sha256(APP_JOURNAL)).digest())
                });

                // TODO: This is a fragile part of this test. It should be improved.
                uint256 desiredPrice = uint256(1.5 ether);
                vm.warp(request.offer.timeAtPrice(desiredPrice));
                expectedRevenue += desiredPrice;

                boundlessMarket.lockRequestWithSignature(
                    request, client.sign(request), testProver.signLockRequest(LockRequest({request: request}))
                );

                requests[idx] = request;
                journals[idx] = APP_JOURNAL;
                idx++;
            }
        }

        (Fulfillment[] memory fills, AssessorReceipt memory assessorReceipt) =
            createFillsAndSubmitRoot(requests, journals, testProverAddress, FulfillmentDataType.None);

        for (uint256 i = 0; i < fills.length; i++) {
            vm.expectEmit(true, true, true, true);
            emit IBoundlessMarket.RequestFulfilled(fills[i].id, testProverAddress, fills[i]);
            vm.expectEmit(true, true, true, false);
            emit IBoundlessMarket.ProofDelivered(fills[i].id, testProverAddress, fills[i]);
        }
        boundlessMarket.fulfill(fills, assessorReceipt);
        vm.snapshotGasLastCall(string.concat("fulfill (no journal): a batch of ", vm.toString(batchSize)));
        for (uint256 i = 0; i < fills.length; i++) {
            // Check that the proof was submitted
            expectRequestFulfilled(fills[i].id);
        }

        testProver.expectBalanceChange(int256(uint256(expectedRevenue)));
        expectMarketBalanceUnchanged();
    }

    // Testing that reordering request IDs in a batch will cause the fulfill to revert.
    function testFulfillShuffleIds() public {
        uint256[5] memory batch = [uint256(1), 2, 1, 3, 1];
        uint256 batchSize = 0;
        for (uint256 i = 0; i < batch.length; i++) {
            batchSize += batch[i];
        }
        ProofRequest[] memory requests = new ProofRequest[](batchSize);
        bytes[] memory journals = new bytes[](batchSize);
        bytes[] memory signatures = new bytes[](batchSize);
        uint256 idx = 0;
        for (uint256 i = 0; i < batch.length; i++) {
            Client client = getClient(i);

            for (uint256 j = 0; j < batch[i]; j++) {
                ProofRequest memory request = client.request(uint32(j));

                requests[idx] = request;
                journals[idx] = APP_JOURNAL;
                signatures[idx] = client.sign(request);
                idx++;
            }
        }

        (Fulfillment[] memory fills, AssessorReceipt memory assessorReceipt) =
            createFillsAndSubmitRoot(requests, journals, testProverAddress);

        // Swap first two IDs
        RequestId id0 = fills[0].id;
        fills[0].id = fills[1].id;
        fills[1].id = id0;

        vm.warp(requests[0].offer.timeAtPrice(uint256(1.5 ether)));
        vm.expectRevert(VerificationFailed.selector);
        boundlessMarket.priceAndFulfill(requests, signatures, fills, assessorReceipt);

        expectMarketBalanceUnchanged();
    }

    // Testing that reordering fulfillments in a batch will cause the fulfill to revert.
    function testFulfillShuffleFills() public {
        uint256 batchSize = 2;
        ProofRequest[] memory requests = new ProofRequest[](batchSize);
        bytes[] memory journals = new bytes[](batchSize);

        // First request
        Client client = getClient(0);
        ProofRequest memory request = client.request(uint32(0));
        boundlessMarket.lockRequestWithSignature(
            request, client.sign(request), testProver.signLockRequest(LockRequest({request: request}))
        );
        requests[0] = request;
        journals[0] = APP_JOURNAL;

        // Second request
        client = getClient(1);
        request = client.request(uint32(1));

        request.requirements = Requirements({
            predicate: PredicateLibrary.createDigestMatchPredicate(bytes32(APP_IMAGE_ID_2), sha256(APP_JOURNAL_2)),
            selector: bytes4(0),
            callback: Callback({addr: address(0), gasLimit: 0})
        });
        boundlessMarket.lockRequestWithSignature(
            request, client.sign(request), testProver.signLockRequest(LockRequest({request: request}))
        );
        requests[1] = request;
        journals[1] = APP_JOURNAL_2;

        (Fulfillment[] memory fills, AssessorReceipt memory assessorReceipt) =
            createFillsAndSubmitRoot(requests, journals, testProverAddress);

        bytes memory fulfillmentData0 = fills[0].fulfillmentData;
        bytes32 claimDigest0 = fills[0].claimDigest;

        fills[0].fulfillmentData = fills[1].fulfillmentData;
        fills[1].fulfillmentData = fulfillmentData0;

        fills[0].claimDigest = fills[1].claimDigest;
        fills[1].claimDigest = claimDigest0;

        vm.expectRevert(VerificationFailed.selector);
        boundlessMarket.fulfill(fills, assessorReceipt);

        expectMarketBalanceUnchanged();
    }

    // Test that a smart contract signature can be used to price a request.
    // The smart contract signature must be validated when a request is priced. This
    // ensures that the smart contract signature is checked in the never locked path,
    // since the signature is not checked at lock time (nor in the assessor).
    function testPriceRequestSmartContractSignature() external {
        SmartContractClient client = getSmartContractClient(1);
        ProofRequest memory request = client.request(3);
        bytes memory clientSignature = client.sign(request);

        // Expect isValidSignature to be called on the smart contract wallet
        bytes32 requestHash =
            MessageHashUtils.toTypedDataHash(boundlessMarket.eip712DomainSeparator(), request.eip712Digest());
        vm.expectCall(
            client.addr(), abi.encodeWithSelector(IERC1271.isValidSignature.selector, requestHash, clientSignature)
        );
        boundlessMarket.priceRequest(request, clientSignature);
    }

    function testPriceRequestSmartContractSignatureExceedsGasLimit() external {
        SmartContractClient client = getSmartContractClient(1);
        client.smartWallet().setGasCost(boundlessMarket.ERC1271_MAX_GAS_FOR_CHECK() + 1);
        ProofRequest memory request = client.request(3);
        bytes memory clientSignature = client.sign(request);

        // Expect isValidSignature to be called on the smart contract wallet
        bytes32 requestHash =
            MessageHashUtils.toTypedDataHash(boundlessMarket.eip712DomainSeparator(), request.eip712Digest());
        vm.expectCall(
            client.addr(), abi.encodeWithSelector(IERC1271.isValidSignature.selector, requestHash, clientSignature)
        );
        vm.expectRevert(bytes("")); // revert due to out of gas results in empty error
        boundlessMarket.priceRequest(request, clientSignature);
    }

    // Test that a smart contract signature can be used to price and fulfill a request.
    // The smart contract signature must be validated when a request is priced. This
    // ensures that the smart contract signature is validated during the never locked path,
    // since the signature is not checked at lock time (nor in the assessor).
    function testPriceAndFulfillSmartContractSignature() external {
        SmartContractClient client = getSmartContractClient(1);
        ProofRequest memory request = client.request(3);
        ProofRequest[] memory requests = new ProofRequest[](1);
        requests[0] = request;

        bytes memory clientSignature = client.sign(request);
        bytes[] memory clientSignatures = new bytes[](1);
        clientSignatures[0] = clientSignature;
        (Fulfillment memory fill, AssessorReceipt memory assessorReceipt) =
            createFillAndSubmitRoot(request, APP_JOURNAL, testProverAddress);
        Fulfillment[] memory fills = new Fulfillment[](1);
        fills[0] = fill;

        vm.expectEmit(true, true, true, true);
        emit IBoundlessMarket.RequestFulfilled(request.id, testProverAddress, fill);
        vm.expectEmit(true, true, true, false);
        emit IBoundlessMarket.ProofDelivered(request.id, testProverAddress, fill);
        // Expect isValidSignature to be called on the smart contract wallet
        bytes32 requestHash =
            MessageHashUtils.toTypedDataHash(boundlessMarket.eip712DomainSeparator(), request.eip712Digest());
        vm.expectCall(
            client.addr(), abi.encodeWithSelector(IERC1271.isValidSignature.selector, requestHash, clientSignature)
        );

        boundlessMarket.priceAndFulfill(requests, clientSignatures, fills, assessorReceipt);
        vm.snapshotGasLastCall("priceAndFulfill: a single request (smart contract signature)");

        expectRequestFulfilled(fill.id);

        client.expectBalanceChange(-1 ether);
        testProver.expectBalanceChange(1 ether);
        expectMarketBalanceUnchanged();
    }

    // Fulfill a batch of locked requests and withdraw
    function testFulfillAndWithdrawLockedRequests() public {
        // Provide a batch definition as an array of clients and how many requests each submits.
        uint256[5] memory batch = [uint256(1), 2, 1, 3, 1];
        uint256 batchSize = 0;
        for (uint256 i = 0; i < batch.length; i++) {
            batchSize += batch[i];
        }

        ProofRequest[] memory requests = new ProofRequest[](batchSize);
        bytes[] memory journals = new bytes[](batchSize);
        uint256 expectedRevenue = 0;
        uint256 idx = 0;
        for (uint256 i = 0; i < batch.length; i++) {
            Client client = getClient(i);

            for (uint256 j = 0; j < batch[i]; j++) {
                ProofRequest memory request = client.request(uint32(j));

                // TODO: This is a fragile part of this test. It should be improved.
                uint256 desiredPrice = uint256(1.5 ether);
                vm.warp(request.offer.timeAtPrice(desiredPrice));
                expectedRevenue += desiredPrice;

                boundlessMarket.lockRequestWithSignature(
                    request, client.sign(request), testProver.signLockRequest(LockRequest({request: request}))
                );

                requests[idx] = request;
                journals[idx] = APP_JOURNAL;
                idx++;
            }
        }

        (Fulfillment[] memory fills, AssessorReceipt memory assessorReceipt) =
            createFillsAndSubmitRoot(requests, journals, testProverAddress);

        uint256 initialBalance = testProverAddress.balance + boundlessMarket.balanceOf(testProverAddress);

        for (uint256 i = 0; i < fills.length; i++) {
            vm.expectEmit(true, true, true, true);
            emit IBoundlessMarket.RequestFulfilled(fills[i].id, testProverAddress, fills[i]);
            vm.expectEmit(true, true, true, false);
            emit IBoundlessMarket.ProofDelivered(fills[i].id, testProverAddress, fills[i]);
        }
        boundlessMarket.fulfillAndWithdraw(fills, assessorReceipt);
        vm.snapshotGasLastCall(string.concat("fulfillAndWithdraw: a batch of ", vm.toString(batchSize)));

        for (uint256 i = 0; i < fills.length; i++) {
            // Check that the proof was submitted
            expectRequestFulfilled(fills[i].id);
        }

        assert(boundlessMarket.balanceOf(testProverAddress) == 0);
        assert(testProverAddress.balance == initialBalance + uint256(expectedRevenue));
    }

    function testPriceAndFulfillLockedRequest() external {
        Client client = getClient(1);
        ProofRequest memory request = client.request(3);

        (Fulfillment memory fill, AssessorReceipt memory assessorReceipt) =
            createFillAndSubmitRoot(request, APP_JOURNAL, testProverAddress);

        Fulfillment[] memory fills = new Fulfillment[](1);
        fills[0] = fill;
        ProofRequest[] memory requests = new ProofRequest[](1);
        requests[0] = request;
        bytes[] memory clientSignatures = new bytes[](1);
        clientSignatures[0] = client.sign(request);

        vm.expectEmit(true, true, true, true);
        emit IBoundlessMarket.RequestFulfilled(request.id, testProverAddress, fill);
        vm.expectEmit(true, true, true, false);
        emit IBoundlessMarket.ProofDelivered(request.id, testProverAddress, fill);
        boundlessMarket.priceAndFulfill(requests, clientSignatures, fills, assessorReceipt);
        vm.snapshotGasLastCall("priceAndFulfill: a single request");

        expectRequestFulfilled(fill.id);

        client.expectBalanceChange(-1 ether);
        testProver.expectBalanceChange(1 ether);
        expectMarketBalanceUnchanged();
    }

    function testSubmitRootAndPriceAndFulfillLockedRequest() external {
        Client client = getClient(1);
        ProofRequest[] memory requests = new ProofRequest[](1);
        requests[0] = client.request(3);
        bytes[] memory journals = new bytes[](1);
        journals[0] = APP_JOURNAL;

        (Fulfillment[] memory fills, AssessorReceipt memory assessorReceipt, bytes32 root) =
            createFills(requests, journals, testProverAddress);

        bytes memory seal = verifier.mockProve(
            SET_BUILDER_IMAGE_ID, sha256(abi.encodePacked(SET_BUILDER_IMAGE_ID, uint256(1 << 255), root))
        ).seal;

        bytes[] memory clientSignatures = new bytes[](1);
        clientSignatures[0] = client.sign(requests[0]);

        vm.expectEmit(true, true, true, true);
        emit IBoundlessMarket.RequestFulfilled(requests[0].id, testProverAddress, fills[0]);
        vm.expectEmit(true, true, true, false);
        emit IBoundlessMarket.ProofDelivered(requests[0].id, testProverAddress, fills[0]);
        boundlessMarket.submitRootAndPriceAndFulfill(
            address(setVerifier), root, seal, requests, clientSignatures, fills, assessorReceipt
        );
        vm.snapshotGasLastCall("submitRootAndPriceAndFulfill: a single request");

        expectRequestFulfilled(fills[0].id);

        client.expectBalanceChange(-1 ether);
        testProver.expectBalanceChange(1 ether);
        expectMarketBalanceUnchanged();
    }

    function _testFulfillAlreadyFulfilled(uint32 idx, LockRequestMethod lockinMethod) private {
        (, ProofRequest memory request) = _testFulfillSameBlock(idx, lockinMethod);

        (Fulfillment memory fill, AssessorReceipt memory assessorReceipt) =
            createFillAndSubmitRoot(request, APP_JOURNAL, testProverAddress);
        Fulfillment[] memory fills = new Fulfillment[](1);
        fills[0] = fill;
        ProofRequest[] memory requests = new ProofRequest[](1);
        requests[0] = request;
        bytes[] memory clientSignatures = new bytes[](1);
        clientSignatures[0] = getClient(1).sign(request);

        // TODO(#704): Workaround in test for edge case described in #704
        vm.warp(request.offer.lockDeadline() + 1);

        // Attempt to fulfill a request already fulfilled
        // should return "RequestIsFulfilled({requestId: request.id})"
        bytes[] memory paymentError =
            boundlessMarket.priceAndFulfill(requests, clientSignatures, fills, assessorReceipt);
        assert(
            keccak256(paymentError[0])
                == keccak256(abi.encodeWithSelector(IBoundlessMarket.RequestIsFulfilled.selector, request.id))
        );

        expectMarketBalanceUnchanged();
    }

    function testPriceAndFulfillWithSelector() external {
        Client client = getClient(1);
        ProofRequest memory request = client.request(3);
        request.requirements.selector = setVerifier.SELECTOR();

        (Fulfillment memory fill, AssessorReceipt memory assessorReceipt) =
            createFillAndSubmitRoot(request, APP_JOURNAL, testProverAddress);

        Fulfillment[] memory fills = new Fulfillment[](1);
        fills[0] = fill;
        ProofRequest[] memory requests = new ProofRequest[](1);
        requests[0] = request;
        bytes[] memory clientSignatures = new bytes[](1);
        clientSignatures[0] = client.sign(request);

        vm.expectEmit(true, true, true, true);
        emit IBoundlessMarket.RequestFulfilled(request.id, testProverAddress, fill);
        vm.expectEmit(true, true, true, false);
        emit IBoundlessMarket.ProofDelivered(request.id, testProverAddress, fill);
        boundlessMarket.priceAndFulfill(requests, clientSignatures, fills, assessorReceipt);
        vm.snapshotGasLastCall("priceAndFulfill: a single request (with selector)");

        expectRequestFulfilled(fill.id);

        client.expectBalanceChange(-1 ether);
        testProver.expectBalanceChange(1 ether);
        expectMarketBalanceUnchanged();
    }

    function testFulfillRequestWrongSelector() public {
        Client client = getClient(1);
        ProofRequest memory request = client.request(1);
        request.requirements.selector = setVerifier.SELECTOR();
        ProofRequest[] memory requests = new ProofRequest[](1);
        requests[0] = request;
        bytes memory clientSignature = client.sign(request);
        bytes[] memory clientSignatures = new bytes[](1);
        clientSignatures[0] = clientSignature;

        (Fulfillment memory fill, AssessorReceipt memory assessorReceipt) =
            createFillAndSubmitRoot(request, APP_JOURNAL, testProverAddress);
        Fulfillment[] memory fills = new Fulfillment[](1);
        fills[0] = fill;

        // Attempt to fulfill a request with wrong selector.
        assessorReceipt.selectors[0] = Selector({index: 0, value: bytes4(0xdeadbeef)});
        vm.expectRevert(
            abi.encodeWithSelector(
                IBoundlessMarket.SelectorMismatch.selector, bytes4(0xdeadbeef), setVerifier.SELECTOR()
            )
        );
        boundlessMarket.priceAndFulfill(requests, clientSignatures, fills, assessorReceipt);

        expectMarketBalanceUnchanged();
    }

    function testFulfillApplicationVerificationGasLimit() public {
        Client client = getClient(1);
        ProofRequest memory request = client.request(3);
        ProofRequest[] memory requests = new ProofRequest[](1);
        requests[0] = request;

        (Fulfillment memory fill, AssessorReceipt memory assessorReceipt) =
            createFillAndSubmitRoot(request, APP_JOURNAL, testProverAddress);
        Fulfillment[] memory fills = new Fulfillment[](1);
        fills[0] = fill;

        bytes memory clientSignature = client.sign(request);
        bytes[] memory clientSignatures = new bytes[](1);
        clientSignatures[0] = clientSignature;

        FulfillmentDataImageIdAndJournal memory fulfillmentData =
            FulfillmentDataLibrary.decodeFulfillmentDataImageIdAndJournal(fill.fulfillmentData);
        bytes32 claimDigest = ReceiptClaimLib.ok(fulfillmentData.imageId, sha256(fulfillmentData.journal)).digest();

        // If no selector is specified, we expect the call to verifyIntegrity to use the default
        // gas limit when verifying the application.
        vm.expectCall(
            address(setVerifier),
            0,
            uint64(EXPECTED_DEFAULT_MAX_GAS_FOR_VERIFY),
            abi.encodeWithSelector(IRiscZeroVerifier.verifyIntegrity.selector, RiscZeroReceipt(fill.seal, claimDigest))
        );
        boundlessMarket.priceAndFulfill(requests, clientSignatures, fills, assessorReceipt);

        expectRequestFulfilled(fill.id);

        client.expectBalanceChange(-1 ether);
        testProver.expectBalanceChange(1 ether);
        expectMarketBalanceUnchanged();
    }

    function testFulfillVerificationGasLimitForSelector() public {
        Client client = getClient(1);
        ProofRequest memory request = client.request(3);
        request.requirements.selector = setVerifier.SELECTOR();
        ProofRequest[] memory requests = new ProofRequest[](1);
        requests[0] = request;

        (Fulfillment memory fill, AssessorReceipt memory assessorReceipt) =
            createFillAndSubmitRoot(request, APP_JOURNAL, testProverAddress);
        Fulfillment[] memory fills = new Fulfillment[](1);
        fills[0] = fill;

        bytes memory clientSignature = client.sign(request);
        bytes[] memory clientSignatures = new bytes[](1);
        clientSignatures[0] = clientSignature;

        FulfillmentDataImageIdAndJournal memory fulfillmentData =
            FulfillmentDataLibrary.decodeFulfillmentDataImageIdAndJournal(fill.fulfillmentData);
        bytes32 claimDigest = ReceiptClaimLib.ok(fulfillmentData.imageId, sha256(fulfillmentData.journal)).digest();

        // If a selector is specified, we expect the call to verifyIntegrity to not use the default
        // gas limit, so the minimum gas it should have should exceed it.
        vm.expectCallMinGas(
            address(setVerifier),
            0,
            uint64(EXPECTED_DEFAULT_MAX_GAS_FOR_VERIFY + 1),
            abi.encodeWithSelector(IRiscZeroVerifier.verifyIntegrity.selector, RiscZeroReceipt(fill.seal, claimDigest))
        );
        boundlessMarket.priceAndFulfill(requests, clientSignatures, fills, assessorReceipt);

        expectRequestFulfilled(fill.id);

        client.expectBalanceChange(-1 ether);
        testProver.expectBalanceChange(1 ether);
        expectMarketBalanceUnchanged();
    }

    function _testFulfillRepeatIndex(LockRequestMethod lockinMethod) private {
        Client client = getClient(1);

        // Create two distinct requests with the same ID. It should be the case that only one can be
        // filled, and if one is locked, the other cannot be filled.
        Offer memory offerA = client.defaultOffer();
        Offer memory offerB = client.defaultOffer();
        offerB.maxPrice = 3 ether;
        ProofRequest memory requestA = client.request(1, offerA);
        ProofRequest memory requestB = client.request(1, offerB);
        bytes memory clientSignatureA = client.sign(requestA);

        // Lock-in request A.
        if (lockinMethod == LockRequestMethod.LockRequest) {
            vm.prank(testProverAddress);
            boundlessMarket.lockRequest(requestA, clientSignatureA);
        } else if (lockinMethod == LockRequestMethod.LockRequestWithSig) {
            boundlessMarket.lockRequestWithSignature(
                requestA, clientSignatureA, testProver.signLockRequest(LockRequest({request: requestA}))
            );
        }

        client.snapshotBalance();
        testProver.snapshotBalance();

        // Attempt to fill request B.
        (Fulfillment memory fillB, AssessorReceipt memory assessorReceiptB) =
            createFillAndSubmitRoot(requestB, APP_JOURNAL, testProverAddress);
        Fulfillment[] memory fillsB = new Fulfillment[](1);
        fillsB[0] = fillB;

        if (lockinMethod == LockRequestMethod.None) {
            // Annoying boilerplate for creating singleton lists.
            // Here we price/lock with request A and try to fill with request B.
            ProofRequest[] memory requestsA = new ProofRequest[](1);
            requestsA[0] = requestA;
            bytes[] memory clientSignatures = new bytes[](1);
            clientSignatures[0] = clientSignatureA;

            vm.expectRevert(abi.encodeWithSelector(IBoundlessMarket.RequestIsNotLockedOrPriced.selector, requestA.id));
            boundlessMarket.priceAndFulfill(requestsA, clientSignatures, fillsB, assessorReceiptB);

            expectRequestNotFulfilled(fillB.id);
        } else {
            // Attempting to fulfill request B should revert, since it has never been seen onchain.
            vm.expectRevert(abi.encodeWithSelector(IBoundlessMarket.RequestIsNotLockedOrPriced.selector, requestA.id));
            boundlessMarket.fulfill(fillsB, assessorReceiptB);
            expectRequestNotFulfilled(fillB.id);

            // Attempting to price and fulfill with request B should return a
            // payment error since request A is still locked.
            ProofRequest[] memory requestsB = new ProofRequest[](1);
            requestsB[0] = requestB;
            bytes[] memory clientSignatures = new bytes[](1);
            clientSignatures[0] = client.sign(requestB);

            bytes[] memory paymentErrors =
                boundlessMarket.priceAndFulfill(requestsB, clientSignatures, fillsB, assessorReceiptB);
            assert(
                keccak256(paymentErrors[0])
                    == keccak256(abi.encodeWithSelector(IBoundlessMarket.RequestIsLocked.selector, requestB.id))
            );
            expectRequestFulfilled(fillB.id);
        }

        // No balance changes should have occurred after lockin.
        client.expectBalanceChange(0 ether);
        testProver.expectBalanceChange(0 ether);
        expectMarketBalanceUnchanged();
    }

    function testSubmitRootAndFulfill() public {
        (ProofRequest[] memory requests, bytes[] memory journals) = newBatch(2);
        (Fulfillment[] memory fills, AssessorReceipt memory assessorReceipt, bytes32 root) =
            createFills(requests, journals, testProverAddress);

        bytes memory seal = verifier.mockProve(
            SET_BUILDER_IMAGE_ID, sha256(abi.encodePacked(SET_BUILDER_IMAGE_ID, uint256(1 << 255), root))
        ).seal;
        boundlessMarket.submitRootAndFulfill(address(setVerifier), root, seal, fills, assessorReceipt);
        vm.snapshotGasLastCall("submitRootAndFulfill: a batch of 2 requests");

        for (uint256 j = 0; j < fills.length; j++) {
            expectRequestFulfilled(fills[j].id);
        }
    }

    function testSlashLockedRequestFullyExpired() public returns (Client, ProofRequest memory) {
        (Client client, ProofRequest memory request) = testFulfillLockedRequestFullyExpired();
        // Provers stake balance is subtracted at lock time, not when slash is called
        testProver.expectStakeBalanceChange(-uint256(request.offer.lockStake).toInt256());

        snapshotMarketStakeBalance();
        snapshotMarketStakeTreasuryBalance();

        // Slash the request
        // Burning = sending tokens to address 0xdEaD, expect a transfer event to be emitted to address 0xdEaD
        vm.expectEmit(true, true, true, false);
        emit IERC20.Transfer(address(proxy), address(0xdEaD), request.offer.lockStake);
        vm.expectEmit(true, true, true, true);
        emit IBoundlessMarket.ProverSlashed(
            request.id,
            expectedSlashBurnAmount(request.offer.lockStake),
            expectedSlashTransferAmount(request.offer.lockStake),
            address(boundlessMarket)
        );

        boundlessMarket.slash(request.id);
        vm.snapshotGasLastCall("slash: base case");

        expectMarketStakeBalanceChange(-int256(int96(expectedSlashBurnAmount(request.offer.lockStake))));
        expectMarketStakeTreasuryBalanceChange(int256(int96(expectedSlashTransferAmount(request.offer.lockStake))));

        client.expectBalanceChange(0 ether);
        testProver.expectStakeBalanceChange(-uint256(request.offer.lockStake).toInt256());

        // Check that the request is slashed and is not fulfilled
        expectRequestSlashed(request.id);

        return (client, request);
    }

    // Prover locks a request, the request expires, then they fulfill a request with the same ID.
    // Prover should be slashable, but still able to fulfill the other request and receive payment for it.
    function testSlashLockedRequestMultipleRequestsSameIndex() public {
        Client client = getClient(1);

        // Create two distinct requests with the same ID.
        Offer memory offerA = Offer({
            minPrice: 1 ether,
            maxPrice: 2 ether,
            biddingStart: uint64(block.timestamp),
            rampUpPeriod: uint32(10),
            lockTimeout: uint32(100),
            timeout: uint32(100),
            lockStake: 1 ether
        });
        Offer memory offerB = Offer({
            minPrice: 3 ether,
            maxPrice: 3 ether,
            biddingStart: uint64(block.timestamp) + uint64(offerA.timeout) + 1,
            rampUpPeriod: uint32(10),
            lockTimeout: uint32(100),
            timeout: 100,
            lockStake: 1 ether
        });
        ProofRequest memory requestA = client.request(1, offerA);
        ProofRequest memory requestB = client.request(1, offerB);
        ProofRequest[] memory requests = new ProofRequest[](1);
        requests[0] = requestB;
        bytes memory clientSignatureA = client.sign(requestA);
        bytes memory clientSignatureB = client.sign(requestB);
        bytes[] memory clientSignatures = new bytes[](1);
        clientSignatures[0] = clientSignatureB;

        client.snapshotBalance();
        testProver.snapshotBalance();

        vm.prank(testProverAddress);
        boundlessMarket.lockRequest(requestA, clientSignatureA);

        vm.warp(requestA.offer.deadline() + 1);

        // Attempt to fill request B.
        (Fulfillment memory fill, AssessorReceipt memory assessorReceipt) =
            createFillAndSubmitRoot(requestB, APP_JOURNAL, testProverAddress);
        Fulfillment[] memory fills = new Fulfillment[](1);
        fills[0] = fill;
        boundlessMarket.priceAndFulfill(requests, clientSignatures, fills, assessorReceipt);

        boundlessMarket.slash(requestA.id);

        expectRequestFulfilledAndSlashed(fill.id);

        client.expectBalanceChange(-3 ether);
        testProver.expectBalanceChange(3 ether);
        // They lose their original stake, but gain a portion of the slashed stake.
        testProver.expectStakeBalanceChange(
            -1 ether + int256(uint256(expectedSlashTransferAmount(requestA.offer.lockStake)))
        );
        expectMarketBalanceUnchanged();
    }

    // Handles case where a third-party that was not locked fulfills the request, and the locked prover does not.
    // Once the locked prover is slashed, we expect the request to be both "fulfilled" and "slashed".
    // We expect a portion of slashed funds to go to the market treasury.
    function testSlashLockedRequestFulfilledByOtherProverDuringLock() public {
        Client client = getClient(1);
        ProofRequest memory request = client.request(1);

        // Lock to "testProver" but "prover2" fulfills the request
        boundlessMarket.lockRequestWithSignature(
            request, client.sign(request), testProver.signLockRequest(LockRequest({request: request}))
        );

        Client testProver2 = getClient(2);
        (address testProver2Address,,,) = testProver2.wallet();
        (Fulfillment memory fill, AssessorReceipt memory assessorReceipt) =
            createFillAndSubmitRoot(request, APP_JOURNAL, testProver2Address);
        Fulfillment[] memory fills = new Fulfillment[](1);
        fills[0] = fill;

        boundlessMarket.fulfill(fills, assessorReceipt);
        expectRequestFulfilled(fill.id);

        vm.warp(request.offer.deadline() + 1);

        // Slash the original prover that locked and didnt deliver
        vm.expectEmit(true, true, true, true);
        emit IBoundlessMarket.ProverSlashed(
            request.id,
            expectedSlashBurnAmount(request.offer.lockStake),
            expectedSlashTransferAmount(request.offer.lockStake),
            address(boundlessMarket)
        );
        boundlessMarket.slash(request.id);

        client.expectBalanceChange(0 ether);
        testProver.expectStakeBalanceChange(-uint256(request.offer.lockStake).toInt256());
        testProver2.expectStakeBalanceChange(0 ether);

        // We expect the request is both slashed and fulfilled
        require(boundlessMarket.requestIsSlashed(request.id), "Request should be slashed");
        require(boundlessMarket.requestIsFulfilled(request.id), "Request should be fulfilled");
    }

    function testSlashInvalidRequestID() public {
        // Attempt to slash an invalid request ID
        // should revert with "RequestIsNotLocked({requestId: request.id})"
        vm.expectRevert(abi.encodeWithSelector(IBoundlessMarket.RequestIsNotLocked.selector, 0xa));
        boundlessMarket.slash(RequestId.wrap(0xa));

        expectMarketBalanceUnchanged();
    }

    function testSlashLockedRequestNotExpired() public {
        (, ProofRequest memory request) = testLockRequest();

        // Attempt to slash a request not expired
        // should revert with "RequestIsNotExpired({requestId: request.id,  deadline: deadline})"
        vm.expectRevert(
            abi.encodeWithSelector(IBoundlessMarket.RequestIsNotExpired.selector, request.id, request.offer.deadline())
        );
        boundlessMarket.slash(request.id);

        expectMarketBalanceUnchanged();
    }

    // Even if the lock has expired, you can not slash until the request is fully expired, as we need to know if the
    // request was eventually fulfilled or not to decide who to send stake to.
    function testSlashWasLockedRequestNotFullyExpired() public {
        Client client = getClient(1);
        ProofRequest memory request = client.request(
            1,
            Offer({
                minPrice: 1 ether,
                maxPrice: 2 ether,
                biddingStart: uint64(block.timestamp),
                rampUpPeriod: uint32(50),
                lockTimeout: uint32(50),
                timeout: uint32(100),
                lockStake: 1 ether
            })
        );
        bytes memory clientSignature = client.sign(request);

        Client locker = getProver(1);
        client.snapshotBalance();
        locker.snapshotBalance();

        address lockerAddress = locker.addr();
        vm.prank(lockerAddress);
        boundlessMarket.lockRequest(request, clientSignature);
        // At this point the client should have only been charged the 1 ETH at lock time.
        client.expectBalanceChange(-1 ether);

        // Advance the chain ahead to simulate the lock timeout.
        vm.warp(request.offer.lockDeadline() + 1);

        // Attempt to slash a request not expired
        // should revert with "RequestIsNotExpired({requestId: request.id,  deadline: deadline})"
        vm.expectRevert(
            abi.encodeWithSelector(IBoundlessMarket.RequestIsNotExpired.selector, request.id, request.offer.deadline())
        );
        boundlessMarket.slash(request.id);

        expectMarketBalanceUnchanged();
    }

    function _testSlashFulfilledSameBlock(uint32 idx, LockRequestMethod lockinMethod) private {
        (, ProofRequest memory request) = _testFulfillSameBlock(idx, lockinMethod);

        if (lockinMethod == LockRequestMethod.None) {
            vm.expectRevert(abi.encodeWithSelector(IBoundlessMarket.RequestIsNotLocked.selector, request.id));
        } else {
            vm.expectRevert(abi.encodeWithSelector(IBoundlessMarket.RequestIsFulfilled.selector, request.id));
        }

        boundlessMarket.slash(request.id);

        expectMarketBalanceUnchanged();
    }

    function testSlashLockedRequestFulfilledByLocker() public {
        _testSlashFulfilledSameBlock(1, LockRequestMethod.LockRequest);
        _testSlashFulfilledSameBlock(2, LockRequestMethod.LockRequestWithSig);
    }

    function testSlashNeverLockedRequestFulfilled() public {
        _testSlashFulfilledSameBlock(3, LockRequestMethod.None);
    }

    // Test slashing in the scenario where a request is fulfilled by another prover after the lock expires.
    // but before the request as a whole has expired.
    function testSlashWasLockedRequestFulfilledByOtherProver()
        public
        returns (ProofRequest memory, Client, Client, Client)
    {
        snapshotMarketStakeTreasuryBalance();
        (ProofRequest memory request, Client client, Client locker, Client otherProver) =
            testFulfillWasLockedRequestByOtherProver();
        vm.warp(request.offer.deadline() + 1);
        otherProver.snapshotStakeBalance();

        // We expect the prover that ultimately fulfilled the request to receive stake.
        // Burning = sending tokens to address 0xdEaD, expect a transfer event to be emitted to address 0xdEaD
        vm.expectEmit(true, true, true, false);
        emit IERC20.Transfer(address(proxy), address(0xdEaD), request.offer.lockStake);
        vm.expectEmit(true, true, true, true);
        emit IBoundlessMarket.ProverSlashed(
            request.id,
            expectedSlashBurnAmount(request.offer.lockStake),
            expectedSlashTransferAmount(request.offer.lockStake),
            otherProver.addr()
        );

        boundlessMarket.slash(request.id);
        vm.snapshotGasLastCall("slash: fulfilled request after lock deadline");

        // Prover should have their original balance less the stake amount.
        testProver.expectStakeBalanceChange(-uint256(request.offer.lockStake).toInt256());
        // Other prover should receive a portion of the stake
        otherProver.expectStakeBalanceChange(uint256(expectedSlashTransferAmount(request.offer.lockStake)).toInt256());

        expectMarketStakeTreasuryBalanceChange(0);
        expectMarketBalanceUnchanged();

        return (request, client, locker, otherProver);
    }

    // In this case the lock expires, the request is fulfilled by another prover, the request is slashed,
    // and then finally the locker tries to fulfill the request.
    //
    // In this case the request has fully expired, so the proof should NOT be delivered,
    // however we should not revert (as this allows partial fulfillment of other requests in the batch).
    function testSlashWasLockedRequestFulfilledByOtherProverFulfillAfterRequestExpired() public {
        (ProofRequest memory request, Client client, Client locker,) = testSlashWasLockedRequestFulfilledByOtherProver();
        vm.warp(request.offer.deadline() + 1);

        ProofRequest[] memory requests = new ProofRequest[](1);
        requests[0] = request;
        bytes memory clientSignature = client.sign(request);
        bytes[] memory clientSignatures = new bytes[](1);
        clientSignatures[0] = clientSignature;

        // Advance the chain ahead to simulate the request expiration.
        vm.warp(request.offer.deadline() + 1);

        // The locker should have no balance change.
        // Now the locker tries to fulfill the request.
        (Fulfillment memory fill, AssessorReceipt memory assessorReceipt) =
            createFillAndSubmitRoot(request, APP_JOURNAL, locker.addr());
        Fulfillment[] memory fills = new Fulfillment[](1);
        fills[0] = fill;

        // In this case the request has fully expired, so the proof should NOT be delivered,
        // however we should not revert (as this allows partial fulfillment of other requests in the batch)
        vm.expectEmit(true, true, true, false);
        emit IBoundlessMarket.PaymentRequirementsFailed(
            abi.encodeWithSelector(IBoundlessMarket.RequestIsExpired.selector, request.id)
        );

        // The fulfillment should not revert, as we support multiple proofs being delivered for a single request.
        bytes[] memory paymentErrors =
            boundlessMarket.priceAndFulfill(requests, clientSignatures, fills, assessorReceipt);
        assert(
            keccak256(paymentErrors[0])
                == keccak256(abi.encodeWithSelector(IBoundlessMarket.RequestIsExpired.selector, request.id))
        );
    }

    // Test slashing in the scenario where a request is fulfilled by the locker after the lock expires.
    // but before the request as a whole has expired.
    function testSlashWasLockedRequestFulfilledByLocker() public {
        snapshotMarketStakeTreasuryBalance();
        (ProofRequest memory request, Client prover) = testFulfillWasLockedRequestByOriginalLocker();
        vm.warp(request.offer.deadline() + 1);

        // We expect the prover that ultimately fulfilled the request to receive stake.
        // Burning = sending tokens to address 0xdEaD, expect a transfer event to be emitted to address 0xdEaD
        vm.expectEmit(true, true, true, false);
        emit IERC20.Transfer(address(proxy), address(0xdEaD), request.offer.lockStake);
        vm.expectEmit(true, true, true, true);
        emit IBoundlessMarket.ProverSlashed(
            request.id,
            expectedSlashBurnAmount(request.offer.lockStake),
            expectedSlashTransferAmount(request.offer.lockStake),
            prover.addr()
        );

        boundlessMarket.slash(request.id);

        // Prover should have their original balance less the stake amount plus the stake for eventually filling.
        prover.expectStakeBalanceChange(
            -uint256(request.offer.lockStake).toInt256()
                + uint256(expectedSlashTransferAmount(request.offer.lockStake)).toInt256()
        );

        expectMarketStakeTreasuryBalanceChange(0);
        expectMarketBalanceUnchanged();
    }

    function testSlashSlash() public {
        (, ProofRequest memory request) = testSlashLockedRequestFullyExpired();
        expectRequestSlashed(request.id);

        vm.expectRevert(abi.encodeWithSelector(IBoundlessMarket.RequestIsSlashed.selector, request.id));
        boundlessMarket.slash(request.id);
    }

    function testLockRequestSmartContractSignature() public {
        SmartContractClient client = getSmartContractClient(1);
        ProofRequest memory request = client.request(1);
        bytes memory clientSig = client.sign(request);

        // Expect isValidSignature to be called on the smart contract wallet
        bytes32 requestHash =
            MessageHashUtils.toTypedDataHash(boundlessMarket.eip712DomainSeparator(), request.eip712Digest());
        vm.expectCall(client.addr(), abi.encodeWithSelector(IERC1271.isValidSignature.selector, requestHash, clientSig));

        // Call lockRequest with the smart contract signature
        vm.prank(testProverAddress);
        boundlessMarket.lockRequest(request, clientSig);

        // Verify the lock request
        assertTrue(boundlessMarket.requestIsLocked(request.id), "Request should be locked");
    }

    // Test that the smart contract client receives the proof request when isValidSignature is called,
    // if the client signature provided is empty. This enables custom smart contract clients that want to authorize
    // payments based on how a proof request is structured.
    function testLockRequestSmartContractClientValidatesPassthroughEmptySignature() public {
        SmartContractClient client = getSmartContractClient(1);
        ProofRequest memory request = client.request(1);
        bytes memory clientSig = bytes("");
        client.setExpectedSignature(clientSig);

        // Expect isValidSignature to be called on the smart contract wallet with the proof request as the signature.
        bytes32 requestHash =
            MessageHashUtils.toTypedDataHash(boundlessMarket.eip712DomainSeparator(), request.eip712Digest());
        vm.expectCall(client.addr(), abi.encodeWithSelector(IERC1271.isValidSignature.selector, requestHash, clientSig));

        // Call lockRequest with the smart contract signature
        vm.prank(testProverAddress);
        boundlessMarket.lockRequest(request, clientSig);

        // Verify the lock request
        assertTrue(boundlessMarket.requestIsLocked(request.id), "Request should be locked");
    }

    function testLockRequestSmartContractSignatureInvalid() public {
        SmartContractClient client = getSmartContractClient(1);
        ProofRequest memory request = client.request(1);
        bytes memory clientSig = bytes("invalid_signature");

        // Expect isValidSignature to be called on the smart contract wallet
        bytes32 requestHash =
            MessageHashUtils.toTypedDataHash(boundlessMarket.eip712DomainSeparator(), request.eip712Digest());
        vm.expectCall(client.addr(), abi.encodeWithSelector(IERC1271.isValidSignature.selector, requestHash, clientSig));

        // Call lockRequest with the smart contract signature
        vm.prank(testProverAddress);
        vm.expectRevert(IBoundlessMarket.InvalidSignature.selector);
        boundlessMarket.lockRequest(request, clientSig);
    }

    function testLockRequestSmartContractSignatureExceedsGasLimit() public {
        SmartContractClient client = getSmartContractClient(1);
        client.smartWallet().setGasCost(boundlessMarket.ERC1271_MAX_GAS_FOR_CHECK() + 1);
        ProofRequest memory request = client.request(1);
        bytes memory clientSig = client.sign(request);

        // Expect isValidSignature to be called on the smart contract wallet
        bytes32 requestHash =
            MessageHashUtils.toTypedDataHash(boundlessMarket.eip712DomainSeparator(), request.eip712Digest());
        vm.expectCall(client.addr(), abi.encodeWithSelector(IERC1271.isValidSignature.selector, requestHash, clientSig));

        // Call lockRequest with the smart contract signature
        vm.prank(testProverAddress);
        vm.expectRevert(bytes("")); // revert due to out of gas results in empty error
        boundlessMarket.lockRequest(request, clientSig);
    }

    function testLockRequestWithSignatureClientSmartContractSignatureInvalid() public {
        SmartContractClient client = getSmartContractClient(1);
        Client prover = getClient(2);

        ProofRequest memory request = client.request(1);
        bytes memory clientSig = bytes("invalid_signature");
        bytes memory proverSig = prover.signLockRequest(LockRequest({request: request}));

        address proverAddress = prover.addr();
        vm.prank(proverAddress);
        vm.expectRevert(IBoundlessMarket.InvalidSignature.selector);
        boundlessMarket.lockRequestWithSignature(request, clientSig, proverSig);
    }

    function testFulfillLockedRequestWithCallback() public {
        Client client = getClient(1);

        // Create request with low gas callback
        ProofRequest memory request = client.request(1);
        request.requirements.callback = Callback({addr: address(mockCallback), gasLimit: 500_000});

        bytes memory clientSignature = client.sign(request);
        client.snapshotBalance();
        testProver.snapshotBalance();

        // Lock and fulfill the request
        vm.prank(testProverAddress);
        boundlessMarket.lockRequest(request, clientSignature);

        (Fulfillment memory fill, AssessorReceipt memory assessorReceipt) =
            createFillAndSubmitRoot(request, APP_JOURNAL, testProverAddress);
        Fulfillment[] memory fills = new Fulfillment[](1);
        fills[0] = fill;

        vm.expectEmit(true, true, true, true);
        emit IBoundlessMarket.RequestFulfilled(request.id, testProverAddress, fill);
        vm.expectEmit(true, true, true, true);
        emit IBoundlessMarket.ProofDelivered(request.id, testProverAddress, fill);
        vm.expectEmit(true, true, true, false);
        bytes32 imageId = bytesToBytes32(request.requirements.predicate.data);
        emit MockCallback.MockCallbackCalled(imageId, APP_JOURNAL, fill.seal);
        boundlessMarket.fulfill(fills, assessorReceipt);

        // Verify callback was called exactly once
        assertEq(mockCallback.getCallCount(), 1, "Callback should be called exactly once");

        // Verify request state and balances
        expectRequestFulfilled(fill.id);
        client.expectBalanceChange(-1 ether);
        testProver.expectBalanceChange(1 ether);
        expectMarketBalanceUnchanged();
    }

    function testFulfillLockedRequestWithCallbackExceedGasLimit() public {
        Client client = getClient(1);

        // Create request with high gas callback that will exceed limit
        ProofRequest memory request = client.request(1);
        request.requirements.callback = Callback({addr: address(mockHighGasCallback), gasLimit: 10_000});

        bytes memory clientSignature = client.sign(request);
        client.snapshotBalance();
        testProver.snapshotBalance();

        // Lock and fulfill the request
        vm.prank(testProverAddress);
        boundlessMarket.lockRequest(request, clientSignature);

        (Fulfillment memory fill, AssessorReceipt memory assessorReceipt) =
            createFillAndSubmitRoot(request, APP_JOURNAL, testProverAddress);
        Fulfillment[] memory fills = new Fulfillment[](1);
        fills[0] = fill;

        vm.expectEmit(true, true, true, true);
        emit IBoundlessMarket.RequestFulfilled(request.id, testProverAddress, fill);
        vm.expectEmit(true, true, true, false);
        emit IBoundlessMarket.ProofDelivered(request.id, testProverAddress, fill);
        vm.expectEmit(true, true, true, true);
        emit IBoundlessMarket.CallbackFailed(request.id, address(mockHighGasCallback), "");
        boundlessMarket.fulfill(fills, assessorReceipt);

        // Verify callback was attempted
        assertEq(mockHighGasCallback.getCallCount(), 0, "Callback not succeed");

        // Verify request state and balances
        expectRequestFulfilled(fill.id);
        client.expectBalanceChange(-1 ether);
        testProver.expectBalanceChange(1 ether);
        expectMarketBalanceUnchanged();
    }

    function testFulfillLockedRequestWithCallbackByOtherProver() public {
        Client client = getClient(1);

        // Create request with low gas callback
        ProofRequest memory request = client.request(1);
        request.requirements.callback = Callback({addr: address(mockCallback), gasLimit: 100_000});

        bytes memory clientSignature = client.sign(request);

        // Lock request with testProver
        boundlessMarket.lockRequestWithSignature(
            request, clientSignature, testProver.signLockRequest(LockRequest({request: request}))
        );

        // Have otherProver fulfill without requiring payment
        Client otherProver = getProver(2);
        address otherProverAddress = otherProver.addr();
        (Fulfillment memory fill, AssessorReceipt memory assessorReceipt) =
            createFillAndSubmitRoot(request, APP_JOURNAL, otherProverAddress);
        Fulfillment[] memory fills = new Fulfillment[](1);
        fills[0] = fill;

        vm.expectEmit(true, true, true, true);
        emit IBoundlessMarket.RequestFulfilled(request.id, otherProverAddress, fill);
        vm.expectEmit(true, true, true, true);
        emit IBoundlessMarket.PaymentRequirementsFailed(
            abi.encodeWithSelector(IBoundlessMarket.RequestIsLocked.selector, request.id)
        );
        vm.expectEmit(true, true, true, false);
        emit IBoundlessMarket.ProofDelivered(request.id, otherProverAddress, fill);
        vm.expectEmit(true, true, true, true);
        bytes32 imageId = bytesToBytes32(request.requirements.predicate.data);
        emit MockCallback.MockCallbackCalled(imageId, APP_JOURNAL, fill.seal);

        vm.prank(otherProverAddress);
        boundlessMarket.fulfill(fills, assessorReceipt);

        // Verify callback was called exactly once
        assertEq(mockCallback.getCallCount(), 1, "Callback should be called exactly once");

        // Verify request state and balances
        expectRequestFulfilled(fill.id);
        testProver.expectStakeBalanceChange(-int256(uint256(request.offer.lockStake)));
        otherProver.expectBalanceChange(0);
        otherProver.expectStakeBalanceChange(0);
        expectMarketBalanceUnchanged();
    }

    function testFulfillLockedRequestWithCallbackAlreadyFulfilledByOtherProver() public {
        Client client = getClient(1);

        ProofRequest memory request = client.request(1);
        request.requirements.callback = Callback({addr: address(mockCallback), gasLimit: 100_000});

        bytes memory clientSignature = client.sign(request);

        // Lock request with testProver
        boundlessMarket.lockRequestWithSignature(
            request, clientSignature, testProver.signLockRequest(LockRequest({request: request}))
        );

        // Have otherProver fulfill without requiring payment
        Client otherProver = getProver(2);
        address otherProverAddress = address(otherProver);
        (Fulfillment memory fill, AssessorReceipt memory assessorReceipt) =
            createFillAndSubmitRoot(request, APP_JOURNAL, otherProverAddress);
        Fulfillment[] memory fills = new Fulfillment[](1);
        fills[0] = fill;

        vm.expectEmit(true, true, true, true);
        emit IBoundlessMarket.RequestFulfilled(request.id, otherProverAddress, fill);
        vm.expectEmit(true, true, true, true);
        emit IBoundlessMarket.PaymentRequirementsFailed(
            abi.encodeWithSelector(IBoundlessMarket.RequestIsLocked.selector, request.id)
        );
        vm.expectEmit(true, true, true, false);
        emit IBoundlessMarket.ProofDelivered(request.id, otherProverAddress, fill);
        vm.expectEmit(true, true, true, true);
        bytes32 imageId = bytesToBytes32(request.requirements.predicate.data);
        emit MockCallback.MockCallbackCalled(imageId, APP_JOURNAL, fill.seal);
        boundlessMarket.fulfill(fills, assessorReceipt);

        // Verify callback was called exactly once
        assertEq(mockCallback.getCallCount(), 1, "Callback should be called exactly once");

        // Now have original locker fulfill to get payment
        (fill, assessorReceipt) = createFillAndSubmitRoot(request, APP_JOURNAL, testProverAddress);
        fills[0] = fill;
        boundlessMarket.fulfill(fills, assessorReceipt);

        // Verify callback is called again
        assertEq(mockCallback.getCallCount(), 2, "Callback should be called twice");

        expectRequestFulfilled(fill.id);
        testProver.expectBalanceChange(1 ether);
        testProver.expectStakeBalanceChange(0 ether);
        otherProver.expectBalanceChange(0);
        otherProver.expectStakeBalanceChange(0);
        expectMarketBalanceUnchanged();
    }

    function testFulfillWasLockedRequestWithCallbackByOtherProver() public {
        Client client = getClient(1);

        // Create request with lock timeout of 50 blocks, overall timeout of 100
        ProofRequest memory request = client.request(
            1,
            Offer({
                minPrice: 1 ether,
                maxPrice: 2 ether,
                biddingStart: uint64(block.timestamp),
                rampUpPeriod: uint32(50),
                lockTimeout: uint32(50),
                timeout: uint32(100),
                lockStake: 1 ether
            })
        );
        request.requirements.callback = Callback({addr: address(mockCallback), gasLimit: 100_000});
        ProofRequest[] memory requests = new ProofRequest[](1);
        requests[0] = request;

        bytes memory clientSignature = client.sign(request);
        bytes[] memory clientSignatures = new bytes[](1);
        clientSignatures[0] = clientSignature;

        Client locker = getProver(1);
        Client otherProver = getProver(2);

        client.snapshotBalance();
        locker.snapshotBalance();
        otherProver.snapshotBalance();

        address lockerAddress = locker.addr();
        vm.prank(lockerAddress);
        boundlessMarket.lockRequest(request, clientSignature);
        client.expectBalanceChange(-1 ether);

        // Advance chain ahead to simulate lock timeout
        vm.warp(request.offer.lockDeadline() + 1);

        (Fulfillment memory fill, AssessorReceipt memory assessorReceipt) =
            createFillAndSubmitRoot(request, APP_JOURNAL, otherProver.addr());
        Fulfillment[] memory fills = new Fulfillment[](1);
        fills[0] = fill;

        vm.expectEmit(true, true, true, true);
        emit IBoundlessMarket.RequestFulfilled(request.id, otherProver.addr(), fill);
        vm.expectEmit(true, true, true, false);
        emit IBoundlessMarket.ProofDelivered(request.id, otherProver.addr(), fill);
        vm.expectEmit(true, true, true, true);
        bytes32 imageId = bytesToBytes32(request.requirements.predicate.data);
        emit MockCallback.MockCallbackCalled(imageId, APP_JOURNAL, fill.seal);
        boundlessMarket.priceAndFulfill(requests, clientSignatures, fills, assessorReceipt);

        // Verify callback was called exactly once
        assertEq(mockCallback.getCallCount(), 1, "Callback should be called exactly once");

        // Check request state and balances
        expectRequestFulfilled(fill.id);
        client.expectBalanceChange(0 ether);
        locker.expectBalanceChange(0 ether);
        locker.expectStakeBalanceChange(-1 ether);
        otherProver.expectBalanceChange(0 ether);
        expectMarketBalanceUnchanged();
    }

    function testFulfillWasLockedRequestWithCallbackMultipleRequestsSameIndex() public {
        Client client = getClient(1);

        // Create first request with callback A
        Offer memory offerA = Offer({
            minPrice: 1 ether,
            maxPrice: 2 ether,
            biddingStart: uint64(block.timestamp),
            rampUpPeriod: uint32(10),
            lockTimeout: uint32(100),
            timeout: uint32(100),
            lockStake: 1 ether
        });
        ProofRequest memory requestA = client.request(1, offerA);
        requestA.requirements.callback = Callback({addr: address(mockCallback), gasLimit: 10_000});
        bytes memory clientSignatureA = client.sign(requestA);

        // Create second request with same ID but different callback
        Offer memory offerB = Offer({
            minPrice: 1 ether,
            maxPrice: 3 ether,
            biddingStart: offerA.biddingStart,
            rampUpPeriod: offerA.rampUpPeriod,
            lockTimeout: offerA.lockTimeout + 100,
            timeout: offerA.timeout + 100,
            lockStake: offerA.lockStake
        });
        ProofRequest memory requestB = client.request(1, offerB);
        requestB.requirements.callback = Callback({addr: address(mockHighGasCallback), gasLimit: 300_000});
        ProofRequest[] memory requests = new ProofRequest[](1);
        requests[0] = requestB;
        bytes memory clientSignatureB = client.sign(requestB);
        bytes[] memory clientSignatures = new bytes[](1);
        clientSignatures[0] = clientSignatureB;

        client.snapshotBalance();
        testProver.snapshotBalance();

        // Lock request A
        vm.prank(testProverAddress);
        boundlessMarket.lockRequest(requestA, clientSignatureA);

        // Advance chain ahead to simulate request A lock timeout
        vm.warp(requestA.offer.lockDeadline() + 1);

        (Fulfillment memory fill, AssessorReceipt memory assessorReceipt) =
            createFillAndSubmitRoot(requestB, APP_JOURNAL, testProverAddress);
        Fulfillment[] memory fills = new Fulfillment[](1);
        fills[0] = fill;

        // Since the request being fulfilled is distinct from the one that was locked, the
        // transaction should revert if the request is not priced before fulfillment.
        vm.expectRevert(abi.encodeWithSelector(IBoundlessMarket.RequestIsNotLockedOrPriced.selector, requestB.id));
        boundlessMarket.fulfill(fills, assessorReceipt);

        vm.expectEmit(true, true, true, true);
        emit IBoundlessMarket.RequestFulfilled(requestB.id, testProverAddress, fill);
        vm.expectEmit(true, true, true, false);
        emit IBoundlessMarket.ProofDelivered(requestB.id, testProverAddress, fill);
        vm.expectEmit(true, true, true, true);
        bytes32 imageId = bytesToBytes32(requestB.requirements.predicate.data);
        emit MockCallback.MockCallbackCalled(imageId, APP_JOURNAL, fill.seal);
        boundlessMarket.priceAndFulfill(requests, clientSignatures, fills, assessorReceipt);

        // Verify only the second request's callback was called
        assertEq(mockCallback.getCallCount(), 0, "First request's callback should not be called");
        assertEq(mockHighGasCallback.getCallCount(), 1, "Second request's callback should be called once");

        // Verify request state and balances
        expectRequestFulfilled(fill.id);
        client.expectBalanceChange(-3 ether);
        testProver.expectBalanceChange(3 ether);
        testProver.expectStakeBalanceChange(-1 ether); // Lost stake from lock
        expectMarketBalanceUnchanged();
    }

    function testFulfillLockedRequestClaimDigestWithFulfillmentDataImageIdAndJournal() public {
        Client client = getClient(1);
        bytes32 claimDigest = ReceiptClaimLib.ok(APP_IMAGE_ID, sha256(APP_JOURNAL)).digest();

        // Create request
        ProofRequest memory request = client.request(1);
        request.requirements.predicate = PredicateLibrary.createClaimDigestMatchPredicate(claimDigest);

        bytes memory clientSignature = client.sign(request);
        client.snapshotBalance();
        testProver.snapshotBalance();

        // Lock and fulfill the request
        vm.prank(testProverAddress);
        boundlessMarket.lockRequest(request, clientSignature);

        (Fulfillment memory fill, AssessorReceipt memory assessorReceipt) =
            createFillAndSubmitRoot(request, APP_JOURNAL, testProverAddress, FulfillmentDataType.ImageIdAndJournal);
        Fulfillment[] memory fills = new Fulfillment[](1);
        fills[0] = fill;

        vm.expectEmit(true, true, true, true);
        emit IBoundlessMarket.RequestFulfilled(request.id, testProverAddress, fill);
        vm.expectEmit(true, true, true, false);
        emit IBoundlessMarket.ProofDelivered(request.id, testProverAddress, fill);
        boundlessMarket.fulfill(fills, assessorReceipt);

        // Verify request state and balances
        expectRequestFulfilled(fill.id);
        client.expectBalanceChange(-1 ether);
        testProver.expectBalanceChange(1 ether);
        expectMarketBalanceUnchanged();
    }

    function testFulfillLockedRequesClaimDigestWithFulfillmentDataNone() public {
        Client client = getClient(1);
        bytes32 claimDigest = ReceiptClaimLib.ok(APP_IMAGE_ID, sha256(APP_JOURNAL)).digest();

        // Create request
        ProofRequest memory request = client.request(1);
        request.requirements.predicate = PredicateLibrary.createClaimDigestMatchPredicate(claimDigest);

        bytes memory clientSignature = client.sign(request);
        client.snapshotBalance();
        testProver.snapshotBalance();

        // Lock and fulfill the request
        vm.prank(testProverAddress);
        boundlessMarket.lockRequest(request, clientSignature);

        (Fulfillment memory fill, AssessorReceipt memory assessorReceipt) =
            createFillAndSubmitRoot(request, APP_JOURNAL, testProverAddress, FulfillmentDataType.None);
        Fulfillment[] memory fills = new Fulfillment[](1);
        fills[0] = fill;

        vm.expectEmit(true, true, true, true);
        emit IBoundlessMarket.RequestFulfilled(request.id, testProverAddress, fill);
        vm.expectEmit(true, true, true, false);
        emit IBoundlessMarket.ProofDelivered(request.id, testProverAddress, fill);
        boundlessMarket.fulfill(fills, assessorReceipt);

        // Verify request state and balances
        expectRequestFulfilled(fill.id);
        client.expectBalanceChange(-1 ether);
        testProver.expectBalanceChange(1 ether);
        expectMarketBalanceUnchanged();
    }

    // Test that if a callback was requested, but the fulfillment data doesnt have the journal,
    // the fulfillment reverts and the callback is not called.
    function testFulfillLockedRequestWithCallbackAndFulfillmentDataNone() public {
        Client client = getClient(1);
        bytes32 claimDigest = ReceiptClaimLib.ok(APP_IMAGE_ID, sha256(APP_JOURNAL)).digest();

        // Create request with low gas callback
        ProofRequest memory request = client.request(1);
        request.requirements.callback = Callback({addr: address(mockCallback), gasLimit: 500_000});
        request.requirements.predicate = PredicateLibrary.createClaimDigestMatchPredicate(claimDigest);

        bytes memory clientSignature = client.sign(request);
        client.snapshotBalance();
        testProver.snapshotBalance();

        // Lock and fulfill the request
        vm.prank(testProverAddress);
        boundlessMarket.lockRequest(request, clientSignature);

        (Fulfillment memory fill, AssessorReceipt memory assessorReceipt) =
            createFillAndSubmitRoot(request, APP_JOURNAL, testProverAddress, FulfillmentDataType.None);
        Fulfillment[] memory fills = new Fulfillment[](1);
        fills[0] = fill;

        vm.expectRevert(IBoundlessMarket.UnfulfillableCallback.selector);
        boundlessMarket.fulfill(fills, assessorReceipt);

        // Verify callback was not called
        assertEq(mockCallback.getCallCount(), 0, "Callback should be called exactly 0 times");

        // Verify request state and balances
        expectRequestNotFulfilled(fill.id);
        client.expectBalanceChange(-1 ether);
        testProver.expectBalanceChange(0 ether);
        expectMarketBalanceUnchanged();
    }

    function testFulfillLockedRequestClaimDigestWithCallbackImageIdAndJournal() public {
        Client client = getClient(1);
        bytes32 claimDigest = ReceiptClaimLib.ok(APP_IMAGE_ID, sha256(APP_JOURNAL)).digest();
        // Create request
        ProofRequest memory request = client.request(1);
        request.requirements.callback = Callback({addr: address(mockCallback), gasLimit: 500_000});
        request.requirements.predicate = PredicateLibrary.createClaimDigestMatchPredicate(claimDigest);

        bytes memory clientSignature = client.sign(request);
        client.snapshotBalance();
        testProver.snapshotBalance();

        // Lock and fulfill the request
        vm.prank(testProverAddress);
        boundlessMarket.lockRequest(request, clientSignature);

        (Fulfillment memory fill, AssessorReceipt memory assessorReceipt) =
            createFillAndSubmitRoot(request, APP_JOURNAL, testProverAddress, FulfillmentDataType.ImageIdAndJournal);
        Fulfillment[] memory fills = new Fulfillment[](1);
        fills[0] = fill;

        vm.expectEmit(true, true, true, true);
        emit IBoundlessMarket.RequestFulfilled(request.id, testProverAddress, fill);
        vm.expectEmit(true, true, true, false);
        emit IBoundlessMarket.ProofDelivered(request.id, testProverAddress, fill);
        vm.expectEmit(true, true, true, true);
        emit MockCallback.MockCallbackCalled(APP_IMAGE_ID, APP_JOURNAL, fill.seal);

        boundlessMarket.fulfill(fills, assessorReceipt);

        assertEq(mockCallback.getCallCount(), 1, "Callback should be called exactly 1 time");

        // Verify request state and balances
        expectRequestFulfilled(fill.id);
        client.expectBalanceChange(-1 ether);
        testProver.expectBalanceChange(1 ether);
        expectMarketBalanceUnchanged();
    }
}

contract BoundlessMarketBench is BoundlessMarketTest {
    using BoundlessMarketLib for Offer;

    function benchFulfill(uint256 batchSize, string memory snapshot) public {
        (ProofRequest[] memory requests, bytes[] memory journals) = newBatch(batchSize);
        (Fulfillment[] memory fills, AssessorReceipt memory assessorReceipt) =
            createFillsAndSubmitRoot(requests, journals, testProverAddress);

        boundlessMarket.fulfill(fills, assessorReceipt);
        vm.snapshotGasLastCall(string.concat("fulfill: batch of ", snapshot));

        for (uint256 j = 0; j < fills.length; j++) {
            expectRequestFulfilled(fills[j].id);
        }
    }

    function benchFulfillWithSelector(uint256 batchSize, string memory snapshot) public {
        (ProofRequest[] memory requests, bytes[] memory journals) =
            newBatchWithSelector(batchSize, setVerifier.SELECTOR());
        (Fulfillment[] memory fills, AssessorReceipt memory assessorReceipt) =
            createFillsAndSubmitRoot(requests, journals, testProverAddress);

        boundlessMarket.fulfill(fills, assessorReceipt);
        vm.snapshotGasLastCall(string.concat("fulfill (with selector): batch of ", snapshot));

        for (uint256 j = 0; j < fills.length; j++) {
            expectRequestFulfilled(fills[j].id);
        }
    }

    function benchFulfillWithCallback(uint256 batchSize, string memory snapshot) public {
        (ProofRequest[] memory requests, bytes[] memory journals) = newBatchWithCallback(batchSize);
        (Fulfillment[] memory fills, AssessorReceipt memory assessorReceipt) =
            createFillsAndSubmitRoot(requests, journals, testProverAddress);

        boundlessMarket.fulfill(fills, assessorReceipt);
        vm.snapshotGasLastCall(string.concat("fulfill (with callback): batch of ", snapshot));

        for (uint256 j = 0; j < fills.length; j++) {
            expectRequestFulfilled(fills[j].id);
        }
    }

    function testBenchFulfill001() public {
        benchFulfill(1, "001");
    }

    function testBenchFulfill002() public {
        benchFulfill(2, "002");
    }

    function testBenchFulfill004() public {
        benchFulfill(4, "004");
    }

    function testBenchFulfill008() public {
        benchFulfill(8, "008");
    }

    function testBenchFulfill016() public {
        benchFulfill(16, "016");
    }

    function testBenchFulfill032() public {
        benchFulfill(32, "032");
    }

    function testBenchFulfill064() public {
        benchFulfill(64, "064");
    }

    function testBenchFulfill128() public {
        benchFulfill(128, "128");
    }

    function testBenchFulfillWithSelector001() public {
        benchFulfillWithSelector(1, "001");
    }

    function testBenchFulfillWithSelector002() public {
        benchFulfillWithSelector(2, "002");
    }

    function testBenchFulfillWithSelector004() public {
        benchFulfillWithSelector(4, "004");
    }

    function testBenchFulfillWithSelector008() public {
        benchFulfillWithSelector(8, "008");
    }

    function testBenchFulfillWithSelector016() public {
        benchFulfillWithSelector(16, "016");
    }

    function testBenchFulfillWithSelector032() public {
        benchFulfillWithSelector(32, "032");
    }

    function testBenchFulfillWithCallback001() public {
        benchFulfillWithCallback(1, "001");
    }

    function testBenchFulfillWithCallback002() public {
        benchFulfillWithCallback(2, "002");
    }

    function testBenchFulfillWithCallback004() public {
        benchFulfillWithCallback(4, "004");
    }

    function testBenchFulfillWithCallback008() public {
        benchFulfillWithCallback(8, "008");
    }

    function testBenchFulfillWithCallback016() public {
        benchFulfillWithCallback(16, "016");
    }

    function testBenchFulfillWithCallback032() public {
        benchFulfillWithCallback(32, "032");
    }
}

contract BoundlessMarketUpgradeTest is BoundlessMarketTest {
    using BoundlessMarketLib for Offer;

    function testUnsafeUpgrade() public {
        vm.startPrank(ownerWallet.addr);
        proxy = UnsafeUpgrades.deployUUPSProxy(
            address(
                new BoundlessMarket(
                    setVerifier,
                    ASSESSOR_IMAGE_ID,
                    DEPRECATED_ASSESSOR_IMAGE_ID,
                    DEPRECATED_ASSESSOR_DURATION,
                    address(0)
                )
            ),
            abi.encodeCall(BoundlessMarket.initialize, (ownerWallet.addr, "https://assessor.dev.null"))
        );
        boundlessMarket = BoundlessMarket(proxy);
        address implAddressV1 = UnsafeUpgrades.getImplementationAddress(proxy);

        // Should emit an `Upgraded` event
        vm.expectEmit(false, true, true, true);
        emit IERC1967.Upgraded(address(0));
        UnsafeUpgrades.upgradeProxy(
            proxy,
            address(
                new BoundlessMarket(
                    setVerifier,
                    ASSESSOR_IMAGE_ID,
                    DEPRECATED_ASSESSOR_IMAGE_ID,
                    DEPRECATED_ASSESSOR_DURATION,
                    address(0)
                )
            ),
            "",
            ownerWallet.addr
        );
        vm.stopPrank();
        address implAddressV2 = UnsafeUpgrades.getImplementationAddress(proxy);

        assertFalse(implAddressV2 == implAddressV1);

        (bytes32 imageId, string memory imageUrl) = boundlessMarket.imageInfo();
        assertEq(imageId, ASSESSOR_IMAGE_ID, "Image ID should be the same after upgrade");
        assertEq(imageUrl, "https://assessor.dev.null", "Image URL should be the same after upgrade");
    }

    function testTransferOwnership() public {
        address newOwner = vm.createWallet("NEW_OWNER").addr;
        vm.prank(ownerWallet.addr);
        boundlessMarket.transferOwnership(newOwner);

        vm.prank(newOwner);
        boundlessMarket.acceptOwnership();

        assertEq(boundlessMarket.owner(), newOwner, "Owner should be changed");
    }
}<|MERGE_RESOLUTION|>--- conflicted
+++ resolved
@@ -393,7 +393,7 @@
         FulfillmentDataType fillType
     ) internal returns (Fulfillment[] memory fills, AssessorReceipt memory assessorReceipt) {
         bytes32 root;
-        (fills, assessorReceipt, root) = createFills(requests, journals, prover, fillType);
+        (fills, assessorReceipt, root) = createFills(requests, journals, prover, fillType, ASSESSOR_IMAGE_ID);
         // submit the root to the set verifier
         submitRoot(root);
         return (fills, assessorReceipt);
@@ -403,30 +403,21 @@
         internal
         returns (Fulfillment[] memory fills, AssessorReceipt memory assessorReceipt)
     {
-<<<<<<< HEAD
-        return createFills(requests, journals, prover, FulfillmentDataType.ImageIdAndJournal);
-=======
         bytes32 root;
         (fills, assessorReceipt, root) = createDeprecatedFills(requests, journals, prover);
         // submit the root to the set verifier
         submitRoot(root);
         return (fills, assessorReceipt);
->>>>>>> 87e1aadf
     }
 
     function createFills(
         ProofRequest[] memory requests,
         bytes[] memory journals,
         address prover,
-<<<<<<< HEAD
-        FulfillmentDataType fillType
-    ) internal view returns (Fulfillment[] memory fills, AssessorReceipt memory assessorReceipt, bytes32 root) {
-        // initialize the fulfillments; one for each request;
-=======
+        FulfillmentDataType fillType,
         bytes32 assessorImageId
     ) internal view returns (Fulfillment[] memory fills, AssessorReceipt memory assessorReceipt, bytes32 root) {
         // initialize the fullfillments; one for each request;
->>>>>>> 87e1aadf
         // the seal is filled in later, by calling fillInclusionProof
         fills = new Fulfillment[](requests.length);
         Selector[] memory selectors = new Selector[](0);
@@ -501,7 +492,8 @@
         view
         returns (Fulfillment[] memory fills, AssessorReceipt memory assessorReceipt, bytes32 root)
     {
-        (fills, assessorReceipt, root) = createFills(requests, journals, prover, ASSESSOR_IMAGE_ID);
+        (fills, assessorReceipt, root) =
+            createFills(requests, journals, prover, FulfillmentDataType.ImageIdAndJournal, ASSESSOR_IMAGE_ID);
     }
 
     function createDeprecatedFills(ProofRequest[] memory requests, bytes[] memory journals, address prover)
@@ -509,7 +501,8 @@
         view
         returns (Fulfillment[] memory fills, AssessorReceipt memory assessorReceipt, bytes32 root)
     {
-        (fills, assessorReceipt, root) = createFills(requests, journals, prover, DEPRECATED_ASSESSOR_IMAGE_ID);
+        (fills, assessorReceipt, root) =
+            createFills(requests, journals, prover, FulfillmentDataType.ImageIdAndJournal, DEPRECATED_ASSESSOR_IMAGE_ID);
     }
 
     function newBatch(uint256 batchSize) internal returns (ProofRequest[] memory requests, bytes[] memory journals) {
