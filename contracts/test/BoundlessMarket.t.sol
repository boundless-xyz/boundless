--- conflicted
+++ resolved
@@ -64,126 +64,6 @@
 
 bytes constant APP_JOURNAL = bytes("GUEST JOURNAL");
 
-<<<<<<< HEAD
-contract Client {
-    using SafeCast for uint256;
-    using SafeCast for int256;
-
-    string public identifier;
-    Vm.Wallet public wallet;
-    IBoundlessMarket public boundlessMarket;
-    HitPoints public stakeToken;
-
-    /// A snapshot of the client balance for later comparison.
-    int256 internal balanceSnapshot;
-    int256 internal stakeBalanceSnapshot;
-
-    receive() external payable {}
-
-    function initialize(string memory _identifier, IBoundlessMarket _boundlessMarket, HitPoints _stakeToken) public {
-        identifier = _identifier;
-        boundlessMarket = _boundlessMarket;
-        stakeToken = _stakeToken;
-        wallet = VM.createWallet(identifier);
-        balanceSnapshot = type(int256).max;
-    }
-
-    function defaultOffer() public view returns (Offer memory) {
-        return Offer({
-            minPrice: 1 ether,
-            maxPrice: 2 ether,
-            biddingStart: uint64(block.timestamp),
-            rampUpPeriod: uint32(10),
-            lockTimeout: uint32(100),
-            timeout: uint32(100),
-            lockStake: 1 ether
-        });
-    }
-
-    function defaultRequirements() public pure returns (Requirements memory) {
-        return Requirements({
-            imageId: bytes32(APP_IMAGE_ID),
-            predicate: Predicate({predicateType: PredicateType.DigestMatch, data: abi.encode(sha256(APP_JOURNAL))}),
-            callback: Callback({gasLimit: 0, addr: address(0)}),
-            selector: bytes4(0)
-        });
-    }
-
-    function request(uint32 idx) public view returns (ProofRequest memory) {
-        return ProofRequest({
-            id: RequestIdLibrary.from(wallet.addr, idx),
-            requirements: defaultRequirements(),
-            imageUrl: "https://image.dev.null",
-            input: Input({inputType: InputType.Url, data: bytes("https://input.dev.null")}),
-            offer: defaultOffer()
-        });
-    }
-
-    function request(uint32 idx, Offer memory offer) public view returns (ProofRequest memory) {
-        return ProofRequest({
-            id: RequestIdLibrary.from(wallet.addr, idx),
-            requirements: defaultRequirements(),
-            imageUrl: "https://image.dev.null",
-            input: Input({inputType: InputType.Url, data: bytes("https://input.dev.null")}),
-            offer: offer
-        });
-    }
-
-    function sign(ProofRequest calldata req) public returns (bytes memory) {
-        bytes32 structDigest =
-            MessageHashUtils.toTypedDataHash(boundlessMarket.eip712DomainSeparator(), req.eip712Digest());
-        (uint8 v, bytes32 r, bytes32 s) = VM.sign(wallet, structDigest);
-        return abi.encodePacked(r, s, v);
-    }
-
-    function signPermit(address spender, uint256 value, uint256 deadline)
-        public
-        returns (uint8 v, bytes32 r, bytes32 s)
-    {
-        return VM.sign(
-            wallet,
-            MessageHashUtils.toTypedDataHash(
-                stakeToken.DOMAIN_SEPARATOR(),
-                TestUtils.getPermitHash(
-                    wallet.addr, spender, value, ERC20Permit(address(stakeToken)).nonces(wallet.addr), deadline
-                )
-            )
-        );
-    }
-
-    function snapshotBalance() public {
-        balanceSnapshot = boundlessMarket.balanceOf(wallet.addr).toInt256();
-        //console.log("%s balance at block %d: %d", identifier, block.number, balanceSnapshot.toUint256());
-    }
-
-    function snapshotStakeBalance() public {
-        stakeBalanceSnapshot = boundlessMarket.balanceOfStake(wallet.addr).toInt256();
-        //console.log("%s stake balance at block %d: %d", identifier, block.number, stakeBalanceSnapshot.toUint256());
-    }
-
-    function expectBalanceChange(int256 change) public view {
-        require(balanceSnapshot != type(int256).max, "balance snapshot is not set");
-        int256 newBalance = boundlessMarket.balanceOf(wallet.addr).toInt256();
-        console.log("%s balance at block %d: %d", identifier, block.number, newBalance.toUint256());
-        int256 expectedBalance = balanceSnapshot + change;
-        require(expectedBalance >= 0, "expected balance cannot be less than 0");
-        console.log("%s expected balance at block %d: %d", identifier, block.number, expectedBalance.toUint256());
-        require(expectedBalance == newBalance, "balance is not equal to expected value");
-    }
-
-    function expectStakeBalanceChange(int256 change) public view {
-        require(stakeBalanceSnapshot != type(int256).max, "stake balance snapshot is not set");
-        int256 newBalance = boundlessMarket.balanceOfStake(wallet.addr).toInt256();
-        console.log("%s stake balance at block %d: %d", identifier, block.number, newBalance.toUint256());
-        int256 expectedBalance = stakeBalanceSnapshot + change;
-        require(expectedBalance >= 0, "expected stake balance cannot be less than 0");
-        console.log("%s expected stake balance at block %d: %d", identifier, block.number, expectedBalance.toUint256());
-        require(expectedBalance == newBalance, "stake balance is not equal to expected value");
-    }
-}
-
-=======
->>>>>>> 4739ec17
 contract BoundlessMarketTest is Test {
     using ReceiptClaimLib for ReceiptClaim;
     using BoundlessMarketLib for Requirements;
@@ -1527,7 +1407,7 @@
         Offer memory offerA = Offer({
             minPrice: 1 ether,
             maxPrice: 2 ether,
-            biddingStart: uint64(block.number),
+            biddingStart: uint64(block.timestamp),
             rampUpPeriod: uint32(10),
             lockTimeout: uint32(100),
             timeout: uint32(100),
@@ -1536,7 +1416,7 @@
         Offer memory offerB = Offer({
             minPrice: 1 ether,
             maxPrice: 2 ether,
-            biddingStart: uint64(block.number) + uint64(offerA.timeout) + 1,
+            biddingStart: uint64(block.timestamp) + uint64(offerA.timeout) + 1,
             rampUpPeriod: uint32(10),
             lockTimeout: uint32(100),
             timeout: 100,
@@ -1559,7 +1439,7 @@
         vm.prank(lockerAddress);
         boundlessMarket.lockRequest(requestA, clientSignatureA);
 
-        vm.roll(uint64(block.number) + uint64(offerA.timeout) + 1);
+        vm.warp(uint64(block.timestamp) + uint64(offerA.timeout) + 1);
         // Attempt to fill request B.
         (Fulfillment memory fill, AssessorReceipt memory assessorReceipt) =
             createFillAndSubmitRoot(requestB, APP_JOURNAL, fulfiller.addr());
@@ -1588,7 +1468,7 @@
         Offer memory offerA = Offer({
             minPrice: 1 ether,
             maxPrice: 2 ether,
-            biddingStart: uint64(block.number),
+            biddingStart: uint64(block.timestamp),
             rampUpPeriod: uint32(10),
             lockTimeout: uint32(50),
             timeout: uint32(100),
@@ -1597,7 +1477,7 @@
         Offer memory offerB = Offer({
             minPrice: 2 ether,
             maxPrice: 2 ether,
-            biddingStart: uint64(block.number),
+            biddingStart: uint64(block.timestamp),
             rampUpPeriod: uint32(0),
             lockTimeout: offerA.timeout + 101,
             timeout: offerA.timeout + 101,
@@ -1620,7 +1500,7 @@
         vm.prank(lockerAddress);
         boundlessMarket.lockRequest(requestA, clientSignatureA);
 
-        vm.roll(uint64(block.number) + uint64(offerA.lockTimeout) + 1);
+        vm.warp(uint64(block.timestamp) + uint64(offerA.lockTimeout) + 1);
         // Attempt to fill request B.
         (Fulfillment memory fill, AssessorReceipt memory assessorReceipt) =
             createFillAndSubmitRoot(requestB, APP_JOURNAL, fulfiller.addr());
@@ -1633,13 +1513,13 @@
         // Slash should revert as the original locked request has not yet fully expired.
         vm.expectRevert(
             abi.encodeWithSelector(
-                IBoundlessMarket.RequestIsNotExpired.selector, fill.id, uint64(block.number) + uint64(offerA.timeout)
+                IBoundlessMarket.RequestIsNotExpired.selector, fill.id, uint64(block.timestamp) + uint64(offerA.timeout)
             )
         );
         boundlessMarket.slash(fill.id);
 
         // Advance to where the original locked request has fully expired.
-        vm.roll(uint64(block.number) + uint64(offerA.timeout) + 1);
+        vm.warp(uint64(block.timestamp) + uint64(offerA.timeout) + 1);
 
         vm.prank(lockerAddress);
         boundlessMarket.slash(fill.id);
@@ -1663,7 +1543,7 @@
         Offer memory offerA = Offer({
             minPrice: 2 ether,
             maxPrice: 3 ether,
-            biddingStart: uint64(block.number),
+            biddingStart: uint64(block.timestamp),
             rampUpPeriod: uint32(10),
             lockTimeout: uint32(50),
             timeout: uint32(100),
@@ -1672,10 +1552,10 @@
         Offer memory offerB = Offer({
             minPrice: 1 ether,
             maxPrice: 1 ether,
-            biddingStart: uint64(block.number),
+            biddingStart: uint64(block.timestamp),
             rampUpPeriod: uint32(0),
             lockTimeout: uint32(100),
-            timeout: uint32(block.number) + offerA.timeout + 101,
+            timeout: uint32(block.timestamp) + offerA.timeout + 101,
             lockStake: 1 ether
         });
 
@@ -1697,7 +1577,7 @@
 
         client.expectBalanceChange(-2 ether);
 
-        vm.roll(uint64(block.number) + uint64(offerA.lockTimeout) + 1);
+        vm.warp(uint64(block.timestamp) + uint64(offerA.lockTimeout) + 1);
 
         // Attempt to fill request B, which costs just 1 ether at the time of fulfillment.
         (Fulfillment memory fill, AssessorReceipt memory assessorReceipt) =
@@ -1728,7 +1608,7 @@
         Offer memory offerA = Offer({
             minPrice: 1 ether,
             maxPrice: 2 ether,
-            biddingStart: uint64(block.number),
+            biddingStart: uint64(block.timestamp),
             rampUpPeriod: uint32(10),
             lockTimeout: uint32(100),
             timeout: uint32(100),
@@ -1737,7 +1617,7 @@
         Offer memory offerB = Offer({
             minPrice: 3 ether,
             maxPrice: 3 ether,
-            biddingStart: uint64(block.number) + uint64(offerA.timeout) + 1,
+            biddingStart: uint64(block.timestamp) + uint64(offerA.timeout) + 1,
             rampUpPeriod: uint32(10),
             lockTimeout: uint32(100),
             timeout: 100,
@@ -1760,7 +1640,7 @@
         vm.prank(lockerAddress);
         boundlessMarket.lockRequest(requestA, clientSignatureA);
 
-        vm.roll(uint64(block.number) + uint64(offerA.timeout) + 1);
+        vm.warp(uint64(block.timestamp) + uint64(offerA.timeout) + 1);
 
         // Slash the request first.
         vm.prank(lockerAddress);
@@ -1795,7 +1675,7 @@
             Offer({
                 minPrice: 1 ether,
                 maxPrice: 2 ether,
-                biddingStart: uint64(block.number),
+                biddingStart: uint64(block.timestamp),
                 rampUpPeriod: uint32(50),
                 lockTimeout: uint32(50),
                 timeout: uint32(100),
@@ -1814,7 +1694,7 @@
         boundlessMarket.lockRequest(request, clientSignature);
 
         // Advance the chain ahead to simulate the lock timeout.
-        vm.roll(uint64(block.number) + request.offer.lockTimeout + 1);
+        vm.warp(uint64(block.timestamp) + request.offer.lockTimeout + 1);
 
         (Fulfillment memory fill, AssessorReceipt memory assessorReceipt) =
             createFillAndSubmitRoot(request, APP_JOURNAL, lockerAddress);
@@ -1855,7 +1735,7 @@
             Offer({
                 minPrice: 1 ether,
                 maxPrice: 2 ether,
-                biddingStart: uint64(block.number),
+                biddingStart: uint64(block.timestamp),
                 rampUpPeriod: uint32(50),
                 lockTimeout: uint32(50),
                 timeout: uint32(100),
@@ -1866,7 +1746,7 @@
         bytes memory invalidClientSignature = bytes("invalid");
 
         boundlessMarket.lockRequestWithSignature(request, validClientSignature, testProver.sign(request));
-        vm.roll(request.offer.lockDeadline() + 1);
+        vm.warp(request.offer.lockDeadline() + 1);
 
         (Fulfillment memory fill, AssessorReceipt memory assessorReceipt) =
             createFillAndSubmitRoot(request, APP_JOURNAL, testProverAddress);
@@ -2344,7 +2224,7 @@
         Offer memory offerA = Offer({
             minPrice: 1 ether,
             maxPrice: 2 ether,
-            biddingStart: uint64(block.number),
+            biddingStart: uint64(block.timestamp),
             rampUpPeriod: uint32(10),
             lockTimeout: uint32(100),
             timeout: uint32(100),
@@ -2353,7 +2233,7 @@
         Offer memory offerB = Offer({
             minPrice: 3 ether,
             maxPrice: 3 ether,
-            biddingStart: uint64(block.number) + uint64(offerA.timeout) + 1,
+            biddingStart: uint64(block.timestamp) + uint64(offerA.timeout) + 1,
             rampUpPeriod: uint32(10),
             lockTimeout: uint32(100),
             timeout: 100,
@@ -2370,7 +2250,7 @@
         vm.prank(testProverAddress);
         boundlessMarket.lockRequest(requestA, clientSignatureA);
 
-        vm.roll(requestA.offer.deadline() + 1);
+        vm.warp(requestA.offer.deadline() + 1);
 
         // Attempt to fill request B.
         (Fulfillment memory fill, AssessorReceipt memory assessorReceipt) =
