// Copyright (c) 2025 RISC Zero, Inc.
//
// All rights reserved.

pragma solidity ^0.8.20;

import {console} from "forge-std/console.sol";
import {AccessControl} from "@openzeppelin/contracts/access/AccessControl.sol";
import {SafeCast} from "@openzeppelin/contracts/utils/math/SafeCast.sol";
import {MessageHashUtils} from "@openzeppelin/contracts/utils/cryptography/MessageHashUtils.sol";
import {Test} from "forge-std/Test.sol";
import {Vm} from "forge-std/Vm.sol";
import {ReceiptClaim, ReceiptClaimLib, VerificationFailed} from "risc0/IRiscZeroVerifier.sol";
import {TestReceipt} from "risc0/../test/TestReceipt.sol";
import {RiscZeroMockVerifier} from "risc0/test/RiscZeroMockVerifier.sol";
import {TestUtils} from "./TestUtils.sol";
import {Client} from "./clients/Client.sol";
import {IERC1967} from "@openzeppelin/contracts/interfaces/IERC1967.sol";
import {UnsafeUpgrades, Upgrades} from "openzeppelin-foundry-upgrades/Upgrades.sol";
import {Options as UpgradeOptions} from "openzeppelin-foundry-upgrades/Options.sol";
import {IERC20} from "@openzeppelin/contracts/token/ERC20/IERC20.sol";
import {ERC20} from "@openzeppelin/contracts/token/ERC20/ERC20.sol";
import {ERC20Permit} from "@openzeppelin/contracts/token/ERC20/extensions/ERC20Permit.sol";
import {IERC20Errors} from "@openzeppelin/contracts/interfaces/draft-IERC6093.sol";
import {HitPoints} from "../src/HitPoints.sol";

import {BoundlessMarket} from "../src/BoundlessMarket.sol";
import {Callback} from "../src/types/Callback.sol";
import {RequestId, RequestIdLibrary} from "../src/types/RequestId.sol";
import {AssessorJournal} from "../src/types/AssessorJournal.sol";
import {AssessorCallback} from "../src/types/AssessorCallback.sol";
import {BoundlessMarketLib} from "../src/libraries/BoundlessMarketLib.sol";
import {MerkleProofish} from "../src/libraries/MerkleProofish.sol";
import {RequestId} from "../src/types/RequestId.sol";
import {ProofRequest} from "../src/types/ProofRequest.sol";
import {Account} from "../src/types/Account.sol";
import {RequestLock} from "../src/types/RequestLock.sol";
import {Fulfillment} from "../src/types/Fulfillment.sol";
import {AssessorReceipt} from "../src/types/AssessorReceipt.sol";
import {AssessorJournal} from "../src/types/AssessorJournal.sol";
import {Offer} from "../src/types/Offer.sol";
import {Requirements} from "../src/types/Requirements.sol";
import {Predicate, PredicateType} from "../src/types/Predicate.sol";
import {Input, InputType} from "../src/types/Input.sol";
import {IBoundlessMarket} from "../src/IBoundlessMarket.sol";

import {ProofRequestLibrary} from "../src/types/ProofRequest.sol";
import {RiscZeroSetVerifier} from "risc0/RiscZeroSetVerifier.sol";
import {Fulfillment} from "../src/types/Fulfillment.sol";
import {MockCallback} from "./MockCallback.sol";
import {Selector} from "../src/types/Selector.sol";

import {MockSmartContractWallet} from "./clients/MockSmartContractWallet.sol";
import {SmartContractClient} from "./clients/SmartContractClient.sol";
import {BaseClient} from "./clients/BaseClient.sol";
import {IERC1271} from "@openzeppelin/contracts/interfaces/IERC1271.sol";

Vm constant VM = Vm(0x7109709ECfa91a80626fF3989D68f67F5b1DD12D);

bytes32 constant APP_IMAGE_ID = 0x0000000000000000000000000000000000000000000000000000000000000001;
bytes32 constant SET_BUILDER_IMAGE_ID = 0x0000000000000000000000000000000000000000000000000000000000000002;
bytes32 constant ASSESSOR_IMAGE_ID = 0x0000000000000000000000000000000000000000000000000000000000000003;

bytes constant APP_JOURNAL = bytes("GUEST JOURNAL");

<<<<<<< HEAD
=======
contract Client {
    using SafeCast for uint256;
    using SafeCast for int256;

    string public identifier;
    Vm.Wallet public wallet;
    IBoundlessMarket public boundlessMarket;
    HitPoints public stakeToken;

    /// A snapshot of the client balance for later comparison.
    int256 internal balanceSnapshot;
    int256 internal stakeBalanceSnapshot;

    receive() external payable {}

    function initialize(string memory _identifier, IBoundlessMarket _boundlessMarket, HitPoints _stakeToken) public {
        identifier = _identifier;
        boundlessMarket = _boundlessMarket;
        stakeToken = _stakeToken;
        wallet = VM.createWallet(identifier);
        balanceSnapshot = type(int256).max;
    }

    function defaultOffer() public view returns (Offer memory) {
        return Offer({
            minPrice: 1 ether,
            maxPrice: 2 ether,
            biddingStart: uint64(block.number),
            rampUpPeriod: uint32(10),
            lockTimeout: uint32(100),
            timeout: uint32(100),
            lockStake: 1 ether
        });
    }

    function defaultRequirements() public pure returns (Requirements memory) {
        return Requirements({
            imageId: bytes32(APP_IMAGE_ID),
            predicate: Predicate({predicateType: PredicateType.DigestMatch, data: abi.encode(sha256(APP_JOURNAL))}),
            callback: Callback({gasLimit: 0, addr: address(0)}),
            selector: bytes4(0)
        });
    }

    function request(uint32 idx) public view returns (ProofRequest memory) {
        return ProofRequest({
            id: RequestIdLibrary.from(wallet.addr, idx),
            requirements: defaultRequirements(),
            imageUrl: "https://image.dev.null",
            input: Input({inputType: InputType.Url, data: bytes("https://input.dev.null")}),
            offer: defaultOffer()
        });
    }

    function request(uint32 idx, Offer memory offer) public view returns (ProofRequest memory) {
        return ProofRequest({
            id: RequestIdLibrary.from(wallet.addr, idx),
            requirements: defaultRequirements(),
            imageUrl: "https://image.dev.null",
            input: Input({inputType: InputType.Url, data: bytes("https://input.dev.null")}),
            offer: offer
        });
    }

    function sign(ProofRequest calldata req) public returns (bytes memory) {
        bytes32 structDigest =
            MessageHashUtils.toTypedDataHash(boundlessMarket.eip712DomainSeparator(), req.eip712Digest());
        (uint8 v, bytes32 r, bytes32 s) = VM.sign(wallet, structDigest);
        return abi.encodePacked(r, s, v);
    }

    function signPermit(address spender, uint256 value, uint256 deadline)
        public
        returns (uint8 v, bytes32 r, bytes32 s)
    {
        return VM.sign(
            wallet,
            MessageHashUtils.toTypedDataHash(
                stakeToken.DOMAIN_SEPARATOR(),
                TestUtils.getPermitHash(
                    wallet.addr, spender, value, ERC20Permit(address(stakeToken)).nonces(wallet.addr), deadline
                )
            )
        );
    }

    function snapshotBalance() public {
        balanceSnapshot = boundlessMarket.balanceOf(wallet.addr).toInt256();
        //console.log("%s balance at block %d: %d", identifier, block.number, balanceSnapshot.toUint256());
    }

    function snapshotStakeBalance() public {
        stakeBalanceSnapshot = boundlessMarket.balanceOfStake(wallet.addr).toInt256();
        //console.log("%s stake balance at block %d: %d", identifier, block.number, stakeBalanceSnapshot.toUint256());
    }

    function expectBalanceChange(int256 change) public view {
        require(balanceSnapshot != type(int256).max, "balance snapshot is not set");
        int256 newBalance = boundlessMarket.balanceOf(wallet.addr).toInt256();
        console.log("%s balance at block %d: %d", identifier, block.number, newBalance.toUint256());
        int256 expectedBalance = balanceSnapshot + change;
        require(expectedBalance >= 0, "expected balance cannot be less than 0");
        console.log("%s expected balance at block %d: %d", identifier, block.number, expectedBalance.toUint256());
        require(expectedBalance == newBalance, "balance is not equal to expected value");
    }

    function expectStakeBalanceChange(int256 change) public view {
        require(stakeBalanceSnapshot != type(int256).max, "stake balance snapshot is not set");
        int256 newBalance = boundlessMarket.balanceOfStake(wallet.addr).toInt256();
        console.log("%s stake balance at block %d: %d", identifier, block.number, newBalance.toUint256());
        int256 expectedBalance = stakeBalanceSnapshot + change;
        require(expectedBalance >= 0, "expected stake balance cannot be less than 0");
        console.log("%s expected stake balance at block %d: %d", identifier, block.number, expectedBalance.toUint256());
        require(expectedBalance == newBalance, "stake balance is not equal to expected value");
    }
}

>>>>>>> 40a65cf9
contract BoundlessMarketTest is Test {
    using ReceiptClaimLib for ReceiptClaim;
    using BoundlessMarketLib for Requirements;
    using BoundlessMarketLib for ProofRequest;
    using BoundlessMarketLib for Offer;
    using TestUtils for RiscZeroSetVerifier;
    using TestUtils for Selector[];
    using TestUtils for AssessorCallback[];
    using SafeCast for uint256;
    using SafeCast for int256;

    RiscZeroMockVerifier internal verifier;
    BoundlessMarket internal boundlessMarket;

    address internal boundlessMarketSource;
    address internal proxy;
    RiscZeroSetVerifier internal setVerifier;
    HitPoints internal stakeToken;
    mapping(uint256 => Client) internal clients;
    mapping(uint256 => Client) internal provers;
    mapping(uint256 => SmartContractClient) internal smartContractClients;
    Client internal testProver;
    address internal testProverAddress;
    uint256 initialBalance;
    int256 internal stakeBalanceSnapshot;
    int256 internal stakeTreasuryBalanceSnapshot;

    uint256 constant DEFAULT_BALANCE = 1000 ether;
    uint256 constant EXPECTED_SLASH_BURN_BPS = 7500;

    ReceiptClaim internal APP_CLAIM = ReceiptClaimLib.ok(APP_IMAGE_ID, sha256(APP_JOURNAL));

    Vm.Wallet internal OWNER_WALLET = vm.createWallet("OWNER");

    MockCallback internal mockCallback;
    MockCallback internal mockHighGasCallback;

    function setUp() public {
        vm.deal(OWNER_WALLET.addr, DEFAULT_BALANCE);

        vm.startPrank(OWNER_WALLET.addr);

        // Deploy the implementation contracts
        verifier = new RiscZeroMockVerifier(bytes4(0));
        setVerifier = new RiscZeroSetVerifier(verifier, SET_BUILDER_IMAGE_ID, "https://set-builder.dev.null");
        stakeToken = new HitPoints(OWNER_WALLET.addr);

        // Deploy the UUPS proxy with the implementation
        boundlessMarketSource = address(new BoundlessMarket(setVerifier, ASSESSOR_IMAGE_ID, address(stakeToken)));
        proxy = UnsafeUpgrades.deployUUPSProxy(
            boundlessMarketSource,
            abi.encodeCall(BoundlessMarket.initialize, (OWNER_WALLET.addr, "https://assessor.dev.null"))
        );
        boundlessMarket = BoundlessMarket(proxy);

        // Initialize MockCallbacks
        mockCallback = new MockCallback(setVerifier, address(boundlessMarket), APP_IMAGE_ID, 10_000);
        mockHighGasCallback = new MockCallback(setVerifier, address(boundlessMarket), APP_IMAGE_ID, 250_000);

        stakeToken.grantMinterRole(OWNER_WALLET.addr);
        stakeToken.grantAuthorizedTransferRole(proxy);
        vm.stopPrank();

        testProver = getProver(1);
        testProverAddress = testProver.addr();
        for (uint256 i = 0; i < 5; i++) {
            getClient(i);
            getProver(i);
            // getSmartContractClient(i);
        }

        initialBalance = address(boundlessMarket).balance;

        stakeBalanceSnapshot = type(int256).max;
        stakeTreasuryBalanceSnapshot = type(int256).max;

        // Verify that OWNER is the actual owner
        assertEq(boundlessMarket.owner(), OWNER_WALLET.addr, "OWNER address is not the contract owner after deployment");
    }

    function expectedSlashBurnAmount(uint256 amount) internal pure returns (uint96) {
        return uint96((uint256(amount) * EXPECTED_SLASH_BURN_BPS) / 10000);
    }

    function expectedSlashTransferAmount(uint256 amount) internal pure returns (uint96) {
        return uint96((uint256(amount) * (10000 - EXPECTED_SLASH_BURN_BPS)) / 10000);
    }

    function expectMarketBalanceUnchanged() internal view {
        uint256 finalBalance = address(boundlessMarket).balance;
        console.log("Initial balance:", initialBalance);
        console.log("Final balance:", finalBalance);
        require(finalBalance == initialBalance, "Market balance changed during the test");
    }

    function snapshotMarketStakeBalance() public {
        stakeBalanceSnapshot = stakeToken.balanceOf(address(boundlessMarket)).toInt256();
    }

    function expectMarketStakeBalanceChange(int256 change) public view {
        require(stakeBalanceSnapshot != type(int256).max, "market stake balance snapshot is not set");
        int256 newBalance = stakeToken.balanceOf(address(boundlessMarket)).toInt256();
        console.log("Market stake balance at block %d: %d", block.number, newBalance.toUint256());
        int256 expectedBalance = stakeBalanceSnapshot + change;
        require(expectedBalance >= 0, "expected market stake balance cannot be less than 0");
        console.log("Market expected stake balance at block %d: %d", block.number, expectedBalance.toUint256());
        require(expectedBalance == newBalance, "market stake balance is not equal to expected value");
    }

    function snapshotMarketStakeTreasuryBalance() public {
        stakeTreasuryBalanceSnapshot = boundlessMarket.balanceOfStake(address(boundlessMarket)).toInt256();
    }

    function expectMarketStakeTreasuryBalanceChange(int256 change) public view {
        require(stakeTreasuryBalanceSnapshot != type(int256).max, "market stake treasury balance snapshot is not set");
        int256 newBalance = boundlessMarket.balanceOfStake(address(boundlessMarket)).toInt256();
        console.log("Market stake treasury balance at block %d: %d", block.number, newBalance.toUint256());
        int256 expectedBalance = stakeTreasuryBalanceSnapshot + change;
        require(expectedBalance >= 0, "expected market treasury stake balance cannot be less than 0");
        console.log("Market expected stake treasury balance at block %d: %d", block.number, expectedBalance.toUint256());
        require(expectedBalance == newBalance, "market stake treasury balance is not equal to expected value");
    }

    function expectRequestFulfilled(RequestId requestId) internal view {
        require(boundlessMarket.requestIsFulfilled(requestId), "Request should be fulfilled");
        require(!boundlessMarket.requestIsSlashed(requestId), "Request should not be slashed");
    }

    function expectRequestNotFulfilled(RequestId requestId) internal view {
        require(!boundlessMarket.requestIsFulfilled(requestId), "Request should not be fulfilled");
    }

    function expectRequestSlashed(RequestId requestId) internal view {
        require(boundlessMarket.requestIsSlashed(requestId), "Request should be slashed");
        require(!boundlessMarket.requestIsFulfilled(requestId), "Request should not be fulfilled");
    }

    function expectRequestNotSlashed(RequestId requestId) internal view {
        require(!boundlessMarket.requestIsSlashed(requestId), "Request should be slashed");
    }

    // Creates a client account with the given index, gives it some Ether,
    // gives it some Stake Token, and deposits both into the market.
    function getClient(uint256 index) internal returns (Client) {
        if (address(clients[index]) != address(0)) {
            return clients[index];
        }
        Client client = createClientContract(string.concat("CLIENT_", vm.toString(index)));
        fundClient(client);
        clients[index] = client;
        return client;
    }

    // Creates a client account with the given index, gives it some Ether,
    // gives it some Stake Token, and deposits both into the market.
    function getSmartContractClient(uint256 index) internal returns (SmartContractClient) {
        if (address(smartContractClients[index]) != address(0)) {
            return smartContractClients[index];
        }
        SmartContractClient client = createSmartContractClientContract(string.concat("SC_CLIENT_", vm.toString(index)));
        fundSmartContractClient(client);
        smartContractClients[index] = client;
        return client;
    }

    // Creates a prover account with the given index, gives it some Ether,
    // gives it some Stake Token, and deposits both into the market.
    function getProver(uint256 index) internal returns (Client) {
        if (address(provers[index]) != address(0)) {
            return provers[index];
        }
        Client prover = createClientContract(string.concat("PROVER_", vm.toString(index)));
        fundClient(prover);
        provers[index] = prover;
        return prover;
    }

    function fundClient(Client client) internal {
        address clientAddress = client.addr();
        // Deal the client from Ether and deposit it in the market.
        vm.deal(clientAddress, DEFAULT_BALANCE);
        vm.prank(clientAddress);
        boundlessMarket.deposit{value: DEFAULT_BALANCE}();

        // Snapshot their initial ETH balance.
        client.snapshotBalance();

        // Mint some stake tokens.
        vm.prank(OWNER_WALLET.addr);
        stakeToken.mint(clientAddress, DEFAULT_BALANCE);

        uint256 deadline = block.timestamp + 1 hours;
        (uint8 v, bytes32 r, bytes32 s) = client.signPermit(proxy, DEFAULT_BALANCE, deadline);
        vm.prank(clientAddress);
        boundlessMarket.depositStakeWithPermit(DEFAULT_BALANCE, deadline, v, r, s);

        // Snapshot their initial stake balance.
        client.snapshotStakeBalance();
    }

    function fundSmartContractClient(SmartContractClient client) internal {
        address walletAddress = client.addr();
        address signerAddress = client.signerAddr();

        // Deal the SCW some Ether and deposit it in the market.
        vm.deal(walletAddress, DEFAULT_BALANCE);
        vm.prank(signerAddress);
        client.execute(
            address(boundlessMarket),
            abi.encodeWithSelector(IBoundlessMarket.deposit.selector, DEFAULT_BALANCE),
            DEFAULT_BALANCE
        );

        // Snapshot their initial ETH balance.
        client.snapshotBalance();

        // Mint some stake tokens.
        vm.prank(OWNER_WALLET.addr);
        stakeToken.mint(walletAddress, DEFAULT_BALANCE);

        vm.prank(signerAddress);
        client.execute(
            address(stakeToken), abi.encodeWithSelector(IERC20.approve.selector, boundlessMarket, DEFAULT_BALANCE)
        );

        vm.prank(signerAddress);
        client.execute(
            address(boundlessMarket), abi.encodeWithSelector(IBoundlessMarket.depositStake.selector, DEFAULT_BALANCE)
        );

        // check balances
        assertEq(boundlessMarket.balanceOf(walletAddress), DEFAULT_BALANCE);
        assertEq(boundlessMarket.balanceOfStake(walletAddress), DEFAULT_BALANCE);

        // Snapshot their initial stake balance.
        client.snapshotStakeBalance();
    }

    // Create a client, using a trick to set the address equal to the wallet address.
    function createClientContract(string memory identifier) internal returns (Client) {
        Vm.Wallet memory wallet = vm.createWallet(identifier);
        Client client = new Client(wallet);
        client.initialize(identifier, boundlessMarket, stakeToken);
        return client;
    }

    function createSmartContractClientContract(string memory identifier) internal returns (SmartContractClient) {
        Vm.Wallet memory signer = vm.createWallet(string.concat(identifier, "_SIGNER"));
        SmartContractClient client = new SmartContractClient(signer);
        client.initialize(identifier, boundlessMarket, stakeToken);
        return client;
    }

    function submitRoot(bytes32 root) internal {
        boundlessMarket.submitRoot(
            address(setVerifier),
            root,
            verifier.mockProve(
                SET_BUILDER_IMAGE_ID, sha256(abi.encodePacked(SET_BUILDER_IMAGE_ID, uint256(1 << 255), root))
            ).seal
        );
    }

    function createFillAndSubmitRoot(ProofRequest memory request, bytes memory journal, address prover)
        internal
        returns (Fulfillment memory, AssessorReceipt memory)
    {
        ProofRequest[] memory requests = new ProofRequest[](1);
        requests[0] = request;
        bytes[] memory journals = new bytes[](1);
        journals[0] = journal;
        (Fulfillment[] memory fills, AssessorReceipt memory assessorReceipt) =
            createFillsAndSubmitRoot(requests, journals, prover);
        return (fills[0], assessorReceipt);
    }

    function createFillsAndSubmitRoot(ProofRequest[] memory requests, bytes[] memory journals, address prover)
        internal
        returns (Fulfillment[] memory fills, AssessorReceipt memory assessorReceipt)
    {
        bytes32 root;
        (fills, assessorReceipt, root) = createFills(requests, journals, prover, true);
        // submit the root to the set verifier
        submitRoot(root);
        return (fills, assessorReceipt);
    }

    function createFills(ProofRequest[] memory requests, bytes[] memory journals, address prover, bool requirePayment)
        internal
        view
        returns (Fulfillment[] memory fills, AssessorReceipt memory assessorReceipt, bytes32 root)
    {
        // initialize the fullfillments; one for each request;
        // the seal is filled in later, by calling fillInclusionProof
        fills = new Fulfillment[](requests.length);
        Selector[] memory selectors = new Selector[](0);
        AssessorCallback[] memory callbacks = new AssessorCallback[](0);
        for (uint8 i = 0; i < requests.length; i++) {
            Fulfillment memory fill = Fulfillment({
                id: requests[i].id,
                requestDigest: MessageHashUtils.toTypedDataHash(
                    boundlessMarket.eip712DomainSeparator(), requests[i].eip712Digest()
                ),
                imageId: requests[i].requirements.imageId,
                journal: journals[i],
                seal: bytes(""),
                requirePayment: requirePayment
            });
            fills[i] = fill;
            if (requests[i].requirements.selector != bytes4(0)) {
                selectors = selectors.addSelector(i, requests[i].requirements.selector);
            }
            if (requests[i].requirements.callback.addr != address(0)) {
                callbacks = callbacks.addCallback(
                    AssessorCallback({
                        index: i,
                        gasLimit: requests[i].requirements.callback.gasLimit,
                        addr: requests[i].requirements.callback.addr
                    })
                );
            }
        }

        // compute the assessor claim
        ReceiptClaim memory assessorClaim =
            TestUtils.mockAssessor(fills, ASSESSOR_IMAGE_ID, selectors, callbacks, prover);
        // compute the batchRoot of the batch Merkle Tree (without the assessor)
        (bytes32 batchRoot, bytes32[][] memory tree) = TestUtils.mockSetBuilder(fills);

        root = MerkleProofish._hashPair(batchRoot, assessorClaim.digest());

        // compute all the inclusion proofs for the fullfillments
        TestUtils.fillInclusionProofs(setVerifier, fills, assessorClaim.digest(), tree);
        // compute the assessor fill
        assessorReceipt = AssessorReceipt({
            seal: TestUtils.mockAssessorSeal(setVerifier, batchRoot),
            selectors: selectors,
            callbacks: callbacks,
            prover: prover
        });

        return (fills, assessorReceipt, root);
    }

    function newBatch(uint256 batchSize) internal returns (ProofRequest[] memory requests, bytes[] memory journals) {
        requests = new ProofRequest[](batchSize);
        journals = new bytes[](batchSize);
        for (uint256 j = 0; j < 5; j++) {
            getClient(j);
        }
        for (uint256 i = 0; i < batchSize; i++) {
            Client client = clients[i % 5];
            ProofRequest memory request = client.request(uint32(i / 5));
            bytes memory clientSignature = client.sign(request);
            vm.prank(testProverAddress);
            boundlessMarket.lockRequest(request, clientSignature);
            requests[i] = request;
            journals[i] = APP_JOURNAL;
        }
    }

    function newBatchWithSelector(uint256 batchSize, bytes4 selector)
        internal
        returns (ProofRequest[] memory requests, bytes[] memory journals)
    {
        requests = new ProofRequest[](batchSize);
        journals = new bytes[](batchSize);
        for (uint256 j = 0; j < 5; j++) {
            getClient(j);
        }
        for (uint256 i = 0; i < batchSize; i++) {
            Client client = clients[i % 5];
            ProofRequest memory request = client.request(uint32(i / 5));
            request.requirements.selector = selector;
            bytes memory clientSignature = client.sign(request);
            vm.prank(testProverAddress);
            boundlessMarket.lockRequest(request, clientSignature);
            requests[i] = request;
            journals[i] = APP_JOURNAL;
        }
    }

    function newBatchWithCallback(uint256 batchSize)
        internal
        returns (ProofRequest[] memory requests, bytes[] memory journals)
    {
        requests = new ProofRequest[](batchSize);
        journals = new bytes[](batchSize);
        for (uint256 j = 0; j < 5; j++) {
            getClient(j);
        }
        for (uint256 i = 0; i < batchSize; i++) {
            Client client = clients[i % 5];
            ProofRequest memory request = client.request(uint32(i / 5));
            request.requirements.callback.addr = address(mockCallback);
            request.requirements.callback.gasLimit = 500_000;
            bytes memory clientSignature = client.sign(request);
            vm.prank(address(testProver));
            boundlessMarket.lockRequest(request, clientSignature);
            requests[i] = request;
            journals[i] = APP_JOURNAL;
        }
    }
}

contract BoundlessMarketBasicTest is BoundlessMarketTest {
    using BoundlessMarketLib for Offer;
    using BoundlessMarketLib for ProofRequest;
    using SafeCast for uint256;

    function _stringEquals(string memory a, string memory b) private pure returns (bool) {
        return keccak256(abi.encodePacked(a)) == keccak256(abi.encodePacked(b));
    }

    function testBytecodeSize() public {
        vm.snapshotValue("bytecode size proxy", address(proxy).code.length);
        vm.snapshotValue("bytecode size implementation", boundlessMarketSource.code.length);
    }

    function testDeposit() public {
        vm.deal(testProverAddress, 1 ether);
        // Deposit funds into the market
        vm.expectEmit(true, true, true, true);
        emit IBoundlessMarket.Deposit(testProverAddress, 1 ether);
        vm.prank(testProverAddress);
        boundlessMarket.deposit{value: 1 ether}();
        testProver.expectBalanceChange(1 ether);
    }

    function testDeposits() public {
        address newUser = address(uint160(3));
        vm.deal(newUser, 2 ether);

        // Deposit funds into the market
        vm.expectEmit(true, true, true, true);
        emit IBoundlessMarket.Deposit(newUser, 1 ether);
        vm.prank(newUser);
        boundlessMarket.deposit{value: 1 ether}();
        vm.snapshotGasLastCall("deposit: first ever deposit");

        vm.expectEmit(true, true, true, true);
        emit IBoundlessMarket.Deposit(newUser, 1 ether);
        vm.prank(newUser);
        boundlessMarket.deposit{value: 1 ether}();
        vm.snapshotGasLastCall("deposit: second deposit");
    }

    function testWithdraw() public {
        // Deposit funds into the market
        vm.deal(testProverAddress, 1 ether);
        vm.prank(testProverAddress);
        boundlessMarket.deposit{value: 1 ether}();

        // Withdraw funds from the market
        vm.expectEmit(true, true, true, true);
        emit IBoundlessMarket.Withdrawal(testProverAddress, 1 ether);
        vm.prank(testProverAddress);
        boundlessMarket.withdraw(1 ether);
        expectMarketBalanceUnchanged();

        // Attempt to withdraw extra funds from the market.
        vm.expectRevert(abi.encodeWithSelector(IBoundlessMarket.InsufficientBalance.selector, testProverAddress));
        vm.prank(testProverAddress);
        boundlessMarket.withdraw(DEFAULT_BALANCE + 1);
        expectMarketBalanceUnchanged();
    }

    function testWithdrawals() public {
        // Deposit funds into the market
        vm.deal(testProverAddress, 3 ether);
        vm.prank(testProverAddress);
        boundlessMarket.deposit{value: 3 ether}();

        // Withdraw funds from the market
        vm.expectEmit(true, true, true, true);
        emit IBoundlessMarket.Withdrawal(testProverAddress, 1 ether);
        vm.prank(testProverAddress);
        boundlessMarket.withdraw(1 ether);
        vm.snapshotGasLastCall("withdraw: 1 ether");

        uint256 balance = boundlessMarket.balanceOf(testProverAddress);
        vm.prank(testProverAddress);
        boundlessMarket.withdraw(balance);
        vm.snapshotGasLastCall("withdraw: full balance");
        assertEq(boundlessMarket.balanceOf(testProverAddress), 0);

        // Attempt to withdraw extra funds from the market.
        vm.expectRevert(abi.encodeWithSelector(IBoundlessMarket.InsufficientBalance.selector, testProverAddress));
        vm.prank(testProverAddress);
        boundlessMarket.withdraw(DEFAULT_BALANCE + 1);
    }

    function testStakeDeposit() public {
        // Mint some tokens
        vm.prank(OWNER_WALLET.addr);
        stakeToken.mint(testProverAddress, 2);

        // Approve the market to spend the testProver's stakeToken
        vm.prank(testProverAddress);
        ERC20(address(stakeToken)).approve(address(boundlessMarket), 2);
        vm.snapshotGasLastCall("ERC20 approve: required for depositStake");

        // Deposit stake into the market
        vm.expectEmit(true, true, true, true);
        emit IBoundlessMarket.StakeDeposit(testProverAddress, 1);
        vm.prank(testProverAddress);
        boundlessMarket.depositStake(1);
        vm.snapshotGasLastCall("depositStake: 1 HP (tops up market account)");
        testProver.expectStakeBalanceChange(1);

        // Deposit stake into the market
        vm.expectEmit(true, true, true, true);
        emit IBoundlessMarket.StakeDeposit(testProverAddress, 1);
        vm.prank(testProverAddress);
        boundlessMarket.depositStake(1);
        vm.snapshotGasLastCall("depositStake: full (drains testProver account)");
        testProver.expectStakeBalanceChange(2);
    }

    function testStakeDepositWithPermit() public {
        // Mint some tokens
        vm.prank(OWNER_WALLET.addr);
        stakeToken.mint(testProverAddress, 2);

        // Approve the market to spend the testProver's stakeToken
        uint256 deadline = block.timestamp + 1 hours;
        (uint8 v, bytes32 r, bytes32 s) = testProver.signPermit(address(boundlessMarket), 1, deadline);

        // Deposit stake into the market
        vm.expectEmit(true, true, true, true);
        emit IBoundlessMarket.StakeDeposit(testProverAddress, 1);
        vm.prank(testProverAddress);
        boundlessMarket.depositStakeWithPermit(1, deadline, v, r, s);
        vm.snapshotGasLastCall("depositStakeWithPermit: 1 HP (tops up market account)");
        testProver.expectStakeBalanceChange(1);

        // Approve the market to spend the testProver's stakeToken
        (v, r, s) = testProver.signPermit(address(boundlessMarket), 1, deadline);

        // Deposit stake into the market
        vm.expectEmit(true, true, true, true);
        emit IBoundlessMarket.StakeDeposit(testProverAddress, 1);
        vm.prank(testProverAddress);
        boundlessMarket.depositStakeWithPermit(1, deadline, v, r, s);
        vm.snapshotGasLastCall("depositStakeWithPermit: full (drains testProver account)");
        testProver.expectStakeBalanceChange(2);
    }

    function testStakeWithdraw() public {
        // Withdraw stake from the market
        vm.expectEmit(true, true, true, true);
        emit IBoundlessMarket.StakeWithdrawal(testProverAddress, 1);
        vm.prank(testProverAddress);
        boundlessMarket.withdrawStake(1);
        vm.snapshotGasLastCall("withdrawStake: 1 HP balance");
        testProver.expectStakeBalanceChange(-1);
        assertEq(stakeToken.balanceOf(testProverAddress), 1, "TestProver should have 1 hitPoint after withdrawing");

        // Withdraw full stake from the market
        uint256 remainingBalance = boundlessMarket.balanceOfStake(testProverAddress);
        vm.expectEmit(true, true, true, true);
        emit IBoundlessMarket.StakeWithdrawal(testProverAddress, remainingBalance);
        vm.prank(testProverAddress);
        boundlessMarket.withdrawStake(remainingBalance);
        vm.snapshotGasLastCall("withdrawStake: full balance");
        testProver.expectStakeBalanceChange(-int256(DEFAULT_BALANCE));
        assertEq(
            stakeToken.balanceOf(testProverAddress),
            DEFAULT_BALANCE,
            "TestProver should have DEFAULT_BALANCE hitPoint after withdrawing"
        );

        // Attempt to withdraw extra funds from the market.
        vm.expectRevert(abi.encodeWithSelector(IBoundlessMarket.InsufficientBalance.selector, testProverAddress));
        vm.prank(testProverAddress);
        boundlessMarket.withdrawStake(1);
    }

    function testSubmitRequest() public {
        Client client = getClient(1);
        ProofRequest memory request = client.request(1);
        bytes memory clientSignature = client.sign(request);

        // Submit the request with no funds
        // Expect the event to be emitted
        vm.expectEmit(true, true, true, true);
        emit IBoundlessMarket.RequestSubmitted(request.id, request, clientSignature);
        boundlessMarket.submitRequest(request, clientSignature);
        vm.snapshotGasLastCall("submitRequest: without ether");

        // Submit the request with funds
        // Expect the event to be emitted
        vm.expectEmit(true, true, true, true);
        emit IBoundlessMarket.Deposit(client.addr(), uint256(request.offer.maxPrice));
        vm.expectEmit(true, true, true, true);
        emit IBoundlessMarket.RequestSubmitted(request.id, request, clientSignature);
        vm.deal(client.addr(), request.offer.maxPrice);
        address clientAddress = client.addr();
        vm.prank(clientAddress);
        boundlessMarket.submitRequest{value: request.offer.maxPrice}(request, clientSignature);
        vm.snapshotGasLastCall("submitRequest: with maxPrice ether");
    }

    function _testLockRequest(bool withSig) private returns (Client, ProofRequest memory) {
        return _testLockRequest(withSig, "");
    }

    function _testLockRequest(bool withSig, string memory snapshot) private returns (Client, ProofRequest memory) {
        Client client = getClient(1);
        ProofRequest memory request = client.request(1);
        bytes memory clientSignature = client.sign(request);
        bytes memory proverSignature = testProver.sign(request);

        // Expect the event to be emitted
        vm.expectEmit(true, true, true, true);
        emit IBoundlessMarket.RequestLocked(request.id, testProverAddress);
        if (withSig) {
            boundlessMarket.lockRequestWithSignature(request, clientSignature, testProverAddress, proverSignature);
        } else {
            vm.prank(testProverAddress);
            boundlessMarket.lockRequest(request, clientSignature);
        }

        if (!_stringEquals(snapshot, "")) {
            vm.snapshotGasLastCall(snapshot);
        }

        // Ensure the balances are correct
        client.expectBalanceChange(-1 ether);
        testProver.expectStakeBalanceChange(-1 ether);

        // Verify the lock request
        assertTrue(boundlessMarket.requestIsLocked(request.id), "Request should be locked-in");

        expectMarketBalanceUnchanged();

        return (client, request);
    }

    function testLockRequest() public returns (Client, ProofRequest memory) {
        return _testLockRequest(false, "lockinRequest: base case");
    }

    function testLockRequestWithSignature() public returns (Client, ProofRequest memory) {
        return _testLockRequest(true, "lockinRequest: with prover signature");
    }

    function _testLockRequestAlreadyLocked(bool withSig) private {
        (Client client, ProofRequest memory request) = _testLockRequest(withSig);
        bytes memory clientSignature = client.sign(request);
        bytes memory proverSignature = testProver.sign(request);

        // Attempt to lock the request again
        vm.expectRevert(abi.encodeWithSelector(IBoundlessMarket.RequestIsLocked.selector, request.id));
        if (withSig) {
            boundlessMarket.lockRequestWithSignature(request, clientSignature, testProverAddress, proverSignature);
        } else {
            vm.prank(testProverAddress);
            boundlessMarket.lockRequest(request, clientSignature);
        }

        expectMarketBalanceUnchanged();
    }

    function _testLockRequestAfterFreeze(bool withSig) private {
        Client client = getClient(1);
        ProofRequest memory request = client.request(2);
        bytes memory clientSignature = client.sign(request);
        bytes memory proverSignature = testProver.sign(request);

        // Attempt to lock in the request
        vm.expectRevert(abi.encodeWithSelector(IBoundlessMarket.AccountFrozen.selector, testProverAddress));
        if (withSig) {
            boundlessMarket.lockRequestWithSignature(request, clientSignature, testProverAddress, proverSignature);
        } else {
            vm.prank(testProverAddress);
            boundlessMarket.lockRequest(request, clientSignature);
        }

        // Unfreeze the account
        vm.prank(testProverAddress);
        boundlessMarket.unfreezeAccount();
        vm.snapshotGasLastCall("unfreezeAccount");

        // Expect the event to be emitted
        vm.expectEmit(true, true, true, true);
        emit IBoundlessMarket.RequestLocked(request.id, testProverAddress);
        if (withSig) {
            boundlessMarket.lockRequestWithSignature(request, clientSignature, testProverAddress, proverSignature);
        } else {
            vm.prank(testProverAddress);
            boundlessMarket.lockRequest(request, clientSignature);
        }

        // Ensure the balances are correct
        client.expectBalanceChange(-1 ether);
        testProver.expectStakeBalanceChange(-2 ether);

        // Verify the lockin
        assertTrue(boundlessMarket.requestIsLocked(request.id), "Request should be locked-in");
    }

    function testLockRequestAlreadyLocked() public {
        return _testLockRequestAlreadyLocked(true);
    }

    function testLockRequestWithSignatureAlreadyLocked() public {
        return _testLockRequestAlreadyLocked(false);
    }

    function _testLockRequestBadClientSignature(bool withSig) private {
        Client clientA = getClient(1);
        Client clientB = getClient(2);
        ProofRequest memory request1 = clientA.request(1);
        ProofRequest memory request2 = clientA.request(2);
        bytes memory proverSignature = testProver.sign(request1);

        // case: request signed by a different client
        bytes memory badClientSignature = clientB.sign(request1);
        vm.expectRevert(IBoundlessMarket.InvalidSignature.selector);
        if (withSig) {
            boundlessMarket.lockRequestWithSignature(request1, badClientSignature, testProverAddress, proverSignature);
        } else {
            vm.prank(testProverAddress);
            boundlessMarket.lockRequest(request1, badClientSignature);
        }

        // case: client signed a different request
        badClientSignature = clientA.sign(request2);
        vm.expectRevert(IBoundlessMarket.InvalidSignature.selector);
        if (withSig) {
            boundlessMarket.lockRequestWithSignature(request1, badClientSignature, testProverAddress, proverSignature);
        } else {
            vm.prank(testProverAddress);
            boundlessMarket.lockRequest(request1, badClientSignature);
        }

        clientA.expectBalanceChange(0 ether);
        clientB.expectBalanceChange(0 ether);
        testProver.expectBalanceChange(0 ether);
        expectMarketBalanceUnchanged();
    }

    function testLockRequestBadClientSignature() public {
        return _testLockRequestBadClientSignature(true);
    }

    function testLockRequestWithSignatureBadClientSignature() public {
        return _testLockRequestBadClientSignature(false);
    }

    function testLockRequestWithSignatureBadProverSignature() public {
        Client client = getClient(1);
        ProofRequest memory request = client.request(1);
        bytes memory clientSignature = client.sign(request);
        // Bad signature is over the wrong request.
        bytes memory badProverSignature = testProver.sign(client.request(2));

<<<<<<< HEAD
        vm.expectRevert(IBoundlessMarket.InvalidSignature.selector);
        boundlessMarket.lockRequestWithSignature(request, clientSignature, testProverAddress, badProverSignature);
=======
        // NOTE: Error is "InsufficientBalance" because we will recover _some_ address.
        // It should be random and never correspond to a real account.
        // TODO: This address will need to change anytime we change the ProofRequest struct or
        // the way it is hashed for signatures. Find a good way to avoid this.
        vm.expectRevert(
            abi.encodeWithSelector(
                IBoundlessMarket.InsufficientBalance.selector, address(0x6519523979d391bF62ba1dCcEFf81BF484eB067b)
            )
        );
        boundlessMarket.lockRequestWithSignature(request, clientSignature, badProverSignature);
>>>>>>> 40a65cf9

        client.expectBalanceChange(0 ether);
        testProver.expectBalanceChange(0 ether);
        expectMarketBalanceUnchanged();
    }

    function _testLockRequestNotEnoughFunds(bool withSig) private {
        Client client = getClient(1);
        ProofRequest memory request = client.request(1);
        bytes memory clientSignature = client.sign(request);
        bytes memory proverSignature = testProver.sign(request);

        address clientAddress = client.addr();
        vm.prank(clientAddress);
        boundlessMarket.withdraw(DEFAULT_BALANCE);

        // case: client does not have enough funds to cover for the lock request
        // should revert with "InsufficientBalance(address requester)"
        vm.expectRevert(abi.encodeWithSelector(IBoundlessMarket.InsufficientBalance.selector, client.addr()));
        if (withSig) {
            boundlessMarket.lockRequestWithSignature(request, clientSignature, testProverAddress, proverSignature);
        } else {
            vm.prank(testProverAddress);
            boundlessMarket.lockRequest(request, clientSignature);
        }

        vm.prank(clientAddress);
        boundlessMarket.deposit{value: DEFAULT_BALANCE}();

        vm.prank(testProverAddress);
        boundlessMarket.withdrawStake(DEFAULT_BALANCE);
        // case: prover does not have enough funds to cover for the lock request stake
        // should revert with "InsufficientBalance(address requester)"
        vm.expectRevert(abi.encodeWithSelector(IBoundlessMarket.InsufficientBalance.selector, testProverAddress));
        if (withSig) {
            boundlessMarket.lockRequestWithSignature(request, clientSignature, testProverAddress, proverSignature);
        } else {
            vm.prank(testProverAddress);
            boundlessMarket.lockRequest(request, clientSignature);
        }
    }

    function testLockRequestNotEnoughFunds() public {
        return _testLockRequestNotEnoughFunds(true);
    }

    function testLockRequestWithSignatureNotEnoughFunds() public {
        return _testLockRequestNotEnoughFunds(false);
    }

    function _testLockRequestExpired(bool withSig) private {
        Client client = getClient(1);
        ProofRequest memory request = client.request(1);
        bytes memory clientSignature = client.sign(request);
        bytes memory proverSignature = testProver.sign(request);

        vm.roll(request.offer.deadline() + 1);

        // Attempt to lock the request after it has expired
        // should revert with "RequestIsExpired({requestId: request.id, deadline: deadline})"
        vm.expectRevert(
            abi.encodeWithSelector(IBoundlessMarket.RequestIsExpired.selector, request.id, request.offer.deadline())
        );
        if (withSig) {
            boundlessMarket.lockRequestWithSignature(request, clientSignature, testProverAddress, proverSignature);
        } else {
            vm.prank(testProverAddress);
            boundlessMarket.lockRequest(request, clientSignature);
        }

        expectMarketBalanceUnchanged();
    }

    function testLockRequestExpired() public {
        return _testLockRequestExpired(true);
    }

    function testLockRequestWithSignatureExpired() public {
        return _testLockRequestExpired(false);
    }

    function _testLockRequestInvalidRequest1(bool withSig) private {
        Offer memory offer = Offer({
            minPrice: 2 ether,
            maxPrice: 1 ether,
            biddingStart: uint64(block.number),
            rampUpPeriod: uint32(0),
            lockTimeout: uint32(1),
            timeout: uint32(1),
            lockStake: 10 ether
        });

        Client client = getClient(1);
        ProofRequest memory request = client.request(1, offer);
        bytes memory clientSignature = client.sign(request);
        bytes memory proverSignature = testProver.sign(request);

        // Attempt to lock a request with maxPrice smaller than minPrice
        vm.expectRevert(abi.encodeWithSelector(IBoundlessMarket.InvalidRequest.selector));
        if (withSig) {
            boundlessMarket.lockRequestWithSignature(request, clientSignature, testProverAddress, proverSignature);
        } else {
            vm.prank(testProverAddress);
            boundlessMarket.lockRequest(request, clientSignature);
        }

        expectMarketBalanceUnchanged();
    }

    function testLockRequestInvalidRequest1() public {
        return _testLockRequestInvalidRequest1(true);
    }

    function testLockRequestWithSignatureInvalidRequest1() public {
        return _testLockRequestInvalidRequest1(false);
    }

    function _testLockRequestInvalidRequest2(bool withSig) private {
        Offer memory offer = Offer({
            minPrice: 1 ether,
            maxPrice: 1 ether,
            biddingStart: uint64(0),
            rampUpPeriod: uint32(2),
            lockTimeout: uint32(1),
            timeout: uint32(1),
            lockStake: 10 ether
        });

        Client client = getClient(1);
        ProofRequest memory request = client.request(1, offer);
        bytes memory clientSignature = client.sign(request);
        bytes memory proverSignature = testProver.sign(request);

        // Attempt to lock a request with rampUpPeriod greater than timeout
        vm.expectRevert(abi.encodeWithSelector(IBoundlessMarket.InvalidRequest.selector));
        if (withSig) {
            boundlessMarket.lockRequestWithSignature(request, clientSignature, testProverAddress, proverSignature);
        } else {
            vm.prank(testProverAddress);
            boundlessMarket.lockRequest(request, clientSignature);
        }

        expectMarketBalanceUnchanged();
    }

    function testLockRequestInvalidRequest2() public {
        return _testLockRequestInvalidRequest2(true);
    }

    function testLockRequestWithSignatureInvalidRequest2() public {
        return _testLockRequestInvalidRequest2(false);
    }

    enum LockRequestMethod {
        LockRequest,
        LockRequestWithSig,
        None
    }

    function _testFulfillSameBlock(uint32 requestIdx, LockRequestMethod lockinMethod)
        private
        returns (Client, ProofRequest memory)
    {
        return _testFulfillSameBlock(requestIdx, lockinMethod, "");
    }

    // Base for fulfillment tests with different methods for lock, including none. All paths should yield the same result.
    function _testFulfillSameBlock(uint32 requestIdx, LockRequestMethod lockinMethod, string memory snapshot)
        private
        returns (Client, ProofRequest memory)
    {
        Client client = getClient(1);
        ProofRequest memory request = client.request(requestIdx);
        bytes memory clientSignature = client.sign(request);

        client.snapshotBalance();
        testProver.snapshotBalance();

        if (lockinMethod == LockRequestMethod.LockRequest) {
            vm.prank(testProverAddress);
            boundlessMarket.lockRequest(request, clientSignature);
        } else if (lockinMethod == LockRequestMethod.LockRequestWithSig) {
            boundlessMarket.lockRequestWithSignature(
                request, clientSignature, testProverAddress, testProver.sign(request)
            );
        }

        (Fulfillment memory fill, AssessorReceipt memory assessorReceipt) =
            createFillAndSubmitRoot(request, APP_JOURNAL, testProverAddress);

        if (lockinMethod == LockRequestMethod.None) {
            // Annoying boilerplate for creating singleton lists.
            Fulfillment[] memory fills = new Fulfillment[](1);
            fills[0] = fill;
            ProofRequest[] memory requests = new ProofRequest[](1);
            requests[0] = request;
            bytes[] memory clientSignatures = new bytes[](1);
            clientSignatures[0] = client.sign(request);

            vm.expectEmit(true, true, true, true);
            emit IBoundlessMarket.RequestFulfilled(request.id);
            vm.expectEmit(true, true, true, false);
            emit IBoundlessMarket.ProofDelivered(request.id, hex"", hex"");
            boundlessMarket.priceAndFulfillBatch(requests, clientSignatures, fills, assessorReceipt);
            if (!_stringEquals(snapshot, "")) {
                vm.snapshotGasLastCall(snapshot);
            }
        } else {
            vm.expectEmit(true, true, true, true);
            emit IBoundlessMarket.RequestFulfilled(request.id);
            vm.expectEmit(true, true, true, false);
            emit IBoundlessMarket.ProofDelivered(request.id, hex"", hex"");
            boundlessMarket.fulfill(fill, assessorReceipt);
            if (!_stringEquals(snapshot, "")) {
                vm.snapshotGasLastCall(snapshot);
            }
        }

        // Check that the proof was submitted
        expectRequestFulfilled(fill.id);

        client.expectBalanceChange(-1 ether);
        testProver.expectBalanceChange(1 ether);
        expectMarketBalanceUnchanged();

        return (client, request);
    }

    function testFulfillLockedRequest() public {
        _testFulfillSameBlock(1, LockRequestMethod.LockRequest, "fulfill: a locked request");
    }

    function testFulfillLockedRequestWithSig() public {
        _testFulfillSameBlock(
            1, LockRequestMethod.LockRequestWithSig, "fulfill: a locked request (locked via prover signature)"
        );
    }

    // Check that a single client can create many requests, with the full range of indices, and
    // complete the flow each time.
    function testFulfillLockedRequestRangeOfRequestIdx() public {
        for (uint32 idx = 0; idx < 512; idx++) {
            _testFulfillSameBlock(idx, LockRequestMethod.LockRequest);
        }
        _testFulfillSameBlock(0xdeadbeef, LockRequestMethod.LockRequest);
        _testFulfillSameBlock(0xffffffff, LockRequestMethod.LockRequest);
    }

    // While a request is locked, another prover cannot fulfill it if they require payment.
    function testFulfillLockedRequestByOtherProverRequirePayment() public {
        Client client = getClient(1);
        ProofRequest memory request = client.request(3);

        boundlessMarket.lockRequestWithSignature(
            request, client.sign(request), testProverAddress, testProver.sign(request)
        );

        Client otherProver = getProver(2);
        address otherProverAddress = address(otherProver);
        (Fulfillment memory fill, AssessorReceipt memory assessorReceipt) =
            createFillAndSubmitRoot(request, APP_JOURNAL, otherProverAddress);

        vm.expectRevert(abi.encodeWithSelector(IBoundlessMarket.RequestIsLocked.selector, request.id));
        boundlessMarket.fulfill(fill, assessorReceipt);

        expectRequestNotFulfilled(fill.id);

        // Provers stake is still on the line. They must fulfill the request to get it back.
        testProver.expectStakeBalanceChange(-int256(uint256(request.offer.lockStake)));
        // No payment was made, so the market balance should be unchanged.
        otherProver.expectBalanceChange(0);
        otherProver.expectStakeBalanceChange(0);
        expectMarketBalanceUnchanged();
    }

    // While a request is locked, another prover can fulfill it as long as they don't specify they require payment.
    function testFulfillLockedRequestByOtherProverNotRequirePayment()
        public
        returns (Client, Client, ProofRequest memory)
    {
        Client client = getClient(1);
        ProofRequest memory request = client.request(3);

        boundlessMarket.lockRequestWithSignature(
            request, client.sign(request), testProverAddress, testProver.sign(request)
        );

        Client otherProver = getProver(2);
        address otherProverAddress = address(otherProver);
        (Fulfillment memory fill, AssessorReceipt memory assessorReceipt) =
            createFillAndSubmitRoot(request, APP_JOURNAL, otherProverAddress);
        fill.requirePayment = false;

        vm.expectEmit(true, true, true, true);
        emit IBoundlessMarket.PaymentRequirementsFailed(
            abi.encodeWithSelector(IBoundlessMarket.RequestIsLocked.selector, request.id)
        );
        boundlessMarket.fulfill(fill, assessorReceipt);
        vm.snapshotGasLastCall("fulfill: another prover fulfills without payment");

        expectRequestFulfilled(fill.id);

        // Provers stake is still on the line.
        testProver.expectStakeBalanceChange(-int256(uint256(request.offer.lockStake)));

        // No payment should have been made, as the other prover filled while the request is still locked.
        otherProver.expectBalanceChange(0);
        otherProver.expectStakeBalanceChange(0);

        expectMarketBalanceUnchanged();

        return (client, otherProver, request);
    }

    // If a request was fulfilled and payment was already sent, we don't allow it to be fulfilled again.
    function testFulfillLockedRequestAlreadyFulfilledAndPaid() public {
        _testFulfillAlreadyFulfilled(1, LockRequestMethod.LockRequest);
        _testFulfillAlreadyFulfilled(2, LockRequestMethod.LockRequestWithSig);
    }

    // This is the only case where fulfill can be called twice successfully.
    // In some cases, a request can be fulfilled without payment being sent. This test starts with
    // one of those cases and checks that the prover can submit fulfillment again to get payment.
    function testFulfillLockedRequestAlreadyFulfilledByOtherProver() public {
        (, Client otherProver, ProofRequest memory request) = testFulfillLockedRequestByOtherProverNotRequirePayment();
        testProver.snapshotBalance();
        testProver.snapshotStakeBalance();
        otherProver.snapshotBalance();
        otherProver.snapshotStakeBalance();

        expectRequestFulfilled(request.id);

        (Fulfillment memory fill, AssessorReceipt memory assessorReceipt) =
            createFillAndSubmitRoot(request, APP_JOURNAL, testProverAddress);
        boundlessMarket.fulfill(fill, assessorReceipt);
        vm.snapshotGasLastCall(
            "fulfill: fulfilled by the locked prover for payment (request already fulfilled by another prover)"
        );

        expectRequestFulfilled(request.id);

        // Prover should now have received back their stake plus payment for the request.
        testProver.expectBalanceChange(1 ether);
        testProver.expectStakeBalanceChange(1 ether);

        // No payment should have been made to the other prover that filled while the request was locked.
        otherProver.expectBalanceChange(0);
        otherProver.expectStakeBalanceChange(0);

        expectMarketBalanceUnchanged();
    }

    function testFulfillLockedRequestProverAddressNotMatchAssessorReceipt() public {
        Client client = getClient(1);

        ProofRequest memory request = client.request(3);

        boundlessMarket.lockRequestWithSignature(
            request, client.sign(request), testProverAddress, testProver.sign(request)
        );
        // address(3) is just a standin for some other address.
        address mockOtherProverAddr = address(uint160(3));
        (Fulfillment memory fill, AssessorReceipt memory assessorReceipt) =
            createFillAndSubmitRoot(request, APP_JOURNAL, testProverAddress);

        assessorReceipt.prover = mockOtherProverAddr;
        vm.expectRevert(VerificationFailed.selector);
        boundlessMarket.fulfill(fill, assessorReceipt);

        // Prover should have their original balance less the stake amount.
        testProver.expectStakeBalanceChange(-int256(uint256(request.offer.lockStake)));
        expectMarketBalanceUnchanged();
    }

    // Tests trying to fulfill a request that was locked and has now expired.
    function testFulfillLockedRequestFullyExpired() public returns (Client, ProofRequest memory) {
        Client client = getClient(1);
        ProofRequest memory request = client.request(1);
        bytes memory clientSignature = client.sign(request);
        client.snapshotBalance();
        testProver.snapshotBalance();

        vm.prank(testProverAddress);
        boundlessMarket.lockRequest(request, clientSignature);
        // At this point the client should have only been charged the 1 ETH at lock time.
        client.expectBalanceChange(-1 ether);

        // Advance the chain ahead to simulate the request timeout.
        vm.roll(uint64(block.number) + request.offer.deadline() + 1);

        (Fulfillment memory fill, AssessorReceipt memory assessorReceipt) =
            createFillAndSubmitRoot(request, APP_JOURNAL, testProverAddress);

        // Try both fulfillment paths.
        vm.expectRevert(
            abi.encodeWithSelector(IBoundlessMarket.RequestIsExpired.selector, request.id, request.offer.deadline())
        );
        boundlessMarket.priceAndFulfill(request, clientSignature, fill, assessorReceipt);
        vm.expectRevert(abi.encodeWithSelector(IBoundlessMarket.RequestIsNotPriced.selector, request.id));
        boundlessMarket.fulfill(fill, assessorReceipt);

        expectRequestNotFulfilled(fill.id);
        // Client is out 1 eth until slash is called.
        client.expectBalanceChange(-1 ether);
        testProver.expectBalanceChange(0 ether);
        testProver.expectStakeBalanceChange(-1 ether);
        expectMarketBalanceUnchanged();

        return (client, request);
    }

    function testFulfillLockedRequestMultipleRequestsSameIndex() public {
        _testFulfillRepeatIndex(LockRequestMethod.LockRequest);
    }

    function testFulfillLockedRequestMultipleRequestsSameIndexWithSig() public {
        _testFulfillRepeatIndex(LockRequestMethod.LockRequestWithSig);
    }

    // Scenario when a prover locks a request, fails to deliver it within the lock expiry,
    // then another prover fulfills a request after the lock has expired,
    // but before the request as a whole has expired.
    function testFulfillWasLockedRequestByOtherProver() public returns (ProofRequest memory, Client) {
        // Create a request with a lock timeout of 50 blocks, and overall timeout of 100.
        Client client = getClient(1);
        ProofRequest memory request = client.request(
            1,
            Offer({
                minPrice: 1 ether,
                maxPrice: 2 ether,
                biddingStart: uint64(block.number),
                rampUpPeriod: uint32(50),
                lockTimeout: uint32(50),
                timeout: uint32(100),
                lockStake: 1 ether
            })
        );
        bytes memory clientSignature = client.sign(request);

        Client locker = getProver(1);
        Client otherProver = getProver(2);

        client.snapshotBalance();
        locker.snapshotBalance();
        otherProver.snapshotBalance();

        address lockerAddress = locker.addr();
        vm.prank(lockerAddress);
        boundlessMarket.lockRequest(request, clientSignature);
        // At this point the client should have only been charged the 1 ETH at lock time.
        client.expectBalanceChange(-1 ether);

        // Advance the chain ahead to simulate the lock timeout.
        vm.roll(uint64(block.number) + request.offer.lockTimeout + 1);

        (Fulfillment memory fill, AssessorReceipt memory assessorReceipt) =
            createFillAndSubmitRoot(request, APP_JOURNAL, otherProver.addr());

        vm.expectEmit(true, true, true, true);
        emit IBoundlessMarket.RequestFulfilled(request.id);
        vm.expectEmit(true, true, true, false);
        emit IBoundlessMarket.ProofDelivered(request.id, hex"", hex"");

        boundlessMarket.priceAndFulfill(request, clientSignature, fill, assessorReceipt);

        // Check that the proof was submitted
        expectRequestFulfilled(fill.id);

        // Now the client should have been charged an additional 1 ETH, since the original lock price
        // was not fulfilled and we have fallen back to a public auction.
        client.expectBalanceChange(-2 ether);
        locker.expectBalanceChange(0 ether);
        locker.expectStakeBalanceChange(-1 ether);
        otherProver.expectBalanceChange(2 ether);
        expectMarketBalanceUnchanged();

        return (request, otherProver);
    }

    // Scenario when a prover locks a request, fails to deliver it within the lock expiry,
    // but does deliver it before the request expires. Here they should lose their stake,
    // but receive payment for the request.
    function testFulfillWasLockedRequestByOriginalLocker() public returns (ProofRequest memory, Client) {
        // Create a request with a lock timeout of 50 blocks, and overall timeout of 100.
        Client client = getClient(1);
        ProofRequest memory request = client.request(
            1,
            Offer({
                minPrice: 1 ether,
                maxPrice: 2 ether,
                biddingStart: uint64(block.number),
                rampUpPeriod: uint32(50),
                lockTimeout: uint32(50),
                timeout: uint32(100),
                lockStake: 1 ether
            })
        );
        bytes memory clientSignature = client.sign(request);

        Client locker = getProver(1);

        client.snapshotBalance();
        locker.snapshotBalance();

        address lockerAddress = locker.addr();
        vm.prank(lockerAddress);
        boundlessMarket.lockRequest(request, clientSignature);

        // Advance the chain ahead to simulate the lock timeout.
        vm.roll(uint64(block.number) + request.offer.lockTimeout + 1);

        (Fulfillment memory fill, AssessorReceipt memory assessorReceipt) =
            createFillAndSubmitRoot(request, APP_JOURNAL, locker.addr());

        vm.expectEmit(true, true, true, true);
        emit IBoundlessMarket.RequestFulfilled(request.id);
        vm.expectEmit(true, true, true, false);
        emit IBoundlessMarket.ProofDelivered(request.id, hex"", hex"");

        boundlessMarket.priceAndFulfill(request, clientSignature, fill, assessorReceipt);

        // Check that the proof was submitted
        expectRequestFulfilled(fill.id);

        client.expectBalanceChange(-2 ether);
        locker.expectBalanceChange(2 ether);
        locker.expectStakeBalanceChange(-1 ether);
        expectMarketBalanceUnchanged();
        return (request, locker);
    }

    function testFulfillNeverLocked() public {
        _testFulfillSameBlock(1, LockRequestMethod.None, "priceAndFulfillBatch: a single request that was not locked");
    }

    /// Fulfill without locking should still work even if the prover does not have stake.
    function testFulfillNeverLockedProverNoStake() public {
        vm.prank(testProverAddress);
        boundlessMarket.withdrawStake(DEFAULT_BALANCE);

        _testFulfillSameBlock(
            1,
            LockRequestMethod.None,
            "priceAndFulfillBatch: a single request that was not locked fulfilled by prover not in allow-list"
        );
    }

    function testFulfillNeverLockedNotPriced() public {
        Client client = getClient(1);
        ProofRequest memory request = client.request(1);
        (Fulfillment memory fill, AssessorReceipt memory assessorReceipt) =
            createFillAndSubmitRoot(request, APP_JOURNAL, testProverAddress);

        // Attempt to fulfill a request without locking or pricing it.
        vm.expectRevert(abi.encodeWithSelector(IBoundlessMarket.RequestIsNotPriced.selector, request.id));
        boundlessMarket.fulfill(fill, assessorReceipt);

        expectMarketBalanceUnchanged();
    }

    // Should revert as you can not fulfill a request twice, except for in the case covered by:
    // `testFulfillLockedRequestAlreadyFulfilledByOtherProver`
    function testFulfillNeverLockedAlreadyFulfilledAndPaid() public {
        _testFulfillAlreadyFulfilled(3, LockRequestMethod.None);
    }

    function testFulfillNeverLockedFullyExpired() public returns (Client, ProofRequest memory) {
        Client client = getClient(1);
        ProofRequest memory request = client.request(1);
        bytes memory clientSignature = client.sign(request);

        (Fulfillment memory fill, AssessorReceipt memory assessorReceipt) =
            createFillAndSubmitRoot(request, APP_JOURNAL, testProverAddress);

        vm.roll(request.offer.deadline() + 1);

        vm.expectRevert(
            abi.encodeWithSelector(IBoundlessMarket.RequestIsExpired.selector, request.id, request.offer.deadline())
        );
        boundlessMarket.priceAndFulfill(request, clientSignature, fill, assessorReceipt);
        expectRequestNotFulfilled(fill.id);

        vm.expectRevert(abi.encodeWithSelector(IBoundlessMarket.RequestIsNotPriced.selector, request.id));
        boundlessMarket.fulfill(fill, assessorReceipt);

        expectRequestNotFulfilled(fill.id);
        client.expectBalanceChange(0 ether);
        testProver.expectBalanceChange(0 ether);
        testProver.expectStakeBalanceChange(0 ether);
        expectMarketBalanceUnchanged();

        return (client, request);
    }

    function testFulfillNeverLockedRequestMultipleRequestsSameIndex() public {
        _testFulfillRepeatIndex(LockRequestMethod.None);
    }

    // Fulfill a batch of locked requests
    function testFulfillBatchLockedRequests() public {
        // Provide a batch definition as an array of clients and how many requests each submits.
        uint256[5] memory batch = [uint256(1), 2, 1, 3, 1];
        uint256 batchSize = 0;
        for (uint256 i = 0; i < batch.length; i++) {
            batchSize += batch[i];
        }
        ProofRequest[] memory requests = new ProofRequest[](batchSize);
        bytes[] memory journals = new bytes[](batchSize);
        uint256 expectedRevenue = 0;
        uint256 idx = 0;
        for (uint256 i = 0; i < batch.length; i++) {
            Client client = getClient(i);

            for (uint256 j = 0; j < batch[i]; j++) {
                ProofRequest memory request = client.request(uint32(j));

                // TODO: This is a fragile part of this test. It should be improved.
                uint256 desiredPrice = uint256(1.5 ether);
                vm.roll(request.offer.blockAtPrice(desiredPrice));
                expectedRevenue += desiredPrice;

                boundlessMarket.lockRequestWithSignature(
                    request, client.sign(request), testProverAddress, testProver.sign(request)
                );

                requests[idx] = request;
                journals[idx] = APP_JOURNAL;
                idx++;
            }
        }

        (Fulfillment[] memory fills, AssessorReceipt memory assessorReceipt) =
            createFillsAndSubmitRoot(requests, journals, testProverAddress);

        for (uint256 i = 0; i < fills.length; i++) {
            vm.expectEmit(true, true, true, true);
            emit IBoundlessMarket.RequestFulfilled(fills[i].id);
            vm.expectEmit(true, true, true, false);
            emit IBoundlessMarket.ProofDelivered(fills[i].id, hex"", hex"");
        }
        boundlessMarket.fulfillBatch(fills, assessorReceipt);
        vm.snapshotGasLastCall(string.concat("fulfillBatch: a batch of ", vm.toString(batchSize)));

        for (uint256 i = 0; i < fills.length; i++) {
            // Check that the proof was submitted
            expectRequestFulfilled(fills[i].id);
        }

        testProver.expectBalanceChange(int256(uint256(expectedRevenue)));
        expectMarketBalanceUnchanged();
    }

    function testPriceAndFulfillBatchLockedRequest() external {
        Client client = getClient(1);
        ProofRequest memory request = client.request(3);

        (Fulfillment memory fill, AssessorReceipt memory assessorReceipt) =
            createFillAndSubmitRoot(request, APP_JOURNAL, testProverAddress);

        Fulfillment[] memory fills = new Fulfillment[](1);
        fills[0] = fill;
        ProofRequest[] memory requests = new ProofRequest[](1);
        requests[0] = request;
        bytes[] memory clientSignatures = new bytes[](1);
        clientSignatures[0] = client.sign(request);

        vm.expectEmit(true, true, true, true);
        emit IBoundlessMarket.RequestFulfilled(request.id);
        vm.expectEmit(true, true, true, false);
        emit IBoundlessMarket.ProofDelivered(request.id, hex"", hex"");
        boundlessMarket.priceAndFulfillBatch(requests, clientSignatures, fills, assessorReceipt);
        vm.snapshotGasLastCall("priceAndFulfillBatch: a single request");

        expectRequestFulfilled(fill.id);

        client.expectBalanceChange(-1 ether);
        testProver.expectBalanceChange(1 ether);
        expectMarketBalanceUnchanged();
    }

    function _testFulfillAlreadyFulfilled(uint32 idx, LockRequestMethod lockinMethod) private {
        (, ProofRequest memory request) = _testFulfillSameBlock(idx, lockinMethod);

        (Fulfillment memory fill, AssessorReceipt memory assessorReceipt) =
            createFillAndSubmitRoot(request, APP_JOURNAL, testProverAddress);
        // Attempt to fulfill a request already fulfilled
        // should revert with "RequestIsFulfilled({requestId: request.id})"
        vm.expectRevert(abi.encodeWithSelector(IBoundlessMarket.RequestIsFulfilled.selector, request.id));
        boundlessMarket.fulfill(fill, assessorReceipt);

        expectMarketBalanceUnchanged();
    }

    function testPriceAndFulfillWithSelector() external {
        Client client = getClient(1);
        ProofRequest memory request = client.request(3);
        request.requirements.selector = setVerifier.SELECTOR();

        (Fulfillment memory fill, AssessorReceipt memory assessorReceipt) =
            createFillAndSubmitRoot(request, APP_JOURNAL, testProverAddress);

        Fulfillment[] memory fills = new Fulfillment[](1);
        fills[0] = fill;
        ProofRequest[] memory requests = new ProofRequest[](1);
        requests[0] = request;
        bytes[] memory clientSignatures = new bytes[](1);
        clientSignatures[0] = client.sign(request);

        vm.expectEmit(true, true, true, true);
        emit IBoundlessMarket.RequestFulfilled(request.id);
        vm.expectEmit(true, true, true, false);
        emit IBoundlessMarket.ProofDelivered(request.id, hex"", hex"");
        boundlessMarket.priceAndFulfillBatch(requests, clientSignatures, fills, assessorReceipt);
        vm.snapshotGasLastCall("priceAndFulfillBatch: a single request (with selector)");

        expectRequestFulfilled(fill.id);

        client.expectBalanceChange(-1 ether);
        testProver.expectBalanceChange(1 ether);
        expectMarketBalanceUnchanged();
    }

    function testFulfillRequestWrongSelector() public {
        Client client = getClient(1);
        ProofRequest memory request = client.request(1);
        request.requirements.selector = setVerifier.SELECTOR();
        bytes memory clientSignature = client.sign(request);
        (Fulfillment memory fill, AssessorReceipt memory assessorReceipt) =
            createFillAndSubmitRoot(request, APP_JOURNAL, testProverAddress);

        // Attempt to fulfill a request with wrong selector.
        assessorReceipt.selectors[0] = Selector({index: 0, value: bytes4(0xdeadbeef)});
        vm.expectRevert(
            abi.encodeWithSelector(
                IBoundlessMarket.SelectorMismatch.selector, bytes4(0xdeadbeef), setVerifier.SELECTOR()
            )
        );
        boundlessMarket.priceAndFulfill(request, clientSignature, fill, assessorReceipt);

        expectMarketBalanceUnchanged();
    }

    function _testFulfillRepeatIndex(LockRequestMethod lockinMethod) private {
        Client client = getClient(1);

        // Create two distinct requests with the same ID. It should be the case that only one can be
        // filled, and if one is locked, the other cannot be filled.
        Offer memory offerA = client.defaultOffer();
        Offer memory offerB = client.defaultOffer();
        offerB.maxPrice = 3 ether;
        ProofRequest memory requestA = client.request(1, offerA);
        ProofRequest memory requestB = client.request(1, offerB);
        bytes memory clientSignatureA = client.sign(requestA);

        client.snapshotBalance();
        testProver.snapshotBalance();

        // Lock-in request A.
        if (lockinMethod == LockRequestMethod.LockRequest) {
            vm.prank(testProverAddress);
            boundlessMarket.lockRequest(requestA, clientSignatureA);
        } else if (lockinMethod == LockRequestMethod.LockRequestWithSig) {
            boundlessMarket.lockRequestWithSignature(
                requestA, clientSignatureA, testProverAddress, testProver.sign(requestA)
            );
        }

        // Attempt to fill request B.
        (Fulfillment memory fill, AssessorReceipt memory assessorReceipt) =
            createFillAndSubmitRoot(requestB, APP_JOURNAL, testProverAddress);

        if (lockinMethod == LockRequestMethod.None) {
            // Annoying boilerplate for creating singleton lists.
            Fulfillment[] memory fills = new Fulfillment[](1);
            fills[0] = fill;
            // Here we price with request A and try to fill with request B.
            ProofRequest[] memory requests = new ProofRequest[](1);
            requests[0] = requestA;
            bytes[] memory clientSignatures = new bytes[](1);
            clientSignatures[0] = clientSignatureA;

            vm.expectRevert(abi.encodeWithSelector(IBoundlessMarket.RequestIsNotPriced.selector, requestA.id));
            boundlessMarket.priceAndFulfillBatch(requests, clientSignatures, fills, assessorReceipt);
        } else {
            vm.expectRevert(
                abi.encodeWithSelector(
                    IBoundlessMarket.RequestLockFingerprintDoesNotMatch.selector,
                    requestA.id,
                    bytes8(
                        MessageHashUtils.toTypedDataHash(
                            boundlessMarket.eip712DomainSeparator(), ProofRequestLibrary.eip712Digest(requestB)
                        )
                    ),
                    bytes8(
                        MessageHashUtils.toTypedDataHash(
                            boundlessMarket.eip712DomainSeparator(), ProofRequestLibrary.eip712Digest(requestA)
                        )
                    )
                )
            );
            boundlessMarket.fulfill(fill, assessorReceipt);
        }

        // Check that the request ID is not marked as fulfilled.
        expectRequestNotFulfilled(fill.id);

        if (lockinMethod == LockRequestMethod.None) {
            client.expectBalanceChange(0 ether);
            testProver.expectBalanceChange(0 ether);
        } else {
            client.expectBalanceChange(-1 ether);
            testProver.expectStakeBalanceChange(-1 ether);
        }
        expectMarketBalanceUnchanged();
    }

    function _testFreezeAccount(bool withSig) public {
        testSlashLockedRequestFullyExpired();

        bool frozen = boundlessMarket.accountIsFrozen(testProverAddress);
        assertTrue(frozen, "Prover account should be frozen");

        _testLockRequestAfterFreeze(withSig);
    }

    function testFreezeAccount() public {
        _testFreezeAccount(false);
    }

    function testFreezeAccountWithSig() public {
        _testFreezeAccount(true);
    }

    function testSubmitRootAndFulfillBatch() public {
        (ProofRequest[] memory requests, bytes[] memory journals) = newBatch(2);
        (Fulfillment[] memory fills, AssessorReceipt memory assessorReceipt, bytes32 root) =
            createFills(requests, journals, testProverAddress, true);

        bytes memory seal = verifier.mockProve(
            SET_BUILDER_IMAGE_ID, sha256(abi.encodePacked(SET_BUILDER_IMAGE_ID, uint256(1 << 255), root))
        ).seal;
        boundlessMarket.submitRootAndFulfillBatch(address(setVerifier), root, seal, fills, assessorReceipt);
        vm.snapshotGasLastCall("submitRootAndFulfillBatch: a batch of 2 requests");

        for (uint256 j = 0; j < fills.length; j++) {
            expectRequestFulfilled(fills[j].id);
        }
    }

    function testSlashLockedRequestFullyExpired() public returns (Client, ProofRequest memory) {
        (Client client, ProofRequest memory request) = testFulfillLockedRequestFullyExpired();
        // Provers stake balance is subtracted at lock time, not when slash is called
        testProver.expectStakeBalanceChange(-uint256(request.offer.lockStake).toInt256());

        snapshotMarketStakeBalance();
        snapshotMarketStakeTreasuryBalance();

        // Slash the request
        // Burning = sending tokens to address 0, expect a transfer event to be emitted to address 0
        vm.expectEmit(true, true, true, false);
        emit IERC20.Transfer(address(proxy), address(0x0), request.offer.lockStake);
        vm.expectEmit(true, true, true, true);
        emit IBoundlessMarket.ProverSlashed(
            request.id,
            expectedSlashBurnAmount(request.offer.lockStake),
            expectedSlashTransferAmount(request.offer.lockStake),
            address(boundlessMarket)
        );

        boundlessMarket.slash(request.id);
        vm.snapshotGasLastCall("slash: base case");

        expectMarketStakeBalanceChange(-int256(int96(expectedSlashBurnAmount(request.offer.lockStake))));
        expectMarketStakeTreasuryBalanceChange(int256(int96(expectedSlashTransferAmount(request.offer.lockStake))));

        client.expectBalanceChange(0 ether);
        testProver.expectStakeBalanceChange(-uint256(request.offer.lockStake).toInt256());

        // Check that the request is slashed and is not fulfilled
        expectRequestSlashed(request.id);

        return (client, request);
    }

    // Handles case where a third-party that was not locked fulfills the request, and the locked prover does not.
    // Once the locked prover is slashed, we expect the request to be both "fulfilled" and "slashed".
    // We expect a portion of slashed funds to go to the market treasury.
    function testSlashLockedRequestFulfilledByOtherProverDuringLock() public {
        Client client = getClient(1);
        ProofRequest memory request = client.request(1);

        // Lock to "testProver" but "prover2" fulfills the request
        boundlessMarket.lockRequestWithSignature(
            request, client.sign(request), testProverAddress, testProver.sign(request)
        );

        Client testProver2 = getClient(2);
        (address testProver2Address,,,) = testProver2.wallet();
        (Fulfillment memory fill, AssessorReceipt memory assessorReceipt) =
            createFillAndSubmitRoot(request, APP_JOURNAL, testProver2Address);
        fill.requirePayment = false;

        boundlessMarket.fulfill(fill, assessorReceipt);
        expectRequestFulfilled(fill.id);

        vm.roll(request.offer.deadline() + 1);

        // Slash the original prover that locked and didnt deliver
        vm.expectEmit(true, true, true, true);
        emit IBoundlessMarket.ProverSlashed(
            request.id,
            expectedSlashBurnAmount(request.offer.lockStake),
            expectedSlashTransferAmount(request.offer.lockStake),
            address(boundlessMarket)
        );
        boundlessMarket.slash(request.id);

        client.expectBalanceChange(0 ether);
        testProver.expectStakeBalanceChange(-uint256(request.offer.lockStake).toInt256());
        testProver2.expectStakeBalanceChange(0 ether);

        // We expect the request is both slashed and fulfilled
        require(boundlessMarket.requestIsSlashed(request.id), "Request should be slashed");
        require(boundlessMarket.requestIsFulfilled(request.id), "Request should be fulfilled");
    }

    function testSlashInvalidRequestID() public {
        // Attempt to slash an invalid request ID
        // should revert with "RequestIsNotLocked({requestId: request.id})"
        vm.expectRevert(abi.encodeWithSelector(IBoundlessMarket.RequestIsNotLocked.selector, 0xa));
        boundlessMarket.slash(RequestId.wrap(0xa));

        expectMarketBalanceUnchanged();
    }

    function testSlashLockedRequestNotExpired() public {
        (, ProofRequest memory request) = testLockRequest();

        // Attempt to slash a request not expired
        // should revert with "RequestIsNotExpired({requestId: request.id,  deadline: deadline})"
        vm.expectRevert(
            abi.encodeWithSelector(IBoundlessMarket.RequestIsNotExpired.selector, request.id, request.offer.deadline())
        );
        boundlessMarket.slash(request.id);

        expectMarketBalanceUnchanged();
    }

    // Even if the lock has expired, you can not slash until the request is fully expired, as we need to know if the
    // request was eventually fulfilled or not to decide who to send stake to.
    function testSlashWasLockedRequestNotFullyExpired() public {
        Client client = getClient(1);
        ProofRequest memory request = client.request(
            1,
            Offer({
                minPrice: 1 ether,
                maxPrice: 2 ether,
                biddingStart: uint64(block.number),
                rampUpPeriod: uint32(50),
                lockTimeout: uint32(50),
                timeout: uint32(100),
                lockStake: 1 ether
            })
        );
        bytes memory clientSignature = client.sign(request);

        Client locker = getProver(1);
        client.snapshotBalance();
        locker.snapshotBalance();

        address lockerAddress = locker.addr();
        vm.prank(lockerAddress);
        boundlessMarket.lockRequest(request, clientSignature);
        // At this point the client should have only been charged the 1 ETH at lock time.
        client.expectBalanceChange(-1 ether);

        // Advance the chain ahead to simulate the lock timeout.
        vm.roll(uint64(block.number) + request.offer.lockTimeout + 1);

        // Attempt to slash a request not expired
        // should revert with "RequestIsNotExpired({requestId: request.id,  deadline: deadline})"
        vm.expectRevert(
            abi.encodeWithSelector(IBoundlessMarket.RequestIsNotExpired.selector, request.id, request.offer.deadline())
        );
        boundlessMarket.slash(request.id);

        expectMarketBalanceUnchanged();
    }

    function _testSlashFulfilledSameBlock(uint32 idx, LockRequestMethod lockinMethod) private {
        (, ProofRequest memory request) = _testFulfillSameBlock(idx, lockinMethod);

        if (lockinMethod == LockRequestMethod.None) {
            vm.expectRevert(abi.encodeWithSelector(IBoundlessMarket.RequestIsNotLocked.selector, request.id));
        } else {
            vm.expectRevert(abi.encodeWithSelector(IBoundlessMarket.RequestIsFulfilled.selector, request.id));
        }

        boundlessMarket.slash(request.id);

        expectMarketBalanceUnchanged();
    }

    function testSlashLockedRequestFulfilledByLocker() public {
        _testSlashFulfilledSameBlock(1, LockRequestMethod.LockRequest);
        _testSlashFulfilledSameBlock(2, LockRequestMethod.LockRequestWithSig);
    }

    function testSlashNeverLockedRequestFulfilled() public {
        _testSlashFulfilledSameBlock(3, LockRequestMethod.None);
    }

    // Test slashing in the scenario where a request is fulfilled by another prover after the lock expires.
    // but before the request as a whole has expired.
    function testSlashWasLockedRequestFulfilledByOtherProver() public {
        snapshotMarketStakeTreasuryBalance();
        (ProofRequest memory request, Client otherProver) = testFulfillWasLockedRequestByOtherProver();
        vm.roll(request.offer.deadline() + 1);
        otherProver.snapshotStakeBalance();

        // We expect the prover that ultimately fulfilled the request to receive stake.
        // Burning = sending tokens to address 0, expect a transfer event to be emitted to address 0
        vm.expectEmit(true, true, true, false);
        emit IERC20.Transfer(address(proxy), address(0x0), request.offer.lockStake);
        vm.expectEmit(true, true, true, true);
        emit IBoundlessMarket.ProverSlashed(
            request.id,
            expectedSlashBurnAmount(request.offer.lockStake),
            expectedSlashTransferAmount(request.offer.lockStake),
            otherProver.addr()
        );

        boundlessMarket.slash(request.id);
        vm.snapshotGasLastCall("slash: fulfilled request after lock deadline");

        // Prover should have their original balance less the stake amount.
        testProver.expectStakeBalanceChange(-uint256(request.offer.lockStake).toInt256());
        // Other prover should receive a portion of the stake
        otherProver.expectStakeBalanceChange(uint256(expectedSlashTransferAmount(request.offer.lockStake)).toInt256());

        expectMarketStakeTreasuryBalanceChange(0);
        expectMarketBalanceUnchanged();
    }

    // Test slashing in the scenario where a request is fulfilled by the locker after the lock expires.
    // but before the request as a whole has expired.
    function testSlashWasLockedRequestFulfilledByLocker() public {
        snapshotMarketStakeTreasuryBalance();
        (ProofRequest memory request, Client prover) = testFulfillWasLockedRequestByOriginalLocker();
        vm.roll(request.offer.deadline() + 1);

        // We expect the prover that ultimately fulfilled the request to receive stake.
        // Burning = sending tokens to address 0, expect a transfer event to be emitted to address 0
        vm.expectEmit(true, true, true, false);
        emit IERC20.Transfer(address(proxy), address(0x0), request.offer.lockStake);
        vm.expectEmit(true, true, true, true);
        emit IBoundlessMarket.ProverSlashed(
            request.id,
            expectedSlashBurnAmount(request.offer.lockStake),
            expectedSlashTransferAmount(request.offer.lockStake),
            prover.addr()
        );

        boundlessMarket.slash(request.id);

        // Prover should have their original balance less the stake amount plus the stake for eventually filling.
        prover.expectStakeBalanceChange(
            -uint256(request.offer.lockStake).toInt256()
                + uint256(expectedSlashTransferAmount(request.offer.lockStake)).toInt256()
        );

        expectMarketStakeTreasuryBalanceChange(0);
        expectMarketBalanceUnchanged();
    }

    function testSlashSlash() public {
        (, ProofRequest memory request) = testSlashLockedRequestFullyExpired();
        expectRequestSlashed(request.id);

        vm.expectRevert(abi.encodeWithSelector(IBoundlessMarket.RequestIsSlashed.selector, request.id));
        boundlessMarket.slash(request.id);
    }

<<<<<<< HEAD
    function testLockRequestSmartContractSignature() public {
        SmartContractClient client = getSmartContractClient(1);
        ProofRequest memory request = client.request(1);
        bytes memory clientSig = client.sign(request);

        // Expect isValidSignature to be called on the smart contract wallet
        bytes32 requestHash =
            MessageHashUtils.toTypedDataHash(boundlessMarket.eip712DomainSeparator(), request.eip712Digest());
        vm.expectCall(client.addr(), abi.encodeWithSelector(IERC1271.isValidSignature.selector, requestHash, clientSig));

        // Call lockRequest with the smart contract signature
        vm.prank(testProverAddress);
        boundlessMarket.lockRequest(request, clientSig);

        // Verify the lock request
        assertTrue(boundlessMarket.requestIsLocked(request.id), "Request should be locked");
    }

    // Test that the smart contract client receives the proof request when isValidSignature is called,
    // if the client signature provided is empty. This enables custom smart contract clients that want to authorize
    // payments based on how a proof request is structured.
    function testLockRequestSmartContractClientValidatesProofRequest() public {
        SmartContractClient client = getSmartContractClient(1);
        ProofRequest memory request = client.request(1);
        client.setExpectedSignature(abi.encode(request));
        bytes memory clientSig = bytes("");

        // Expect isValidSignature to be called on the smart contract wallet with the proof request as the signature.
        bytes32 requestHash =
            MessageHashUtils.toTypedDataHash(boundlessMarket.eip712DomainSeparator(), request.eip712Digest());
        vm.expectCall(
            client.addr(), abi.encodeWithSelector(IERC1271.isValidSignature.selector, requestHash, abi.encode(request))
        );

        // Call lockRequest with the smart contract signature
        vm.prank(testProverAddress);
        boundlessMarket.lockRequest(request, clientSig);

        // Verify the lock request
        assertTrue(boundlessMarket.requestIsLocked(request.id), "Request should be locked");
    }

    function testLockRequestSmartContractSignatureInvalid() public {
        SmartContractClient client = getSmartContractClient(1);
        ProofRequest memory request = client.request(1);
        bytes memory clientSig = bytes("invalid_signature");

        // Expect isValidSignature to be called on the smart contract wallet
        bytes32 requestHash =
            MessageHashUtils.toTypedDataHash(boundlessMarket.eip712DomainSeparator(), request.eip712Digest());
        vm.expectCall(client.addr(), abi.encodeWithSelector(IERC1271.isValidSignature.selector, requestHash, clientSig));

        // Call lockRequest with the smart contract signature
        vm.prank(testProverAddress);
        vm.expectRevert(IBoundlessMarket.InvalidSignature.selector);
        boundlessMarket.lockRequest(request, clientSig);
    }

    function testLockRequestWithSignatureSmartContractSignatures() public {
        SmartContractClient client = getSmartContractClient(1);
        SmartContractClient prover = getSmartContractClient(2);
        ProofRequest memory request = client.request(1);
        bytes memory clientSig = client.sign(request);
        bytes memory proverSig = prover.sign(request);
        address proverAddress = prover.addr();

        address other = getClient(3).addr();
        vm.prank(other);
        boundlessMarket.lockRequestWithSignature(request, clientSig, proverAddress, proverSig);
    }

    function testLockRequestWithSignatureClientSmartContractSignatureInvalid() public {
        SmartContractClient client = getSmartContractClient(1);
        SmartContractClient prover = getSmartContractClient(2);

        ProofRequest memory request = client.request(1);
        bytes memory clientSig = bytes("invalid_signature");
        bytes memory proverSig = prover.sign(request);
        address proverAddress = prover.addr();

        vm.prank(proverAddress);
        vm.expectRevert(IBoundlessMarket.InvalidSignature.selector);
        boundlessMarket.lockRequestWithSignature(request, clientSig, proverAddress, proverSig);
    }

    function testLockRequestWithSignatureProverSmartContractSignatureInvalid() public {
        SmartContractClient client = getSmartContractClient(1);
        SmartContractClient prover = getSmartContractClient(2);
        ProofRequest memory request = client.request(1);
        bytes memory clientSig = client.sign(request);
        bytes memory proverSig = bytes("invalid_signature");
        address proverAddress = prover.addr();

        vm.prank(proverAddress);
        vm.expectRevert(IBoundlessMarket.InvalidSignature.selector);
        boundlessMarket.lockRequestWithSignature(request, clientSig, proverAddress, proverSig);
=======
    function testFulfillLockedRequestWithCallback() public {
        Client client = getClient(1);

        // Create request with low gas callback
        ProofRequest memory request = client.request(1);
        request.requirements.callback = Callback({addr: address(mockCallback), gasLimit: 500_000});

        bytes memory clientSignature = client.sign(request);
        client.snapshotBalance();
        testProver.snapshotBalance();

        // Lock and fulfill the request
        vm.prank(address(testProver));
        boundlessMarket.lockRequest(request, clientSignature);

        (Fulfillment memory fill, AssessorReceipt memory assessorReceipt) =
            createFillAndSubmitRoot(request, APP_JOURNAL, address(testProver));

        vm.expectEmit(true, true, true, true);
        emit MockCallback.MockCallbackCalled(request.requirements.imageId, APP_JOURNAL, fill.seal);
        vm.expectEmit(true, true, true, true);
        emit IBoundlessMarket.RequestFulfilled(request.id);
        vm.expectEmit(true, true, true, false);
        emit IBoundlessMarket.ProofDelivered(request.id, APP_JOURNAL, fill.seal);
        boundlessMarket.fulfill(fill, assessorReceipt);

        // Verify callback was called exactly once
        assertEq(mockCallback.getCallCount(), 1, "Callback should be called exactly once");

        // Verify request state and balances
        expectRequestFulfilled(fill.id);
        client.expectBalanceChange(-1 ether);
        testProver.expectBalanceChange(1 ether);
        expectMarketBalanceUnchanged();
    }

    function testFulfillLockedRequestWithCallbackExceedGasLimit() public {
        Client client = getClient(1);

        // Create request with high gas callback that will exceed limit
        ProofRequest memory request = client.request(1);
        request.requirements.callback = Callback({addr: address(mockHighGasCallback), gasLimit: 10_000});

        bytes memory clientSignature = client.sign(request);
        client.snapshotBalance();
        testProver.snapshotBalance();

        // Lock and fulfill the request
        vm.prank(address(testProver));
        boundlessMarket.lockRequest(request, clientSignature);

        (Fulfillment memory fill, AssessorReceipt memory assessorReceipt) =
            createFillAndSubmitRoot(request, APP_JOURNAL, address(testProver));

        vm.expectEmit(true, true, true, true);
        emit IBoundlessMarket.CallbackFailed(request.id, address(mockHighGasCallback), "");
        vm.expectEmit(true, true, true, true);
        emit IBoundlessMarket.RequestFulfilled(request.id);
        vm.expectEmit(true, true, true, false);
        emit IBoundlessMarket.ProofDelivered(request.id, APP_JOURNAL, fill.seal);
        boundlessMarket.fulfill(fill, assessorReceipt);

        // Verify callback was attempted
        assertEq(mockHighGasCallback.getCallCount(), 0, "Callback not succeed");

        // Verify request state and balances
        expectRequestFulfilled(fill.id);
        client.expectBalanceChange(-1 ether);
        testProver.expectBalanceChange(1 ether);
        expectMarketBalanceUnchanged();
    }

    function testFulfillLockedRequestWithCallbackByOtherProverNotRequirePayment() public {
        Client client = getClient(1);

        // Create request with low gas callback
        ProofRequest memory request = client.request(1);
        request.requirements.callback = Callback({addr: address(mockCallback), gasLimit: 100_000});

        bytes memory clientSignature = client.sign(request);

        // Lock request with testProver
        boundlessMarket.lockRequestWithSignature(request, clientSignature, testProver.sign(request));

        // Have otherProver fulfill without requiring payment
        Client otherProver = getProver(2);
        address otherProverAddress = address(otherProver);
        (Fulfillment memory fill, AssessorReceipt memory assessorReceipt) =
            createFillAndSubmitRoot(request, APP_JOURNAL, otherProverAddress);
        fill.requirePayment = false;

        vm.expectEmit(true, true, true, true);
        emit MockCallback.MockCallbackCalled(request.requirements.imageId, APP_JOURNAL, fill.seal);
        vm.expectEmit(true, true, true, true);
        emit IBoundlessMarket.RequestFulfilled(request.id);
        vm.expectEmit(true, true, true, true);
        emit IBoundlessMarket.PaymentRequirementsFailed(
            abi.encodeWithSelector(IBoundlessMarket.RequestIsLocked.selector, request.id)
        );
        vm.expectEmit(true, true, true, false);
        emit IBoundlessMarket.ProofDelivered(request.id, APP_JOURNAL, fill.seal);

        vm.prank(address(otherProver));
        boundlessMarket.fulfill(fill, assessorReceipt);

        // Verify callback was called exactly once
        assertEq(mockCallback.getCallCount(), 1, "Callback should be called exactly once");

        // Verify request state and balances
        expectRequestFulfilled(fill.id);
        testProver.expectStakeBalanceChange(-int256(uint256(request.offer.lockStake)));
        otherProver.expectBalanceChange(0);
        otherProver.expectStakeBalanceChange(0);
        expectMarketBalanceUnchanged();
    }

    function testFulfillLockedRequestWithCallbackAlreadyFulfilledByOtherProver() public {
        Client client = getClient(1);

        ProofRequest memory request = client.request(1);
        request.requirements.callback = Callback({addr: address(mockCallback), gasLimit: 100_000});

        bytes memory clientSignature = client.sign(request);

        // Lock request with testProver
        boundlessMarket.lockRequestWithSignature(request, clientSignature, testProver.sign(request));

        // Have otherProver fulfill without requiring payment
        Client otherProver = getProver(2);
        address otherProverAddress = address(otherProver);
        (Fulfillment memory fill, AssessorReceipt memory assessorReceipt) =
            createFillAndSubmitRoot(request, APP_JOURNAL, otherProverAddress);
        fill.requirePayment = false;

        vm.expectEmit(true, true, true, true);
        emit MockCallback.MockCallbackCalled(request.requirements.imageId, APP_JOURNAL, fill.seal);
        vm.expectEmit(true, true, true, true);
        emit IBoundlessMarket.RequestFulfilled(request.id);
        vm.expectEmit(true, true, true, true);
        emit IBoundlessMarket.PaymentRequirementsFailed(
            abi.encodeWithSelector(IBoundlessMarket.RequestIsLocked.selector, request.id)
        );
        vm.expectEmit(true, true, true, false);
        emit IBoundlessMarket.ProofDelivered(request.id, APP_JOURNAL, fill.seal);
        boundlessMarket.fulfill(fill, assessorReceipt);

        // Verify callback was called exactly once
        assertEq(mockCallback.getCallCount(), 1, "Callback should be called exactly once");

        // Now have original locker fulfill to get payment
        (fill, assessorReceipt) = createFillAndSubmitRoot(request, APP_JOURNAL, address(testProver));
        boundlessMarket.fulfill(fill, assessorReceipt);

        // Verify callback was not called again
        assertEq(mockCallback.getCallCount(), 1, "Callback should not be called again");

        expectRequestFulfilled(fill.id);
        testProver.expectBalanceChange(1 ether);
        testProver.expectStakeBalanceChange(0 ether);
        otherProver.expectBalanceChange(0);
        otherProver.expectStakeBalanceChange(0);
        expectMarketBalanceUnchanged();
    }

    function testFulfillWasLockedRequestWithCallbackByOtherProver() public {
        Client client = getClient(1);

        // Create request with lock timeout of 50 blocks, overall timeout of 100
        ProofRequest memory request = client.request(
            1,
            Offer({
                minPrice: 1 ether,
                maxPrice: 2 ether,
                biddingStart: uint64(block.number),
                rampUpPeriod: uint32(50),
                lockTimeout: uint32(50),
                timeout: uint32(100),
                lockStake: 1 ether
            })
        );
        request.requirements.callback = Callback({addr: address(mockCallback), gasLimit: 100_000});

        bytes memory clientSignature = client.sign(request);

        Client locker = getProver(1);
        Client otherProver = getProver(2);

        client.snapshotBalance();
        locker.snapshotBalance();
        otherProver.snapshotBalance();

        vm.prank(address(locker));
        boundlessMarket.lockRequest(request, clientSignature);
        client.expectBalanceChange(-1 ether);

        // Advance chain ahead to simulate lock timeout
        vm.roll(uint64(block.number) + request.offer.lockTimeout + 1);

        (Fulfillment memory fill, AssessorReceipt memory assessorReceipt) =
            createFillAndSubmitRoot(request, APP_JOURNAL, address(otherProver));

        vm.expectEmit(true, true, true, true);
        emit MockCallback.MockCallbackCalled(request.requirements.imageId, APP_JOURNAL, fill.seal);
        vm.expectEmit(true, true, true, true);
        emit IBoundlessMarket.RequestFulfilled(request.id);
        vm.expectEmit(true, true, true, false);
        emit IBoundlessMarket.ProofDelivered(request.id, APP_JOURNAL, fill.seal);
        boundlessMarket.priceAndFulfill(request, clientSignature, fill, assessorReceipt);

        // Verify callback was called exactly once
        assertEq(mockCallback.getCallCount(), 1, "Callback should be called exactly once");

        // Check request state and balances
        expectRequestFulfilled(fill.id);
        client.expectBalanceChange(-2 ether);
        locker.expectBalanceChange(0 ether);
        locker.expectStakeBalanceChange(-1 ether);
        otherProver.expectBalanceChange(2 ether);
        expectMarketBalanceUnchanged();
    }

    function testFulfillWasLockedRequestWithCallbackMultipleRequestsSameIndex() public {
        Client client = getClient(1);

        // Create first request with callback A
        Offer memory offerA = Offer({
            minPrice: 1 ether,
            maxPrice: 2 ether,
            biddingStart: uint64(block.number),
            rampUpPeriod: uint32(10),
            lockTimeout: uint32(100),
            timeout: uint32(100),
            lockStake: 1 ether
        });
        ProofRequest memory requestA = client.request(1, offerA);
        requestA.requirements.callback = Callback({addr: address(mockCallback), gasLimit: 10_000});
        bytes memory clientSignatureA = client.sign(requestA);

        // Create second request with same ID but different callback
        Offer memory offerB = Offer({
            minPrice: 1 ether,
            maxPrice: 3 ether,
            biddingStart: offerA.biddingStart,
            rampUpPeriod: offerA.rampUpPeriod,
            lockTimeout: offerA.lockTimeout,
            timeout: offerA.timeout + 100,
            lockStake: offerA.lockStake
        });
        ProofRequest memory requestB = client.request(1, offerB);
        requestB.requirements.callback = Callback({addr: address(mockHighGasCallback), gasLimit: 300_000});
        bytes memory clientSignatureB = client.sign(requestB);

        client.snapshotBalance();
        testProver.snapshotBalance();

        // Lock request A
        vm.prank(address(testProver));
        boundlessMarket.lockRequest(requestA, clientSignatureA);

        // Advance chain ahead to simulate request A lock timeout
        vm.roll(uint64(block.number) + requestA.offer.lockTimeout + 1);

        (Fulfillment memory fill, AssessorReceipt memory assessorReceipt) =
            createFillAndSubmitRoot(requestB, APP_JOURNAL, address(testProver));

        vm.expectEmit(true, true, true, true);
        emit MockCallback.MockCallbackCalled(requestB.requirements.imageId, APP_JOURNAL, fill.seal);
        vm.expectEmit(true, true, true, true);
        emit IBoundlessMarket.RequestFulfilled(requestB.id);
        vm.expectEmit(true, true, true, false);
        emit IBoundlessMarket.ProofDelivered(requestB.id, APP_JOURNAL, fill.seal);
        boundlessMarket.priceAndFulfill(requestB, clientSignatureB, fill, assessorReceipt);

        // Verify only the second request's callback was called
        assertEq(mockCallback.getCallCount(), 0, "First request's callback should not be called");
        assertEq(mockHighGasCallback.getCallCount(), 1, "Second request's callback should be called once");

        // Verify request state and balances
        expectRequestFulfilled(fill.id);
        client.expectBalanceChange(-3 ether);
        testProver.expectStakeBalanceChange(-1 ether); // Lost stake from lock
        expectMarketBalanceUnchanged();
>>>>>>> 40a65cf9
    }
}

contract BoundlessMarketBench is BoundlessMarketTest {
    using BoundlessMarketLib for Offer;

    function benchFulfillBatch(uint256 batchSize, string memory snapshot) public {
        (ProofRequest[] memory requests, bytes[] memory journals) = newBatch(batchSize);
        (Fulfillment[] memory fills, AssessorReceipt memory assessorReceipt) =
            createFillsAndSubmitRoot(requests, journals, testProverAddress);

        boundlessMarket.fulfillBatch(fills, assessorReceipt);
        vm.snapshotGasLastCall(string.concat("fulfillBatch: batch of ", snapshot));

        for (uint256 j = 0; j < fills.length; j++) {
            expectRequestFulfilled(fills[j].id);
        }
    }

    function benchFulfillBatchWithSelector(uint256 batchSize, string memory snapshot) public {
        (ProofRequest[] memory requests, bytes[] memory journals) =
            newBatchWithSelector(batchSize, setVerifier.SELECTOR());
        (Fulfillment[] memory fills, AssessorReceipt memory assessorReceipt) =
            createFillsAndSubmitRoot(requests, journals, testProverAddress);

        boundlessMarket.fulfillBatch(fills, assessorReceipt);
        vm.snapshotGasLastCall(string.concat("fulfillBatch (with selector): batch of ", snapshot));

        for (uint256 j = 0; j < fills.length; j++) {
            expectRequestFulfilled(fills[j].id);
        }
    }

    function benchFulfillBatchWithCallback(uint256 batchSize, string memory snapshot) public {
        (ProofRequest[] memory requests, bytes[] memory journals) = newBatchWithCallback(batchSize);
        (Fulfillment[] memory fills, AssessorReceipt memory assessorReceipt) =
            createFillsAndSubmitRoot(requests, journals, address(testProver));

        boundlessMarket.fulfillBatch(fills, assessorReceipt);
        vm.snapshotGasLastCall(string.concat("fulfillBatch (with callback): batch of ", snapshot));

        for (uint256 j = 0; j < fills.length; j++) {
            expectRequestFulfilled(fills[j].id);
        }
    }

    function testBenchFulfillBatch001() public {
        benchFulfillBatch(1, "001");
    }

    function testBenchFulfillBatch002() public {
        benchFulfillBatch(2, "002");
    }

    function testBenchFulfillBatch004() public {
        benchFulfillBatch(4, "004");
    }

    function testBenchFulfillBatch008() public {
        benchFulfillBatch(8, "008");
    }

    function testBenchFulfillBatch016() public {
        benchFulfillBatch(16, "016");
    }

    function testBenchFulfillBatch032() public {
        benchFulfillBatch(32, "032");
    }

    function testBenchFulfillBatch064() public {
        benchFulfillBatch(64, "064");
    }

    function testBenchFulfillBatch128() public {
        benchFulfillBatch(128, "128");
    }

    function testBenchFulfillBatchWithSelector001() public {
        benchFulfillBatchWithSelector(1, "001");
    }

    function testBenchFulfillBatchWithSelector002() public {
        benchFulfillBatchWithSelector(2, "002");
    }

    function testBenchFulfillBatchWithSelector004() public {
        benchFulfillBatchWithSelector(4, "004");
    }

    function testBenchFulfillBatchWithSelector008() public {
        benchFulfillBatchWithSelector(8, "008");
    }

    function testBenchFulfillBatchWithSelector016() public {
        benchFulfillBatchWithSelector(16, "016");
    }

    function testBenchFulfillBatchWithSelector032() public {
        benchFulfillBatchWithSelector(32, "032");
    }

    function testBenchFulfillBatchWithCallback001() public {
        benchFulfillBatchWithCallback(1, "001");
    }

    function testBenchFulfillBatchWithCallback002() public {
        benchFulfillBatchWithCallback(2, "002");
    }

    function testBenchFulfillBatchWithCallback004() public {
        benchFulfillBatchWithCallback(4, "004");
    }

    function testBenchFulfillBatchWithCallback008() public {
        benchFulfillBatchWithCallback(8, "008");
    }

    function testBenchFulfillBatchWithCallback016() public {
        benchFulfillBatchWithCallback(16, "016");
    }

    function testBenchFulfillBatchWithCallback032() public {
        benchFulfillBatchWithCallback(32, "032");
    }
}

contract BoundlessMarketUpgradeTest is BoundlessMarketTest {
    using BoundlessMarketLib for Offer;

    function testUnsafeUpgrade() public {
        vm.startPrank(OWNER_WALLET.addr);
        proxy = UnsafeUpgrades.deployUUPSProxy(
            address(new BoundlessMarket(setVerifier, ASSESSOR_IMAGE_ID, address(0))),
            abi.encodeCall(BoundlessMarket.initialize, (OWNER_WALLET.addr, "https://assessor.dev.null"))
        );
        boundlessMarket = BoundlessMarket(proxy);
        address implAddressV1 = UnsafeUpgrades.getImplementationAddress(proxy);

        // Should emit an `Upgraded` event
        vm.expectEmit(false, true, true, true);
        emit IERC1967.Upgraded(address(0));
        UnsafeUpgrades.upgradeProxy(
            proxy, address(new BoundlessMarket(setVerifier, ASSESSOR_IMAGE_ID, address(0))), "", OWNER_WALLET.addr
        );
        vm.stopPrank();
        address implAddressV2 = UnsafeUpgrades.getImplementationAddress(proxy);

        assertFalse(implAddressV2 == implAddressV1);

        (bytes32 imageID, string memory imageUrl) = boundlessMarket.imageInfo();
        assertEq(imageID, ASSESSOR_IMAGE_ID, "Image ID should be the same after upgrade");
        assertEq(imageUrl, "https://assessor.dev.null", "Image URL should be the same after upgrade");
    }

    function testTransferOwnership() public {
        address newOwner = vm.createWallet("NEW_OWNER").addr;
        vm.prank(OWNER_WALLET.addr);
        boundlessMarket.transferOwnership(newOwner);

        vm.prank(newOwner);
        boundlessMarket.acceptOwnership();

        assertEq(boundlessMarket.owner(), newOwner, "Owner should be changed");
    }
}<|MERGE_RESOLUTION|>--- conflicted
+++ resolved
@@ -63,126 +63,6 @@
 
 bytes constant APP_JOURNAL = bytes("GUEST JOURNAL");
 
-<<<<<<< HEAD
-=======
-contract Client {
-    using SafeCast for uint256;
-    using SafeCast for int256;
-
-    string public identifier;
-    Vm.Wallet public wallet;
-    IBoundlessMarket public boundlessMarket;
-    HitPoints public stakeToken;
-
-    /// A snapshot of the client balance for later comparison.
-    int256 internal balanceSnapshot;
-    int256 internal stakeBalanceSnapshot;
-
-    receive() external payable {}
-
-    function initialize(string memory _identifier, IBoundlessMarket _boundlessMarket, HitPoints _stakeToken) public {
-        identifier = _identifier;
-        boundlessMarket = _boundlessMarket;
-        stakeToken = _stakeToken;
-        wallet = VM.createWallet(identifier);
-        balanceSnapshot = type(int256).max;
-    }
-
-    function defaultOffer() public view returns (Offer memory) {
-        return Offer({
-            minPrice: 1 ether,
-            maxPrice: 2 ether,
-            biddingStart: uint64(block.number),
-            rampUpPeriod: uint32(10),
-            lockTimeout: uint32(100),
-            timeout: uint32(100),
-            lockStake: 1 ether
-        });
-    }
-
-    function defaultRequirements() public pure returns (Requirements memory) {
-        return Requirements({
-            imageId: bytes32(APP_IMAGE_ID),
-            predicate: Predicate({predicateType: PredicateType.DigestMatch, data: abi.encode(sha256(APP_JOURNAL))}),
-            callback: Callback({gasLimit: 0, addr: address(0)}),
-            selector: bytes4(0)
-        });
-    }
-
-    function request(uint32 idx) public view returns (ProofRequest memory) {
-        return ProofRequest({
-            id: RequestIdLibrary.from(wallet.addr, idx),
-            requirements: defaultRequirements(),
-            imageUrl: "https://image.dev.null",
-            input: Input({inputType: InputType.Url, data: bytes("https://input.dev.null")}),
-            offer: defaultOffer()
-        });
-    }
-
-    function request(uint32 idx, Offer memory offer) public view returns (ProofRequest memory) {
-        return ProofRequest({
-            id: RequestIdLibrary.from(wallet.addr, idx),
-            requirements: defaultRequirements(),
-            imageUrl: "https://image.dev.null",
-            input: Input({inputType: InputType.Url, data: bytes("https://input.dev.null")}),
-            offer: offer
-        });
-    }
-
-    function sign(ProofRequest calldata req) public returns (bytes memory) {
-        bytes32 structDigest =
-            MessageHashUtils.toTypedDataHash(boundlessMarket.eip712DomainSeparator(), req.eip712Digest());
-        (uint8 v, bytes32 r, bytes32 s) = VM.sign(wallet, structDigest);
-        return abi.encodePacked(r, s, v);
-    }
-
-    function signPermit(address spender, uint256 value, uint256 deadline)
-        public
-        returns (uint8 v, bytes32 r, bytes32 s)
-    {
-        return VM.sign(
-            wallet,
-            MessageHashUtils.toTypedDataHash(
-                stakeToken.DOMAIN_SEPARATOR(),
-                TestUtils.getPermitHash(
-                    wallet.addr, spender, value, ERC20Permit(address(stakeToken)).nonces(wallet.addr), deadline
-                )
-            )
-        );
-    }
-
-    function snapshotBalance() public {
-        balanceSnapshot = boundlessMarket.balanceOf(wallet.addr).toInt256();
-        //console.log("%s balance at block %d: %d", identifier, block.number, balanceSnapshot.toUint256());
-    }
-
-    function snapshotStakeBalance() public {
-        stakeBalanceSnapshot = boundlessMarket.balanceOfStake(wallet.addr).toInt256();
-        //console.log("%s stake balance at block %d: %d", identifier, block.number, stakeBalanceSnapshot.toUint256());
-    }
-
-    function expectBalanceChange(int256 change) public view {
-        require(balanceSnapshot != type(int256).max, "balance snapshot is not set");
-        int256 newBalance = boundlessMarket.balanceOf(wallet.addr).toInt256();
-        console.log("%s balance at block %d: %d", identifier, block.number, newBalance.toUint256());
-        int256 expectedBalance = balanceSnapshot + change;
-        require(expectedBalance >= 0, "expected balance cannot be less than 0");
-        console.log("%s expected balance at block %d: %d", identifier, block.number, expectedBalance.toUint256());
-        require(expectedBalance == newBalance, "balance is not equal to expected value");
-    }
-
-    function expectStakeBalanceChange(int256 change) public view {
-        require(stakeBalanceSnapshot != type(int256).max, "stake balance snapshot is not set");
-        int256 newBalance = boundlessMarket.balanceOfStake(wallet.addr).toInt256();
-        console.log("%s stake balance at block %d: %d", identifier, block.number, newBalance.toUint256());
-        int256 expectedBalance = stakeBalanceSnapshot + change;
-        require(expectedBalance >= 0, "expected stake balance cannot be less than 0");
-        console.log("%s expected stake balance at block %d: %d", identifier, block.number, expectedBalance.toUint256());
-        require(expectedBalance == newBalance, "stake balance is not equal to expected value");
-    }
-}
-
->>>>>>> 40a65cf9
 contract BoundlessMarketTest is Test {
     using ReceiptClaimLib for ReceiptClaim;
     using BoundlessMarketLib for Requirements;
@@ -580,7 +460,7 @@
             request.requirements.callback.addr = address(mockCallback);
             request.requirements.callback.gasLimit = 500_000;
             bytes memory clientSignature = client.sign(request);
-            vm.prank(address(testProver));
+            vm.prank(testProverAddress);
             boundlessMarket.lockRequest(request, clientSignature);
             requests[i] = request;
             journals[i] = APP_JOURNAL;
@@ -941,21 +821,8 @@
         // Bad signature is over the wrong request.
         bytes memory badProverSignature = testProver.sign(client.request(2));
 
-<<<<<<< HEAD
         vm.expectRevert(IBoundlessMarket.InvalidSignature.selector);
         boundlessMarket.lockRequestWithSignature(request, clientSignature, testProverAddress, badProverSignature);
-=======
-        // NOTE: Error is "InsufficientBalance" because we will recover _some_ address.
-        // It should be random and never correspond to a real account.
-        // TODO: This address will need to change anytime we change the ProofRequest struct or
-        // the way it is hashed for signatures. Find a good way to avoid this.
-        vm.expectRevert(
-            abi.encodeWithSelector(
-                IBoundlessMarket.InsufficientBalance.selector, address(0x6519523979d391bF62ba1dCcEFf81BF484eB067b)
-            )
-        );
-        boundlessMarket.lockRequestWithSignature(request, clientSignature, badProverSignature);
->>>>>>> 40a65cf9
 
         client.expectBalanceChange(0 ether);
         testProver.expectBalanceChange(0 ether);
@@ -2039,7 +1906,6 @@
         boundlessMarket.slash(request.id);
     }
 
-<<<<<<< HEAD
     function testLockRequestSmartContractSignature() public {
         SmartContractClient client = getSmartContractClient(1);
         ProofRequest memory request = client.request(1);
@@ -2136,7 +2002,8 @@
         vm.prank(proverAddress);
         vm.expectRevert(IBoundlessMarket.InvalidSignature.selector);
         boundlessMarket.lockRequestWithSignature(request, clientSig, proverAddress, proverSig);
-=======
+    }
+    
     function testFulfillLockedRequestWithCallback() public {
         Client client = getClient(1);
 
@@ -2149,22 +2016,59 @@
         testProver.snapshotBalance();
 
         // Lock and fulfill the request
-        vm.prank(address(testProver));
+        vm.prank(testProverAddress);
         boundlessMarket.lockRequest(request, clientSignature);
 
         (Fulfillment memory fill, AssessorReceipt memory assessorReceipt) =
-            createFillAndSubmitRoot(request, APP_JOURNAL, address(testProver));
+            createFillAndSubmitRoot(request, APP_JOURNAL, testProverAddress);
 
         vm.expectEmit(true, true, true, true);
         emit MockCallback.MockCallbackCalled(request.requirements.imageId, APP_JOURNAL, fill.seal);
+        vm.expectEmit(true, true, true, true);
+        emit IBoundlessMarket.RequestFulfilled(request.id);
+        vm.expectEmit(true, true, true, false);
+        emit IBoundlessMarket.ProofDelivered(request.id, APP_JOURNAL, fill.seal);
+        vm.prank(testProverAddress);
+        boundlessMarket.fulfill(fill, assessorReceipt);
+
+        // Verify callback was called exactly once
+        assertEq(mockCallback.getCallCount(), 1, "Callback should be called exactly once");
+
+        // Verify request state and balances
+        expectRequestFulfilled(fill.id);
+        client.expectBalanceChange(-1 ether);
+        testProver.expectBalanceChange(1 ether);
+        expectMarketBalanceUnchanged();
+    }
+
+    function testFulfillLockedRequestWithCallbackExceedGasLimit() public {
+        Client client = getClient(1);
+
+        // Create request with high gas callback that will exceed limit
+        ProofRequest memory request = client.request(1);
+        request.requirements.callback = Callback({addr: address(mockHighGasCallback), gasLimit: 10_000});
+
+        bytes memory clientSignature = client.sign(request);
+        client.snapshotBalance();
+        testProver.snapshotBalance();
+
+        // Lock and fulfill the request
+        vm.prank(testProverAddress);
+        boundlessMarket.lockRequest(request, clientSignature);
+
+        (Fulfillment memory fill, AssessorReceipt memory assessorReceipt) =
+            createFillAndSubmitRoot(request, APP_JOURNAL, testProverAddress);
+
+        vm.expectEmit(true, true, true, true);
+        emit IBoundlessMarket.CallbackFailed(request.id, address(mockHighGasCallback), "");
         vm.expectEmit(true, true, true, true);
         emit IBoundlessMarket.RequestFulfilled(request.id);
         vm.expectEmit(true, true, true, false);
         emit IBoundlessMarket.ProofDelivered(request.id, APP_JOURNAL, fill.seal);
         boundlessMarket.fulfill(fill, assessorReceipt);
 
-        // Verify callback was called exactly once
-        assertEq(mockCallback.getCallCount(), 1, "Callback should be called exactly once");
+        // Verify callback was attempted
+        assertEq(mockHighGasCallback.getCallCount(), 0, "Callback not succeed");
 
         // Verify request state and balances
         expectRequestFulfilled(fill.id);
@@ -2173,42 +2077,6 @@
         expectMarketBalanceUnchanged();
     }
 
-    function testFulfillLockedRequestWithCallbackExceedGasLimit() public {
-        Client client = getClient(1);
-
-        // Create request with high gas callback that will exceed limit
-        ProofRequest memory request = client.request(1);
-        request.requirements.callback = Callback({addr: address(mockHighGasCallback), gasLimit: 10_000});
-
-        bytes memory clientSignature = client.sign(request);
-        client.snapshotBalance();
-        testProver.snapshotBalance();
-
-        // Lock and fulfill the request
-        vm.prank(address(testProver));
-        boundlessMarket.lockRequest(request, clientSignature);
-
-        (Fulfillment memory fill, AssessorReceipt memory assessorReceipt) =
-            createFillAndSubmitRoot(request, APP_JOURNAL, address(testProver));
-
-        vm.expectEmit(true, true, true, true);
-        emit IBoundlessMarket.CallbackFailed(request.id, address(mockHighGasCallback), "");
-        vm.expectEmit(true, true, true, true);
-        emit IBoundlessMarket.RequestFulfilled(request.id);
-        vm.expectEmit(true, true, true, false);
-        emit IBoundlessMarket.ProofDelivered(request.id, APP_JOURNAL, fill.seal);
-        boundlessMarket.fulfill(fill, assessorReceipt);
-
-        // Verify callback was attempted
-        assertEq(mockHighGasCallback.getCallCount(), 0, "Callback not succeed");
-
-        // Verify request state and balances
-        expectRequestFulfilled(fill.id);
-        client.expectBalanceChange(-1 ether);
-        testProver.expectBalanceChange(1 ether);
-        expectMarketBalanceUnchanged();
-    }
-
     function testFulfillLockedRequestWithCallbackByOtherProverNotRequirePayment() public {
         Client client = getClient(1);
 
@@ -2219,7 +2087,7 @@
         bytes memory clientSignature = client.sign(request);
 
         // Lock request with testProver
-        boundlessMarket.lockRequestWithSignature(request, clientSignature, testProver.sign(request));
+        boundlessMarket.lockRequestWithSignature(request, clientSignature, testProverAddress, testProver.sign(request));
 
         // Have otherProver fulfill without requiring payment
         Client otherProver = getProver(2);
@@ -2262,7 +2130,7 @@
         bytes memory clientSignature = client.sign(request);
 
         // Lock request with testProver
-        boundlessMarket.lockRequestWithSignature(request, clientSignature, testProver.sign(request));
+        boundlessMarket.lockRequestWithSignature(request, clientSignature, testProverAddress, testProver.sign(request));
 
         // Have otherProver fulfill without requiring payment
         Client otherProver = getProver(2);
@@ -2287,7 +2155,7 @@
         assertEq(mockCallback.getCallCount(), 1, "Callback should be called exactly once");
 
         // Now have original locker fulfill to get payment
-        (fill, assessorReceipt) = createFillAndSubmitRoot(request, APP_JOURNAL, address(testProver));
+        (fill, assessorReceipt) = createFillAndSubmitRoot(request, APP_JOURNAL, testProverAddress);
         boundlessMarket.fulfill(fill, assessorReceipt);
 
         // Verify callback was not called again
@@ -2328,7 +2196,8 @@
         locker.snapshotBalance();
         otherProver.snapshotBalance();
 
-        vm.prank(address(locker));
+        address lockerAddress = locker.addr();
+        vm.prank(lockerAddress);
         boundlessMarket.lockRequest(request, clientSignature);
         client.expectBalanceChange(-1 ether);
 
@@ -2336,7 +2205,7 @@
         vm.roll(uint64(block.number) + request.offer.lockTimeout + 1);
 
         (Fulfillment memory fill, AssessorReceipt memory assessorReceipt) =
-            createFillAndSubmitRoot(request, APP_JOURNAL, address(otherProver));
+            createFillAndSubmitRoot(request, APP_JOURNAL, otherProver.addr());
 
         vm.expectEmit(true, true, true, true);
         emit MockCallback.MockCallbackCalled(request.requirements.imageId, APP_JOURNAL, fill.seal);
@@ -2393,14 +2262,14 @@
         testProver.snapshotBalance();
 
         // Lock request A
-        vm.prank(address(testProver));
+        vm.prank(testProverAddress);
         boundlessMarket.lockRequest(requestA, clientSignatureA);
 
         // Advance chain ahead to simulate request A lock timeout
         vm.roll(uint64(block.number) + requestA.offer.lockTimeout + 1);
 
         (Fulfillment memory fill, AssessorReceipt memory assessorReceipt) =
-            createFillAndSubmitRoot(requestB, APP_JOURNAL, address(testProver));
+            createFillAndSubmitRoot(requestB, APP_JOURNAL, testProverAddress);
 
         vm.expectEmit(true, true, true, true);
         emit MockCallback.MockCallbackCalled(requestB.requirements.imageId, APP_JOURNAL, fill.seal);
@@ -2419,7 +2288,6 @@
         client.expectBalanceChange(-3 ether);
         testProver.expectStakeBalanceChange(-1 ether); // Lost stake from lock
         expectMarketBalanceUnchanged();
->>>>>>> 40a65cf9
     }
 }
 
@@ -2456,7 +2324,7 @@
     function benchFulfillBatchWithCallback(uint256 batchSize, string memory snapshot) public {
         (ProofRequest[] memory requests, bytes[] memory journals) = newBatchWithCallback(batchSize);
         (Fulfillment[] memory fills, AssessorReceipt memory assessorReceipt) =
-            createFillsAndSubmitRoot(requests, journals, address(testProver));
+            createFillsAndSubmitRoot(requests, journals, testProverAddress);
 
         boundlessMarket.fulfillBatch(fills, assessorReceipt);
         vm.snapshotGasLastCall(string.concat("fulfillBatch (with callback): batch of ", snapshot));
