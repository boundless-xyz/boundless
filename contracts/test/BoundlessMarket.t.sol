// Copyright (c) 2025 RISC Zero, Inc.
//
// All rights reserved.

pragma solidity ^0.8.20;

import {console} from "forge-std/console.sol";
import {AccessControl} from "@openzeppelin/contracts/access/AccessControl.sol";
import {Ownable} from "@openzeppelin/contracts/access/Ownable.sol";
import {SafeCast} from "@openzeppelin/contracts/utils/math/SafeCast.sol";
import {MessageHashUtils} from "@openzeppelin/contracts/utils/cryptography/MessageHashUtils.sol";
import {Test} from "forge-std/Test.sol";
import {Vm} from "forge-std/Vm.sol";
import {
    IRiscZeroVerifier,
    ReceiptClaim,
    Receipt as RiscZeroReceipt,
    ReceiptClaimLib,
    VerificationFailed
} from "risc0/IRiscZeroVerifier.sol";
import {TestReceipt} from "risc0/../test/TestReceipt.sol";
import {RiscZeroMockVerifier} from "risc0/test/RiscZeroMockVerifier.sol";
import {TestUtils} from "./TestUtils.sol";
import {Client} from "./clients/Client.sol";
import {IERC1967} from "@openzeppelin/contracts/interfaces/IERC1967.sol";
import {UnsafeUpgrades, Upgrades} from "openzeppelin-foundry-upgrades/Upgrades.sol";
import {Options as UpgradeOptions} from "openzeppelin-foundry-upgrades/Options.sol";
import {IERC20} from "@openzeppelin/contracts/token/ERC20/IERC20.sol";
import {ERC20} from "@openzeppelin/contracts/token/ERC20/ERC20.sol";
import {ERC20Permit} from "@openzeppelin/contracts/token/ERC20/extensions/ERC20Permit.sol";
import {IERC20Errors} from "@openzeppelin/contracts/interfaces/draft-IERC6093.sol";
import {HitPoints} from "../src/HitPoints.sol";

import {BoundlessMarket} from "../src/BoundlessMarket.sol";
import {Callback} from "../src/types/Callback.sol";
import {RequestId, RequestIdLibrary} from "../src/types/RequestId.sol";
import {AssessorJournal} from "../src/types/AssessorJournal.sol";
import {AssessorCallback} from "../src/types/AssessorCallback.sol";
import {BoundlessMarketLib} from "../src/libraries/BoundlessMarketLib.sol";
import {MerkleProofish} from "../src/libraries/MerkleProofish.sol";
import {RequestId} from "../src/types/RequestId.sol";
import {ProofRequest} from "../src/types/ProofRequest.sol";
import {LockRequest} from "../src/types/LockRequest.sol";
import {Account} from "../src/types/Account.sol";
import {RequestLock} from "../src/types/RequestLock.sol";
import {Fulfillment} from "../src/types/Fulfillment.sol";
import {AssessorReceipt} from "../src/types/AssessorReceipt.sol";
import {AssessorJournal} from "../src/types/AssessorJournal.sol";
import {Offer} from "../src/types/Offer.sol";
import {Requirements} from "../src/types/Requirements.sol";
import {Predicate, PredicateType} from "../src/types/Predicate.sol";
import {Input, InputType} from "../src/types/Input.sol";
import {IBoundlessMarket} from "../src/IBoundlessMarket.sol";

import {ProofRequestLibrary} from "../src/types/ProofRequest.sol";
import {RiscZeroSetVerifier} from "risc0/RiscZeroSetVerifier.sol";
import {Fulfillment} from "../src/types/Fulfillment.sol";
import {MockCallback} from "./MockCallback.sol";
import {Selector} from "../src/types/Selector.sol";

import {MockSmartContractWallet} from "./clients/MockSmartContractWallet.sol";
import {SmartContractClient} from "./clients/SmartContractClient.sol";
import {BaseClient} from "./clients/BaseClient.sol";
import {IERC1271} from "@openzeppelin/contracts/interfaces/IERC1271.sol";

Vm constant VM = Vm(0x7109709ECfa91a80626fF3989D68f67F5b1DD12D);

bytes32 constant APP_IMAGE_ID = 0x0000000000000000000000000000000000000000000000000000000000000001;
bytes32 constant APP_IMAGE_ID_2 = 0x0000000000000000000000000000000000000000000000000000000000000002;
bytes32 constant SET_BUILDER_IMAGE_ID = 0x0000000000000000000000000000000000000000000000000000000000000002;
bytes32 constant ASSESSOR_IMAGE_ID = 0x0000000000000000000000000000000000000000000000000000000000000003;

bytes constant APP_JOURNAL = bytes("GUEST JOURNAL");
bytes constant APP_JOURNAL_2 = bytes("GUEST JOURNAL 2");

contract BoundlessMarketTest is Test {
    using ReceiptClaimLib for ReceiptClaim;
    using BoundlessMarketLib for Requirements;
    using BoundlessMarketLib for ProofRequest;
    using BoundlessMarketLib for Offer;
    using TestUtils for RiscZeroSetVerifier;
    using TestUtils for Selector[];
    using TestUtils for AssessorCallback[];
    using SafeCast for uint256;
    using SafeCast for int256;

    RiscZeroMockVerifier internal verifier;
    BoundlessMarket internal boundlessMarket;

    address internal boundlessMarketSource;
    address internal proxy;
    RiscZeroSetVerifier internal setVerifier;
    HitPoints internal stakeToken;
    mapping(uint256 => Client) internal clients;
    mapping(uint256 => Client) internal provers;
    mapping(uint256 => SmartContractClient) internal smartContractClients;
    Client internal testProver;
    address internal testProverAddress;
    uint256 initialBalance;
    int256 internal stakeBalanceSnapshot;
    int256 internal stakeTreasuryBalanceSnapshot;

    uint256 constant DEFAULT_BALANCE = 1000 ether;
    uint256 constant EXPECTED_DEFAULT_MAX_GAS_FOR_VERIFY = 50000;
    uint256 constant EXPECTED_SLASH_BURN_BPS = 7500;

    ReceiptClaim internal APP_CLAIM = ReceiptClaimLib.ok(APP_IMAGE_ID, sha256(APP_JOURNAL));

    Vm.Wallet internal OWNER_WALLET = vm.createWallet("OWNER");

    MockCallback internal mockCallback;
    MockCallback internal mockHighGasCallback;

    function setUp() public {
        vm.deal(OWNER_WALLET.addr, DEFAULT_BALANCE);

        vm.startPrank(OWNER_WALLET.addr);

        // Deploy the implementation contracts
        verifier = new RiscZeroMockVerifier(bytes4(0));
        setVerifier = new RiscZeroSetVerifier(verifier, SET_BUILDER_IMAGE_ID, "https://set-builder.dev.null");
        stakeToken = new HitPoints(OWNER_WALLET.addr);

        // Deploy the UUPS proxy with the implementation
        boundlessMarketSource = address(new BoundlessMarket(setVerifier, ASSESSOR_IMAGE_ID, address(stakeToken)));
        proxy = UnsafeUpgrades.deployUUPSProxy(
            boundlessMarketSource,
            abi.encodeCall(BoundlessMarket.initialize, (OWNER_WALLET.addr, "https://assessor.dev.null"))
        );
        boundlessMarket = BoundlessMarket(proxy);

        // Initialize MockCallbacks
        mockCallback = new MockCallback(setVerifier, address(boundlessMarket), APP_IMAGE_ID, 10_000);
        mockHighGasCallback = new MockCallback(setVerifier, address(boundlessMarket), APP_IMAGE_ID, 250_000);

        stakeToken.grantMinterRole(OWNER_WALLET.addr);
        stakeToken.grantAuthorizedTransferRole(proxy);
        vm.stopPrank();

        testProver = getProver(1);
        testProverAddress = testProver.addr();
        for (uint256 i = 0; i < 5; i++) {
            getClient(i);
            getProver(i);
            getSmartContractClient(i);
        }

        initialBalance = address(boundlessMarket).balance;

        stakeBalanceSnapshot = type(int256).max;
        stakeTreasuryBalanceSnapshot = type(int256).max;

        // Verify that OWNER is the actual owner
        assertEq(boundlessMarket.owner(), OWNER_WALLET.addr, "OWNER address is not the contract owner after deployment");
    }

    function expectedSlashBurnAmount(uint256 amount) internal pure returns (uint96) {
        return uint96((uint256(amount) * EXPECTED_SLASH_BURN_BPS) / 10000);
    }

    function expectedSlashTransferAmount(uint256 amount) internal pure returns (uint96) {
        return uint96((uint256(amount) * (10000 - EXPECTED_SLASH_BURN_BPS)) / 10000);
    }

    function expectMarketBalanceUnchanged() internal view {
        uint256 finalBalance = address(boundlessMarket).balance;
        console.log("Initial balance:", initialBalance);
        console.log("Final balance:", finalBalance);
        require(finalBalance == initialBalance, "Market balance changed during the test");
    }

    function snapshotMarketStakeBalance() public {
        stakeBalanceSnapshot = stakeToken.balanceOf(address(boundlessMarket)).toInt256();
    }

    function expectMarketStakeBalanceChange(int256 change) public view {
        require(stakeBalanceSnapshot != type(int256).max, "market stake balance snapshot is not set");
        int256 newBalance = stakeToken.balanceOf(address(boundlessMarket)).toInt256();
        console.log("Market stake balance at block %d: %d", block.number, newBalance.toUint256());
        int256 expectedBalance = stakeBalanceSnapshot + change;
        require(expectedBalance >= 0, "expected market stake balance cannot be less than 0");
        console.log("Market expected stake balance at block %d: %d", block.number, expectedBalance.toUint256());
        require(expectedBalance == newBalance, "market stake balance is not equal to expected value");
    }

    function snapshotMarketStakeTreasuryBalance() public {
        stakeTreasuryBalanceSnapshot = boundlessMarket.balanceOfStake(address(boundlessMarket)).toInt256();
    }

    function expectMarketStakeTreasuryBalanceChange(int256 change) public view {
        require(stakeTreasuryBalanceSnapshot != type(int256).max, "market stake treasury balance snapshot is not set");
        int256 newBalance = boundlessMarket.balanceOfStake(address(boundlessMarket)).toInt256();
        console.log("Market stake treasury balance at block %d: %d", block.number, newBalance.toUint256());
        int256 expectedBalance = stakeTreasuryBalanceSnapshot + change;
        require(expectedBalance >= 0, "expected market treasury stake balance cannot be less than 0");
        console.log("Market expected stake treasury balance at block %d: %d", block.number, expectedBalance.toUint256());
        require(expectedBalance == newBalance, "market stake treasury balance is not equal to expected value");
    }

    function expectRequestFulfilled(RequestId requestId) internal view {
        require(boundlessMarket.requestIsFulfilled(requestId), "Request should be fulfilled");
        require(!boundlessMarket.requestIsSlashed(requestId), "Request should not be slashed");
    }

    function expectRequestFulfilledAndSlashed(RequestId requestId) internal view {
        require(boundlessMarket.requestIsFulfilled(requestId), "Request should be fulfilled");
        require(boundlessMarket.requestIsSlashed(requestId), "Request should be slashed");
    }

    function expectRequestNotFulfilled(RequestId requestId) internal view {
        require(!boundlessMarket.requestIsFulfilled(requestId), "Request should not be fulfilled");
    }

    function expectRequestSlashed(RequestId requestId) internal view {
        require(boundlessMarket.requestIsSlashed(requestId), "Request should be slashed");
    }

    function expectRequestNotSlashed(RequestId requestId) internal view {
        require(!boundlessMarket.requestIsSlashed(requestId), "Request should be slashed");
    }

    // Creates a client account with the given index, gives it some Ether,
    // gives it some Stake Token, and deposits both into the market.
    function getClient(uint256 index) internal returns (Client) {
        if (address(clients[index]) != address(0)) {
            return clients[index];
        }
        Client client = createClientContract(string.concat("CLIENT_", vm.toString(index)));
        fundClient(client);
        clients[index] = client;
        return client;
    }

    // Creates a client account with the given index, gives it some Ether,
    // gives it some Stake Token, and deposits both into the market.
    function getSmartContractClient(uint256 index) internal returns (SmartContractClient) {
        if (address(smartContractClients[index]) != address(0)) {
            return smartContractClients[index];
        }
        SmartContractClient client = createSmartContractClientContract(string.concat("SC_CLIENT_", vm.toString(index)));
        fundSmartContractClient(client);
        smartContractClients[index] = client;
        return client;
    }

    // Creates a prover account with the given index, gives it some Ether,
    // gives it some Stake Token, and deposits both into the market.
    function getProver(uint256 index) internal returns (Client) {
        if (address(provers[index]) != address(0)) {
            return provers[index];
        }
        Client prover = createClientContract(string.concat("PROVER_", vm.toString(index)));
        fundClient(prover);
        provers[index] = prover;
        return prover;
    }

    function fundClient(Client client) internal {
        address clientAddress = client.addr();
        // Deal the client from Ether and deposit it in the market.
        vm.deal(clientAddress, DEFAULT_BALANCE);
        vm.prank(clientAddress);
        boundlessMarket.deposit{value: DEFAULT_BALANCE}();

        // Snapshot their initial ETH balance.
        client.snapshotBalance();

        // Mint some stake tokens.
        vm.prank(OWNER_WALLET.addr);
        stakeToken.mint(clientAddress, DEFAULT_BALANCE);

        uint256 deadline = block.timestamp + 1 hours;
        (uint8 v, bytes32 r, bytes32 s) = client.signPermit(proxy, DEFAULT_BALANCE, deadline);
        vm.prank(clientAddress);
        boundlessMarket.depositStakeWithPermit(DEFAULT_BALANCE, deadline, v, r, s);

        // Snapshot their initial stake balance.
        client.snapshotStakeBalance();
    }

    function fundSmartContractClient(SmartContractClient client) internal {
        address walletAddress = client.addr();
        address signerAddress = client.signerAddr();

        // Deal the SCW some Ether and deposit it in the market.
        vm.deal(walletAddress, DEFAULT_BALANCE);
        vm.prank(signerAddress);
        client.execute(
            address(boundlessMarket),
            abi.encodeWithSelector(IBoundlessMarket.deposit.selector, DEFAULT_BALANCE),
            DEFAULT_BALANCE
        );

        // Snapshot their initial ETH balance.
        client.snapshotBalance();

        // Mint some stake tokens.
        vm.prank(OWNER_WALLET.addr);
        stakeToken.mint(walletAddress, DEFAULT_BALANCE);

        vm.prank(signerAddress);
        client.execute(
            address(stakeToken), abi.encodeWithSelector(IERC20.approve.selector, boundlessMarket, DEFAULT_BALANCE)
        );

        vm.prank(signerAddress);
        client.execute(
            address(boundlessMarket), abi.encodeWithSelector(IBoundlessMarket.depositStake.selector, DEFAULT_BALANCE)
        );

        // check balances
        assertEq(boundlessMarket.balanceOf(walletAddress), DEFAULT_BALANCE);
        assertEq(boundlessMarket.balanceOfStake(walletAddress), DEFAULT_BALANCE);

        // Snapshot their initial stake balance.
        client.snapshotStakeBalance();
    }

    // Create a client, using a trick to set the address equal to the wallet address.
    function createClientContract(string memory identifier) internal returns (Client) {
        Vm.Wallet memory wallet = vm.createWallet(identifier);
        Client client = new Client(wallet);
        client.initialize(identifier, boundlessMarket, stakeToken);
        return client;
    }

    function createSmartContractClientContract(string memory identifier) internal returns (SmartContractClient) {
        Vm.Wallet memory signer = vm.createWallet(string.concat(identifier, "_SIGNER"));
        SmartContractClient client = new SmartContractClient(signer);
        client.initialize(identifier, boundlessMarket, stakeToken);
        return client;
    }

    function submitRoot(bytes32 root) internal {
        boundlessMarket.submitRoot(
            address(setVerifier),
            root,
            verifier.mockProve(
                SET_BUILDER_IMAGE_ID, sha256(abi.encodePacked(SET_BUILDER_IMAGE_ID, uint256(1 << 255), root))
            ).seal
        );
    }

    function createFillAndSubmitRoot(ProofRequest memory request, bytes memory journal, address prover)
        internal
        returns (Fulfillment memory, AssessorReceipt memory)
    {
        ProofRequest[] memory requests = new ProofRequest[](1);
        requests[0] = request;
        bytes[] memory journals = new bytes[](1);
        journals[0] = journal;
        (Fulfillment[] memory fills, AssessorReceipt memory assessorReceipt) =
            createFillsAndSubmitRoot(requests, journals, prover);
        return (fills[0], assessorReceipt);
    }

    function createFillsAndSubmitRoot(ProofRequest[] memory requests, bytes[] memory journals, address prover)
        internal
        returns (Fulfillment[] memory fills, AssessorReceipt memory assessorReceipt)
    {
        bytes32 root;
        (fills, assessorReceipt, root) = createFills(requests, journals, prover);
        // submit the root to the set verifier
        submitRoot(root);
        return (fills, assessorReceipt);
    }

    function createFills(ProofRequest[] memory requests, bytes[] memory journals, address prover)
        internal
        view
        returns (Fulfillment[] memory fills, AssessorReceipt memory assessorReceipt, bytes32 root)
    {
        // initialize the fullfillments; one for each request;
        // the seal is filled in later, by calling fillInclusionProof
        fills = new Fulfillment[](requests.length);
        Selector[] memory selectors = new Selector[](0);
        AssessorCallback[] memory callbacks = new AssessorCallback[](0);
        for (uint8 i = 0; i < requests.length; i++) {
            Fulfillment memory fill = Fulfillment({
                id: requests[i].id,
                requestDigest: MessageHashUtils.toTypedDataHash(
                    boundlessMarket.eip712DomainSeparator(), requests[i].eip712Digest()
                ),
                imageId: requests[i].requirements.imageId,
                journal: journals[i],
                seal: bytes("")
            });
            fills[i] = fill;
            if (requests[i].requirements.selector != bytes4(0)) {
                selectors = selectors.addSelector(i, requests[i].requirements.selector);
            }
            if (requests[i].requirements.callback.addr != address(0)) {
                callbacks = callbacks.addCallback(
                    AssessorCallback({
                        index: i,
                        gasLimit: requests[i].requirements.callback.gasLimit,
                        addr: requests[i].requirements.callback.addr
                    })
                );
            }
        }

        // compute the assessor claim
        ReceiptClaim memory assessorClaim =
            TestUtils.mockAssessor(fills, ASSESSOR_IMAGE_ID, selectors, callbacks, prover);
        // compute the batchRoot of the batch Merkle Tree (without the assessor)
        (bytes32 batchRoot, bytes32[][] memory tree) = TestUtils.mockSetBuilder(fills);

        bytes32 assessorLeaf = TestUtils.hashLeaf(assessorClaim.digest());
        root = MerkleProofish._hashPair(batchRoot, assessorLeaf);

        // compute all the inclusion proofs for the fullfillments
        TestUtils.fillInclusionProofs(setVerifier, fills, assessorLeaf, tree);
        // compute the assessor fill
        assessorReceipt = AssessorReceipt({
            seal: TestUtils.mockAssessorSeal(setVerifier, batchRoot),
            selectors: selectors,
            callbacks: callbacks,
            prover: prover
        });

        return (fills, assessorReceipt, root);
    }

    function newBatch(uint256 batchSize) internal returns (ProofRequest[] memory requests, bytes[] memory journals) {
        requests = new ProofRequest[](batchSize);
        journals = new bytes[](batchSize);
        for (uint256 j = 0; j < 5; j++) {
            getClient(j);
        }
        for (uint256 i = 0; i < batchSize; i++) {
            Client client = clients[i % 5];
            ProofRequest memory request = client.request(uint32(i / 5));
            bytes memory clientSignature = client.sign(request);
            vm.prank(testProverAddress);
            boundlessMarket.lockRequest(request, clientSignature);
            requests[i] = request;
            journals[i] = APP_JOURNAL;
        }
    }

    function newBatchWithSelector(uint256 batchSize, bytes4 selector)
        internal
        returns (ProofRequest[] memory requests, bytes[] memory journals)
    {
        requests = new ProofRequest[](batchSize);
        journals = new bytes[](batchSize);
        for (uint256 j = 0; j < 5; j++) {
            getClient(j);
        }
        for (uint256 i = 0; i < batchSize; i++) {
            Client client = clients[i % 5];
            ProofRequest memory request = client.request(uint32(i / 5));
            request.requirements.selector = selector;
            bytes memory clientSignature = client.sign(request);
            vm.prank(testProverAddress);
            boundlessMarket.lockRequest(request, clientSignature);
            requests[i] = request;
            journals[i] = APP_JOURNAL;
        }
    }

    function newBatchWithCallback(uint256 batchSize)
        internal
        returns (ProofRequest[] memory requests, bytes[] memory journals)
    {
        requests = new ProofRequest[](batchSize);
        journals = new bytes[](batchSize);
        for (uint256 j = 0; j < 5; j++) {
            getClient(j);
        }
        for (uint256 i = 0; i < batchSize; i++) {
            Client client = clients[i % 5];
            ProofRequest memory request = client.request(uint32(i / 5));
            request.requirements.callback.addr = address(mockCallback);
            request.requirements.callback.gasLimit = 500_000;
            bytes memory clientSignature = client.sign(request);
            vm.prank(testProverAddress);
            boundlessMarket.lockRequest(request, clientSignature);
            requests[i] = request;
            journals[i] = APP_JOURNAL;
        }
    }
}

contract BoundlessMarketBasicTest is BoundlessMarketTest {
    using ReceiptClaimLib for ReceiptClaim;
    using BoundlessMarketLib for Offer;
    using BoundlessMarketLib for ProofRequest;
    using SafeCast for uint256;

    function _stringEquals(string memory a, string memory b) private pure returns (bool) {
        return keccak256(abi.encodePacked(a)) == keccak256(abi.encodePacked(b));
    }

    function testBytecodeSize() public {
        vm.snapshotValue("bytecode size proxy", address(proxy).code.length);
        vm.snapshotValue("bytecode size implementation", boundlessMarketSource.code.length);
    }

    function testDeposit() public {
        vm.deal(testProverAddress, 1 ether);
        // Deposit funds into the market
        vm.expectEmit(true, true, true, true);
        emit IBoundlessMarket.Deposit(testProverAddress, 1 ether);
        vm.prank(testProverAddress);
        boundlessMarket.deposit{value: 1 ether}();
        testProver.expectBalanceChange(1 ether);
    }

    function testDeposits() public {
        address newUser = address(uint160(3));
        vm.deal(newUser, 2 ether);

        // Deposit funds into the market
        vm.expectEmit(true, true, true, true);
        emit IBoundlessMarket.Deposit(newUser, 1 ether);
        vm.prank(newUser);
        boundlessMarket.deposit{value: 1 ether}();
        vm.snapshotGasLastCall("deposit: first ever deposit");

        vm.expectEmit(true, true, true, true);
        emit IBoundlessMarket.Deposit(newUser, 1 ether);
        vm.prank(newUser);
        boundlessMarket.deposit{value: 1 ether}();
        vm.snapshotGasLastCall("deposit: second deposit");
    }

    function testWithdraw() public {
        // Deposit funds into the market
        vm.deal(testProverAddress, 1 ether);
        vm.prank(testProverAddress);
        boundlessMarket.deposit{value: 1 ether}();

        // Withdraw funds from the market
        vm.expectEmit(true, true, true, true);
        emit IBoundlessMarket.Withdrawal(testProverAddress, 1 ether);
        vm.prank(testProverAddress);
        boundlessMarket.withdraw(1 ether);
        expectMarketBalanceUnchanged();

        // Attempt to withdraw extra funds from the market.
        vm.expectRevert(abi.encodeWithSelector(IBoundlessMarket.InsufficientBalance.selector, testProverAddress));
        vm.prank(testProverAddress);
        boundlessMarket.withdraw(DEFAULT_BALANCE + 1);
        expectMarketBalanceUnchanged();
    }

    function testWithdrawFromTreasury() public {
        // Deposit funds into the market
        vm.deal(address(boundlessMarket), 1 ether);
        vm.prank(address(boundlessMarket));
        boundlessMarket.deposit{value: 1 ether}();

        // Attempt to withdraw funds from the treasury from an unauthorized account.
        vm.expectRevert(abi.encodeWithSelector(Ownable.OwnableUnauthorizedAccount.selector, testProverAddress));
        vm.prank(testProverAddress);
        boundlessMarket.withdrawFromTreasury(1 ether);

        uint256 initialBalance = OWNER_WALLET.addr.balance;
        // Withdraw funds from the treasury
        vm.expectEmit(true, true, true, true);
        emit IBoundlessMarket.Withdrawal(address(boundlessMarket), 1 ether);
        vm.prank(OWNER_WALLET.addr);
        boundlessMarket.withdrawFromTreasury(1 ether);
        assert(boundlessMarket.balanceOf(address(boundlessMarket)) == 0);
        assert(OWNER_WALLET.addr.balance == 1 ether + initialBalance);
    }

    function testWithdrawFromStakeTreasury() public {
        testSlashLockedRequestFullyExpired();

        // Attempt to withdraw funds from the stake treasury from an unauthorized account.
        vm.expectRevert(abi.encodeWithSelector(Ownable.OwnableUnauthorizedAccount.selector, testProverAddress));
        vm.prank(testProverAddress);
        boundlessMarket.withdrawFromStakeTreasury(0.25 ether);

        // Withdraw funds from the stake treasury
        vm.expectEmit(true, true, true, true);
        emit IBoundlessMarket.StakeWithdrawal(address(boundlessMarket), 0.25 ether);
        vm.prank(OWNER_WALLET.addr);
        boundlessMarket.withdrawFromStakeTreasury(0.25 ether);
        assert(boundlessMarket.balanceOfStake(address(boundlessMarket)) == 0);
        assert(stakeToken.balanceOf(OWNER_WALLET.addr) == 0.25 ether);
    }

    function testWithdrawals() public {
        // Deposit funds into the market
        vm.deal(testProverAddress, 3 ether);
        vm.prank(testProverAddress);
        boundlessMarket.deposit{value: 3 ether}();

        // Withdraw funds from the market
        vm.expectEmit(true, true, true, true);
        emit IBoundlessMarket.Withdrawal(testProverAddress, 1 ether);
        vm.prank(testProverAddress);
        boundlessMarket.withdraw(1 ether);
        vm.snapshotGasLastCall("withdraw: 1 ether");

        uint256 balance = boundlessMarket.balanceOf(testProverAddress);
        vm.prank(testProverAddress);
        boundlessMarket.withdraw(balance);
        vm.snapshotGasLastCall("withdraw: full balance");
        assertEq(boundlessMarket.balanceOf(testProverAddress), 0);

        // Attempt to withdraw extra funds from the market.
        vm.expectRevert(abi.encodeWithSelector(IBoundlessMarket.InsufficientBalance.selector, testProverAddress));
        vm.prank(testProverAddress);
        boundlessMarket.withdraw(DEFAULT_BALANCE + 1);
    }

    function testStakeDeposit() public {
        // Mint some tokens
        vm.prank(OWNER_WALLET.addr);
        stakeToken.mint(testProverAddress, 2);

        // Approve the market to spend the testProver's stakeToken
        vm.prank(testProverAddress);
        ERC20(address(stakeToken)).approve(address(boundlessMarket), 2);
        vm.snapshotGasLastCall("ERC20 approve: required for depositStake");

        // Deposit stake into the market
        vm.expectEmit(true, true, true, true);
        emit IBoundlessMarket.StakeDeposit(testProverAddress, 1);
        vm.prank(testProverAddress);
        boundlessMarket.depositStake(1);
        vm.snapshotGasLastCall("depositStake: 1 HP (tops up market account)");
        testProver.expectStakeBalanceChange(1);

        // Deposit stake into the market
        vm.expectEmit(true, true, true, true);
        emit IBoundlessMarket.StakeDeposit(testProverAddress, 1);
        vm.prank(testProverAddress);
        boundlessMarket.depositStake(1);
        vm.snapshotGasLastCall("depositStake: full (drains testProver account)");
        testProver.expectStakeBalanceChange(2);
    }

    function testStakeDepositWithPermit() public {
        // Mint some tokens
        vm.prank(OWNER_WALLET.addr);
        stakeToken.mint(testProverAddress, 2);

        // Approve the market to spend the testProver's stakeToken
        uint256 deadline = block.timestamp + 1 hours;
        (uint8 v, bytes32 r, bytes32 s) = testProver.signPermit(address(boundlessMarket), 1, deadline);

        // Deposit stake into the market
        vm.expectEmit(true, true, true, true);
        emit IBoundlessMarket.StakeDeposit(testProverAddress, 1);
        vm.prank(testProverAddress);
        boundlessMarket.depositStakeWithPermit(1, deadline, v, r, s);
        vm.snapshotGasLastCall("depositStakeWithPermit: 1 HP (tops up market account)");
        testProver.expectStakeBalanceChange(1);

        // Approve the market to spend the testProver's stakeToken
        (v, r, s) = testProver.signPermit(address(boundlessMarket), 1, deadline);

        // Deposit stake into the market
        vm.expectEmit(true, true, true, true);
        emit IBoundlessMarket.StakeDeposit(testProverAddress, 1);
        vm.prank(testProverAddress);
        boundlessMarket.depositStakeWithPermit(1, deadline, v, r, s);
        vm.snapshotGasLastCall("depositStakeWithPermit: full (drains testProver account)");
        testProver.expectStakeBalanceChange(2);
    }

    function testStakeWithdraw() public {
        // Withdraw stake from the market
        vm.expectEmit(true, true, true, true);
        emit IBoundlessMarket.StakeWithdrawal(testProverAddress, 1);
        vm.prank(testProverAddress);
        boundlessMarket.withdrawStake(1);
        vm.snapshotGasLastCall("withdrawStake: 1 HP balance");
        testProver.expectStakeBalanceChange(-1);
        assertEq(stakeToken.balanceOf(testProverAddress), 1, "TestProver should have 1 hitPoint after withdrawing");

        // Withdraw full stake from the market
        uint256 remainingBalance = boundlessMarket.balanceOfStake(testProverAddress);
        vm.expectEmit(true, true, true, true);
        emit IBoundlessMarket.StakeWithdrawal(testProverAddress, remainingBalance);
        vm.prank(testProverAddress);
        boundlessMarket.withdrawStake(remainingBalance);
        vm.snapshotGasLastCall("withdrawStake: full balance");
        testProver.expectStakeBalanceChange(-int256(DEFAULT_BALANCE));
        assertEq(
            stakeToken.balanceOf(testProverAddress),
            DEFAULT_BALANCE,
            "TestProver should have DEFAULT_BALANCE hitPoint after withdrawing"
        );

        // Attempt to withdraw extra funds from the market.
        vm.expectRevert(abi.encodeWithSelector(IBoundlessMarket.InsufficientBalance.selector, testProverAddress));
        vm.prank(testProverAddress);
        boundlessMarket.withdrawStake(1);
    }

    function testSubmitRequest() public {
        Client client = getClient(1);
        ProofRequest memory request = client.request(1);
        bytes memory clientSignature = client.sign(request);

        // Submit the request with no funds
        // Expect the event to be emitted
        vm.expectEmit(true, true, true, true);
        emit IBoundlessMarket.RequestSubmitted(request.id, request, clientSignature);
        boundlessMarket.submitRequest(request, clientSignature);
        vm.snapshotGasLastCall("submitRequest: without ether");

        // Submit the request with funds
        // Expect the event to be emitted
        vm.expectEmit(true, true, true, true);
        emit IBoundlessMarket.Deposit(client.addr(), uint256(request.offer.maxPrice));
        vm.expectEmit(true, true, true, true);
        emit IBoundlessMarket.RequestSubmitted(request.id, request, clientSignature);
        vm.deal(client.addr(), request.offer.maxPrice);
        address clientAddress = client.addr();
        vm.prank(clientAddress);
        boundlessMarket.submitRequest{value: request.offer.maxPrice}(request, clientSignature);
        vm.snapshotGasLastCall("submitRequest: with maxPrice ether");
    }

    function _testLockRequest(bool withSig) private returns (Client, ProofRequest memory) {
        return _testLockRequest(withSig, "");
    }

    function _testLockRequest(bool withSig, string memory snapshot) private returns (Client, ProofRequest memory) {
        Client client = getClient(1);
        ProofRequest memory request = client.request(1);
        bytes memory clientSignature = client.sign(request);
        bytes memory proverSignature = testProver.signLockRequest(LockRequest({request: request}));

        // Expect the event to be emitted
        vm.expectEmit(true, true, true, true);
        emit IBoundlessMarket.RequestLocked(request.id, testProverAddress, request, clientSignature);
        if (withSig) {
            boundlessMarket.lockRequestWithSignature(request, clientSignature, proverSignature);
        } else {
            vm.prank(testProverAddress);
            boundlessMarket.lockRequest(request, clientSignature);
        }

        if (!_stringEquals(snapshot, "")) {
            vm.snapshotGasLastCall(snapshot);
        }

        // Ensure the balances are correct
        client.expectBalanceChange(-1 ether);
        testProver.expectStakeBalanceChange(-1 ether);

        // Verify the lock request
        assertTrue(boundlessMarket.requestIsLocked(request.id), "Request should be locked-in");

        expectMarketBalanceUnchanged();

        return (client, request);
    }

    function testLockRequest() public returns (Client, ProofRequest memory) {
        return _testLockRequest(false, "lockinRequest: base case");
    }

    function testLockRequestWithSignature() public returns (Client, ProofRequest memory) {
        return _testLockRequest(true, "lockinRequest: with prover signature");
    }

    function _testLockRequestAlreadyLocked(bool withSig) private {
        (Client client, ProofRequest memory request) = _testLockRequest(withSig);
        bytes memory clientSignature = client.sign(request);
        bytes memory proverSignature = testProver.signLockRequest(LockRequest({request: request}));

        // Attempt to lock the request again
        vm.expectRevert(abi.encodeWithSelector(IBoundlessMarket.RequestIsLocked.selector, request.id));
        if (withSig) {
            boundlessMarket.lockRequestWithSignature(request, clientSignature, proverSignature);
        } else {
            vm.prank(testProverAddress);
            boundlessMarket.lockRequest(request, clientSignature);
        }

        expectMarketBalanceUnchanged();
    }

    function testLockRequestAlreadyLocked() public {
        return _testLockRequestAlreadyLocked(true);
    }

    function testLockRequestWithSignatureAlreadyLocked() public {
        return _testLockRequestAlreadyLocked(false);
    }

    function _testLockRequestBadClientSignature(bool withSig) private {
        Client clientA = getClient(1);
        Client clientB = getClient(2);
        ProofRequest memory request1 = clientA.request(1);
        ProofRequest memory request2 = clientA.request(2);
        bytes memory proverSignature = testProver.signLockRequest(LockRequest({request: request1}));

        // case: request signed by a different client
        bytes memory badClientSignature = clientB.sign(request1);
        vm.expectRevert(IBoundlessMarket.InvalidSignature.selector);
        if (withSig) {
            boundlessMarket.lockRequestWithSignature(request1, badClientSignature, proverSignature);
        } else {
            vm.prank(testProverAddress);
            boundlessMarket.lockRequest(request1, badClientSignature);
        }

        // case: client signed a different request
        badClientSignature = clientA.sign(request2);
        vm.expectRevert(IBoundlessMarket.InvalidSignature.selector);
        if (withSig) {
            boundlessMarket.lockRequestWithSignature(request1, badClientSignature, proverSignature);
        } else {
            vm.prank(testProverAddress);
            boundlessMarket.lockRequest(request1, badClientSignature);
        }

        clientA.expectBalanceChange(0 ether);
        clientB.expectBalanceChange(0 ether);
        testProver.expectBalanceChange(0 ether);
        expectMarketBalanceUnchanged();
    }

    function testLockRequestBadClientSignature() public {
        return _testLockRequestBadClientSignature(true);
    }

    function testLockRequestWithSignatureBadClientSignature() public {
        return _testLockRequestBadClientSignature(false);
    }

    function testLockRequestWithSignatureProverSignatureIncorrectRequest() public {
        Client client = getClient(1);
        ProofRequest memory request = client.request(1);
        bytes memory clientSignature = client.sign(request);
        // Prover signs the incorrect request.
        bytes memory badProverSignature = testProver.signLockRequest(LockRequest({request: client.request(2)}));

        // NOTE: Error is "InsufficientBalance" because we will recover _some_ address.
        // It should be random and never correspond to a real account.
        // TODO: This address will need to change anytime we change the ProofRequest struct or
        // the way it is hashed for signatures. Find a good way to avoid this.
        vm.expectRevert(
            abi.encodeWithSelector(
                IBoundlessMarket.InsufficientBalance.selector, address(0x72C929E83beDC7370921131d8BF11B50d656aCE5)
            )
        );
        boundlessMarket.lockRequestWithSignature(request, clientSignature, badProverSignature);

        client.expectBalanceChange(0 ether);
        testProver.expectBalanceChange(0 ether);
        expectMarketBalanceUnchanged();
    }

    function testLockRequestWithSignatureProverSignatureIncorrectDomain() public {
        Client client = getClient(1);
        ProofRequest memory request = client.request(1);
        bytes memory clientSignature = client.sign(request);
        // Prover signs ProofRequest struct rather than LockRequest struct.
        // NOTE: This was how the contract worked in a previous version. This is included as a regression test.
        bytes memory badProverSignature = testProver.sign(request);

        // NOTE: Error is "InsufficientBalance" because we will recover _some_ address.
        // It should be random and never correspond to a real account.
        // TODO: This address will need to change anytime we change the ProofRequest struct or
        // the way it is hashed for signatures. Find a good way to avoid this.
        vm.expectRevert(
            abi.encodeWithSelector(
                IBoundlessMarket.InsufficientBalance.selector, address(0x73F8229890F1F0120B8786926fb44F0656b9416D)
            )
        );
        boundlessMarket.lockRequestWithSignature(request, clientSignature, badProverSignature);

        client.expectBalanceChange(0 ether);
        testProver.expectBalanceChange(0 ether);
        expectMarketBalanceUnchanged();
    }

    function _testLockRequestNotEnoughFunds(bool withSig) private {
        Client client = getClient(1);
        ProofRequest memory request = client.request(1);
        bytes memory clientSignature = client.sign(request);
        bytes memory proverSignature = testProver.signLockRequest(LockRequest({request: request}));

        address clientAddress = client.addr();
        vm.prank(clientAddress);
        boundlessMarket.withdraw(DEFAULT_BALANCE);

        // case: client does not have enough funds to cover for the lock request
        // should revert with "InsufficientBalance(address requester)"
        vm.expectRevert(abi.encodeWithSelector(IBoundlessMarket.InsufficientBalance.selector, client.addr()));
        if (withSig) {
            boundlessMarket.lockRequestWithSignature(request, clientSignature, proverSignature);
        } else {
            vm.prank(testProverAddress);
            boundlessMarket.lockRequest(request, clientSignature);
        }

        vm.prank(clientAddress);
        boundlessMarket.deposit{value: DEFAULT_BALANCE}();

        vm.prank(testProverAddress);
        boundlessMarket.withdrawStake(DEFAULT_BALANCE);
        // case: prover does not have enough funds to cover for the lock request stake
        // should revert with "InsufficientBalance(address requester)"
        vm.expectRevert(abi.encodeWithSelector(IBoundlessMarket.InsufficientBalance.selector, testProverAddress));
        if (withSig) {
            boundlessMarket.lockRequestWithSignature(request, clientSignature, proverSignature);
        } else {
            vm.prank(testProverAddress);
            boundlessMarket.lockRequest(request, clientSignature);
        }
    }

    function testLockRequestNotEnoughFunds() public {
        return _testLockRequestNotEnoughFunds(true);
    }

    function testLockRequestWithSignatureNotEnoughFunds() public {
        return _testLockRequestNotEnoughFunds(false);
    }

    function _testLockRequestExpired(bool withSig) private {
        Client client = getClient(1);
        ProofRequest memory request = client.request(1);
        bytes memory clientSignature = client.sign(request);
        bytes memory proverSignature = testProver.signLockRequest(LockRequest({request: request}));

        vm.warp(request.offer.deadline() + 1);

        // Attempt to lock the request after it has expired
        // should revert with "RequestIsExpired({requestId: request.id, deadline: deadline})"
        vm.expectRevert(
            abi.encodeWithSelector(
                IBoundlessMarket.RequestLockIsExpired.selector, request.id, request.offer.lockDeadline()
            )
        );
        if (withSig) {
            boundlessMarket.lockRequestWithSignature(request, clientSignature, proverSignature);
        } else {
            vm.prank(testProverAddress);
            boundlessMarket.lockRequest(request, clientSignature);
        }

        expectMarketBalanceUnchanged();
    }

    function testLockRequestExpired() public {
        return _testLockRequestExpired(true);
    }

    function testLockRequestWithSignatureExpired() public {
        return _testLockRequestExpired(false);
    }

    function _testLockRequestLockExpired(bool withSig) private {
        Client client = getClient(1);
        ProofRequest memory request = client.request(1);
        bytes memory clientSignature = client.sign(request);
        bytes memory proverSignature = testProver.signLockRequest(LockRequest({request: request}));

        vm.warp(request.offer.lockDeadline() + 1);

        vm.expectRevert(
            abi.encodeWithSelector(
                IBoundlessMarket.RequestLockIsExpired.selector, request.id, request.offer.lockDeadline()
            )
        );
        if (withSig) {
            boundlessMarket.lockRequestWithSignature(request, clientSignature, proverSignature);
        } else {
            vm.prank(testProverAddress);
            boundlessMarket.lockRequest(request, clientSignature);
        }

        expectMarketBalanceUnchanged();
    }

    function testLockRequestLockExpired() public {
        return _testLockRequestLockExpired(true);
    }

    function testLockRequestWithSignatureLockExpired() public {
        return _testLockRequestLockExpired(false);
    }

    function _testLockRequestInvalidRequest1(bool withSig) private {
        Offer memory offer = Offer({
            minPrice: 2 ether,
            maxPrice: 1 ether,
            biddingStart: uint64(block.timestamp),
            rampUpPeriod: uint32(0),
            lockTimeout: uint32(1),
            timeout: uint32(1),
            lockStake: 10 ether
        });

        Client client = getClient(1);
        ProofRequest memory request = client.request(1, offer);
        bytes memory clientSignature = client.sign(request);
        bytes memory proverSignature = testProver.signLockRequest(LockRequest({request: request}));

        // Attempt to lock a request with maxPrice smaller than minPrice
        vm.expectRevert(abi.encodeWithSelector(IBoundlessMarket.InvalidRequest.selector));
        if (withSig) {
            boundlessMarket.lockRequestWithSignature(request, clientSignature, proverSignature);
        } else {
            vm.prank(testProverAddress);
            boundlessMarket.lockRequest(request, clientSignature);
        }

        expectMarketBalanceUnchanged();
    }

    function testLockRequestInvalidRequest1() public {
        return _testLockRequestInvalidRequest1(true);
    }

    function testLockRequestWithSignatureInvalidRequest1() public {
        return _testLockRequestInvalidRequest1(false);
    }

    function _testLockRequestInvalidRequest2(bool withSig) private {
        Offer memory offer = Offer({
            minPrice: 1 ether,
            maxPrice: 1 ether,
            biddingStart: uint64(block.timestamp),
            rampUpPeriod: uint32(2),
            lockTimeout: uint32(1),
            timeout: uint32(1),
            lockStake: 10 ether
        });

        Client client = getClient(1);
        ProofRequest memory request = client.request(1, offer);
        bytes memory clientSignature = client.sign(request);
        bytes memory proverSignature = testProver.signLockRequest(LockRequest({request: request}));

        // Attempt to lock a request with rampUpPeriod greater than timeout
        vm.expectRevert(abi.encodeWithSelector(IBoundlessMarket.InvalidRequest.selector));
        if (withSig) {
            boundlessMarket.lockRequestWithSignature(request, clientSignature, proverSignature);
        } else {
            vm.prank(testProverAddress);
            boundlessMarket.lockRequest(request, clientSignature);
        }

        expectMarketBalanceUnchanged();
    }

    function testLockRequestInvalidRequest2() public {
        return _testLockRequestInvalidRequest2(true);
    }

    function testLockRequestWithSignatureInvalidRequest2() public {
        return _testLockRequestInvalidRequest2(false);
    }

    enum LockRequestMethod {
        LockRequest,
        LockRequestWithSig,
        None
    }

    function _testFulfillSameBlock(uint32 requestIdx, LockRequestMethod lockinMethod)
        private
        returns (Client, ProofRequest memory)
    {
        return _testFulfillSameBlock(requestIdx, lockinMethod, "");
    }

    // Base for fulfillment tests with different methods for lock, including none. All paths should yield the same result.
    function _testFulfillSameBlock(uint32 requestIdx, LockRequestMethod lockinMethod, string memory snapshot)
        private
        returns (Client, ProofRequest memory)
    {
        Client client = getClient(1);
        ProofRequest memory request = client.request(requestIdx);
        bytes memory clientSignature = client.sign(request);

        client.snapshotBalance();
        testProver.snapshotBalance();

        if (lockinMethod == LockRequestMethod.LockRequest) {
            vm.prank(testProverAddress);
            boundlessMarket.lockRequest(request, clientSignature);
        } else if (lockinMethod == LockRequestMethod.LockRequestWithSig) {
            boundlessMarket.lockRequestWithSignature(
                request, clientSignature, testProver.signLockRequest(LockRequest({request: request}))
            );
        }

        (Fulfillment memory fill, AssessorReceipt memory assessorReceipt) =
            createFillAndSubmitRoot(request, APP_JOURNAL, testProverAddress);

        Fulfillment[] memory fills = new Fulfillment[](1);
        fills[0] = fill;

        if (lockinMethod == LockRequestMethod.None) {
            // Annoying boilerplate for creating singleton lists.
            ProofRequest[] memory requests = new ProofRequest[](1);
            requests[0] = request;
            bytes[] memory clientSignatures = new bytes[](1);
            clientSignatures[0] = client.sign(request);

            vm.expectEmit(true, true, true, true);
            emit IBoundlessMarket.RequestFulfilled(request.id, testProverAddress, fill);
            vm.expectEmit(true, true, true, false);
            emit IBoundlessMarket.ProofDelivered(request.id, testProverAddress, fill);
            boundlessMarket.priceAndFulfill(requests, clientSignatures, fills, assessorReceipt);
            if (!_stringEquals(snapshot, "")) {
                vm.snapshotGasLastCall(snapshot);
            }
        } else {
            vm.expectEmit(true, true, true, true);
            emit IBoundlessMarket.RequestFulfilled(request.id, testProverAddress, fill);
            vm.expectEmit(true, true, true, false);
            emit IBoundlessMarket.ProofDelivered(request.id, testProverAddress, fill);
            boundlessMarket.fulfill(fills, assessorReceipt);
            if (!_stringEquals(snapshot, "")) {
                vm.snapshotGasLastCall(snapshot);
            }
        }

        // Check that the proof was submitted
        expectRequestFulfilled(fill.id);

        client.expectBalanceChange(-1 ether);
        testProver.expectBalanceChange(1 ether);
        expectMarketBalanceUnchanged();

        return (client, request);
    }

    // Base for fulfillmentAndWithdraw tests with different methods for lock, including none. All paths should yield the same result.
    function _testFulfillAndWithdrawSameBlock(uint32 requestIdx, LockRequestMethod lockinMethod, string memory snapshot)
        private
        returns (Client, ProofRequest memory)
    {
        Client client = getClient(1);
        ProofRequest memory request = client.request(requestIdx);
        bytes memory clientSignature = client.sign(request);

        client.snapshotBalance();
        testProver.snapshotBalance();

        if (lockinMethod == LockRequestMethod.LockRequest) {
            vm.prank(testProverAddress);
            boundlessMarket.lockRequest(request, clientSignature);
        } else if (lockinMethod == LockRequestMethod.LockRequestWithSig) {
            boundlessMarket.lockRequestWithSignature(
                request, clientSignature, testProver.signLockRequest(LockRequest({request: request}))
            );
        }

        (Fulfillment memory fill, AssessorReceipt memory assessorReceipt) =
            createFillAndSubmitRoot(request, APP_JOURNAL, testProverAddress);
        Fulfillment[] memory fills = new Fulfillment[](1);
        fills[0] = fill;

        uint256 initialBalance = boundlessMarket.balanceOf(testProverAddress) + testProverAddress.balance;

        if (lockinMethod == LockRequestMethod.None) {
            // Annoying boilerplate for creating singleton lists.
            ProofRequest[] memory requests = new ProofRequest[](1);
            requests[0] = request;
            bytes[] memory clientSignatures = new bytes[](1);
            clientSignatures[0] = client.sign(request);

            vm.expectEmit(true, true, true, true);
            emit IBoundlessMarket.RequestFulfilled(request.id, testProverAddress, fill);
            vm.expectEmit(true, true, true, false);
            emit IBoundlessMarket.ProofDelivered(request.id, testProverAddress, fill);
            boundlessMarket.priceAndFulfillAndWithdraw(requests, clientSignatures, fills, assessorReceipt);
            if (!_stringEquals(snapshot, "")) {
                vm.snapshotGasLastCall(snapshot);
            }
        } else {
            vm.expectEmit(true, true, true, true);
            emit IBoundlessMarket.RequestFulfilled(request.id, testProverAddress, fill);
            vm.expectEmit(true, true, true, false);
            emit IBoundlessMarket.ProofDelivered(request.id, testProverAddress, fill);
            boundlessMarket.fulfillAndWithdraw(fills, assessorReceipt);
            if (!_stringEquals(snapshot, "")) {
                vm.snapshotGasLastCall(snapshot);
            }
        }

        // Check that the proof was submitted
        expectRequestFulfilled(fill.id);

        client.expectBalanceChange(-1 ether);
        assert(boundlessMarket.balanceOf(testProverAddress) == 0);
        assert(testProverAddress.balance == initialBalance + 1 ether);

        return (client, request);
    }

    // Base for submitRoot and fulfillment tests with different methods for lock, including none. All paths should yield the same result.
    function _testSubmitRootAndFulfillSameBlock(
        uint32 requestIdx,
        LockRequestMethod lockinMethod,
        string memory snapshot
    ) private returns (Client, ProofRequest memory) {
        Client client = getClient(1);
        ProofRequest memory request = client.request(requestIdx);
        bytes memory clientSignature = client.sign(request);

        client.snapshotBalance();
        testProver.snapshotBalance();

        if (lockinMethod == LockRequestMethod.LockRequest) {
            vm.prank(testProverAddress);
            boundlessMarket.lockRequest(request, clientSignature);
        } else if (lockinMethod == LockRequestMethod.LockRequestWithSig) {
            boundlessMarket.lockRequestWithSignature(
                request, clientSignature, testProver.signLockRequest(LockRequest({request: request}))
            );
        }

        ProofRequest[] memory requests = new ProofRequest[](1);
        requests[0] = request;
        bytes[] memory journals = new bytes[](1);
        journals[0] = APP_JOURNAL;

        (Fulfillment[] memory fills, AssessorReceipt memory assessorReceipt, bytes32 root) =
            createFills(requests, journals, testProverAddress);

        bytes memory seal = verifier.mockProve(
            SET_BUILDER_IMAGE_ID, sha256(abi.encodePacked(SET_BUILDER_IMAGE_ID, uint256(1 << 255), root))
        ).seal;

        if (lockinMethod == LockRequestMethod.None) {
            // Annoying boilerplate for creating singleton lists.
            bytes[] memory clientSignatures = new bytes[](1);
            clientSignatures[0] = client.sign(request);

            vm.expectEmit(true, true, true, true);
            emit IBoundlessMarket.RequestFulfilled(request.id, testProverAddress, fills[0]);
            vm.expectEmit(true, true, true, false);
            emit IBoundlessMarket.ProofDelivered(request.id, testProverAddress, fills[0]);
            boundlessMarket.submitRootAndPriceAndFulfill(
                address(setVerifier), root, seal, requests, clientSignatures, fills, assessorReceipt
            );
            if (!_stringEquals(snapshot, "")) {
                vm.snapshotGasLastCall(snapshot);
            }
        } else {
            vm.expectEmit(true, true, true, true);
            emit IBoundlessMarket.RequestFulfilled(request.id, testProverAddress, fills[0]);
            vm.expectEmit(true, true, true, false);
            emit IBoundlessMarket.ProofDelivered(request.id, testProverAddress, fills[0]);
            boundlessMarket.submitRootAndPriceAndFulfill(
                address(setVerifier), root, seal, new ProofRequest[](0), new bytes[](0), fills, assessorReceipt
            );
            if (!_stringEquals(snapshot, "")) {
                vm.snapshotGasLastCall(snapshot);
            }
        }

        // Check that the proof was submitted
        expectRequestFulfilled(fills[0].id);

        client.expectBalanceChange(-1 ether);
        testProver.expectBalanceChange(1 ether);
        expectMarketBalanceUnchanged();

        return (client, request);
    }

    // Base for submitRootAndFulfillAndWithdraw tests with different methods for lock, including none. All paths should yield the same result.
    function _testSubmitRootAndFulfillAndWithdrawSameBlock(
        uint32 requestIdx,
        LockRequestMethod lockinMethod,
        string memory snapshot
    ) private returns (Client, ProofRequest memory) {
        Client client = getClient(1);
        ProofRequest memory request = client.request(requestIdx);
        bytes memory clientSignature = client.sign(request);

        client.snapshotBalance();
        testProver.snapshotBalance();

        if (lockinMethod == LockRequestMethod.LockRequest) {
            vm.prank(testProverAddress);
            boundlessMarket.lockRequest(request, clientSignature);
        } else if (lockinMethod == LockRequestMethod.LockRequestWithSig) {
            boundlessMarket.lockRequestWithSignature(
                request, clientSignature, testProver.signLockRequest(LockRequest({request: request}))
            );
        }

        ProofRequest[] memory requests = new ProofRequest[](1);
        requests[0] = request;
        bytes[] memory journals = new bytes[](1);
        journals[0] = APP_JOURNAL;

        (Fulfillment[] memory fills, AssessorReceipt memory assessorReceipt, bytes32 root) =
            createFills(requests, journals, testProverAddress);

        bytes memory seal = verifier.mockProve(
            SET_BUILDER_IMAGE_ID, sha256(abi.encodePacked(SET_BUILDER_IMAGE_ID, uint256(1 << 255), root))
        ).seal;

        uint256 initialBalance = boundlessMarket.balanceOf(testProverAddress) + testProverAddress.balance;

        if (lockinMethod == LockRequestMethod.None) {
            // Annoying boilerplate for creating singleton lists.
            bytes[] memory clientSignatures = new bytes[](1);
            clientSignatures[0] = client.sign(request);

            vm.expectEmit(true, true, true, true);
            emit IBoundlessMarket.RequestFulfilled(request.id, testProverAddress, fills[0]);
            vm.expectEmit(true, true, true, false);
            emit IBoundlessMarket.ProofDelivered(request.id, testProverAddress, fills[0]);
            boundlessMarket.submitRootAndPriceAndFulfillAndWithdraw(
                address(setVerifier), root, seal, requests, clientSignatures, fills, assessorReceipt
            );
            if (!_stringEquals(snapshot, "")) {
                vm.snapshotGasLastCall(snapshot);
            }
        } else {
            vm.expectEmit(true, true, true, true);
            emit IBoundlessMarket.RequestFulfilled(request.id, testProverAddress, fills[0]);
            vm.expectEmit(true, true, true, false);
            emit IBoundlessMarket.ProofDelivered(request.id, testProverAddress, fills[0]);
            boundlessMarket.submitRootAndPriceAndFulfillAndWithdraw(
                address(setVerifier), root, seal, new ProofRequest[](0), new bytes[](0), fills, assessorReceipt
            );
            if (!_stringEquals(snapshot, "")) {
                vm.snapshotGasLastCall(snapshot);
            }
        }

        // Check that the proof was submitted
        expectRequestFulfilled(fills[0].id);

        client.expectBalanceChange(-1 ether);
        assert(boundlessMarket.balanceOf(testProverAddress) == 0);
        assert(testProverAddress.balance == initialBalance + 1 ether);

        return (client, request);
    }

    function testFulfillLockedRequest() public {
        _testFulfillSameBlock(1, LockRequestMethod.LockRequest, "fulfill: a locked request");
    }

    function testFulfillAndWithdrawLockedRequest() public {
        _testFulfillAndWithdrawSameBlock(1, LockRequestMethod.LockRequest, "fulfillAndWithdraw: a locked request");
    }

    function testFulfillLockedRequestWithSig() public {
        _testFulfillSameBlock(
            1, LockRequestMethod.LockRequestWithSig, "fulfill: a locked request (locked via prover signature)"
        );
    }

    function testSubmitRootAndFulfillLockedRequest() public {
        _testSubmitRootAndFulfillSameBlock(1, LockRequestMethod.LockRequest, "submitRootAndFulfill: a locked request");
    }

    function testSubmitRootAndFulfillAndWithdrawLockedRequest() public {
        _testSubmitRootAndFulfillAndWithdrawSameBlock(
            1, LockRequestMethod.LockRequest, "submitRootAndFulfillAndWithdraw: a locked request"
        );
    }

    function testSubmitRootAndFulfillLockedRequestWithSig() public {
        _testSubmitRootAndFulfillSameBlock(
            1,
            LockRequestMethod.LockRequestWithSig,
            "submitRootAndFulfill: a locked request (locked via prover signature)"
        );
    }

    // Check that a single client can create many requests, with the full range of indices, and
    // complete the flow each time.
    function testFulfillLockedRequestRangeOfRequestIdx() public {
        for (uint32 idx = 0; idx < 512; idx++) {
            _testFulfillSameBlock(idx, LockRequestMethod.LockRequest);
        }
        _testFulfillSameBlock(0xdeadbeef, LockRequestMethod.LockRequest);
        _testFulfillSameBlock(0xffffffff, LockRequestMethod.LockRequest);
    }

    function testFulfillLargeJournal() external {
        // Generate a 10kB buffer full of non-zero bytes.
        // 10kB = 320 bytes32 values (10240/32)
        bytes32[] memory buffer32 = new bytes32[](320);
        for (uint256 i = 0; i < buffer32.length; i++) {
            buffer32[i] = bytes32(uint256(0xFFFFFFFFFFFFFFFFFFFFFFFFFFFFFFFFFFFFFFFFFFFFFFFFFFFFFFFFFFFFFFFF));
        }
        bytes memory bigJournal = abi.encodePacked(buffer32);

        Client client = getClient(1);
        ProofRequest memory request = client.request(1);
        request.requirements.predicate =
            Predicate({predicateType: PredicateType.DigestMatch, data: abi.encode(sha256(bigJournal))});
        bytes memory clientSignature = client.sign(request);

        client.snapshotBalance();
        testProver.snapshotBalance();

        vm.prank(testProverAddress);
        boundlessMarket.lockRequest(request, clientSignature);

        (Fulfillment memory fill, AssessorReceipt memory assessorReceipt) =
            createFillAndSubmitRoot(request, bigJournal, testProverAddress);
        Fulfillment[] memory fills = new Fulfillment[](1);
        fills[0] = fill;

        vm.expectEmit(true, true, true, true);
        emit IBoundlessMarket.RequestFulfilled(request.id, testProverAddress, fill);
        vm.expectEmit(true, true, true, false);
        emit IBoundlessMarket.ProofDelivered(request.id, testProverAddress, fill);
        boundlessMarket.fulfill(fills, assessorReceipt);
        vm.snapshotGasLastCall("fulfill: a locked request with 10kB journal");

        // Check that the proof was submitted
        expectRequestFulfilled(fill.id);

        client.expectBalanceChange(-1 ether);
        testProver.expectBalanceChange(1 ether);
        expectMarketBalanceUnchanged();
    }

    // While a request is locked, another prover can fulfill it but will not receive a payment.
    function testFulfillLockedRequestByOtherProverNotRequirePayment()
        public
        returns (Client, Client, ProofRequest memory)
    {
        Client client = getClient(1);
        ProofRequest memory request = client.request(3);

        boundlessMarket.lockRequestWithSignature(
            request, client.sign(request), testProver.signLockRequest(LockRequest({request: request}))
        );

        Client otherProver = getProver(2);
        address otherProverAddress = otherProver.addr();
        (Fulfillment memory fill, AssessorReceipt memory assessorReceipt) =
            createFillAndSubmitRoot(request, APP_JOURNAL, otherProverAddress);
        Fulfillment[] memory fills = new Fulfillment[](1);
        fills[0] = fill;

        vm.expectEmit(true, true, true, true);
        emit IBoundlessMarket.PaymentRequirementsFailed(
            abi.encodeWithSelector(IBoundlessMarket.RequestIsLocked.selector, request.id)
        );
        boundlessMarket.fulfill(fills, assessorReceipt);
        vm.snapshotGasLastCall("fulfill: another prover fulfills without payment");

        expectRequestFulfilled(fill.id);

        // Provers stake is still on the line.
        testProver.expectStakeBalanceChange(-int256(uint256(request.offer.lockStake)));

        // No payment should have been made, as the other prover filled while the request is still locked.
        otherProver.expectBalanceChange(0);
        otherProver.expectStakeBalanceChange(0);

        expectMarketBalanceUnchanged();

        return (client, otherProver, request);
    }

    // If a request was fulfilled and payment was already sent, we don't allow it to be fulfilled again.
    function testFulfillLockedRequestAlreadyFulfilledAndPaid() public {
        _testFulfillAlreadyFulfilled(1, LockRequestMethod.LockRequest);
        _testFulfillAlreadyFulfilled(2, LockRequestMethod.LockRequestWithSig);
    }

    // This is the only case where fulfill can be called twice successfully.
    // In some cases, a request can be fulfilled without payment being sent. This test starts with
    // one of those cases and checks that the prover can submit fulfillment again to get payment.
    function testFulfillLockedRequestAlreadyFulfilledByOtherProver() public {
        (, Client otherProver, ProofRequest memory request) = testFulfillLockedRequestByOtherProverNotRequirePayment();
        testProver.snapshotBalance();
        testProver.snapshotStakeBalance();
        otherProver.snapshotBalance();
        otherProver.snapshotStakeBalance();

        expectRequestFulfilled(request.id);

        (Fulfillment memory fill, AssessorReceipt memory assessorReceipt) =
            createFillAndSubmitRoot(request, APP_JOURNAL, testProverAddress);
        Fulfillment[] memory fills = new Fulfillment[](1);
        fills[0] = fill;
        boundlessMarket.fulfill(fills, assessorReceipt);
        vm.snapshotGasLastCall(
            "fulfill: fulfilled by the locked prover for payment (request already fulfilled by another prover)"
        );

        expectRequestFulfilled(request.id);

        // Prover should now have received back their stake plus payment for the request.
        testProver.expectBalanceChange(1 ether);
        testProver.expectStakeBalanceChange(1 ether);

        // No payment should have been made to the other prover that filled while the request was locked.
        otherProver.expectBalanceChange(0);
        otherProver.expectStakeBalanceChange(0);

        expectMarketBalanceUnchanged();
    }

    function testFulfillLockedRequestProverAddressNotMatchAssessorReceipt() public {
        Client client = getClient(1);

        ProofRequest memory request = client.request(3);

        boundlessMarket.lockRequestWithSignature(
            request, client.sign(request), testProver.signLockRequest(LockRequest({request: request}))
        );
        // address(3) is just a standin for some other address.
        address mockOtherProverAddr = address(uint160(3));
        (Fulfillment memory fill, AssessorReceipt memory assessorReceipt) =
            createFillAndSubmitRoot(request, APP_JOURNAL, testProverAddress);
        Fulfillment[] memory fills = new Fulfillment[](1);
        fills[0] = fill;

        assessorReceipt.prover = mockOtherProverAddr;
        vm.expectRevert(VerificationFailed.selector);
        boundlessMarket.fulfill(fills, assessorReceipt);

        // Prover should have their original balance less the stake amount.
        testProver.expectStakeBalanceChange(-int256(uint256(request.offer.lockStake)));
        expectMarketBalanceUnchanged();
    }

    // Tests trying to fulfill a request that was locked and has now expired.
    function testFulfillLockedRequestFullyExpired() public returns (Client, ProofRequest memory) {
        Client client = getClient(1);
        ProofRequest memory request = client.request(1);
        ProofRequest[] memory requests = new ProofRequest[](1);
        requests[0] = request;
        bytes memory clientSignature = client.sign(request);
        bytes[] memory clientSignatures = new bytes[](1);
        clientSignatures[0] = clientSignature;
        client.snapshotBalance();
        testProver.snapshotBalance();

        vm.prank(testProverAddress);
        boundlessMarket.lockRequest(request, clientSignature);
        // At this point the client should have only been charged the 1 ETH at lock time.
        client.expectBalanceChange(-1 ether);

        // Advance the chain ahead to simulate the request timeout.
        vm.warp(request.offer.deadline() + 1);

        (Fulfillment memory fill, AssessorReceipt memory assessorReceipt) =
            createFillAndSubmitRoot(request, APP_JOURNAL, testProverAddress);
        Fulfillment[] memory fills = new Fulfillment[](1);
        fills[0] = fill;

        // Try the priceAndFulfill path.
        bytes[] memory paymentErrors =
            boundlessMarket.priceAndFulfill(requests, clientSignatures, fills, assessorReceipt);
        assert(
            keccak256(paymentErrors[0])
                == keccak256(abi.encodeWithSelector(IBoundlessMarket.RequestIsExpired.selector, request.id))
        );
        expectRequestNotFulfilled(fill.id);

        // Client is out 1 eth until slash is called.
        client.expectBalanceChange(-1 ether);
        testProver.expectBalanceChange(0 ether);
        testProver.expectStakeBalanceChange(-1 ether);
        expectMarketBalanceUnchanged();

        // Try the fulfill path as well. Should be the same results.
        paymentErrors = boundlessMarket.fulfill(fills, assessorReceipt);
        assert(
            keccak256(paymentErrors[0])
                == keccak256(abi.encodeWithSelector(IBoundlessMarket.RequestIsExpired.selector, request.id))
        );
        expectRequestNotFulfilled(fill.id);

        // Client is out 1 eth until slash is called.
        client.expectBalanceChange(-1 ether);
        testProver.expectBalanceChange(0 ether);
        testProver.expectStakeBalanceChange(-1 ether);
        expectMarketBalanceUnchanged();

        return (client, request);
    }

    function testFulfillLockedRequestMultipleRequestsSameIndex() public {
        _testFulfillRepeatIndex(LockRequestMethod.LockRequest);
    }

    function testFulfillLockedRequestMultipleRequestsSameIndexWithSig() public {
        _testFulfillRepeatIndex(LockRequestMethod.LockRequestWithSig);
    }

    // Scenario when a prover locks a request, fails to deliver it within the lock expiry,
    // then another prover fulfills a request after the lock has expired,
    // but before the request as a whole has expired.
    function testFulfillWasLockedRequestByOtherProver() public returns (ProofRequest memory, Client) {
        // Create a request with a lock timeout of 50 blocks, and overall timeout of 100.
        Client client = getClient(1);
        ProofRequest memory request = client.request(
            1,
            Offer({
                minPrice: 1 ether,
                maxPrice: 2 ether,
                biddingStart: uint64(block.timestamp),
                rampUpPeriod: uint32(50),
                lockTimeout: uint32(50),
                timeout: uint32(100),
                lockStake: 1 ether
            })
        );
        ProofRequest[] memory requests = new ProofRequest[](1);
        requests[0] = request;
        bytes memory clientSignature = client.sign(request);
        bytes[] memory clientSignatures = new bytes[](1);
        clientSignatures[0] = clientSignature;

        Client locker = getProver(1);
        Client otherProver = getProver(2);

        client.snapshotBalance();
        locker.snapshotBalance();
        otherProver.snapshotBalance();

        address lockerAddress = locker.addr();
        vm.prank(lockerAddress);
        boundlessMarket.lockRequest(request, clientSignature);
        // At this point the client should have only been charged the 1 ETH at lock time.
        client.expectBalanceChange(-1 ether);

        // Advance the chain ahead to simulate the lock timeout.
        vm.warp(request.offer.lockDeadline() + 1);

        (Fulfillment memory fill, AssessorReceipt memory assessorReceipt) =
            createFillAndSubmitRoot(request, APP_JOURNAL, otherProver.addr());
        Fulfillment[] memory fills = new Fulfillment[](1);
        fills[0] = fill;

        vm.expectEmit(true, true, true, true);
        emit IBoundlessMarket.RequestFulfilled(request.id, otherProver.addr(), fill);
        vm.expectEmit(true, true, true, false);
        emit IBoundlessMarket.ProofDelivered(request.id, otherProver.addr(), fill);

        boundlessMarket.priceAndFulfill(requests, clientSignatures, fills, assessorReceipt);

        // Check that the proof was submitted
        expectRequestFulfilled(fill.id);

        // Client's fee should be returned on fulfill.
        client.expectBalanceChange(0 ether);
        locker.expectBalanceChange(0 ether);
        locker.expectStakeBalanceChange(-1 ether);
        otherProver.expectBalanceChange(0 ether);
        otherProver.expectStakeBalanceChange(0 ether);
        expectMarketBalanceUnchanged();

        return (request, otherProver);
    }

    function testFulfillWasLockedClientWithdrawsBalance() public {
        Client client = getClient(1);
        ProofRequest memory request = client.request(
            1,
            Offer({
                minPrice: 1 ether,
                maxPrice: 2 ether,
                biddingStart: uint64(block.timestamp),
                rampUpPeriod: uint32(50),
                lockTimeout: uint32(50),
                timeout: uint32(100),
                lockStake: 1 ether
            })
        );
        ProofRequest[] memory requests = new ProofRequest[](1);
        requests[0] = request;
        bytes memory clientSignature = client.sign(request);
        bytes[] memory clientSignatures = new bytes[](1);
        clientSignatures[0] = clientSignature;

        address clientAddress = client.addr();
        vm.prank(testProverAddress);
        boundlessMarket.lockRequest(request, clientSignature);

        uint256 balance = boundlessMarket.balanceOf(clientAddress);
        vm.prank(clientAddress);
        boundlessMarket.withdraw(balance);

        client.snapshotBalance();

        // Advance the chain ahead to simulate the lock timeout.
        vm.warp(request.offer.lockDeadline() + 1);

        (Fulfillment memory fill, AssessorReceipt memory assessorReceipt) =
            createFillAndSubmitRoot(request, APP_JOURNAL, testProverAddress);
        Fulfillment[] memory fills = new Fulfillment[](1);
        fills[0] = fill;

        // Fulfill should complete successfully.
        boundlessMarket.priceAndFulfill(requests, clientSignatures, fills, assessorReceipt);
        expectRequestFulfilled(fill.id);

        // Client should get back 1 eth upon fulfill.
        client.expectBalanceChange(1 ether);
        testProver.expectBalanceChange(0 ether);
        testProver.expectStakeBalanceChange(-1 ether);
    }

    // Scenario when a prover locks a request, fails to deliver it within the lock expiry,
    // but does deliver it before the request expires. Here they should lose their stake,
    // but receive payment for the request.
    function testFulfillWasLockedRequestByOriginalLocker() public returns (ProofRequest memory, Client) {
        // Create a request with a lock timeout of 50 blocks, and overall timeout of 100.
        Client client = getClient(1);
        ProofRequest memory request = client.request(
            1,
            Offer({
                minPrice: 1 ether,
                maxPrice: 2 ether,
                biddingStart: uint64(block.timestamp),
                rampUpPeriod: uint32(50),
                lockTimeout: uint32(50),
                timeout: uint32(100),
                lockStake: 1 ether
            })
        );
        ProofRequest[] memory requests = new ProofRequest[](1);
        requests[0] = request;
        bytes memory clientSignature = client.sign(request);
        bytes[] memory clientSignatures = new bytes[](1);
        clientSignatures[0] = clientSignature;

        Client locker = getProver(1);

        client.snapshotBalance();
        locker.snapshotBalance();

        address lockerAddress = locker.addr();
        vm.prank(lockerAddress);
        boundlessMarket.lockRequest(request, clientSignature);

        // Advance the chain ahead to simulate the lock timeout.
        vm.warp(request.offer.lockDeadline() + 1);

        (Fulfillment memory fill, AssessorReceipt memory assessorReceipt) =
            createFillAndSubmitRoot(request, APP_JOURNAL, locker.addr());
        Fulfillment[] memory fills = new Fulfillment[](1);
        fills[0] = fill;

        vm.expectEmit(true, true, true, true);
        emit IBoundlessMarket.RequestFulfilled(request.id, lockerAddress, fill);
        vm.expectEmit(true, true, true, false);
        emit IBoundlessMarket.ProofDelivered(request.id, lockerAddress, fill);

        boundlessMarket.priceAndFulfill(requests, clientSignatures, fills, assessorReceipt);

        // Check that the proof was submitted
        expectRequestFulfilled(fill.id);

        client.expectBalanceChange(0 ether);
        locker.expectBalanceChange(0 ether);
        locker.expectStakeBalanceChange(-1 ether);
        expectMarketBalanceUnchanged();
        return (request, locker);
    }

    // One request is locked, fully expires.
    // A second request with the same id is then fulfilled.
    // Slash should award stake to the fulfiller of the second request.
    function testFulfillWasLockedRequestRepeatIndexStakeRollover() public {
        Client client = getClient(1);

        Offer memory offerA = Offer({
            minPrice: 1 ether,
            maxPrice: 2 ether,
            biddingStart: uint64(block.timestamp),
            rampUpPeriod: uint32(10),
            lockTimeout: uint32(100),
            timeout: uint32(100),
            lockStake: 1 ether
        });
        Offer memory offerB = Offer({
            minPrice: 1 ether,
            maxPrice: 2 ether,
            biddingStart: uint64(block.timestamp) + uint64(offerA.timeout) + 1,
            rampUpPeriod: uint32(10),
            lockTimeout: uint32(100),
            timeout: 100,
            lockStake: 1 ether
        });

        ProofRequest memory requestA = client.request(1, offerA);
        ProofRequest memory requestB = client.request(1, offerB);
        ProofRequest[] memory requests = new ProofRequest[](1);
        requests[0] = requestB;
        bytes memory clientSignatureA = client.sign(requestA);
        bytes memory clientSignatureB = client.sign(requestB);
        bytes[] memory clientSignatures = new bytes[](1);
        clientSignatures[0] = clientSignatureB;
        Client locker = getProver(1);
        Client fulfiller = getProver(2);

        client.snapshotBalance();
        locker.snapshotBalance();
        fulfiller.snapshotBalance();

        // Lock-in request A.
        address lockerAddress = locker.addr();
        vm.prank(lockerAddress);
        boundlessMarket.lockRequest(requestA, clientSignatureA);

        vm.warp(uint64(block.timestamp) + uint64(offerA.timeout) + 1);
        // Attempt to fill request B.
        (Fulfillment memory fill, AssessorReceipt memory assessorReceipt) =
            createFillAndSubmitRoot(requestB, APP_JOURNAL, fulfiller.addr());
        Fulfillment[] memory fills = new Fulfillment[](1);
        fills[0] = fill;

        boundlessMarket.priceAndFulfill(requests, clientSignatures, fills, assessorReceipt);

        // Check that the request ID is marked as fulfilled.
        expectRequestFulfilled(fill.id);

        boundlessMarket.slash(fill.id);

        client.expectBalanceChange(-1 ether);
        locker.expectBalanceChange(0 ether);
        locker.expectStakeBalanceChange(-1 ether);
        fulfiller.expectBalanceChange(1 ether);
        fulfiller.expectStakeBalanceChange(uint256(expectedSlashTransferAmount(offerA.lockStake)).toInt256());
        expectMarketBalanceUnchanged();
    }

    // One request is locked, the lock expires, but the request is not yet expired.
    // A second request with the same id is then fulfilled.
    // Slash should award stake to the fulfiller of the second request.
    function testFulfillWasLockedRequestRepeatIndexStakeRolloverFirstRequestNotExpired() public {
        Client client = getClient(1);

        Offer memory offerA = Offer({
            minPrice: 1 ether,
            maxPrice: 2 ether,
            biddingStart: uint64(block.timestamp),
            rampUpPeriod: uint32(10),
            lockTimeout: uint32(50),
            timeout: uint32(100),
            lockStake: 1 ether
        });
        Offer memory offerB = Offer({
            minPrice: 2 ether,
            maxPrice: 2 ether,
            biddingStart: uint64(block.timestamp),
            rampUpPeriod: uint32(0),
            lockTimeout: offerA.timeout + 101,
            timeout: offerA.timeout + 101,
            lockStake: 1 ether
        });

        ProofRequest memory requestA = client.request(1, offerA);
        ProofRequest memory requestB = client.request(1, offerB);
        ProofRequest[] memory requests = new ProofRequest[](1);
        requests[0] = requestB;
        bytes memory clientSignatureA = client.sign(requestA);
        bytes memory clientSignatureB = client.sign(requestB);
        bytes[] memory clientSignatures = new bytes[](1);
        clientSignatures[0] = clientSignatureB;
        Client locker = getProver(1);
        Client fulfiller = getProver(2);

        client.snapshotBalance();
        locker.snapshotBalance();
        fulfiller.snapshotBalance();

        // Lock-in request A.
        address lockerAddress = locker.addr();
        vm.prank(lockerAddress);
        boundlessMarket.lockRequest(requestA, clientSignatureA);

        vm.warp(offerA.lockDeadline() + 1);
        // Attempt to fill request B.
        (Fulfillment memory fill, AssessorReceipt memory assessorReceipt) =
            createFillAndSubmitRoot(requestB, APP_JOURNAL, fulfiller.addr());
        Fulfillment[] memory fills = new Fulfillment[](1);
        fills[0] = fill;

        boundlessMarket.priceAndFulfill(requests, clientSignatures, fills, assessorReceipt);

        // Check that the request ID is marked as fulfilled.
        expectRequestFulfilled(fill.id);

        // Slash should revert as the original locked request has not yet fully expired.
        vm.expectRevert(
            abi.encodeWithSelector(
                IBoundlessMarket.RequestIsNotExpired.selector, fill.id, uint64(block.timestamp) + uint64(offerA.timeout)
            )
        );
        boundlessMarket.slash(fill.id);

        // Advance to where the original locked request has fully expired.
        vm.warp(uint64(block.timestamp) + uint64(offerA.timeout) + 1);

        vm.prank(lockerAddress);
        boundlessMarket.slash(fill.id);

        client.expectBalanceChange(-2 ether);
        locker.expectBalanceChange(0 ether);
        locker.expectStakeBalanceChange(-1 ether);
        fulfiller.expectBalanceChange(2 ether);
        fulfiller.expectStakeBalanceChange(uint256(expectedSlashTransferAmount(offerA.lockStake)).toInt256());
        expectMarketBalanceUnchanged();
    }

    // One request is locked and the client is charged 2 ether. The request expires unfulfilled.
    // A second request with the same id is then fulfilled for a cost of just 1 ether.
    // The client should be refunded the difference.
    function testFulfillWasLockedRequestRepeatIndexSecondRequestCheaper() public {
        Client client = getClient(1);

        // Create two distinct requests with the same ID. It should be the case that only one can be
        // filled, and if one is locked, the other cannot be filled.
        Offer memory offerA = Offer({
            minPrice: 2 ether,
            maxPrice: 3 ether,
            biddingStart: uint64(block.timestamp),
            rampUpPeriod: uint32(10),
            lockTimeout: uint32(50),
            timeout: uint32(100),
            lockStake: 1 ether
        });
        Offer memory offerB = Offer({
            minPrice: 1 ether,
            maxPrice: 1 ether,
            biddingStart: uint64(block.timestamp),
            rampUpPeriod: uint32(0),
            lockTimeout: uint32(100),
            timeout: uint32(block.timestamp) + offerA.timeout + 101,
            lockStake: 1 ether
        });

        ProofRequest memory requestA = client.request(1, offerA);
        ProofRequest memory requestB = client.request(1, offerB);
        ProofRequest[] memory requests = new ProofRequest[](1);
        requests[0] = requestB;
        bytes memory clientSignatureA = client.sign(requestA);
        bytes memory clientSignatureB = client.sign(requestB);
        bytes[] memory clientSignatures = new bytes[](1);
        clientSignatures[0] = clientSignatureB;
        Client locker = getProver(1);
        Client fulfiller = getProver(2);

        client.snapshotBalance();
        locker.snapshotBalance();
        fulfiller.snapshotBalance();

        // Lock-in request A.
        address lockerAddress = locker.addr();
        vm.prank(lockerAddress);
        boundlessMarket.lockRequest(requestA, clientSignatureA);

        client.expectBalanceChange(-2 ether);

        vm.warp(offerA.lockDeadline() + 1);

        // Attempt to fill request B, which costs just 1 ether at the time of fulfillment.
        (Fulfillment memory fill, AssessorReceipt memory assessorReceipt) =
            createFillAndSubmitRoot(requestB, APP_JOURNAL, fulfiller.addr());
        Fulfillment[] memory fills = new Fulfillment[](1);
        fills[0] = fill;
        boundlessMarket.priceAndFulfill(requests, clientSignatures, fills, assessorReceipt);

        // Client should be refunded 1 ether, meaning their net balance change is -1
        client.expectBalanceChange(-1 ether);

        // Check that the request ID is marked as fulfilled.
        expectRequestFulfilled(fill.id);

        client.expectBalanceChange(-1 ether);
        locker.expectBalanceChange(0 ether);
        locker.expectStakeBalanceChange(-1 ether);
        fulfiller.expectBalanceChange(1 ether);
        fulfiller.expectStakeBalanceChange(0 ether);
        expectMarketBalanceUnchanged();
    }

    // One request is locked, expires, and is slashed.
    // A second request with the same id is then fulfilled.
    function testFulfillWasLockedRequestRepeatIndexStakeRolloverSlashedBeforeFulfill() public {
        Client client = getClient(1);

        // Create two distinct requests with the same ID. It should be the case that only one can be
        // filled, and if one is locked, the other cannot be filled.
        Offer memory offerA = Offer({
            minPrice: 1 ether,
            maxPrice: 2 ether,
            biddingStart: uint64(block.timestamp),
            rampUpPeriod: uint32(10),
            lockTimeout: uint32(100),
            timeout: uint32(100),
            lockStake: 1 ether
        });
        Offer memory offerB = Offer({
            minPrice: 3 ether,
            maxPrice: 3 ether,
            biddingStart: uint64(block.timestamp) + uint64(offerA.timeout) + 1,
            rampUpPeriod: uint32(10),
            lockTimeout: uint32(100),
            timeout: 100,
            lockStake: 1 ether
        });

        ProofRequest memory requestA = client.request(1, offerA);
        ProofRequest memory requestB = client.request(1, offerB);
        ProofRequest[] memory requests = new ProofRequest[](1);
        requests[0] = requestB;
        bytes memory clientSignatureA = client.sign(requestA);
        bytes memory clientSignatureB = client.sign(requestB);
        bytes[] memory clientSignatures = new bytes[](1);
        clientSignatures[0] = clientSignatureB;
        Client locker = getProver(1);
        Client fulfiller = getProver(2);

        client.snapshotBalance();
        locker.snapshotBalance();
        fulfiller.snapshotBalance();

        // Lock-in request A.
        address lockerAddress = locker.addr();
        vm.prank(lockerAddress);
        boundlessMarket.lockRequest(requestA, clientSignatureA);

        vm.warp(uint64(block.timestamp) + uint64(offerA.timeout) + 1);

        // Slash the request first.
        vm.prank(lockerAddress);
        boundlessMarket.slash(requestA.id);

        // Attempt to fill request B.
        (Fulfillment memory fill, AssessorReceipt memory assessorReceipt) =
            createFillAndSubmitRoot(requestB, APP_JOURNAL, fulfiller.addr());
        Fulfillment[] memory fills = new Fulfillment[](1);
        fills[0] = fill;

        address fulfillerAddress = fulfiller.addr();
        vm.prank(fulfillerAddress);
        boundlessMarket.priceAndFulfill(requests, clientSignatures, fills, assessorReceipt);

        // Check that the request ID is marked as fulfilled.
        expectRequestFulfilledAndSlashed(fill.id);

        client.expectBalanceChange(-3 ether);
        locker.expectBalanceChange(0 ether);
        locker.expectStakeBalanceChange(-1 ether);
        fulfiller.expectBalanceChange(3 ether);
        fulfiller.expectStakeBalanceChange(0 ether);
    }

    // Scenario when a prover locks a request, fails to deliver it within the lock expiry,
    // but does deliver it before the request expires. Here they should lose most of their stake
    // (not all), and receive no payment from the client.
    function testFulfillWasLockedRequestDoubleFulfill() public {
        // Create a request with a lock timeout of 50 blocks, and overall timeout of 100.
        Client client = getClient(1);
        ProofRequest memory request = client.request(
            1,
            Offer({
                minPrice: 1 ether,
                maxPrice: 2 ether,
                biddingStart: uint64(block.timestamp),
                rampUpPeriod: uint32(50),
                lockTimeout: uint32(50),
                timeout: uint32(100),
                lockStake: 1 ether
            })
        );
        ProofRequest[] memory requests = new ProofRequest[](1);
        requests[0] = request;
        bytes memory clientSignature = client.sign(request);
        bytes[] memory clientSignatures = new bytes[](1);
        clientSignatures[0] = clientSignature;

        Client locker = getProver(1);
        address lockerAddress = locker.addr();

        client.snapshotBalance();
        locker.snapshotBalance();

        vm.prank(lockerAddress);
        boundlessMarket.lockRequest(request, clientSignature);

        // Advance the chain ahead to simulate the lock timeout.
        vm.warp(request.offer.lockDeadline() + 1);

        (Fulfillment memory fill, AssessorReceipt memory assessorReceipt) =
            createFillAndSubmitRoot(request, APP_JOURNAL, lockerAddress);
        Fulfillment[] memory fills = new Fulfillment[](1);
        fills[0] = fill;

        vm.expectEmit(true, true, true, true);
        emit IBoundlessMarket.RequestFulfilled(request.id, testProverAddress, fill);
        vm.expectEmit(true, true, true, false);
        emit IBoundlessMarket.ProofDelivered(request.id, testProverAddress, fill);

        boundlessMarket.priceAndFulfill(requests, clientSignatures, fills, assessorReceipt);

        vm.expectEmit(true, true, true, true);
        emit IBoundlessMarket.PaymentRequirementsFailed(
            abi.encodeWithSelector(IBoundlessMarket.RequestIsFulfilled.selector, request.id)
        );
        boundlessMarket.priceAndFulfill(requests, clientSignatures, fills, assessorReceipt);
        vm.snapshotGasLastCall("priceAndFulfill: fulfill already fulfilled was locked request");

        // Check that the proof was submitted
        expectRequestFulfilled(fill.id);

        // Check balances after the fulfillment but before slash.
        client.expectBalanceChange(0 ether);
        locker.expectBalanceChange(0 ether);
        locker.expectStakeBalanceChange(-1 ether);

        vm.warp(request.offer.deadline() + 1);
        boundlessMarket.slash(request.id);

        // Check balances after the slash.
        client.expectBalanceChange(0 ether);
        locker.expectBalanceChange(0 ether);
        locker.expectStakeBalanceChange(-int256(uint256(expectedSlashBurnAmount(request.offer.lockStake))));
    }

    // A request is locked with a valid smart contract signature (signature is checked onchain at lock time)
    // and then a prover tries to fulfill it specifying an invalid smart contract signature. The signature could
    // be invalid for a number of reasons, including the smart contract wallet rotating their signers so the old signature
    // is no longer valid.
    // Since there is possibility of funds being pulled in the multiple request same id case, we ensure we check
    // the SC signature again.
    function testFulfillWasLockedRequestByInvalidSmartContractSignature() public {
        SmartContractClient client = getSmartContractClient(1);
        // Request ID indicates smart contract signature, but the signature is invalid.
        ProofRequest memory request = client.request(
            1,
            Offer({
                minPrice: 1 ether,
                maxPrice: 2 ether,
                biddingStart: uint64(block.timestamp),
                rampUpPeriod: uint32(50),
                lockTimeout: uint32(50),
                timeout: uint32(100),
                lockStake: 1 ether
            })
        );
        bytes memory validClientSignature = client.sign(request);
        bytes memory invalidClientSignature = bytes("invalid");

        boundlessMarket.lockRequestWithSignature(
            request, validClientSignature, testProver.signLockRequest(LockRequest({request: request}))
        );
        vm.warp(request.offer.lockDeadline() + 1);

        (Fulfillment memory fill, AssessorReceipt memory assessorReceipt) =
            createFillAndSubmitRoot(request, APP_JOURNAL, testProverAddress);
        Fulfillment[] memory fills = new Fulfillment[](1);
        fills[0] = fill;

        // Fulfill should succeed even though the lock has expired when the request matches what was locked.
        boundlessMarket.fulfill(fills, assessorReceipt);

        ProofRequest[] memory requests = new ProofRequest[](1);
        requests[0] = request;
        bytes[] memory clientSignatures = new bytes[](1);
        clientSignatures[0] = invalidClientSignature;
        // Fulfill should revert during the signature check during pricing, since the signature is invalid.
        // NOTE: This should revert, even though we know the request was signed previously because
        // of signature validation during the lock operation, because the signature in this call is
        // invalid. As a principle, all data in a message must be validated, even if the data given
        // is superfluous.
        vm.expectRevert(abi.encodeWithSelector(IBoundlessMarket.InvalidSignature.selector));
        boundlessMarket.priceAndFulfill(requests, clientSignatures, fills, assessorReceipt);

        clientSignatures[0] = validClientSignature;
        // Fulfill should succeed if the signature is valid.
        boundlessMarket.priceAndFulfill(requests, clientSignatures, fills, assessorReceipt);
        expectRequestFulfilled(fill.id);

        client.expectBalanceChange(0 ether);
        testProver.expectBalanceChange(0 ether);
        expectMarketBalanceUnchanged();
    }

    function testFulfillNeverLocked() public {
        _testFulfillSameBlock(1, LockRequestMethod.None, "priceAndFulfill: a single request that was not locked");
    }

    /// Fulfill without locking should still work even if the prover does not have stake.
    function testFulfillNeverLockedProverNoStake() public {
        vm.prank(testProverAddress);
        boundlessMarket.withdrawStake(DEFAULT_BALANCE);

        _testFulfillSameBlock(
            1,
            LockRequestMethod.None,
            "priceAndFulfill: a single request that was not locked fulfilled by prover not in allow-list"
        );
    }

    function testSubmitRootAndFulfillNeverLocked() public {
        _testSubmitRootAndFulfillSameBlock(
            1, LockRequestMethod.None, "submitRootAndPriceAndFulfill: a single request that was not locked"
        );
    }

    /// SubmitRootAndFulfill without locking should still work even if the prover does not have stake.
    function testSubmitRootAndFulfillNeverLockedProverNoStake() public {
        vm.prank(testProverAddress);
        boundlessMarket.withdrawStake(DEFAULT_BALANCE);

        _testSubmitRootAndFulfillSameBlock(
            1,
            LockRequestMethod.None,
            "submitRootAndPriceAndFulfill: a single request that was not locked fulfilled by prover not in allow-list"
        );
    }

    function testFulfillNeverLockedNotPriced() public {
        Client client = getClient(1);
        ProofRequest memory request = client.request(1);
        (Fulfillment memory fill, AssessorReceipt memory assessorReceipt) =
            createFillAndSubmitRoot(request, APP_JOURNAL, testProverAddress);
        Fulfillment[] memory fills = new Fulfillment[](1);
        fills[0] = fill;

        // Attempt to fulfill a request without locking or pricing it.
        vm.expectRevert(abi.encodeWithSelector(IBoundlessMarket.RequestIsNotLockedOrPriced.selector, request.id));
        boundlessMarket.fulfill(fills, assessorReceipt);

        expectMarketBalanceUnchanged();
    }

    // Should revert as you can not fulfill a request twice, except for in the case covered by:
    // `testFulfillLockedRequestAlreadyFulfilledByOtherProver`
    function testFulfillNeverLockedAlreadyFulfilledAndPaid() public {
        _testFulfillAlreadyFulfilled(3, LockRequestMethod.None);
    }

    function testFulfillNeverLockedFullyExpired() public returns (Client, ProofRequest memory) {
        Client client = getClient(1);
        ProofRequest memory request = client.request(1);
        ProofRequest[] memory requests = new ProofRequest[](1);
        requests[0] = request;
        bytes memory clientSignature = client.sign(request);
        bytes[] memory clientSignatures = new bytes[](1);
        clientSignatures[0] = clientSignature;

        (Fulfillment memory fill, AssessorReceipt memory assessorReceipt) =
            createFillAndSubmitRoot(request, APP_JOURNAL, testProverAddress);
        Fulfillment[] memory fills = new Fulfillment[](1);
        fills[0] = fill;

        vm.warp(request.offer.deadline() + 1);

        bytes[] memory paymentErrors =
            boundlessMarket.priceAndFulfill(requests, clientSignatures, fills, assessorReceipt);
        assert(
            keccak256(paymentErrors[0])
                == keccak256(abi.encodeWithSelector(IBoundlessMarket.RequestIsExpired.selector, request.id))
        );
        expectRequestNotFulfilled(fill.id);

        vm.expectRevert(abi.encodeWithSelector(IBoundlessMarket.RequestIsNotLockedOrPriced.selector, request.id));
        boundlessMarket.fulfill(fills, assessorReceipt);

        expectRequestNotFulfilled(fill.id);
        client.expectBalanceChange(0 ether);
        testProver.expectBalanceChange(0 ether);
        testProver.expectStakeBalanceChange(0 ether);
        expectMarketBalanceUnchanged();

        return (client, request);
    }

    function testFulfillNeverLockedClientWithdrawsBalance() public {
        Client client = getClient(1);
        ProofRequest memory request = client.request(1);
        ProofRequest[] memory requests = new ProofRequest[](1);
        requests[0] = request;
        bytes memory clientSignature = client.sign(request);
        bytes[] memory clientSignatures = new bytes[](1);
        clientSignatures[0] = clientSignature;

        address clientAddress = client.addr();

        (Fulfillment memory fill, AssessorReceipt memory assessorReceipt) =
            createFillAndSubmitRoot(request, APP_JOURNAL, testProverAddress);
        Fulfillment[] memory fills = new Fulfillment[](1);
        fills[0] = fill;

        uint256 balance = boundlessMarket.balanceOf(clientAddress);
        vm.prank(clientAddress);
        boundlessMarket.withdraw(balance);

        // expect emit of payment requirement failed
        vm.expectEmit(true, true, true, true);
        emit IBoundlessMarket.PaymentRequirementsFailed(
            abi.encodeWithSelector(IBoundlessMarket.InsufficientBalance.selector, clientAddress)
        );
        vm.prank(clientAddress);
        boundlessMarket.priceAndFulfill(requests, clientSignatures, fills, assessorReceipt);
        expectRequestFulfilled(fill.id);
    }

    function testFulfillNeverLockedRequestMultipleRequestsSameIndex() public {
        _testFulfillRepeatIndex(LockRequestMethod.None);
    }

    // Fulfill a batch of locked requests
    function testFulfillLockedRequests() public {
        // Provide a batch definition as an array of clients and how many requests each submits.
        uint256[5] memory batch = [uint256(1), 2, 1, 3, 1];
        uint256 batchSize = 0;
        for (uint256 i = 0; i < batch.length; i++) {
            batchSize += batch[i];
        }
        ProofRequest[] memory requests = new ProofRequest[](batchSize);
        bytes[] memory journals = new bytes[](batchSize);
        uint256 expectedRevenue = 0;
        uint256 idx = 0;
        for (uint256 i = 0; i < batch.length; i++) {
            Client client = getClient(i);

            for (uint256 j = 0; j < batch[i]; j++) {
                ProofRequest memory request = client.request(uint32(j));

                // TODO: This is a fragile part of this test. It should be improved.
                uint256 desiredPrice = uint256(1.5 ether);
                vm.warp(request.offer.timeAtPrice(desiredPrice));
                expectedRevenue += desiredPrice;

                boundlessMarket.lockRequestWithSignature(
                    request, client.sign(request), testProver.signLockRequest(LockRequest({request: request}))
                );

                requests[idx] = request;
                journals[idx] = APP_JOURNAL;
                idx++;
            }
        }

        (Fulfillment[] memory fills, AssessorReceipt memory assessorReceipt) =
            createFillsAndSubmitRoot(requests, journals, testProverAddress);

        for (uint256 i = 0; i < fills.length; i++) {
            vm.expectEmit(true, true, true, true);
            emit IBoundlessMarket.RequestFulfilled(fills[i].id, testProverAddress, fills[i]);
            vm.expectEmit(true, true, true, false);
            emit IBoundlessMarket.ProofDelivered(fills[i].id, testProverAddress, fills[i]);
        }
        boundlessMarket.fulfill(fills, assessorReceipt);
        vm.snapshotGasLastCall(string.concat("fulfill: a batch of ", vm.toString(batchSize)));

        for (uint256 i = 0; i < fills.length; i++) {
            // Check that the proof was submitted
            expectRequestFulfilled(fills[i].id);
        }

        testProver.expectBalanceChange(int256(uint256(expectedRevenue)));
        expectMarketBalanceUnchanged();
    }

    // Testing that reordering request IDs in a batch will cause the fulfill to revert.
    function testFulfillShuffleIds() public {
        uint256[5] memory batch = [uint256(1), 2, 1, 3, 1];
        uint256 batchSize = 0;
        for (uint256 i = 0; i < batch.length; i++) {
            batchSize += batch[i];
        }
        ProofRequest[] memory requests = new ProofRequest[](batchSize);
        bytes[] memory journals = new bytes[](batchSize);
        bytes[] memory signatures = new bytes[](batchSize);
        uint256 idx = 0;
        for (uint256 i = 0; i < batch.length; i++) {
            Client client = getClient(i);

            for (uint256 j = 0; j < batch[i]; j++) {
                ProofRequest memory request = client.request(uint32(j));

                requests[idx] = request;
                journals[idx] = APP_JOURNAL;
                signatures[idx] = client.sign(request);
                idx++;
            }
        }

        (Fulfillment[] memory fills, AssessorReceipt memory assessorReceipt) =
            createFillsAndSubmitRoot(requests, journals, testProverAddress);

        // Swap first two IDs
        RequestId id0 = fills[0].id;
        fills[0].id = fills[1].id;
        fills[1].id = id0;

        vm.warp(requests[0].offer.timeAtPrice(uint256(1.5 ether)));
        vm.expectRevert(VerificationFailed.selector);
        boundlessMarket.priceAndFulfill(requests, signatures, fills, assessorReceipt);

        expectMarketBalanceUnchanged();
    }

    // Testing that reordering fulfillments in a batch will cause the fulfill to revert.
    function testFulfillShuffleFills() public {
        uint256 batchSize = 2;
        ProofRequest[] memory requests = new ProofRequest[](batchSize);
        bytes[] memory journals = new bytes[](batchSize);

        // First request
        Client client = getClient(0);
        ProofRequest memory request = client.request(uint32(0));
        boundlessMarket.lockRequestWithSignature(
            request, client.sign(request), testProver.signLockRequest(LockRequest({request: request}))
        );
        requests[0] = request;
        journals[0] = APP_JOURNAL;

        // Second request
        client = getClient(1);
        request = client.request(uint32(1));
        request.requirements = Requirements({
            imageId: bytes32(APP_IMAGE_ID_2),
            predicate: Predicate({predicateType: PredicateType.DigestMatch, data: abi.encode(sha256(APP_JOURNAL_2))}),
            selector: bytes4(0),
            callback: Callback({addr: address(0), gasLimit: 0})
        });
        boundlessMarket.lockRequestWithSignature(
            request, client.sign(request), testProver.signLockRequest(LockRequest({request: request}))
        );
        requests[1] = request;
        journals[1] = APP_JOURNAL_2;

        (Fulfillment[] memory fills, AssessorReceipt memory assessorReceipt) =
            createFillsAndSubmitRoot(requests, journals, testProverAddress);

        bytes32 imageId0 = fills[0].imageId;
        bytes memory journal0 = fills[0].journal;

        fills[0].imageId = fills[1].imageId;
        fills[1].imageId = imageId0;

        fills[0].journal = fills[1].journal;
        fills[1].journal = journal0;

        vm.expectRevert(VerificationFailed.selector);
        boundlessMarket.fulfill(fills, assessorReceipt);

        expectMarketBalanceUnchanged();
    }

    // Test that a smart contract signature can be used to price a request.
    // The smart contract signature must be validated when a request is priced. This
    // ensures that the smart contract signature is checked in the never locked path,
    // since the signature is not checked at lock time (nor in the assessor).
    function testPriceRequestSmartContractSignature() external {
        SmartContractClient client = getSmartContractClient(1);
        ProofRequest memory request = client.request(3);
        bytes memory clientSignature = client.sign(request);

        // Expect isValidSignature to be called on the smart contract wallet
        bytes32 requestHash =
            MessageHashUtils.toTypedDataHash(boundlessMarket.eip712DomainSeparator(), request.eip712Digest());
        vm.expectCall(
            client.addr(), abi.encodeWithSelector(IERC1271.isValidSignature.selector, requestHash, clientSignature)
        );
        boundlessMarket.priceRequest(request, clientSignature);
    }

    function testPriceRequestSmartContractSignatureExceedsGasLimit() external {
        SmartContractClient client = getSmartContractClient(1);
        client.smartWallet().setGasCost(boundlessMarket.ERC1271_MAX_GAS_FOR_CHECK() + 1);
        ProofRequest memory request = client.request(3);
        bytes memory clientSignature = client.sign(request);

        // Expect isValidSignature to be called on the smart contract wallet
        bytes32 requestHash =
            MessageHashUtils.toTypedDataHash(boundlessMarket.eip712DomainSeparator(), request.eip712Digest());
        vm.expectCall(
            client.addr(), abi.encodeWithSelector(IERC1271.isValidSignature.selector, requestHash, clientSignature)
        );
        vm.expectRevert(bytes("")); // revert due to out of gas results in empty error
        boundlessMarket.priceRequest(request, clientSignature);
    }

    // Test that a smart contract signature can be used to price and fulfill a request.
    // The smart contract signature must be validated when a request is priced. This
    // ensures that the smart contract signature is validated during the never locked path,
    // since the signature is not checked at lock time (nor in the assessor).
    function testPriceAndFulfillSmartContractSignature() external {
        SmartContractClient client = getSmartContractClient(1);
        ProofRequest memory request = client.request(3);
        ProofRequest[] memory requests = new ProofRequest[](1);
        requests[0] = request;

        bytes memory clientSignature = client.sign(request);
        bytes[] memory clientSignatures = new bytes[](1);
        clientSignatures[0] = clientSignature;
        (Fulfillment memory fill, AssessorReceipt memory assessorReceipt) =
            createFillAndSubmitRoot(request, APP_JOURNAL, testProverAddress);
        Fulfillment[] memory fills = new Fulfillment[](1);
        fills[0] = fill;

        vm.expectEmit(true, true, true, true);
        emit IBoundlessMarket.RequestFulfilled(request.id, testProverAddress, fill);
        vm.expectEmit(true, true, true, false);
        emit IBoundlessMarket.ProofDelivered(request.id, testProverAddress, fill);
        // Expect isValidSignature to be called on the smart contract wallet
        bytes32 requestHash =
            MessageHashUtils.toTypedDataHash(boundlessMarket.eip712DomainSeparator(), request.eip712Digest());
        vm.expectCall(
            client.addr(), abi.encodeWithSelector(IERC1271.isValidSignature.selector, requestHash, clientSignature)
        );

        boundlessMarket.priceAndFulfill(requests, clientSignatures, fills, assessorReceipt);
        vm.snapshotGasLastCall("priceAndFulfill: a single request (smart contract signature)");

        expectRequestFulfilled(fill.id);

        client.expectBalanceChange(-1 ether);
        testProver.expectBalanceChange(1 ether);
        expectMarketBalanceUnchanged();
    }

    // Fulfill a batch of locked requests and withdraw
    function testFulfillAndWithdrawLockedRequests() public {
        // Provide a batch definition as an array of clients and how many requests each submits.
        uint256[5] memory batch = [uint256(1), 2, 1, 3, 1];
        uint256 batchSize = 0;
        for (uint256 i = 0; i < batch.length; i++) {
            batchSize += batch[i];
        }

        ProofRequest[] memory requests = new ProofRequest[](batchSize);
        bytes[] memory journals = new bytes[](batchSize);
        uint256 expectedRevenue = 0;
        uint256 idx = 0;
        for (uint256 i = 0; i < batch.length; i++) {
            Client client = getClient(i);

            for (uint256 j = 0; j < batch[i]; j++) {
                ProofRequest memory request = client.request(uint32(j));

                // TODO: This is a fragile part of this test. It should be improved.
                uint256 desiredPrice = uint256(1.5 ether);
                vm.warp(request.offer.timeAtPrice(desiredPrice));
                expectedRevenue += desiredPrice;

                boundlessMarket.lockRequestWithSignature(
                    request, client.sign(request), testProver.signLockRequest(LockRequest({request: request}))
                );

                requests[idx] = request;
                journals[idx] = APP_JOURNAL;
                idx++;
            }
        }

        (Fulfillment[] memory fills, AssessorReceipt memory assessorReceipt) =
            createFillsAndSubmitRoot(requests, journals, testProverAddress);

        uint256 initialBalance = testProverAddress.balance + boundlessMarket.balanceOf(testProverAddress);

        for (uint256 i = 0; i < fills.length; i++) {
            vm.expectEmit(true, true, true, true);
            emit IBoundlessMarket.RequestFulfilled(fills[i].id, testProverAddress, fills[i]);
            vm.expectEmit(true, true, true, false);
            emit IBoundlessMarket.ProofDelivered(fills[i].id, testProverAddress, fills[i]);
        }
        boundlessMarket.fulfillAndWithdraw(fills, assessorReceipt);
        vm.snapshotGasLastCall(string.concat("fulfillAndWithdraw: a batch of ", vm.toString(batchSize)));

        for (uint256 i = 0; i < fills.length; i++) {
            // Check that the proof was submitted
            expectRequestFulfilled(fills[i].id);
        }

        assert(boundlessMarket.balanceOf(testProverAddress) == 0);
        assert(testProverAddress.balance == initialBalance + uint256(expectedRevenue));
    }

    function testPriceAndFulfillLockedRequest() external {
        Client client = getClient(1);
        ProofRequest memory request = client.request(3);

        (Fulfillment memory fill, AssessorReceipt memory assessorReceipt) =
            createFillAndSubmitRoot(request, APP_JOURNAL, testProverAddress);

        Fulfillment[] memory fills = new Fulfillment[](1);
        fills[0] = fill;
        ProofRequest[] memory requests = new ProofRequest[](1);
        requests[0] = request;
        bytes[] memory clientSignatures = new bytes[](1);
        clientSignatures[0] = client.sign(request);

        vm.expectEmit(true, true, true, true);
        emit IBoundlessMarket.RequestFulfilled(request.id, testProverAddress, fill);
        vm.expectEmit(true, true, true, false);
        emit IBoundlessMarket.ProofDelivered(request.id, testProverAddress, fill);
        boundlessMarket.priceAndFulfill(requests, clientSignatures, fills, assessorReceipt);
        vm.snapshotGasLastCall("priceAndFulfill: a single request");

        expectRequestFulfilled(fill.id);

        client.expectBalanceChange(-1 ether);
        testProver.expectBalanceChange(1 ether);
        expectMarketBalanceUnchanged();
    }

    function testSubmitRootAndPriceAndFulfillLockedRequest() external {
        Client client = getClient(1);
        ProofRequest[] memory requests = new ProofRequest[](1);
        requests[0] = client.request(3);
        bytes[] memory journals = new bytes[](1);
        journals[0] = APP_JOURNAL;

        (Fulfillment[] memory fills, AssessorReceipt memory assessorReceipt, bytes32 root) =
            createFills(requests, journals, testProverAddress);

        bytes memory seal = verifier.mockProve(
            SET_BUILDER_IMAGE_ID, sha256(abi.encodePacked(SET_BUILDER_IMAGE_ID, uint256(1 << 255), root))
        ).seal;

        bytes[] memory clientSignatures = new bytes[](1);
        clientSignatures[0] = client.sign(requests[0]);

        vm.expectEmit(true, true, true, true);
        emit IBoundlessMarket.RequestFulfilled(requests[0].id, testProverAddress, fills[0]);
        vm.expectEmit(true, true, true, false);
        emit IBoundlessMarket.ProofDelivered(requests[0].id, testProverAddress, fills[0]);
        boundlessMarket.submitRootAndPriceAndFulfill(
            address(setVerifier), root, seal, requests, clientSignatures, fills, assessorReceipt
        );
        vm.snapshotGasLastCall("submitRootAndPriceAndFulfill: a single request");

        expectRequestFulfilled(fills[0].id);

        client.expectBalanceChange(-1 ether);
        testProver.expectBalanceChange(1 ether);
        expectMarketBalanceUnchanged();
    }

    function _testFulfillAlreadyFulfilled(uint32 idx, LockRequestMethod lockinMethod) private {
        (, ProofRequest memory request) = _testFulfillSameBlock(idx, lockinMethod);

        (Fulfillment memory fill, AssessorReceipt memory assessorReceipt) =
            createFillAndSubmitRoot(request, APP_JOURNAL, testProverAddress);
        Fulfillment[] memory fills = new Fulfillment[](1);
        fills[0] = fill;
        ProofRequest[] memory requests = new ProofRequest[](1);
        requests[0] = request;
        bytes[] memory clientSignatures = new bytes[](1);
        clientSignatures[0] = getClient(1).sign(request);

        // TODO(#704): Workaround in test for edge case described in #704
        vm.warp(request.offer.lockDeadline() + 1);

        // Attempt to fulfill a request already fulfilled
        // should return "RequestIsFulfilled({requestId: request.id})"
        bytes[] memory paymentError =
            boundlessMarket.priceAndFulfill(requests, clientSignatures, fills, assessorReceipt);
        assert(
            keccak256(paymentError[0])
                == keccak256(abi.encodeWithSelector(IBoundlessMarket.RequestIsFulfilled.selector, request.id))
        );

        expectMarketBalanceUnchanged();
    }

    function testPriceAndFulfillWithSelector() external {
        Client client = getClient(1);
        ProofRequest memory request = client.request(3);
        request.requirements.selector = setVerifier.SELECTOR();

        (Fulfillment memory fill, AssessorReceipt memory assessorReceipt) =
            createFillAndSubmitRoot(request, APP_JOURNAL, testProverAddress);

        Fulfillment[] memory fills = new Fulfillment[](1);
        fills[0] = fill;
        ProofRequest[] memory requests = new ProofRequest[](1);
        requests[0] = request;
        bytes[] memory clientSignatures = new bytes[](1);
        clientSignatures[0] = client.sign(request);

        vm.expectEmit(true, true, true, true);
        emit IBoundlessMarket.RequestFulfilled(request.id, testProverAddress, fill);
        vm.expectEmit(true, true, true, false);
        emit IBoundlessMarket.ProofDelivered(request.id, testProverAddress, fill);
        boundlessMarket.priceAndFulfill(requests, clientSignatures, fills, assessorReceipt);
        vm.snapshotGasLastCall("priceAndFulfill: a single request (with selector)");

        expectRequestFulfilled(fill.id);

        client.expectBalanceChange(-1 ether);
        testProver.expectBalanceChange(1 ether);
        expectMarketBalanceUnchanged();
    }

    function testFulfillRequestWrongSelector() public {
        Client client = getClient(1);
        ProofRequest memory request = client.request(1);
        request.requirements.selector = setVerifier.SELECTOR();
        ProofRequest[] memory requests = new ProofRequest[](1);
        requests[0] = request;
        bytes memory clientSignature = client.sign(request);
        bytes[] memory clientSignatures = new bytes[](1);
        clientSignatures[0] = clientSignature;

        (Fulfillment memory fill, AssessorReceipt memory assessorReceipt) =
            createFillAndSubmitRoot(request, APP_JOURNAL, testProverAddress);
        Fulfillment[] memory fills = new Fulfillment[](1);
        fills[0] = fill;

        // Attempt to fulfill a request with wrong selector.
        assessorReceipt.selectors[0] = Selector({index: 0, value: bytes4(0xdeadbeef)});
        vm.expectRevert(
            abi.encodeWithSelector(
                IBoundlessMarket.SelectorMismatch.selector, bytes4(0xdeadbeef), setVerifier.SELECTOR()
            )
        );
        boundlessMarket.priceAndFulfill(requests, clientSignatures, fills, assessorReceipt);

        expectMarketBalanceUnchanged();
    }

    function testFulfillApplicationVerificationGasLimit() public {
        Client client = getClient(1);
        ProofRequest memory request = client.request(3);
        ProofRequest[] memory requests = new ProofRequest[](1);
        requests[0] = request;

        (Fulfillment memory fill, AssessorReceipt memory assessorReceipt) =
            createFillAndSubmitRoot(request, APP_JOURNAL, testProverAddress);
        Fulfillment[] memory fills = new Fulfillment[](1);
        fills[0] = fill;

        bytes memory clientSignature = client.sign(request);
        bytes[] memory clientSignatures = new bytes[](1);
        clientSignatures[0] = clientSignature;

        bytes32 claimDigest = ReceiptClaimLib.ok(fill.imageId, sha256(fill.journal)).digest();

        // If no selector is specified, we expect the call to verifyIntegrity to use the default
        // gas limit when verifying the application.
        vm.expectCall(
            address(setVerifier),
            0,
            uint64(EXPECTED_DEFAULT_MAX_GAS_FOR_VERIFY),
            abi.encodeWithSelector(IRiscZeroVerifier.verifyIntegrity.selector, RiscZeroReceipt(fill.seal, claimDigest))
        );
        boundlessMarket.priceAndFulfill(requests, clientSignatures, fills, assessorReceipt);

        expectRequestFulfilled(fill.id);

        client.expectBalanceChange(-1 ether);
        testProver.expectBalanceChange(1 ether);
        expectMarketBalanceUnchanged();
    }

    function testFulfillVerificationGasLimitForSelector() public {
        Client client = getClient(1);
        ProofRequest memory request = client.request(3);
        request.requirements.selector = setVerifier.SELECTOR();
        ProofRequest[] memory requests = new ProofRequest[](1);
        requests[0] = request;

        (Fulfillment memory fill, AssessorReceipt memory assessorReceipt) =
            createFillAndSubmitRoot(request, APP_JOURNAL, testProverAddress);
        Fulfillment[] memory fills = new Fulfillment[](1);
        fills[0] = fill;

        bytes memory clientSignature = client.sign(request);
        bytes[] memory clientSignatures = new bytes[](1);
        clientSignatures[0] = clientSignature;

        bytes32 claimDigest = ReceiptClaimLib.ok(fill.imageId, sha256(fill.journal)).digest();

        // If a selector is specified, we expect the call to verifyIntegrity to not use the default
        // gas limit, so the minimum gas it should have should exceed it.
        vm.expectCallMinGas(
            address(setVerifier),
            0,
            uint64(EXPECTED_DEFAULT_MAX_GAS_FOR_VERIFY + 1),
            abi.encodeWithSelector(IRiscZeroVerifier.verifyIntegrity.selector, RiscZeroReceipt(fill.seal, claimDigest))
        );
        boundlessMarket.priceAndFulfill(requests, clientSignatures, fills, assessorReceipt);

        expectRequestFulfilled(fill.id);

        client.expectBalanceChange(-1 ether);
        testProver.expectBalanceChange(1 ether);
        expectMarketBalanceUnchanged();
    }

    function _testFulfillRepeatIndex(LockRequestMethod lockinMethod) private {
        Client client = getClient(1);

        // Create two distinct requests with the same ID. It should be the case that only one can be
        // filled, and if one is locked, the other cannot be filled.
        Offer memory offerA = client.defaultOffer();
        Offer memory offerB = client.defaultOffer();
        offerB.maxPrice = 3 ether;
        ProofRequest memory requestA = client.request(1, offerA);
        ProofRequest memory requestB = client.request(1, offerB);
        bytes memory clientSignatureA = client.sign(requestA);

        // Lock-in request A.
        if (lockinMethod == LockRequestMethod.LockRequest) {
            vm.prank(testProverAddress);
            boundlessMarket.lockRequest(requestA, clientSignatureA);
        } else if (lockinMethod == LockRequestMethod.LockRequestWithSig) {
            boundlessMarket.lockRequestWithSignature(
                requestA, clientSignatureA, testProver.signLockRequest(LockRequest({request: requestA}))
            );
        }

        client.snapshotBalance();
        testProver.snapshotBalance();

        // Attempt to fill request B.
        (Fulfillment memory fillB, AssessorReceipt memory assessorReceiptB) =
            createFillAndSubmitRoot(requestB, APP_JOURNAL, testProverAddress);
        Fulfillment[] memory fillsB = new Fulfillment[](1);
        fillsB[0] = fillB;

        if (lockinMethod == LockRequestMethod.None) {
            // Annoying boilerplate for creating singleton lists.
            // Here we price/lock with request A and try to fill with request B.
            ProofRequest[] memory requestsA = new ProofRequest[](1);
            requestsA[0] = requestA;
            bytes[] memory clientSignatures = new bytes[](1);
            clientSignatures[0] = clientSignatureA;

            vm.expectRevert(abi.encodeWithSelector(IBoundlessMarket.RequestIsNotLockedOrPriced.selector, requestA.id));
            boundlessMarket.priceAndFulfill(requestsA, clientSignatures, fillsB, assessorReceiptB);

            expectRequestNotFulfilled(fillB.id);
        } else {
<<<<<<< HEAD
            vm.expectRevert(
                abi.encodeWithSelector(
                    IBoundlessMarket.InvalidRequestFulfillment.selector,
                    requestA.id,
                    MessageHashUtils.toTypedDataHash(
                        boundlessMarket.eip712DomainSeparator(), ProofRequestLibrary.eip712Digest(requestB)
                    ),
                    MessageHashUtils.toTypedDataHash(
                        boundlessMarket.eip712DomainSeparator(), ProofRequestLibrary.eip712Digest(requestA)
                    )
                )
            );
            boundlessMarket.fulfill(fills, assessorReceipt);
        }
=======
            // Attempting to fulfill request B should revert, since it has never been seen onchain.
            vm.expectRevert(abi.encodeWithSelector(IBoundlessMarket.RequestIsNotLockedOrPriced.selector, requestA.id));
            boundlessMarket.fulfill(fillsB, assessorReceiptB);
            expectRequestNotFulfilled(fillB.id);
>>>>>>> 5275b0f3

            // Attempting to price and fulfill with request B should return a
            // payment error since request A is still locked.
            ProofRequest[] memory requestsB = new ProofRequest[](1);
            requestsB[0] = requestB;
            bytes[] memory clientSignatures = new bytes[](1);
            clientSignatures[0] = client.sign(requestB);

            bytes[] memory paymentErrors =
                boundlessMarket.priceAndFulfill(requestsB, clientSignatures, fillsB, assessorReceiptB);
            assert(
                keccak256(paymentErrors[0])
                    == keccak256(abi.encodeWithSelector(IBoundlessMarket.RequestIsLocked.selector, requestB.id))
            );
            expectRequestFulfilled(fillB.id);
        }

        // No balance changes should have occurred after lockin.
        client.expectBalanceChange(0 ether);
        testProver.expectBalanceChange(0 ether);
        expectMarketBalanceUnchanged();
    }

    function testSubmitRootAndFulfill() public {
        (ProofRequest[] memory requests, bytes[] memory journals) = newBatch(2);
        (Fulfillment[] memory fills, AssessorReceipt memory assessorReceipt, bytes32 root) =
            createFills(requests, journals, testProverAddress);

        bytes memory seal = verifier.mockProve(
            SET_BUILDER_IMAGE_ID, sha256(abi.encodePacked(SET_BUILDER_IMAGE_ID, uint256(1 << 255), root))
        ).seal;
        boundlessMarket.submitRootAndFulfill(address(setVerifier), root, seal, fills, assessorReceipt);
        vm.snapshotGasLastCall("submitRootAndFulfill: a batch of 2 requests");

        for (uint256 j = 0; j < fills.length; j++) {
            expectRequestFulfilled(fills[j].id);
        }
    }

    function testSlashLockedRequestFullyExpired() public returns (Client, ProofRequest memory) {
        (Client client, ProofRequest memory request) = testFulfillLockedRequestFullyExpired();
        // Provers stake balance is subtracted at lock time, not when slash is called
        testProver.expectStakeBalanceChange(-uint256(request.offer.lockStake).toInt256());

        snapshotMarketStakeBalance();
        snapshotMarketStakeTreasuryBalance();

        // Slash the request
        // Burning = sending tokens to address 0xdEaD, expect a transfer event to be emitted to address 0xdEaD
        vm.expectEmit(true, true, true, false);
        emit IERC20.Transfer(address(proxy), address(0xdEaD), request.offer.lockStake);
        vm.expectEmit(true, true, true, true);
        emit IBoundlessMarket.ProverSlashed(
            request.id,
            expectedSlashBurnAmount(request.offer.lockStake),
            expectedSlashTransferAmount(request.offer.lockStake),
            address(boundlessMarket)
        );

        boundlessMarket.slash(request.id);
        vm.snapshotGasLastCall("slash: base case");

        expectMarketStakeBalanceChange(-int256(int96(expectedSlashBurnAmount(request.offer.lockStake))));
        expectMarketStakeTreasuryBalanceChange(int256(int96(expectedSlashTransferAmount(request.offer.lockStake))));

        client.expectBalanceChange(0 ether);
        testProver.expectStakeBalanceChange(-uint256(request.offer.lockStake).toInt256());

        // Check that the request is slashed and is not fulfilled
        expectRequestSlashed(request.id);

        return (client, request);
    }

    // Prover locks a request, the request expires, then they fulfill a request with the same ID.
    // Prover should be slashable, but still able to fulfill the other request and receive payment for it.
    function testSlashLockedRequestMultipleRequestsSameIndex() public {
        Client client = getClient(1);

        // Create two distinct requests with the same ID.
        Offer memory offerA = Offer({
            minPrice: 1 ether,
            maxPrice: 2 ether,
            biddingStart: uint64(block.timestamp),
            rampUpPeriod: uint32(10),
            lockTimeout: uint32(100),
            timeout: uint32(100),
            lockStake: 1 ether
        });
        Offer memory offerB = Offer({
            minPrice: 3 ether,
            maxPrice: 3 ether,
            biddingStart: uint64(block.timestamp) + uint64(offerA.timeout) + 1,
            rampUpPeriod: uint32(10),
            lockTimeout: uint32(100),
            timeout: 100,
            lockStake: 1 ether
        });
        ProofRequest memory requestA = client.request(1, offerA);
        ProofRequest memory requestB = client.request(1, offerB);
        ProofRequest[] memory requests = new ProofRequest[](1);
        requests[0] = requestB;
        bytes memory clientSignatureA = client.sign(requestA);
        bytes memory clientSignatureB = client.sign(requestB);
        bytes[] memory clientSignatures = new bytes[](1);
        clientSignatures[0] = clientSignatureB;

        client.snapshotBalance();
        testProver.snapshotBalance();

        vm.prank(testProverAddress);
        boundlessMarket.lockRequest(requestA, clientSignatureA);

        vm.warp(requestA.offer.deadline() + 1);

        // Attempt to fill request B.
        (Fulfillment memory fill, AssessorReceipt memory assessorReceipt) =
            createFillAndSubmitRoot(requestB, APP_JOURNAL, testProverAddress);
        Fulfillment[] memory fills = new Fulfillment[](1);
        fills[0] = fill;
        boundlessMarket.priceAndFulfill(requests, clientSignatures, fills, assessorReceipt);

        boundlessMarket.slash(requestA.id);

        expectRequestFulfilledAndSlashed(fill.id);

        client.expectBalanceChange(-3 ether);
        testProver.expectBalanceChange(3 ether);
        // They lose their original stake, but gain a portion of the slashed stake.
        testProver.expectStakeBalanceChange(
            -1 ether + int256(uint256(expectedSlashTransferAmount(requestA.offer.lockStake)))
        );
        expectMarketBalanceUnchanged();
    }

    // Handles case where a third-party that was not locked fulfills the request, and the locked prover does not.
    // Once the locked prover is slashed, we expect the request to be both "fulfilled" and "slashed".
    // We expect a portion of slashed funds to go to the market treasury.
    function testSlashLockedRequestFulfilledByOtherProverDuringLock() public {
        Client client = getClient(1);
        ProofRequest memory request = client.request(1);

        // Lock to "testProver" but "prover2" fulfills the request
        boundlessMarket.lockRequestWithSignature(
            request, client.sign(request), testProver.signLockRequest(LockRequest({request: request}))
        );

        Client testProver2 = getClient(2);
        (address testProver2Address,,,) = testProver2.wallet();
        (Fulfillment memory fill, AssessorReceipt memory assessorReceipt) =
            createFillAndSubmitRoot(request, APP_JOURNAL, testProver2Address);
        Fulfillment[] memory fills = new Fulfillment[](1);
        fills[0] = fill;

        boundlessMarket.fulfill(fills, assessorReceipt);
        expectRequestFulfilled(fill.id);

        vm.warp(request.offer.deadline() + 1);

        // Slash the original prover that locked and didnt deliver
        vm.expectEmit(true, true, true, true);
        emit IBoundlessMarket.ProverSlashed(
            request.id,
            expectedSlashBurnAmount(request.offer.lockStake),
            expectedSlashTransferAmount(request.offer.lockStake),
            address(boundlessMarket)
        );
        boundlessMarket.slash(request.id);

        client.expectBalanceChange(0 ether);
        testProver.expectStakeBalanceChange(-uint256(request.offer.lockStake).toInt256());
        testProver2.expectStakeBalanceChange(0 ether);

        // We expect the request is both slashed and fulfilled
        require(boundlessMarket.requestIsSlashed(request.id), "Request should be slashed");
        require(boundlessMarket.requestIsFulfilled(request.id), "Request should be fulfilled");
    }

    function testSlashInvalidRequestID() public {
        // Attempt to slash an invalid request ID
        // should revert with "RequestIsNotLocked({requestId: request.id})"
        vm.expectRevert(abi.encodeWithSelector(IBoundlessMarket.RequestIsNotLocked.selector, 0xa));
        boundlessMarket.slash(RequestId.wrap(0xa));

        expectMarketBalanceUnchanged();
    }

    function testSlashLockedRequestNotExpired() public {
        (, ProofRequest memory request) = testLockRequest();

        // Attempt to slash a request not expired
        // should revert with "RequestIsNotExpired({requestId: request.id,  deadline: deadline})"
        vm.expectRevert(
            abi.encodeWithSelector(IBoundlessMarket.RequestIsNotExpired.selector, request.id, request.offer.deadline())
        );
        boundlessMarket.slash(request.id);

        expectMarketBalanceUnchanged();
    }

    // Even if the lock has expired, you can not slash until the request is fully expired, as we need to know if the
    // request was eventually fulfilled or not to decide who to send stake to.
    function testSlashWasLockedRequestNotFullyExpired() public {
        Client client = getClient(1);
        ProofRequest memory request = client.request(
            1,
            Offer({
                minPrice: 1 ether,
                maxPrice: 2 ether,
                biddingStart: uint64(block.timestamp),
                rampUpPeriod: uint32(50),
                lockTimeout: uint32(50),
                timeout: uint32(100),
                lockStake: 1 ether
            })
        );
        bytes memory clientSignature = client.sign(request);

        Client locker = getProver(1);
        client.snapshotBalance();
        locker.snapshotBalance();

        address lockerAddress = locker.addr();
        vm.prank(lockerAddress);
        boundlessMarket.lockRequest(request, clientSignature);
        // At this point the client should have only been charged the 1 ETH at lock time.
        client.expectBalanceChange(-1 ether);

        // Advance the chain ahead to simulate the lock timeout.
        vm.warp(request.offer.lockDeadline() + 1);

        // Attempt to slash a request not expired
        // should revert with "RequestIsNotExpired({requestId: request.id,  deadline: deadline})"
        vm.expectRevert(
            abi.encodeWithSelector(IBoundlessMarket.RequestIsNotExpired.selector, request.id, request.offer.deadline())
        );
        boundlessMarket.slash(request.id);

        expectMarketBalanceUnchanged();
    }

    function _testSlashFulfilledSameBlock(uint32 idx, LockRequestMethod lockinMethod) private {
        (, ProofRequest memory request) = _testFulfillSameBlock(idx, lockinMethod);

        if (lockinMethod == LockRequestMethod.None) {
            vm.expectRevert(abi.encodeWithSelector(IBoundlessMarket.RequestIsNotLocked.selector, request.id));
        } else {
            vm.expectRevert(abi.encodeWithSelector(IBoundlessMarket.RequestIsFulfilled.selector, request.id));
        }

        boundlessMarket.slash(request.id);

        expectMarketBalanceUnchanged();
    }

    function testSlashLockedRequestFulfilledByLocker() public {
        _testSlashFulfilledSameBlock(1, LockRequestMethod.LockRequest);
        _testSlashFulfilledSameBlock(2, LockRequestMethod.LockRequestWithSig);
    }

    function testSlashNeverLockedRequestFulfilled() public {
        _testSlashFulfilledSameBlock(3, LockRequestMethod.None);
    }

    // Test slashing in the scenario where a request is fulfilled by another prover after the lock expires.
    // but before the request as a whole has expired.
    function testSlashWasLockedRequestFulfilledByOtherProver() public {
        snapshotMarketStakeTreasuryBalance();
        (ProofRequest memory request, Client otherProver) = testFulfillWasLockedRequestByOtherProver();
        vm.warp(request.offer.deadline() + 1);
        otherProver.snapshotStakeBalance();

        // We expect the prover that ultimately fulfilled the request to receive stake.
        // Burning = sending tokens to address 0xdEaD, expect a transfer event to be emitted to address 0xdEaD
        vm.expectEmit(true, true, true, false);
        emit IERC20.Transfer(address(proxy), address(0xdEaD), request.offer.lockStake);
        vm.expectEmit(true, true, true, true);
        emit IBoundlessMarket.ProverSlashed(
            request.id,
            expectedSlashBurnAmount(request.offer.lockStake),
            expectedSlashTransferAmount(request.offer.lockStake),
            otherProver.addr()
        );

        boundlessMarket.slash(request.id);
        vm.snapshotGasLastCall("slash: fulfilled request after lock deadline");

        // Prover should have their original balance less the stake amount.
        testProver.expectStakeBalanceChange(-uint256(request.offer.lockStake).toInt256());
        // Other prover should receive a portion of the stake
        otherProver.expectStakeBalanceChange(uint256(expectedSlashTransferAmount(request.offer.lockStake)).toInt256());

        expectMarketStakeTreasuryBalanceChange(0);
        expectMarketBalanceUnchanged();
    }

    // Test slashing in the scenario where a request is fulfilled by the locker after the lock expires.
    // but before the request as a whole has expired.
    function testSlashWasLockedRequestFulfilledByLocker() public {
        snapshotMarketStakeTreasuryBalance();
        (ProofRequest memory request, Client prover) = testFulfillWasLockedRequestByOriginalLocker();
        vm.warp(request.offer.deadline() + 1);

        // We expect the prover that ultimately fulfilled the request to receive stake.
        // Burning = sending tokens to address 0xdEaD, expect a transfer event to be emitted to address 0xdEaD
        vm.expectEmit(true, true, true, false);
        emit IERC20.Transfer(address(proxy), address(0xdEaD), request.offer.lockStake);
        vm.expectEmit(true, true, true, true);
        emit IBoundlessMarket.ProverSlashed(
            request.id,
            expectedSlashBurnAmount(request.offer.lockStake),
            expectedSlashTransferAmount(request.offer.lockStake),
            prover.addr()
        );

        boundlessMarket.slash(request.id);

        // Prover should have their original balance less the stake amount plus the stake for eventually filling.
        prover.expectStakeBalanceChange(
            -uint256(request.offer.lockStake).toInt256()
                + uint256(expectedSlashTransferAmount(request.offer.lockStake)).toInt256()
        );

        expectMarketStakeTreasuryBalanceChange(0);
        expectMarketBalanceUnchanged();
    }

    function testSlashSlash() public {
        (, ProofRequest memory request) = testSlashLockedRequestFullyExpired();
        expectRequestSlashed(request.id);

        vm.expectRevert(abi.encodeWithSelector(IBoundlessMarket.RequestIsSlashed.selector, request.id));
        boundlessMarket.slash(request.id);
    }

    function testLockRequestSmartContractSignature() public {
        SmartContractClient client = getSmartContractClient(1);
        ProofRequest memory request = client.request(1);
        bytes memory clientSig = client.sign(request);

        // Expect isValidSignature to be called on the smart contract wallet
        bytes32 requestHash =
            MessageHashUtils.toTypedDataHash(boundlessMarket.eip712DomainSeparator(), request.eip712Digest());
        vm.expectCall(client.addr(), abi.encodeWithSelector(IERC1271.isValidSignature.selector, requestHash, clientSig));

        // Call lockRequest with the smart contract signature
        vm.prank(testProverAddress);
        boundlessMarket.lockRequest(request, clientSig);

        // Verify the lock request
        assertTrue(boundlessMarket.requestIsLocked(request.id), "Request should be locked");
    }

    // Test that the smart contract client receives the proof request when isValidSignature is called,
    // if the client signature provided is empty. This enables custom smart contract clients that want to authorize
    // payments based on how a proof request is structured.
    function testLockRequestSmartContractClientValidatesPassthroughEmptySignature() public {
        SmartContractClient client = getSmartContractClient(1);
        ProofRequest memory request = client.request(1);
        bytes memory clientSig = bytes("");
        client.setExpectedSignature(clientSig);

        // Expect isValidSignature to be called on the smart contract wallet with the proof request as the signature.
        bytes32 requestHash =
            MessageHashUtils.toTypedDataHash(boundlessMarket.eip712DomainSeparator(), request.eip712Digest());
        vm.expectCall(client.addr(), abi.encodeWithSelector(IERC1271.isValidSignature.selector, requestHash, clientSig));

        // Call lockRequest with the smart contract signature
        vm.prank(testProverAddress);
        boundlessMarket.lockRequest(request, clientSig);

        // Verify the lock request
        assertTrue(boundlessMarket.requestIsLocked(request.id), "Request should be locked");
    }

    function testLockRequestSmartContractSignatureInvalid() public {
        SmartContractClient client = getSmartContractClient(1);
        ProofRequest memory request = client.request(1);
        bytes memory clientSig = bytes("invalid_signature");

        // Expect isValidSignature to be called on the smart contract wallet
        bytes32 requestHash =
            MessageHashUtils.toTypedDataHash(boundlessMarket.eip712DomainSeparator(), request.eip712Digest());
        vm.expectCall(client.addr(), abi.encodeWithSelector(IERC1271.isValidSignature.selector, requestHash, clientSig));

        // Call lockRequest with the smart contract signature
        vm.prank(testProverAddress);
        vm.expectRevert(IBoundlessMarket.InvalidSignature.selector);
        boundlessMarket.lockRequest(request, clientSig);
    }

    function testLockRequestSmartContractSignatureExceedsGasLimit() public {
        SmartContractClient client = getSmartContractClient(1);
        client.smartWallet().setGasCost(boundlessMarket.ERC1271_MAX_GAS_FOR_CHECK() + 1);
        ProofRequest memory request = client.request(1);
        bytes memory clientSig = client.sign(request);

        // Expect isValidSignature to be called on the smart contract wallet
        bytes32 requestHash =
            MessageHashUtils.toTypedDataHash(boundlessMarket.eip712DomainSeparator(), request.eip712Digest());
        vm.expectCall(client.addr(), abi.encodeWithSelector(IERC1271.isValidSignature.selector, requestHash, clientSig));

        // Call lockRequest with the smart contract signature
        vm.prank(testProverAddress);
        vm.expectRevert(bytes("")); // revert due to out of gas results in empty error
        boundlessMarket.lockRequest(request, clientSig);
    }

    function testLockRequestWithSignatureClientSmartContractSignatureInvalid() public {
        SmartContractClient client = getSmartContractClient(1);
        Client prover = getClient(2);

        ProofRequest memory request = client.request(1);
        bytes memory clientSig = bytes("invalid_signature");
        bytes memory proverSig = prover.signLockRequest(LockRequest({request: request}));

        address proverAddress = prover.addr();
        vm.prank(proverAddress);
        vm.expectRevert(IBoundlessMarket.InvalidSignature.selector);
        boundlessMarket.lockRequestWithSignature(request, clientSig, proverSig);
    }

    function testFulfillLockedRequestWithCallback() public {
        Client client = getClient(1);

        // Create request with low gas callback
        ProofRequest memory request = client.request(1);
        request.requirements.callback = Callback({addr: address(mockCallback), gasLimit: 500_000});

        bytes memory clientSignature = client.sign(request);
        client.snapshotBalance();
        testProver.snapshotBalance();

        // Lock and fulfill the request
        vm.prank(testProverAddress);
        boundlessMarket.lockRequest(request, clientSignature);

        (Fulfillment memory fill, AssessorReceipt memory assessorReceipt) =
            createFillAndSubmitRoot(request, APP_JOURNAL, testProverAddress);
        Fulfillment[] memory fills = new Fulfillment[](1);
        fills[0] = fill;

        vm.expectEmit(true, true, true, true);
        emit IBoundlessMarket.RequestFulfilled(request.id, testProverAddress, fill);
        vm.expectEmit(true, true, true, true);
        emit IBoundlessMarket.ProofDelivered(request.id, testProverAddress, fill);
        vm.expectEmit(true, true, true, false);
        emit MockCallback.MockCallbackCalled(request.requirements.imageId, APP_JOURNAL, fill.seal);
        boundlessMarket.fulfill(fills, assessorReceipt);

        // Verify callback was called exactly once
        assertEq(mockCallback.getCallCount(), 1, "Callback should be called exactly once");

        // Verify request state and balances
        expectRequestFulfilled(fill.id);
        client.expectBalanceChange(-1 ether);
        testProver.expectBalanceChange(1 ether);
        expectMarketBalanceUnchanged();
    }

    function testFulfillLockedRequestWithCallbackExceedGasLimit() public {
        Client client = getClient(1);

        // Create request with high gas callback that will exceed limit
        ProofRequest memory request = client.request(1);
        request.requirements.callback = Callback({addr: address(mockHighGasCallback), gasLimit: 10_000});

        bytes memory clientSignature = client.sign(request);
        client.snapshotBalance();
        testProver.snapshotBalance();

        // Lock and fulfill the request
        vm.prank(testProverAddress);
        boundlessMarket.lockRequest(request, clientSignature);

        (Fulfillment memory fill, AssessorReceipt memory assessorReceipt) =
            createFillAndSubmitRoot(request, APP_JOURNAL, testProverAddress);
        Fulfillment[] memory fills = new Fulfillment[](1);
        fills[0] = fill;

        vm.expectEmit(true, true, true, true);
        emit IBoundlessMarket.RequestFulfilled(request.id, testProverAddress, fill);
        vm.expectEmit(true, true, true, false);
        emit IBoundlessMarket.ProofDelivered(request.id, testProverAddress, fill);
        vm.expectEmit(true, true, true, true);
        emit IBoundlessMarket.CallbackFailed(request.id, address(mockHighGasCallback), "");
        boundlessMarket.fulfill(fills, assessorReceipt);

        // Verify callback was attempted
        assertEq(mockHighGasCallback.getCallCount(), 0, "Callback not succeed");

        // Verify request state and balances
        expectRequestFulfilled(fill.id);
        client.expectBalanceChange(-1 ether);
        testProver.expectBalanceChange(1 ether);
        expectMarketBalanceUnchanged();
    }

    function testFulfillLockedRequestWithCallbackByOtherProver() public {
        Client client = getClient(1);

        // Create request with low gas callback
        ProofRequest memory request = client.request(1);
        request.requirements.callback = Callback({addr: address(mockCallback), gasLimit: 100_000});

        bytes memory clientSignature = client.sign(request);

        // Lock request with testProver
        boundlessMarket.lockRequestWithSignature(
            request, clientSignature, testProver.signLockRequest(LockRequest({request: request}))
        );

        // Have otherProver fulfill without requiring payment
        Client otherProver = getProver(2);
        address otherProverAddress = otherProver.addr();
        (Fulfillment memory fill, AssessorReceipt memory assessorReceipt) =
            createFillAndSubmitRoot(request, APP_JOURNAL, otherProverAddress);
        Fulfillment[] memory fills = new Fulfillment[](1);
        fills[0] = fill;

        vm.expectEmit(true, true, true, true);
        emit IBoundlessMarket.RequestFulfilled(request.id, otherProverAddress, fill);
        vm.expectEmit(true, true, true, true);
        emit IBoundlessMarket.PaymentRequirementsFailed(
            abi.encodeWithSelector(IBoundlessMarket.RequestIsLocked.selector, request.id)
        );
        vm.expectEmit(true, true, true, false);
        emit IBoundlessMarket.ProofDelivered(request.id, otherProverAddress, fill);
        vm.expectEmit(true, true, true, true);
        emit MockCallback.MockCallbackCalled(request.requirements.imageId, APP_JOURNAL, fill.seal);

        vm.prank(otherProverAddress);
        boundlessMarket.fulfill(fills, assessorReceipt);

        // Verify callback was called exactly once
        assertEq(mockCallback.getCallCount(), 1, "Callback should be called exactly once");

        // Verify request state and balances
        expectRequestFulfilled(fill.id);
        testProver.expectStakeBalanceChange(-int256(uint256(request.offer.lockStake)));
        otherProver.expectBalanceChange(0);
        otherProver.expectStakeBalanceChange(0);
        expectMarketBalanceUnchanged();
    }

    function testFulfillLockedRequestWithCallbackAlreadyFulfilledByOtherProver() public {
        Client client = getClient(1);

        ProofRequest memory request = client.request(1);
        request.requirements.callback = Callback({addr: address(mockCallback), gasLimit: 100_000});

        bytes memory clientSignature = client.sign(request);

        // Lock request with testProver
        boundlessMarket.lockRequestWithSignature(
            request, clientSignature, testProver.signLockRequest(LockRequest({request: request}))
        );

        // Have otherProver fulfill without requiring payment
        Client otherProver = getProver(2);
        address otherProverAddress = address(otherProver);
        (Fulfillment memory fill, AssessorReceipt memory assessorReceipt) =
            createFillAndSubmitRoot(request, APP_JOURNAL, otherProverAddress);
        Fulfillment[] memory fills = new Fulfillment[](1);
        fills[0] = fill;

        vm.expectEmit(true, true, true, true);
        emit IBoundlessMarket.RequestFulfilled(request.id, otherProverAddress, fill);
        vm.expectEmit(true, true, true, true);
        emit IBoundlessMarket.PaymentRequirementsFailed(
            abi.encodeWithSelector(IBoundlessMarket.RequestIsLocked.selector, request.id)
        );
        vm.expectEmit(true, true, true, false);
        emit IBoundlessMarket.ProofDelivered(request.id, otherProverAddress, fill);
        vm.expectEmit(true, true, true, true);
        emit MockCallback.MockCallbackCalled(request.requirements.imageId, APP_JOURNAL, fill.seal);
        boundlessMarket.fulfill(fills, assessorReceipt);

        // Verify callback was called exactly once
        assertEq(mockCallback.getCallCount(), 1, "Callback should be called exactly once");

        // Now have original locker fulfill to get payment
        (fill, assessorReceipt) = createFillAndSubmitRoot(request, APP_JOURNAL, testProverAddress);
        fills[0] = fill;
        boundlessMarket.fulfill(fills, assessorReceipt);

        // Verify callback is called again
        assertEq(mockCallback.getCallCount(), 2, "Callback should be called twice");

        expectRequestFulfilled(fill.id);
        testProver.expectBalanceChange(1 ether);
        testProver.expectStakeBalanceChange(0 ether);
        otherProver.expectBalanceChange(0);
        otherProver.expectStakeBalanceChange(0);
        expectMarketBalanceUnchanged();
    }

    function testFulfillWasLockedRequestWithCallbackByOtherProver() public {
        Client client = getClient(1);

        // Create request with lock timeout of 50 blocks, overall timeout of 100
        ProofRequest memory request = client.request(
            1,
            Offer({
                minPrice: 1 ether,
                maxPrice: 2 ether,
                biddingStart: uint64(block.timestamp),
                rampUpPeriod: uint32(50),
                lockTimeout: uint32(50),
                timeout: uint32(100),
                lockStake: 1 ether
            })
        );
        request.requirements.callback = Callback({addr: address(mockCallback), gasLimit: 100_000});
        ProofRequest[] memory requests = new ProofRequest[](1);
        requests[0] = request;

        bytes memory clientSignature = client.sign(request);
        bytes[] memory clientSignatures = new bytes[](1);
        clientSignatures[0] = clientSignature;

        Client locker = getProver(1);
        Client otherProver = getProver(2);

        client.snapshotBalance();
        locker.snapshotBalance();
        otherProver.snapshotBalance();

        address lockerAddress = locker.addr();
        vm.prank(lockerAddress);
        boundlessMarket.lockRequest(request, clientSignature);
        client.expectBalanceChange(-1 ether);

        // Advance chain ahead to simulate lock timeout
        vm.warp(request.offer.lockDeadline() + 1);

        (Fulfillment memory fill, AssessorReceipt memory assessorReceipt) =
            createFillAndSubmitRoot(request, APP_JOURNAL, otherProver.addr());
        Fulfillment[] memory fills = new Fulfillment[](1);
        fills[0] = fill;

        vm.expectEmit(true, true, true, true);
        emit IBoundlessMarket.RequestFulfilled(request.id, otherProver.addr(), fill);
        vm.expectEmit(true, true, true, false);
        emit IBoundlessMarket.ProofDelivered(request.id, otherProver.addr(), fill);
        vm.expectEmit(true, true, true, true);
        emit MockCallback.MockCallbackCalled(request.requirements.imageId, APP_JOURNAL, fill.seal);
        boundlessMarket.priceAndFulfill(requests, clientSignatures, fills, assessorReceipt);

        // Verify callback was called exactly once
        assertEq(mockCallback.getCallCount(), 1, "Callback should be called exactly once");

        // Check request state and balances
        expectRequestFulfilled(fill.id);
        client.expectBalanceChange(0 ether);
        locker.expectBalanceChange(0 ether);
        locker.expectStakeBalanceChange(-1 ether);
        otherProver.expectBalanceChange(0 ether);
        expectMarketBalanceUnchanged();
    }

    function testFulfillWasLockedRequestWithCallbackMultipleRequestsSameIndex() public {
        Client client = getClient(1);

        // Create first request with callback A
        Offer memory offerA = Offer({
            minPrice: 1 ether,
            maxPrice: 2 ether,
            biddingStart: uint64(block.timestamp),
            rampUpPeriod: uint32(10),
            lockTimeout: uint32(100),
            timeout: uint32(100),
            lockStake: 1 ether
        });
        ProofRequest memory requestA = client.request(1, offerA);
        requestA.requirements.callback = Callback({addr: address(mockCallback), gasLimit: 10_000});
        bytes memory clientSignatureA = client.sign(requestA);

        // Create second request with same ID but different callback
        Offer memory offerB = Offer({
            minPrice: 1 ether,
            maxPrice: 3 ether,
            biddingStart: offerA.biddingStart,
            rampUpPeriod: offerA.rampUpPeriod,
            lockTimeout: offerA.lockTimeout + 100,
            timeout: offerA.timeout + 100,
            lockStake: offerA.lockStake
        });
        ProofRequest memory requestB = client.request(1, offerB);
        requestB.requirements.callback = Callback({addr: address(mockHighGasCallback), gasLimit: 300_000});
        ProofRequest[] memory requests = new ProofRequest[](1);
        requests[0] = requestB;
        bytes memory clientSignatureB = client.sign(requestB);
        bytes[] memory clientSignatures = new bytes[](1);
        clientSignatures[0] = clientSignatureB;

        client.snapshotBalance();
        testProver.snapshotBalance();

        // Lock request A
        vm.prank(testProverAddress);
        boundlessMarket.lockRequest(requestA, clientSignatureA);

        // Advance chain ahead to simulate request A lock timeout
        vm.warp(requestA.offer.lockDeadline() + 1);

        (Fulfillment memory fill, AssessorReceipt memory assessorReceipt) =
            createFillAndSubmitRoot(requestB, APP_JOURNAL, testProverAddress);
        Fulfillment[] memory fills = new Fulfillment[](1);
        fills[0] = fill;

        // Since the request being fulfilled is distinct from the one that was locked, the
        // transaction should revert.
        vm.expectRevert(
            abi.encodeWithSelector(
                IBoundlessMarket.InvalidRequestFulfillment.selector,
                requestA.id,
                MessageHashUtils.toTypedDataHash(
                    boundlessMarket.eip712DomainSeparator(), ProofRequestLibrary.eip712Digest(requestB)
                ),
                MessageHashUtils.toTypedDataHash(
                    boundlessMarket.eip712DomainSeparator(), ProofRequestLibrary.eip712Digest(requestA)
                )
            )
        );
        boundlessMarket.fulfill(fills, assessorReceipt);

        vm.expectEmit(true, true, true, true);
        emit IBoundlessMarket.RequestFulfilled(requestB.id, testProverAddress, fill);
        vm.expectEmit(true, true, true, false);
        emit IBoundlessMarket.ProofDelivered(requestB.id, testProverAddress, fill);
        vm.expectEmit(true, true, true, true);
        emit MockCallback.MockCallbackCalled(requestB.requirements.imageId, APP_JOURNAL, fill.seal);
        boundlessMarket.priceAndFulfill(requests, clientSignatures, fills, assessorReceipt);

        // Verify only the second request's callback was called
        assertEq(mockCallback.getCallCount(), 0, "First request's callback should not be called");
        assertEq(mockHighGasCallback.getCallCount(), 1, "Second request's callback should be called once");

        // Verify request state and balances
        expectRequestFulfilled(fill.id);
        client.expectBalanceChange(-3 ether);
        testProver.expectBalanceChange(3 ether);
        testProver.expectStakeBalanceChange(-1 ether); // Lost stake from lock
        expectMarketBalanceUnchanged();
    }
}

contract BoundlessMarketBench is BoundlessMarketTest {
    using BoundlessMarketLib for Offer;

    function benchFulfill(uint256 batchSize, string memory snapshot) public {
        (ProofRequest[] memory requests, bytes[] memory journals) = newBatch(batchSize);
        (Fulfillment[] memory fills, AssessorReceipt memory assessorReceipt) =
            createFillsAndSubmitRoot(requests, journals, testProverAddress);

        boundlessMarket.fulfill(fills, assessorReceipt);
        vm.snapshotGasLastCall(string.concat("fulfill: batch of ", snapshot));

        for (uint256 j = 0; j < fills.length; j++) {
            expectRequestFulfilled(fills[j].id);
        }
    }

    function benchFulfillWithSelector(uint256 batchSize, string memory snapshot) public {
        (ProofRequest[] memory requests, bytes[] memory journals) =
            newBatchWithSelector(batchSize, setVerifier.SELECTOR());
        (Fulfillment[] memory fills, AssessorReceipt memory assessorReceipt) =
            createFillsAndSubmitRoot(requests, journals, testProverAddress);

        boundlessMarket.fulfill(fills, assessorReceipt);
        vm.snapshotGasLastCall(string.concat("fulfill (with selector): batch of ", snapshot));

        for (uint256 j = 0; j < fills.length; j++) {
            expectRequestFulfilled(fills[j].id);
        }
    }

    function benchFulfillWithCallback(uint256 batchSize, string memory snapshot) public {
        (ProofRequest[] memory requests, bytes[] memory journals) = newBatchWithCallback(batchSize);
        (Fulfillment[] memory fills, AssessorReceipt memory assessorReceipt) =
            createFillsAndSubmitRoot(requests, journals, testProverAddress);

        boundlessMarket.fulfill(fills, assessorReceipt);
        vm.snapshotGasLastCall(string.concat("fulfill (with callback): batch of ", snapshot));

        for (uint256 j = 0; j < fills.length; j++) {
            expectRequestFulfilled(fills[j].id);
        }
    }

    function testBenchFulfill001() public {
        benchFulfill(1, "001");
    }

    function testBenchFulfill002() public {
        benchFulfill(2, "002");
    }

    function testBenchFulfill004() public {
        benchFulfill(4, "004");
    }

    function testBenchFulfill008() public {
        benchFulfill(8, "008");
    }

    function testBenchFulfill016() public {
        benchFulfill(16, "016");
    }

    function testBenchFulfill032() public {
        benchFulfill(32, "032");
    }

    function testBenchFulfill064() public {
        benchFulfill(64, "064");
    }

    function testBenchFulfill128() public {
        benchFulfill(128, "128");
    }

    function testBenchFulfillWithSelector001() public {
        benchFulfillWithSelector(1, "001");
    }

    function testBenchFulfillWithSelector002() public {
        benchFulfillWithSelector(2, "002");
    }

    function testBenchFulfillWithSelector004() public {
        benchFulfillWithSelector(4, "004");
    }

    function testBenchFulfillWithSelector008() public {
        benchFulfillWithSelector(8, "008");
    }

    function testBenchFulfillWithSelector016() public {
        benchFulfillWithSelector(16, "016");
    }

    function testBenchFulfillWithSelector032() public {
        benchFulfillWithSelector(32, "032");
    }

    function testBenchFulfillWithCallback001() public {
        benchFulfillWithCallback(1, "001");
    }

    function testBenchFulfillWithCallback002() public {
        benchFulfillWithCallback(2, "002");
    }

    function testBenchFulfillWithCallback004() public {
        benchFulfillWithCallback(4, "004");
    }

    function testBenchFulfillWithCallback008() public {
        benchFulfillWithCallback(8, "008");
    }

    function testBenchFulfillWithCallback016() public {
        benchFulfillWithCallback(16, "016");
    }

    function testBenchFulfillWithCallback032() public {
        benchFulfillWithCallback(32, "032");
    }
}

contract BoundlessMarketUpgradeTest is BoundlessMarketTest {
    using BoundlessMarketLib for Offer;

    function testUnsafeUpgrade() public {
        vm.startPrank(OWNER_WALLET.addr);
        proxy = UnsafeUpgrades.deployUUPSProxy(
            address(new BoundlessMarket(setVerifier, ASSESSOR_IMAGE_ID, address(0))),
            abi.encodeCall(BoundlessMarket.initialize, (OWNER_WALLET.addr, "https://assessor.dev.null"))
        );
        boundlessMarket = BoundlessMarket(proxy);
        address implAddressV1 = UnsafeUpgrades.getImplementationAddress(proxy);

        // Should emit an `Upgraded` event
        vm.expectEmit(false, true, true, true);
        emit IERC1967.Upgraded(address(0));
        UnsafeUpgrades.upgradeProxy(
            proxy, address(new BoundlessMarket(setVerifier, ASSESSOR_IMAGE_ID, address(0))), "", OWNER_WALLET.addr
        );
        vm.stopPrank();
        address implAddressV2 = UnsafeUpgrades.getImplementationAddress(proxy);

        assertFalse(implAddressV2 == implAddressV1);

        (bytes32 imageID, string memory imageUrl) = boundlessMarket.imageInfo();
        assertEq(imageID, ASSESSOR_IMAGE_ID, "Image ID should be the same after upgrade");
        assertEq(imageUrl, "https://assessor.dev.null", "Image URL should be the same after upgrade");
    }

    function testTransferOwnership() public {
        address newOwner = vm.createWallet("NEW_OWNER").addr;
        vm.prank(OWNER_WALLET.addr);
        boundlessMarket.transferOwnership(newOwner);

        vm.prank(newOwner);
        boundlessMarket.acceptOwnership();

        assertEq(boundlessMarket.owner(), newOwner, "Owner should be changed");
    }
}<|MERGE_RESOLUTION|>--- conflicted
+++ resolved
@@ -2841,7 +2841,7 @@
 
             expectRequestNotFulfilled(fillB.id);
         } else {
-<<<<<<< HEAD
+            // Attempting to fulfill request B should revert, since it has never been seen onchain.
             vm.expectRevert(
                 abi.encodeWithSelector(
                     IBoundlessMarket.InvalidRequestFulfillment.selector,
@@ -2854,14 +2854,8 @@
                     )
                 )
             );
-            boundlessMarket.fulfill(fills, assessorReceipt);
-        }
-=======
-            // Attempting to fulfill request B should revert, since it has never been seen onchain.
-            vm.expectRevert(abi.encodeWithSelector(IBoundlessMarket.RequestIsNotLockedOrPriced.selector, requestA.id));
             boundlessMarket.fulfill(fillsB, assessorReceiptB);
             expectRequestNotFulfilled(fillB.id);
->>>>>>> 5275b0f3
 
             // Attempting to price and fulfill with request B should return a
             // payment error since request A is still locked.
