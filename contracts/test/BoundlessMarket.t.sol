// Copyright 2025 RISC Zero, Inc.
//
// Use of this source code is governed by the Business Source License
// as found in the LICENSE-BSL file.

pragma solidity ^0.8.20;

import {console} from "forge-std/console.sol";
import {Ownable} from "@openzeppelin/contracts/access/Ownable.sol";
import {SafeCast} from "@openzeppelin/contracts/utils/math/SafeCast.sol";
import {MessageHashUtils} from "@openzeppelin/contracts/utils/cryptography/MessageHashUtils.sol";
import {Test} from "forge-std/Test.sol";
import {Vm} from "forge-std/Vm.sol";
import {
    IRiscZeroVerifier,
    ReceiptClaim,
    Receipt as RiscZeroReceipt,
    ReceiptClaimLib,
    VerificationFailed
} from "risc0/IRiscZeroVerifier.sol";
import {RiscZeroMockVerifier} from "risc0/test/RiscZeroMockVerifier.sol";
import {TestUtils} from "./TestUtils.sol";
import {Client} from "./clients/Client.sol";
import {IERC1967} from "@openzeppelin/contracts/interfaces/IERC1967.sol";
import {UnsafeUpgrades} from "openzeppelin-foundry-upgrades/Upgrades.sol";
import {IERC20} from "@openzeppelin/contracts/token/ERC20/IERC20.sol";
import {ERC20} from "@openzeppelin/contracts/token/ERC20/ERC20.sol";
import {HitPoints} from "../src/HitPoints.sol";

import {BoundlessMarket} from "../src/BoundlessMarket.sol";
import {Callback} from "../src/types/Callback.sol";
import {RequestId} from "../src/types/RequestId.sol";
import {AssessorCallback} from "../src/types/AssessorCallback.sol";
import {BoundlessMarketLib} from "../src/libraries/BoundlessMarketLib.sol";
import {MerkleProofish} from "../src/libraries/MerkleProofish.sol";
import {RequestId} from "../src/types/RequestId.sol";
import {ProofRequest} from "../src/types/ProofRequest.sol";
import {LockRequest} from "../src/types/LockRequest.sol";
import {Fulfillment} from "../src/types/Fulfillment.sol";
import {AssessorReceipt} from "../src/types/AssessorReceipt.sol";
import {Offer} from "../src/types/Offer.sol";
import {Requirements} from "../src/types/Requirements.sol";
import {Predicate, PredicateType} from "../src/types/Predicate.sol";
import {IBoundlessMarket} from "../src/IBoundlessMarket.sol";

import {RiscZeroSetVerifier} from "risc0/RiscZeroSetVerifier.sol";
import {Fulfillment} from "../src/types/Fulfillment.sol";
import {MockCallback} from "./MockCallback.sol";
import {Selector} from "../src/types/Selector.sol";

import {SmartContractClient} from "./clients/SmartContractClient.sol";
import {IERC1271} from "@openzeppelin/contracts/interfaces/IERC1271.sol";

Vm constant VM = Vm(0x7109709ECfa91a80626fF3989D68f67F5b1DD12D);

bytes32 constant APP_IMAGE_ID = 0x0000000000000000000000000000000000000000000000000000000000000001;
bytes32 constant APP_IMAGE_ID_2 = 0x0000000000000000000000000000000000000000000000000000000000000002;
bytes32 constant SET_BUILDER_IMAGE_ID = 0x0000000000000000000000000000000000000000000000000000000000000002;
bytes32 constant ASSESSOR_IMAGE_ID = 0x0000000000000000000000000000000000000000000000000000000000000003;
bytes32 constant DEPRECATED_ASSESSOR_IMAGE_ID = 0x0000000000000000000000000000000000000000000000000000000000000004;
uint32 constant DEPRECATED_ASSESSOR_DURATION = 1 minutes;

bytes constant APP_JOURNAL = bytes("GUEST JOURNAL");
bytes constant APP_JOURNAL_2 = bytes("GUEST JOURNAL 2");

contract BoundlessMarketTest is Test {
    using ReceiptClaimLib for ReceiptClaim;
    using BoundlessMarketLib for Requirements;
    using BoundlessMarketLib for ProofRequest;
    using BoundlessMarketLib for Offer;
    using TestUtils for RiscZeroSetVerifier;
    using TestUtils for Selector[];
    using TestUtils for AssessorCallback[];
    using SafeCast for uint256;
    using SafeCast for int256;

    RiscZeroMockVerifier internal verifier;
    BoundlessMarket internal boundlessMarket;

    address internal boundlessMarketSource;
    address internal proxy;
    RiscZeroSetVerifier internal setVerifier;
    HitPoints internal collateralToken;
    mapping(uint256 => Client) internal clients;
    mapping(uint256 => Client) internal provers;
    mapping(uint256 => SmartContractClient) internal smartContractClients;
    Client internal testProver;
    address internal testProverAddress;
    uint256 initialBalance;
    int256 internal stakeBalanceSnapshot;
    int256 internal collateralTreasuryBalanceSnapshot;

    uint256 constant DEFAULT_BALANCE = 1000 ether;
    uint256 constant EXPECTED_DEFAULT_MAX_GAS_FOR_VERIFY = 50000;
    uint256 constant EXPECTED_SLASH_BURN_BPS = 2000;

    ReceiptClaim internal appClaim = ReceiptClaimLib.ok(APP_IMAGE_ID, sha256(APP_JOURNAL));

    Vm.Wallet internal ownerWallet = vm.createWallet("OWNER");

    MockCallback internal mockCallback;
    MockCallback internal mockHighGasCallback;

    function setUp() public {
        vm.deal(ownerWallet.addr, DEFAULT_BALANCE);

        vm.startPrank(ownerWallet.addr);

        // Deploy the implementation contracts
        verifier = new RiscZeroMockVerifier(bytes4(0));
        setVerifier = new RiscZeroSetVerifier(verifier, SET_BUILDER_IMAGE_ID, "https://set-builder.dev.null");
        collateralToken = new HitPoints(ownerWallet.addr);

        // Deploy the UUPS proxy with the implementation
<<<<<<< HEAD
        boundlessMarketSource = address(new BoundlessMarket(setVerifier, ASSESSOR_IMAGE_ID, address(collateralToken)));
=======
        boundlessMarketSource = address(
            new BoundlessMarket(
                setVerifier,
                ASSESSOR_IMAGE_ID,
                DEPRECATED_ASSESSOR_IMAGE_ID,
                DEPRECATED_ASSESSOR_DURATION,
                address(stakeToken)
            )
        );
>>>>>>> 07976cd8
        proxy = UnsafeUpgrades.deployUUPSProxy(
            boundlessMarketSource,
            abi.encodeCall(BoundlessMarket.initialize, (ownerWallet.addr, "https://assessor.dev.null"))
        );
        boundlessMarket = BoundlessMarket(proxy);

        // Initialize MockCallbacks
        mockCallback = new MockCallback(setVerifier, address(boundlessMarket), APP_IMAGE_ID, 10_000);
        mockHighGasCallback = new MockCallback(setVerifier, address(boundlessMarket), APP_IMAGE_ID, 250_000);

        collateralToken.grantMinterRole(ownerWallet.addr);
        collateralToken.grantAuthorizedTransferRole(proxy);
        vm.stopPrank();

        testProver = getProver(1);
        testProverAddress = testProver.addr();
        for (uint256 i = 0; i < 5; i++) {
            getClient(i);
            getProver(i);
            getSmartContractClient(i);
        }

        initialBalance = address(boundlessMarket).balance;

        stakeBalanceSnapshot = type(int256).max;
        collateralTreasuryBalanceSnapshot = type(int256).max;

        // Verify that OWNER is the actual owner
        assertEq(boundlessMarket.owner(), ownerWallet.addr, "OWNER address is not the contract owner after deployment");
    }

    function expectedSlashBurnAmount(uint256 amount) internal pure returns (uint96) {
        return uint96((uint256(amount) * EXPECTED_SLASH_BURN_BPS) / 10000);
    }

    function expectedSlashTransferAmount(uint256 amount) internal pure returns (uint96) {
        return uint96((uint256(amount) * (10000 - EXPECTED_SLASH_BURN_BPS)) / 10000);
    }

    function expectMarketBalanceUnchanged() internal view {
        uint256 finalBalance = address(boundlessMarket).balance;
        console.log("Initial balance:", initialBalance);
        console.log("Final balance:", finalBalance);
        require(finalBalance == initialBalance, "Market balance changed during the test");
    }

    function snapshotMarketCollateralBalance() public {
        stakeBalanceSnapshot = collateralToken.balanceOf(address(boundlessMarket)).toInt256();
    }

    function expectMarketCollateralBalanceChange(int256 change) public view {
        require(stakeBalanceSnapshot != type(int256).max, "market stake balance snapshot is not set");
        int256 newBalance = collateralToken.balanceOf(address(boundlessMarket)).toInt256();
        console.log("Market stake balance at block %d: %d", block.number, newBalance.toUint256());
        int256 expectedBalance = stakeBalanceSnapshot + change;
        require(expectedBalance >= 0, "expected market stake balance cannot be less than 0");
        console.log("Market expected stake balance at block %d: %d", block.number, expectedBalance.toUint256());
        require(expectedBalance == newBalance, "market stake balance is not equal to expected value");
    }

    function snapshotMarketStakeTreasuryBalance() public {
        collateralTreasuryBalanceSnapshot = boundlessMarket.balanceOfCollateral(address(boundlessMarket)).toInt256();
    }

    function expectMarketCollateralTreasuryBalanceChange(int256 change) public view {
        require(
            collateralTreasuryBalanceSnapshot != type(int256).max,
            "market collateral treasury balance snapshot is not set"
        );
        int256 newBalance = boundlessMarket.balanceOfCollateral(address(boundlessMarket)).toInt256();
        console.log("Market stake treasury balance at block %d: %d", block.number, newBalance.toUint256());
        int256 expectedBalance = collateralTreasuryBalanceSnapshot + change;
        require(expectedBalance >= 0, "expected market treasury stake balance cannot be less than 0");
        console.log("Market expected stake treasury balance at block %d: %d", block.number, expectedBalance.toUint256());
        require(expectedBalance == newBalance, "market stake treasury balance is not equal to expected value");
    }

    function expectRequestFulfilled(RequestId requestId) internal view {
        require(boundlessMarket.requestIsFulfilled(requestId), "Request should be fulfilled");
        require(!boundlessMarket.requestIsSlashed(requestId), "Request should not be slashed");
    }

    function expectRequestFulfilledAndSlashed(RequestId requestId) internal view {
        require(boundlessMarket.requestIsFulfilled(requestId), "Request should be fulfilled");
        require(boundlessMarket.requestIsSlashed(requestId), "Request should be slashed");
    }

    function expectRequestNotFulfilled(RequestId requestId) internal view {
        require(!boundlessMarket.requestIsFulfilled(requestId), "Request should not be fulfilled");
    }

    function expectRequestSlashed(RequestId requestId) internal view {
        require(boundlessMarket.requestIsSlashed(requestId), "Request should be slashed");
    }

    function expectRequestNotSlashed(RequestId requestId) internal view {
        require(!boundlessMarket.requestIsSlashed(requestId), "Request should be slashed");
    }

    // Creates a client account with the given index, gives it some Ether,
    // gives it some Stake Token, and deposits both into the market.
    function getClient(uint256 index) internal returns (Client) {
        if (address(clients[index]) != address(0)) {
            return clients[index];
        }
        Client client = createClientContract(string.concat("CLIENT_", vm.toString(index)));
        fundClient(client);
        clients[index] = client;
        return client;
    }

    // Creates a client account with the given index, gives it some Ether,
    // gives it some Stake Token, and deposits both into the market.
    function getSmartContractClient(uint256 index) internal returns (SmartContractClient) {
        if (address(smartContractClients[index]) != address(0)) {
            return smartContractClients[index];
        }
        SmartContractClient client = createSmartContractClientContract(string.concat("SC_CLIENT_", vm.toString(index)));
        fundSmartContractClient(client);
        smartContractClients[index] = client;
        return client;
    }

    // Creates a prover account with the given index, gives it some Ether,
    // gives it some Stake Token, and deposits both into the market.
    function getProver(uint256 index) internal returns (Client) {
        if (address(provers[index]) != address(0)) {
            return provers[index];
        }
        Client prover = createClientContract(string.concat("PROVER_", vm.toString(index)));
        fundClient(prover);
        provers[index] = prover;
        return prover;
    }

    function fundClient(Client client) internal {
        address clientAddress = client.addr();
        // Deal the client from Ether and deposit it in the market.
        vm.deal(clientAddress, DEFAULT_BALANCE);
        vm.prank(clientAddress);
        boundlessMarket.deposit{value: DEFAULT_BALANCE}();

        // Snapshot their initial ETH balance.
        client.snapshotBalance();

        // Mint some stake tokens.
        vm.prank(ownerWallet.addr);
        collateralToken.mint(clientAddress, DEFAULT_BALANCE);

        uint256 deadline = block.timestamp + 1 hours;
        (uint8 v, bytes32 r, bytes32 s) = client.signPermit(proxy, DEFAULT_BALANCE, deadline);
        vm.prank(clientAddress);
        boundlessMarket.depositCollateralWithPermit(DEFAULT_BALANCE, deadline, v, r, s);

        // Snapshot their initial stake balance.
        client.snapshotCollateralBalance();
    }

    function fundSmartContractClient(SmartContractClient client) internal {
        address walletAddress = client.addr();
        address signerAddress = client.signerAddr();

        // Deal the SCW some Ether and deposit it in the market.
        vm.deal(walletAddress, DEFAULT_BALANCE);
        vm.prank(signerAddress);
        client.execute(
            address(boundlessMarket),
            abi.encodeWithSelector(IBoundlessMarket.deposit.selector, DEFAULT_BALANCE),
            DEFAULT_BALANCE
        );

        // Snapshot their initial ETH balance.
        client.snapshotBalance();

        // Mint some stake tokens.
        vm.prank(ownerWallet.addr);
        collateralToken.mint(walletAddress, DEFAULT_BALANCE);

        vm.prank(signerAddress);
        client.execute(
            address(collateralToken), abi.encodeWithSelector(IERC20.approve.selector, boundlessMarket, DEFAULT_BALANCE)
        );

        vm.prank(signerAddress);
        client.execute(
            address(boundlessMarket),
            abi.encodeWithSelector(IBoundlessMarket.depositCollateral.selector, DEFAULT_BALANCE)
        );

        // check balances
        assertEq(boundlessMarket.balanceOf(walletAddress), DEFAULT_BALANCE);
        assertEq(boundlessMarket.balanceOfCollateral(walletAddress), DEFAULT_BALANCE);

        // Snapshot their initial stake balance.
        client.snapshotCollateralBalance();
    }

    // Create a client, using a trick to set the address equal to the wallet address.
    function createClientContract(string memory identifier) internal returns (Client) {
        Vm.Wallet memory wallet = vm.createWallet(identifier);
        Client client = new Client(wallet);
        client.initialize(identifier, boundlessMarket, collateralToken);
        return client;
    }

    function createSmartContractClientContract(string memory identifier) internal returns (SmartContractClient) {
        Vm.Wallet memory signer = vm.createWallet(string.concat(identifier, "_SIGNER"));
        SmartContractClient client = new SmartContractClient(signer);
        client.initialize(identifier, boundlessMarket, collateralToken);
        return client;
    }

    function submitRoot(bytes32 root) internal {
        boundlessMarket.submitRoot(
            address(setVerifier),
            root,
            verifier.mockProve(
                SET_BUILDER_IMAGE_ID, sha256(abi.encodePacked(SET_BUILDER_IMAGE_ID, uint256(1 << 255), root))
            ).seal
        );
    }

    function createFillAndSubmitRoot(ProofRequest memory request, bytes memory journal, address prover)
        internal
        returns (Fulfillment memory, AssessorReceipt memory)
    {
        ProofRequest[] memory requests = new ProofRequest[](1);
        requests[0] = request;
        bytes[] memory journals = new bytes[](1);
        journals[0] = journal;
        (Fulfillment[] memory fills, AssessorReceipt memory assessorReceipt) =
            createFillsAndSubmitRoot(requests, journals, prover);
        return (fills[0], assessorReceipt);
    }

    function createDeprecatedFillAndSubmitRoot(ProofRequest memory request, bytes memory journal, address prover)
        internal
        returns (Fulfillment memory, AssessorReceipt memory)
    {
        ProofRequest[] memory requests = new ProofRequest[](1);
        requests[0] = request;
        bytes[] memory journals = new bytes[](1);
        journals[0] = journal;
        (Fulfillment[] memory fills, AssessorReceipt memory assessorReceipt) =
            createDeprecatedFillsAndSubmitRoot(requests, journals, prover);
        return (fills[0], assessorReceipt);
    }

    function createFillsAndSubmitRoot(ProofRequest[] memory requests, bytes[] memory journals, address prover)
        internal
        returns (Fulfillment[] memory fills, AssessorReceipt memory assessorReceipt)
    {
        bytes32 root;
        (fills, assessorReceipt, root) = createFills(requests, journals, prover);
        // submit the root to the set verifier
        submitRoot(root);
        return (fills, assessorReceipt);
    }

    function createDeprecatedFillsAndSubmitRoot(ProofRequest[] memory requests, bytes[] memory journals, address prover)
        internal
        returns (Fulfillment[] memory fills, AssessorReceipt memory assessorReceipt)
    {
        bytes32 root;
        (fills, assessorReceipt, root) = createDeprecatedFills(requests, journals, prover);
        // submit the root to the set verifier
        submitRoot(root);
        return (fills, assessorReceipt);
    }

    function createFills(
        ProofRequest[] memory requests,
        bytes[] memory journals,
        address prover,
        bytes32 assessorImageId
    ) internal view returns (Fulfillment[] memory fills, AssessorReceipt memory assessorReceipt, bytes32 root) {
        // initialize the fullfillments; one for each request;
        // the seal is filled in later, by calling fillInclusionProof
        fills = new Fulfillment[](requests.length);
        Selector[] memory selectors = new Selector[](0);
        AssessorCallback[] memory callbacks = new AssessorCallback[](0);
        for (uint8 i = 0; i < requests.length; i++) {
            Fulfillment memory fill = Fulfillment({
                id: requests[i].id,
                requestDigest: MessageHashUtils.toTypedDataHash(
                    boundlessMarket.eip712DomainSeparator(), requests[i].eip712Digest()
                ),
                imageId: requests[i].requirements.imageId,
                journal: journals[i],
                seal: bytes("")
            });
            fills[i] = fill;
            if (requests[i].requirements.selector != bytes4(0)) {
                selectors = selectors.addSelector(i, requests[i].requirements.selector);
            }
            if (requests[i].requirements.callback.addr != address(0)) {
                callbacks = callbacks.addCallback(
                    AssessorCallback({
                        index: i,
                        gasLimit: requests[i].requirements.callback.gasLimit,
                        addr: requests[i].requirements.callback.addr
                    })
                );
            }
        }

        // compute the assessor claim
        ReceiptClaim memory assessorClaim = TestUtils.mockAssessor(fills, assessorImageId, selectors, callbacks, prover);
        // compute the batchRoot of the batch Merkle Tree (without the assessor)
        (bytes32 batchRoot, bytes32[][] memory tree) = TestUtils.mockSetBuilder(fills);

        bytes32 assessorLeaf = TestUtils.hashLeaf(assessorClaim.digest());
        root = MerkleProofish._hashPair(batchRoot, assessorLeaf);

        // compute all the inclusion proofs for the fullfillments
        TestUtils.fillInclusionProofs(setVerifier, fills, assessorLeaf, tree);
        // compute the assessor fill
        assessorReceipt = AssessorReceipt({
            seal: TestUtils.mockAssessorSeal(setVerifier, batchRoot),
            selectors: selectors,
            callbacks: callbacks,
            prover: prover
        });

        return (fills, assessorReceipt, root);
    }

    function createFills(ProofRequest[] memory requests, bytes[] memory journals, address prover)
        internal
        view
        returns (Fulfillment[] memory fills, AssessorReceipt memory assessorReceipt, bytes32 root)
    {
        (fills, assessorReceipt, root) = createFills(requests, journals, prover, ASSESSOR_IMAGE_ID);
    }

    function createDeprecatedFills(ProofRequest[] memory requests, bytes[] memory journals, address prover)
        internal
        view
        returns (Fulfillment[] memory fills, AssessorReceipt memory assessorReceipt, bytes32 root)
    {
        (fills, assessorReceipt, root) = createFills(requests, journals, prover, DEPRECATED_ASSESSOR_IMAGE_ID);
    }

    function newBatch(uint256 batchSize) internal returns (ProofRequest[] memory requests, bytes[] memory journals) {
        requests = new ProofRequest[](batchSize);
        journals = new bytes[](batchSize);
        for (uint256 j = 0; j < 5; j++) {
            getClient(j);
        }
        for (uint256 i = 0; i < batchSize; i++) {
            Client client = clients[i % 5];
            ProofRequest memory request = client.request(uint32(i / 5));
            bytes memory clientSignature = client.sign(request);
            vm.prank(testProverAddress);
            boundlessMarket.lockRequest(request, clientSignature);
            requests[i] = request;
            journals[i] = APP_JOURNAL;
        }
    }

    function newBatchWithSelector(uint256 batchSize, bytes4 selector)
        internal
        returns (ProofRequest[] memory requests, bytes[] memory journals)
    {
        requests = new ProofRequest[](batchSize);
        journals = new bytes[](batchSize);
        for (uint256 j = 0; j < 5; j++) {
            getClient(j);
        }
        for (uint256 i = 0; i < batchSize; i++) {
            Client client = clients[i % 5];
            ProofRequest memory request = client.request(uint32(i / 5));
            request.requirements.selector = selector;
            bytes memory clientSignature = client.sign(request);
            vm.prank(testProverAddress);
            boundlessMarket.lockRequest(request, clientSignature);
            requests[i] = request;
            journals[i] = APP_JOURNAL;
        }
    }

    function newBatchWithCallback(uint256 batchSize)
        internal
        returns (ProofRequest[] memory requests, bytes[] memory journals)
    {
        requests = new ProofRequest[](batchSize);
        journals = new bytes[](batchSize);
        for (uint256 j = 0; j < 5; j++) {
            getClient(j);
        }
        for (uint256 i = 0; i < batchSize; i++) {
            Client client = clients[i % 5];
            ProofRequest memory request = client.request(uint32(i / 5));
            request.requirements.callback.addr = address(mockCallback);
            request.requirements.callback.gasLimit = 500_000;
            bytes memory clientSignature = client.sign(request);
            vm.prank(testProverAddress);
            boundlessMarket.lockRequest(request, clientSignature);
            requests[i] = request;
            journals[i] = APP_JOURNAL;
        }
    }
}

contract BoundlessMarketBasicTest is BoundlessMarketTest {
    using ReceiptClaimLib for ReceiptClaim;
    using BoundlessMarketLib for Offer;
    using BoundlessMarketLib for ProofRequest;
    using SafeCast for uint256;

    function _stringEquals(string memory a, string memory b) private pure returns (bool) {
        return keccak256(abi.encodePacked(a)) == keccak256(abi.encodePacked(b));
    }

    function testBytecodeSize() public {
        vm.snapshotValue("bytecode size proxy", address(proxy).code.length);
        vm.snapshotValue("bytecode size implementation", boundlessMarketSource.code.length);
    }

    function testDeposit() public {
        vm.deal(testProverAddress, 1 ether);
        // Deposit funds into the market
        vm.expectEmit(true, true, true, true);
        emit IBoundlessMarket.Deposit(testProverAddress, 1 ether);
        vm.prank(testProverAddress);
        boundlessMarket.deposit{value: 1 ether}();
        testProver.expectBalanceChange(1 ether);
    }

    function testDeposits() public {
        address newUser = address(uint160(3));
        vm.deal(newUser, 2 ether);

        // Deposit funds into the market
        vm.expectEmit(true, true, true, true);
        emit IBoundlessMarket.Deposit(newUser, 1 ether);
        vm.prank(newUser);
        boundlessMarket.deposit{value: 1 ether}();
        vm.snapshotGasLastCall("deposit: first ever deposit");

        vm.expectEmit(true, true, true, true);
        emit IBoundlessMarket.Deposit(newUser, 1 ether);
        vm.prank(newUser);
        boundlessMarket.deposit{value: 1 ether}();
        vm.snapshotGasLastCall("deposit: second deposit");
    }

    function testWithdraw() public {
        // Deposit funds into the market
        vm.deal(testProverAddress, 1 ether);
        vm.prank(testProverAddress);
        boundlessMarket.deposit{value: 1 ether}();

        // Withdraw funds from the market
        vm.expectEmit(true, true, true, true);
        emit IBoundlessMarket.Withdrawal(testProverAddress, 1 ether);
        vm.prank(testProverAddress);
        boundlessMarket.withdraw(1 ether);
        expectMarketBalanceUnchanged();

        // Attempt to withdraw extra funds from the market.
        vm.expectRevert(abi.encodeWithSelector(IBoundlessMarket.InsufficientBalance.selector, testProverAddress));
        vm.prank(testProverAddress);
        boundlessMarket.withdraw(DEFAULT_BALANCE + 1);
        expectMarketBalanceUnchanged();
    }

    function testWithdrawFromTreasury() public {
        // Deposit funds into the market
        vm.deal(address(boundlessMarket), 1 ether);
        vm.prank(address(boundlessMarket));
        boundlessMarket.deposit{value: 1 ether}();

        // Attempt to withdraw funds from the treasury from an unauthorized account.
        vm.expectRevert(abi.encodeWithSelector(Ownable.OwnableUnauthorizedAccount.selector, testProverAddress));
        vm.prank(testProverAddress);
        boundlessMarket.withdrawFromTreasury(1 ether);

        uint256 initialBalance = ownerWallet.addr.balance;
        // Withdraw funds from the treasury
        vm.expectEmit(true, true, true, true);
        emit IBoundlessMarket.Withdrawal(address(boundlessMarket), 1 ether);
        vm.prank(ownerWallet.addr);
        boundlessMarket.withdrawFromTreasury(1 ether);
        assert(boundlessMarket.balanceOf(address(boundlessMarket)) == 0);
        assert(ownerWallet.addr.balance == 1 ether + initialBalance);
    }

    function testWithdrawFromStakeTreasury() public {
        testSlashLockedRequestFullyExpired();

        // Attempt to withdraw funds from the stake treasury from an unauthorized account.
        vm.expectRevert(abi.encodeWithSelector(Ownable.OwnableUnauthorizedAccount.selector, testProverAddress));
        vm.prank(testProverAddress);
        uint256 expectedWithdrawal = 1 ether - (1 ether * EXPECTED_SLASH_BURN_BPS / 10000);
        boundlessMarket.withdrawFromCollateralTreasury(expectedWithdrawal);

        // Withdraw funds from the stake treasury
        vm.expectEmit(true, true, true, true);
        emit IBoundlessMarket.CollateralWithdrawal(address(boundlessMarket), expectedWithdrawal);
        vm.prank(ownerWallet.addr);
        boundlessMarket.withdrawFromCollateralTreasury(expectedWithdrawal);
        assert(boundlessMarket.balanceOfCollateral(address(boundlessMarket)) == 0);
        assert(collateralToken.balanceOf(ownerWallet.addr) == expectedWithdrawal);
    }

    function testWithdrawals() public {
        // Deposit funds into the market
        vm.deal(testProverAddress, 3 ether);
        vm.prank(testProverAddress);
        boundlessMarket.deposit{value: 3 ether}();

        // Withdraw funds from the market
        vm.expectEmit(true, true, true, true);
        emit IBoundlessMarket.Withdrawal(testProverAddress, 1 ether);
        vm.prank(testProverAddress);
        boundlessMarket.withdraw(1 ether);
        vm.snapshotGasLastCall("withdraw: 1 ether");

        uint256 balance = boundlessMarket.balanceOf(testProverAddress);
        vm.prank(testProverAddress);
        boundlessMarket.withdraw(balance);
        vm.snapshotGasLastCall("withdraw: full balance");
        assertEq(boundlessMarket.balanceOf(testProverAddress), 0);

        // Attempt to withdraw extra funds from the market.
        vm.expectRevert(abi.encodeWithSelector(IBoundlessMarket.InsufficientBalance.selector, testProverAddress));
        vm.prank(testProverAddress);
        boundlessMarket.withdraw(DEFAULT_BALANCE + 1);
    }

    function testCollateralDeposit() public {
        // Mint some tokens
        vm.prank(ownerWallet.addr);
        collateralToken.mint(testProverAddress, 2);

        // Approve the market to spend the testProver's collateralToken
        vm.prank(testProverAddress);
        ERC20(address(collateralToken)).approve(address(boundlessMarket), 2);
        vm.snapshotGasLastCall("ERC20 approve: required for depositCollateral");

        // Deposit stake into the market
        vm.expectEmit(true, true, true, true);
        emit IBoundlessMarket.CollateralDeposit(testProverAddress, 1);
        vm.prank(testProverAddress);
        boundlessMarket.depositCollateral(1);
        vm.snapshotGasLastCall("depositCollateral: 1 HP (tops up market account)");
        testProver.expectCollateralBalanceChange(1);

        // Deposit stake into the market
        vm.expectEmit(true, true, true, true);
        emit IBoundlessMarket.CollateralDeposit(testProverAddress, 1);
        vm.prank(testProverAddress);
        boundlessMarket.depositCollateral(1);
        vm.snapshotGasLastCall("depositCollateral: full (drains testProver account)");
        testProver.expectCollateralBalanceChange(2);
    }

    function testCollateralDepositWithPermit() public {
        // Mint some tokens
        vm.prank(ownerWallet.addr);
        collateralToken.mint(testProverAddress, 2);

        // Approve the market to spend the testProver's collateralToken
        uint256 deadline = block.timestamp + 1 hours;
        (uint8 v, bytes32 r, bytes32 s) = testProver.signPermit(address(boundlessMarket), 1, deadline);

        // Deposit stake into the market
        vm.expectEmit(true, true, true, true);
        emit IBoundlessMarket.CollateralDeposit(testProverAddress, 1);
        vm.prank(testProverAddress);
        boundlessMarket.depositCollateralWithPermit(1, deadline, v, r, s);
        vm.snapshotGasLastCall("depositCollateralWithPermit: 1 HP (tops up market account)");
        testProver.expectCollateralBalanceChange(1);

        // Approve the market to spend the testProver's collateralToken
        (v, r, s) = testProver.signPermit(address(boundlessMarket), 1, deadline);

        // Deposit stake into the market
        vm.expectEmit(true, true, true, true);
        emit IBoundlessMarket.CollateralDeposit(testProverAddress, 1);
        vm.prank(testProverAddress);
        boundlessMarket.depositCollateralWithPermit(1, deadline, v, r, s);
        vm.snapshotGasLastCall("depositCollateralWithPermit: full (drains testProver account)");
        testProver.expectCollateralBalanceChange(2);
    }

    function testStakeWithdraw() public {
        // Withdraw stake from the market
        vm.expectEmit(true, true, true, true);
        emit IBoundlessMarket.CollateralWithdrawal(testProverAddress, 1);
        vm.prank(testProverAddress);
        boundlessMarket.withdrawCollateral(1);
        vm.snapshotGasLastCall("withdrawCollateral: 1 HP balance");
        testProver.expectCollateralBalanceChange(-1);
        assertEq(collateralToken.balanceOf(testProverAddress), 1, "TestProver should have 1 hitPoint after withdrawing");

        // Withdraw full stake from the market
        uint256 remainingBalance = boundlessMarket.balanceOfCollateral(testProverAddress);
        vm.expectEmit(true, true, true, true);
        emit IBoundlessMarket.CollateralWithdrawal(testProverAddress, remainingBalance);
        vm.prank(testProverAddress);
        boundlessMarket.withdrawCollateral(remainingBalance);
        vm.snapshotGasLastCall("withdrawCollateral: full balance");
        testProver.expectCollateralBalanceChange(-int256(DEFAULT_BALANCE));
        assertEq(
            collateralToken.balanceOf(testProverAddress),
            DEFAULT_BALANCE,
            "TestProver should have DEFAULT_BALANCE hitPoint after withdrawing"
        );

        // Attempt to withdraw extra funds from the market.
        vm.expectRevert(abi.encodeWithSelector(IBoundlessMarket.InsufficientBalance.selector, testProverAddress));
        vm.prank(testProverAddress);
        boundlessMarket.withdrawCollateral(1);
    }

    function testSubmitRequest() public {
        Client client = getClient(1);
        ProofRequest memory request = client.request(1);
        bytes memory clientSignature = client.sign(request);

        // Submit the request with no funds
        // Expect the event to be emitted
        vm.expectEmit(true, true, true, true);
        emit IBoundlessMarket.RequestSubmitted(request.id, request, clientSignature);
        boundlessMarket.submitRequest(request, clientSignature);
        vm.snapshotGasLastCall("submitRequest: without ether");

        // Submit the request with funds
        // Expect the event to be emitted
        vm.expectEmit(true, true, true, true);
        emit IBoundlessMarket.Deposit(client.addr(), uint256(request.offer.maxPrice));
        vm.expectEmit(true, true, true, true);
        emit IBoundlessMarket.RequestSubmitted(request.id, request, clientSignature);
        vm.deal(client.addr(), request.offer.maxPrice);
        address clientAddress = client.addr();
        vm.prank(clientAddress);
        boundlessMarket.submitRequest{value: request.offer.maxPrice}(request, clientSignature);
        vm.snapshotGasLastCall("submitRequest: with maxPrice ether");
    }

    function _testLockRequest(bool withSig) private returns (Client, ProofRequest memory) {
        return _testLockRequest(withSig, "");
    }

    function _testLockRequest(bool withSig, string memory snapshot) private returns (Client, ProofRequest memory) {
        Client client = getClient(1);
        ProofRequest memory request = client.request(1);
        bytes memory clientSignature = client.sign(request);
        bytes memory proverSignature = testProver.signLockRequest(LockRequest({request: request}));

        // Expect the event to be emitted
        vm.expectEmit(true, true, true, true);
        emit IBoundlessMarket.RequestLocked(request.id, testProverAddress, request, clientSignature);
        if (withSig) {
            boundlessMarket.lockRequestWithSignature(request, clientSignature, proverSignature);
        } else {
            vm.prank(testProverAddress);
            boundlessMarket.lockRequest(request, clientSignature);
        }

        if (!_stringEquals(snapshot, "")) {
            vm.snapshotGasLastCall(snapshot);
        }

        // Ensure the balances are correct
        client.expectBalanceChange(-1 ether);
        testProver.expectCollateralBalanceChange(-1 ether);

        // Verify the lock request
        assertTrue(boundlessMarket.requestIsLocked(request.id), "Request should be locked-in");

        expectMarketBalanceUnchanged();

        return (client, request);
    }

    function testLockRequest() public returns (Client, ProofRequest memory) {
        return _testLockRequest(false, "lockinRequest: base case");
    }

    function testLockRequestWithSignature() public returns (Client, ProofRequest memory) {
        return _testLockRequest(true, "lockinRequest: with prover signature");
    }

    function _testLockRequestAlreadyLocked(bool withSig) private {
        (Client client, ProofRequest memory request) = _testLockRequest(withSig);
        bytes memory clientSignature = client.sign(request);
        bytes memory proverSignature = testProver.signLockRequest(LockRequest({request: request}));

        // Attempt to lock the request again
        vm.expectRevert(abi.encodeWithSelector(IBoundlessMarket.RequestIsLocked.selector, request.id));
        if (withSig) {
            boundlessMarket.lockRequestWithSignature(request, clientSignature, proverSignature);
        } else {
            vm.prank(testProverAddress);
            boundlessMarket.lockRequest(request, clientSignature);
        }

        expectMarketBalanceUnchanged();
    }

    function testLockRequestAlreadyLocked() public {
        return _testLockRequestAlreadyLocked(true);
    }

    function testLockRequestWithSignatureAlreadyLocked() public {
        return _testLockRequestAlreadyLocked(false);
    }

    function _testLockRequestBadClientSignature(bool withSig) private {
        Client clientA = getClient(1);
        Client clientB = getClient(2);
        ProofRequest memory request1 = clientA.request(1);
        ProofRequest memory request2 = clientA.request(2);
        bytes memory proverSignature = testProver.signLockRequest(LockRequest({request: request1}));

        // case: request signed by a different client
        bytes memory badClientSignature = clientB.sign(request1);
        vm.expectRevert(IBoundlessMarket.InvalidSignature.selector);
        if (withSig) {
            boundlessMarket.lockRequestWithSignature(request1, badClientSignature, proverSignature);
        } else {
            vm.prank(testProverAddress);
            boundlessMarket.lockRequest(request1, badClientSignature);
        }

        // case: client signed a different request
        badClientSignature = clientA.sign(request2);
        vm.expectRevert(IBoundlessMarket.InvalidSignature.selector);
        if (withSig) {
            boundlessMarket.lockRequestWithSignature(request1, badClientSignature, proverSignature);
        } else {
            vm.prank(testProverAddress);
            boundlessMarket.lockRequest(request1, badClientSignature);
        }

        clientA.expectBalanceChange(0 ether);
        clientB.expectBalanceChange(0 ether);
        testProver.expectBalanceChange(0 ether);
        expectMarketBalanceUnchanged();
    }

    function testLockRequestBadClientSignature() public {
        return _testLockRequestBadClientSignature(true);
    }

    function testLockRequestWithSignatureBadClientSignature() public {
        return _testLockRequestBadClientSignature(false);
    }

    function testLockRequestWithSignatureProverSignatureIncorrectRequest() public {
        Client client = getClient(1);
        ProofRequest memory request = client.request(1);
        bytes memory clientSignature = client.sign(request);
        // Prover signs the incorrect request.
        bytes memory badProverSignature = testProver.signLockRequest(LockRequest({request: client.request(2)}));

        // NOTE: Error is "InsufficientBalance" because we will recover _some_ address.
        // It should be random and never correspond to a real account.
        // TODO: This address will need to change anytime we change the ProofRequest struct or
        // the way it is hashed for signatures. Find a good way to avoid this.
        vm.expectRevert(
            abi.encodeWithSelector(
                IBoundlessMarket.InsufficientBalance.selector, address(0x24EA6edd0170b9bB0526239d1e054F06552a53a2)
            )
        );
        boundlessMarket.lockRequestWithSignature(request, clientSignature, badProverSignature);

        client.expectBalanceChange(0 ether);
        testProver.expectBalanceChange(0 ether);
        expectMarketBalanceUnchanged();
    }

    function testLockRequestWithSignatureProverSignatureIncorrectDomain() public {
        Client client = getClient(1);
        ProofRequest memory request = client.request(1);
        bytes memory clientSignature = client.sign(request);
        // Prover signs ProofRequest struct rather than LockRequest struct.
        // NOTE: This was how the contract worked in a previous version. This is included as a regression test.
        bytes memory badProverSignature = testProver.sign(request);

        // NOTE: Error is "InsufficientBalance" because we will recover _some_ address.
        // It should be random and never correspond to a real account.
        // TODO: This address will need to change anytime we change the ProofRequest struct or
        // the way it is hashed for signatures. Find a good way to avoid this.
        vm.expectRevert(
            abi.encodeWithSelector(
                IBoundlessMarket.InsufficientBalance.selector, address(0xc84C72c7ff314351051fC600BfdB1017E31dA9A8)
            )
        );
        boundlessMarket.lockRequestWithSignature(request, clientSignature, badProverSignature);

        client.expectBalanceChange(0 ether);
        testProver.expectBalanceChange(0 ether);
        expectMarketBalanceUnchanged();
    }

    function _testLockRequestNotEnoughFunds(bool withSig) private {
        Client client = getClient(1);
        ProofRequest memory request = client.request(1);
        bytes memory clientSignature = client.sign(request);
        bytes memory proverSignature = testProver.signLockRequest(LockRequest({request: request}));

        address clientAddress = client.addr();
        vm.prank(clientAddress);
        boundlessMarket.withdraw(DEFAULT_BALANCE);

        // case: client does not have enough funds to cover for the lock request
        // should revert with "InsufficientBalance(address requester)"
        vm.expectRevert(abi.encodeWithSelector(IBoundlessMarket.InsufficientBalance.selector, client.addr()));
        if (withSig) {
            boundlessMarket.lockRequestWithSignature(request, clientSignature, proverSignature);
        } else {
            vm.prank(testProverAddress);
            boundlessMarket.lockRequest(request, clientSignature);
        }

        vm.prank(clientAddress);
        boundlessMarket.deposit{value: DEFAULT_BALANCE}();

        vm.prank(testProverAddress);
        boundlessMarket.withdrawCollateral(DEFAULT_BALANCE);
        // case: prover does not have enough funds to cover for the lock request stake
        // should revert with "InsufficientBalance(address requester)"
        vm.expectRevert(abi.encodeWithSelector(IBoundlessMarket.InsufficientBalance.selector, testProverAddress));
        if (withSig) {
            boundlessMarket.lockRequestWithSignature(request, clientSignature, proverSignature);
        } else {
            vm.prank(testProverAddress);
            boundlessMarket.lockRequest(request, clientSignature);
        }
    }

    function testLockRequestNotEnoughFunds() public {
        return _testLockRequestNotEnoughFunds(true);
    }

    function testLockRequestWithSignatureNotEnoughFunds() public {
        return _testLockRequestNotEnoughFunds(false);
    }

    function _testLockRequestExpired(bool withSig) private {
        Client client = getClient(1);
        ProofRequest memory request = client.request(1);
        bytes memory clientSignature = client.sign(request);
        bytes memory proverSignature = testProver.signLockRequest(LockRequest({request: request}));

        vm.warp(request.offer.deadline() + 1);

        // Attempt to lock the request after it has expired
        // should revert with "RequestIsExpired({requestId: request.id, deadline: deadline})"
        vm.expectRevert(
            abi.encodeWithSelector(
                IBoundlessMarket.RequestLockIsExpired.selector, request.id, request.offer.lockDeadline()
            )
        );
        if (withSig) {
            boundlessMarket.lockRequestWithSignature(request, clientSignature, proverSignature);
        } else {
            vm.prank(testProverAddress);
            boundlessMarket.lockRequest(request, clientSignature);
        }

        expectMarketBalanceUnchanged();
    }

    function testLockRequestExpired() public {
        return _testLockRequestExpired(true);
    }

    function testLockRequestWithSignatureExpired() public {
        return _testLockRequestExpired(false);
    }

    function _testLockRequestLockExpired(bool withSig) private {
        Client client = getClient(1);
        ProofRequest memory request = client.request(1);
        bytes memory clientSignature = client.sign(request);
        bytes memory proverSignature = testProver.signLockRequest(LockRequest({request: request}));

        vm.warp(request.offer.lockDeadline() + 1);

        vm.expectRevert(
            abi.encodeWithSelector(
                IBoundlessMarket.RequestLockIsExpired.selector, request.id, request.offer.lockDeadline()
            )
        );
        if (withSig) {
            boundlessMarket.lockRequestWithSignature(request, clientSignature, proverSignature);
        } else {
            vm.prank(testProverAddress);
            boundlessMarket.lockRequest(request, clientSignature);
        }

        expectMarketBalanceUnchanged();
    }

    function testLockRequestLockExpired() public {
        return _testLockRequestLockExpired(true);
    }

    function testLockRequestWithSignatureLockExpired() public {
        return _testLockRequestLockExpired(false);
    }

    function _testLockRequestInvalidRequest1(bool withSig) private {
        Offer memory offer = Offer({
            minPrice: 2 ether,
            maxPrice: 1 ether,
            rampUpStart: uint64(block.timestamp),
            rampUpPeriod: uint32(0),
            lockTimeout: uint32(1),
            timeout: uint32(1),
            lockCollateral: 10 ether
        });

        Client client = getClient(1);
        ProofRequest memory request = client.request(1, offer);
        bytes memory clientSignature = client.sign(request);
        bytes memory proverSignature = testProver.signLockRequest(LockRequest({request: request}));

        // Attempt to lock a request with maxPrice smaller than minPrice
        vm.expectRevert(abi.encodeWithSelector(IBoundlessMarket.InvalidRequest.selector));
        if (withSig) {
            boundlessMarket.lockRequestWithSignature(request, clientSignature, proverSignature);
        } else {
            vm.prank(testProverAddress);
            boundlessMarket.lockRequest(request, clientSignature);
        }

        expectMarketBalanceUnchanged();
    }

    function testLockRequestInvalidRequest1() public {
        return _testLockRequestInvalidRequest1(true);
    }

    function testLockRequestWithSignatureInvalidRequest1() public {
        return _testLockRequestInvalidRequest1(false);
    }

    function _testLockRequestInvalidRequest2(bool withSig) private {
        Offer memory offer = Offer({
            minPrice: 1 ether,
            maxPrice: 1 ether,
            rampUpStart: uint64(block.timestamp),
            rampUpPeriod: uint32(2),
            lockTimeout: uint32(1),
            timeout: uint32(1),
            lockCollateral: 10 ether
        });

        Client client = getClient(1);
        ProofRequest memory request = client.request(1, offer);
        bytes memory clientSignature = client.sign(request);
        bytes memory proverSignature = testProver.signLockRequest(LockRequest({request: request}));

        // Attempt to lock a request with rampUpPeriod greater than timeout
        vm.expectRevert(abi.encodeWithSelector(IBoundlessMarket.InvalidRequest.selector));
        if (withSig) {
            boundlessMarket.lockRequestWithSignature(request, clientSignature, proverSignature);
        } else {
            vm.prank(testProverAddress);
            boundlessMarket.lockRequest(request, clientSignature);
        }

        expectMarketBalanceUnchanged();
    }

    function testLockRequestInvalidRequest2() public {
        return _testLockRequestInvalidRequest2(true);
    }

    function testLockRequestWithSignatureInvalidRequest2() public {
        return _testLockRequestInvalidRequest2(false);
    }

    enum LockRequestMethod {
        LockRequest,
        LockRequestWithSig,
        None
    }

    function _testFulfillSameBlock(uint32 requestIdx, LockRequestMethod lockinMethod)
        private
        returns (Client, ProofRequest memory)
    {
        return _testFulfillSameBlock(requestIdx, lockinMethod, "");
    }

    // Base for fulfillment tests with different methods for lock, including none. All paths should yield the same result.
    function _testFulfillSameBlock(uint32 requestIdx, LockRequestMethod lockinMethod, string memory snapshot)
        private
        returns (Client, ProofRequest memory)
    {
        Client client = getClient(1);
        ProofRequest memory request = client.request(requestIdx);
        bytes memory clientSignature = client.sign(request);

        client.snapshotBalance();
        testProver.snapshotBalance();

        if (lockinMethod == LockRequestMethod.LockRequest) {
            vm.prank(testProverAddress);
            boundlessMarket.lockRequest(request, clientSignature);
        } else if (lockinMethod == LockRequestMethod.LockRequestWithSig) {
            boundlessMarket.lockRequestWithSignature(
                request, clientSignature, testProver.signLockRequest(LockRequest({request: request}))
            );
        }

        (Fulfillment memory fill, AssessorReceipt memory assessorReceipt) =
            createFillAndSubmitRoot(request, APP_JOURNAL, testProverAddress);

        Fulfillment[] memory fills = new Fulfillment[](1);
        fills[0] = fill;

        if (lockinMethod == LockRequestMethod.None) {
            // Annoying boilerplate for creating singleton lists.
            ProofRequest[] memory requests = new ProofRequest[](1);
            requests[0] = request;
            bytes[] memory clientSignatures = new bytes[](1);
            clientSignatures[0] = client.sign(request);

            vm.expectEmit(true, true, true, true);
            emit IBoundlessMarket.RequestFulfilled(request.id, testProverAddress, fill);
            vm.expectEmit(true, true, true, false);
            emit IBoundlessMarket.ProofDelivered(request.id, testProverAddress, fill);
            boundlessMarket.priceAndFulfill(requests, clientSignatures, fills, assessorReceipt);
            if (!_stringEquals(snapshot, "")) {
                vm.snapshotGasLastCall(snapshot);
            }
        } else {
            vm.expectEmit(true, true, true, true);
            emit IBoundlessMarket.RequestFulfilled(request.id, testProverAddress, fill);
            vm.expectEmit(true, true, true, false);
            emit IBoundlessMarket.ProofDelivered(request.id, testProverAddress, fill);
            boundlessMarket.fulfill(fills, assessorReceipt);
            if (!_stringEquals(snapshot, "")) {
                vm.snapshotGasLastCall(snapshot);
            }
        }

        // Check that the proof was submitted
        expectRequestFulfilled(fill.id);

        client.expectBalanceChange(-1 ether);
        testProver.expectBalanceChange(1 ether);
        expectMarketBalanceUnchanged();

        return (client, request);
    }

    // Base for fulfillment tests with deprecated assessor.
    function _testFulfillDeprecatedAssessor(uint32 requestIdx) private {
        Client client = getClient(1);
        ProofRequest memory request = client.request(requestIdx);
        bytes memory clientSignature = client.sign(request);

        client.snapshotBalance();
        testProver.snapshotBalance();

        vm.prank(testProverAddress);
        boundlessMarket.lockRequest(request, clientSignature);

        (Fulfillment memory fill, AssessorReceipt memory assessorReceipt) =
            createDeprecatedFillAndSubmitRoot(request, APP_JOURNAL, testProverAddress);

        Fulfillment[] memory fills = new Fulfillment[](1);
        fills[0] = fill;

        if (block.timestamp <= boundlessMarket.DEPRECATED_ASSESSOR_EXPIRES_AT()) {
            vm.expectEmit(true, true, true, true);
            emit IBoundlessMarket.RequestFulfilled(request.id, testProverAddress, fill);
            vm.expectEmit(true, true, true, false);
            emit IBoundlessMarket.ProofDelivered(request.id, testProverAddress, fill);
            boundlessMarket.fulfill(fills, assessorReceipt);

            expectRequestFulfilled(fill.id);

            client.expectBalanceChange(-1 ether);
            testProver.expectBalanceChange(1 ether);
        } else {
            vm.expectRevert(VerificationFailed.selector);
            boundlessMarket.fulfill(fills, assessorReceipt);
        }

        expectMarketBalanceUnchanged();
    }

    // Base for fulfillmentAndWithdraw tests with different methods for lock, including none. All paths should yield the same result.
    function _testFulfillAndWithdrawSameBlock(uint32 requestIdx, LockRequestMethod lockinMethod, string memory snapshot)
        private
        returns (Client, ProofRequest memory)
    {
        Client client = getClient(1);
        ProofRequest memory request = client.request(requestIdx);
        bytes memory clientSignature = client.sign(request);

        client.snapshotBalance();
        testProver.snapshotBalance();

        if (lockinMethod == LockRequestMethod.LockRequest) {
            vm.prank(testProverAddress);
            boundlessMarket.lockRequest(request, clientSignature);
        } else if (lockinMethod == LockRequestMethod.LockRequestWithSig) {
            boundlessMarket.lockRequestWithSignature(
                request, clientSignature, testProver.signLockRequest(LockRequest({request: request}))
            );
        }

        (Fulfillment memory fill, AssessorReceipt memory assessorReceipt) =
            createFillAndSubmitRoot(request, APP_JOURNAL, testProverAddress);
        Fulfillment[] memory fills = new Fulfillment[](1);
        fills[0] = fill;

        uint256 initialBalance = boundlessMarket.balanceOf(testProverAddress) + testProverAddress.balance;

        if (lockinMethod == LockRequestMethod.None) {
            // Annoying boilerplate for creating singleton lists.
            ProofRequest[] memory requests = new ProofRequest[](1);
            requests[0] = request;
            bytes[] memory clientSignatures = new bytes[](1);
            clientSignatures[0] = client.sign(request);

            vm.expectEmit(true, true, true, true);
            emit IBoundlessMarket.RequestFulfilled(request.id, testProverAddress, fill);
            vm.expectEmit(true, true, true, false);
            emit IBoundlessMarket.ProofDelivered(request.id, testProverAddress, fill);
            boundlessMarket.priceAndFulfillAndWithdraw(requests, clientSignatures, fills, assessorReceipt);
            if (!_stringEquals(snapshot, "")) {
                vm.snapshotGasLastCall(snapshot);
            }
        } else {
            vm.expectEmit(true, true, true, true);
            emit IBoundlessMarket.RequestFulfilled(request.id, testProverAddress, fill);
            vm.expectEmit(true, true, true, false);
            emit IBoundlessMarket.ProofDelivered(request.id, testProverAddress, fill);
            boundlessMarket.fulfillAndWithdraw(fills, assessorReceipt);
            if (!_stringEquals(snapshot, "")) {
                vm.snapshotGasLastCall(snapshot);
            }
        }

        // Check that the proof was submitted
        expectRequestFulfilled(fill.id);

        client.expectBalanceChange(-1 ether);
        assert(boundlessMarket.balanceOf(testProverAddress) == 0);
        assert(testProverAddress.balance == initialBalance + 1 ether);

        return (client, request);
    }

    // Base for submitRoot and fulfillment tests with different methods for lock, including none. All paths should yield the same result.
    function _testSubmitRootAndFulfillSameBlock(
        uint32 requestIdx,
        LockRequestMethod lockinMethod,
        string memory snapshot
    ) private returns (Client, ProofRequest memory) {
        Client client = getClient(1);
        ProofRequest memory request = client.request(requestIdx);
        bytes memory clientSignature = client.sign(request);

        client.snapshotBalance();
        testProver.snapshotBalance();

        if (lockinMethod == LockRequestMethod.LockRequest) {
            vm.prank(testProverAddress);
            boundlessMarket.lockRequest(request, clientSignature);
        } else if (lockinMethod == LockRequestMethod.LockRequestWithSig) {
            boundlessMarket.lockRequestWithSignature(
                request, clientSignature, testProver.signLockRequest(LockRequest({request: request}))
            );
        }

        ProofRequest[] memory requests = new ProofRequest[](1);
        requests[0] = request;
        bytes[] memory journals = new bytes[](1);
        journals[0] = APP_JOURNAL;

        (Fulfillment[] memory fills, AssessorReceipt memory assessorReceipt, bytes32 root) =
            createFills(requests, journals, testProverAddress);

        bytes memory seal = verifier.mockProve(
            SET_BUILDER_IMAGE_ID, sha256(abi.encodePacked(SET_BUILDER_IMAGE_ID, uint256(1 << 255), root))
        ).seal;

        if (lockinMethod == LockRequestMethod.None) {
            // Annoying boilerplate for creating singleton lists.
            bytes[] memory clientSignatures = new bytes[](1);
            clientSignatures[0] = client.sign(request);

            vm.expectEmit(true, true, true, true);
            emit IBoundlessMarket.RequestFulfilled(request.id, testProverAddress, fills[0]);
            vm.expectEmit(true, true, true, false);
            emit IBoundlessMarket.ProofDelivered(request.id, testProverAddress, fills[0]);
            boundlessMarket.submitRootAndPriceAndFulfill(
                address(setVerifier), root, seal, requests, clientSignatures, fills, assessorReceipt
            );
            if (!_stringEquals(snapshot, "")) {
                vm.snapshotGasLastCall(snapshot);
            }
        } else {
            vm.expectEmit(true, true, true, true);
            emit IBoundlessMarket.RequestFulfilled(request.id, testProverAddress, fills[0]);
            vm.expectEmit(true, true, true, false);
            emit IBoundlessMarket.ProofDelivered(request.id, testProverAddress, fills[0]);
            boundlessMarket.submitRootAndPriceAndFulfill(
                address(setVerifier), root, seal, new ProofRequest[](0), new bytes[](0), fills, assessorReceipt
            );
            if (!_stringEquals(snapshot, "")) {
                vm.snapshotGasLastCall(snapshot);
            }
        }

        // Check that the proof was submitted
        expectRequestFulfilled(fills[0].id);

        client.expectBalanceChange(-1 ether);
        testProver.expectBalanceChange(1 ether);
        expectMarketBalanceUnchanged();

        return (client, request);
    }

    // Base for submitRootAndFulfillAndWithdraw tests with different methods for lock, including none. All paths should yield the same result.
    function _testSubmitRootAndFulfillAndWithdrawSameBlock(
        uint32 requestIdx,
        LockRequestMethod lockinMethod,
        string memory snapshot
    ) private returns (Client, ProofRequest memory) {
        Client client = getClient(1);
        ProofRequest memory request = client.request(requestIdx);
        bytes memory clientSignature = client.sign(request);

        client.snapshotBalance();
        testProver.snapshotBalance();

        if (lockinMethod == LockRequestMethod.LockRequest) {
            vm.prank(testProverAddress);
            boundlessMarket.lockRequest(request, clientSignature);
        } else if (lockinMethod == LockRequestMethod.LockRequestWithSig) {
            boundlessMarket.lockRequestWithSignature(
                request, clientSignature, testProver.signLockRequest(LockRequest({request: request}))
            );
        }

        ProofRequest[] memory requests = new ProofRequest[](1);
        requests[0] = request;
        bytes[] memory journals = new bytes[](1);
        journals[0] = APP_JOURNAL;

        (Fulfillment[] memory fills, AssessorReceipt memory assessorReceipt, bytes32 root) =
            createFills(requests, journals, testProverAddress);

        bytes memory seal = verifier.mockProve(
            SET_BUILDER_IMAGE_ID, sha256(abi.encodePacked(SET_BUILDER_IMAGE_ID, uint256(1 << 255), root))
        ).seal;

        uint256 initialBalance = boundlessMarket.balanceOf(testProverAddress) + testProverAddress.balance;

        if (lockinMethod == LockRequestMethod.None) {
            // Annoying boilerplate for creating singleton lists.
            bytes[] memory clientSignatures = new bytes[](1);
            clientSignatures[0] = client.sign(request);

            vm.expectEmit(true, true, true, true);
            emit IBoundlessMarket.RequestFulfilled(request.id, testProverAddress, fills[0]);
            vm.expectEmit(true, true, true, false);
            emit IBoundlessMarket.ProofDelivered(request.id, testProverAddress, fills[0]);
            boundlessMarket.submitRootAndPriceAndFulfillAndWithdraw(
                address(setVerifier), root, seal, requests, clientSignatures, fills, assessorReceipt
            );
            if (!_stringEquals(snapshot, "")) {
                vm.snapshotGasLastCall(snapshot);
            }
        } else {
            vm.expectEmit(true, true, true, true);
            emit IBoundlessMarket.RequestFulfilled(request.id, testProverAddress, fills[0]);
            vm.expectEmit(true, true, true, false);
            emit IBoundlessMarket.ProofDelivered(request.id, testProverAddress, fills[0]);
            boundlessMarket.submitRootAndPriceAndFulfillAndWithdraw(
                address(setVerifier), root, seal, new ProofRequest[](0), new bytes[](0), fills, assessorReceipt
            );
            if (!_stringEquals(snapshot, "")) {
                vm.snapshotGasLastCall(snapshot);
            }
        }

        // Check that the proof was submitted
        expectRequestFulfilled(fills[0].id);

        client.expectBalanceChange(-1 ether);
        assert(boundlessMarket.balanceOf(testProverAddress) == 0);
        assert(testProverAddress.balance == initialBalance + 1 ether);

        return (client, request);
    }

    function testFulfillLockedRequest() public {
        _testFulfillSameBlock(1, LockRequestMethod.LockRequest, "fulfill: a locked request");
    }

    function testFulfillAndWithdrawLockedRequest() public {
        _testFulfillAndWithdrawSameBlock(1, LockRequestMethod.LockRequest, "fulfillAndWithdraw: a locked request");
    }

    function testFulfillLockedRequestWithSig() public {
        _testFulfillSameBlock(
            1, LockRequestMethod.LockRequestWithSig, "fulfill: a locked request (locked via prover signature)"
        );
    }

    function testFulfillDeprecatedAssessor() public {
        _testFulfillDeprecatedAssessor(1);
        // Warp past the deprecated assessor expiration time
        vm.warp(block.timestamp + DEPRECATED_ASSESSOR_DURATION + 1 minutes);
        _testFulfillDeprecatedAssessor(2);
    }

    function testSubmitRootAndFulfillLockedRequest() public {
        _testSubmitRootAndFulfillSameBlock(1, LockRequestMethod.LockRequest, "submitRootAndFulfill: a locked request");
    }

    function testSubmitRootAndFulfillAndWithdrawLockedRequest() public {
        _testSubmitRootAndFulfillAndWithdrawSameBlock(
            1, LockRequestMethod.LockRequest, "submitRootAndFulfillAndWithdraw: a locked request"
        );
    }

    function testSubmitRootAndFulfillLockedRequestWithSig() public {
        _testSubmitRootAndFulfillSameBlock(
            1,
            LockRequestMethod.LockRequestWithSig,
            "submitRootAndFulfill: a locked request (locked via prover signature)"
        );
    }

    // Check that a single client can create many requests, with the full range of indices, and
    // complete the flow each time.
    function testFulfillLockedRequestRangeOfRequestIdx() public {
        for (uint32 idx = 0; idx < 512; idx++) {
            _testFulfillSameBlock(idx, LockRequestMethod.LockRequest);
        }
        _testFulfillSameBlock(0xdeadbeef, LockRequestMethod.LockRequest);
        _testFulfillSameBlock(0xffffffff, LockRequestMethod.LockRequest);
    }

    function testFulfillLargeJournal() external {
        // Generate a 10kB buffer full of non-zero bytes.
        // 10kB = 320 bytes32 values (10240/32)
        bytes32[] memory buffer32 = new bytes32[](320);
        for (uint256 i = 0; i < buffer32.length; i++) {
            buffer32[i] = bytes32(uint256(0xFFFFFFFFFFFFFFFFFFFFFFFFFFFFFFFFFFFFFFFFFFFFFFFFFFFFFFFFFFFFFFFF));
        }
        bytes memory bigJournal = abi.encodePacked(buffer32);

        Client client = getClient(1);
        ProofRequest memory request = client.request(1);
        request.requirements.predicate =
            Predicate({predicateType: PredicateType.DigestMatch, data: abi.encode(sha256(bigJournal))});
        bytes memory clientSignature = client.sign(request);

        client.snapshotBalance();
        testProver.snapshotBalance();

        vm.prank(testProverAddress);
        boundlessMarket.lockRequest(request, clientSignature);

        (Fulfillment memory fill, AssessorReceipt memory assessorReceipt) =
            createFillAndSubmitRoot(request, bigJournal, testProverAddress);
        Fulfillment[] memory fills = new Fulfillment[](1);
        fills[0] = fill;

        vm.expectEmit(true, true, true, true);
        emit IBoundlessMarket.RequestFulfilled(request.id, testProverAddress, fill);
        vm.expectEmit(true, true, true, false);
        emit IBoundlessMarket.ProofDelivered(request.id, testProverAddress, fill);
        boundlessMarket.fulfill(fills, assessorReceipt);
        vm.snapshotGasLastCall("fulfill: a locked request with 10kB journal");

        // Check that the proof was submitted
        expectRequestFulfilled(fill.id);

        client.expectBalanceChange(-1 ether);
        testProver.expectBalanceChange(1 ether);
        expectMarketBalanceUnchanged();
    }

    // While a request is locked, another prover can fulfill it but will not receive a payment.
    function testFulfillLockedRequestByOtherProverNotRequirePayment()
        public
        returns (Client, Client, ProofRequest memory)
    {
        Client client = getClient(1);
        ProofRequest memory request = client.request(3);

        boundlessMarket.lockRequestWithSignature(
            request, client.sign(request), testProver.signLockRequest(LockRequest({request: request}))
        );

        Client otherProver = getProver(2);
        address otherProverAddress = otherProver.addr();
        (Fulfillment memory fill, AssessorReceipt memory assessorReceipt) =
            createFillAndSubmitRoot(request, APP_JOURNAL, otherProverAddress);
        Fulfillment[] memory fills = new Fulfillment[](1);
        fills[0] = fill;

        vm.expectEmit(true, true, true, true);
        emit IBoundlessMarket.PaymentRequirementsFailed(
            abi.encodeWithSelector(IBoundlessMarket.RequestIsLocked.selector, request.id)
        );
        boundlessMarket.fulfill(fills, assessorReceipt);
        vm.snapshotGasLastCall("fulfill: another prover fulfills without payment");

        expectRequestFulfilled(fill.id);

        // Provers stake is still on the line.
        testProver.expectCollateralBalanceChange(-int256(uint256(request.offer.lockCollateral)));

        // No payment should have been made, as the other prover filled while the request is still locked.
        otherProver.expectBalanceChange(0);
        otherProver.expectCollateralBalanceChange(0);

        expectMarketBalanceUnchanged();

        return (client, otherProver, request);
    }

    // If a request was fulfilled and payment was already sent, we don't allow it to be fulfilled again.
    function testFulfillLockedRequestAlreadyFulfilledAndPaid() public {
        _testFulfillAlreadyFulfilled(1, LockRequestMethod.LockRequest);
        _testFulfillAlreadyFulfilled(2, LockRequestMethod.LockRequestWithSig);
    }

    // This is the only case where fulfill can be called twice successfully.
    // In some cases, a request can be fulfilled without payment being sent. This test starts with
    // one of those cases and checks that the prover can submit fulfillment again to get payment.
    function testFulfillLockedRequestAlreadyFulfilledByOtherProver() public {
        (, Client otherProver, ProofRequest memory request) = testFulfillLockedRequestByOtherProverNotRequirePayment();
        testProver.snapshotBalance();
        testProver.snapshotCollateralBalance();
        otherProver.snapshotBalance();
        otherProver.snapshotCollateralBalance();

        expectRequestFulfilled(request.id);

        (Fulfillment memory fill, AssessorReceipt memory assessorReceipt) =
            createFillAndSubmitRoot(request, APP_JOURNAL, testProverAddress);
        Fulfillment[] memory fills = new Fulfillment[](1);
        fills[0] = fill;
        boundlessMarket.fulfill(fills, assessorReceipt);
        vm.snapshotGasLastCall(
            "fulfill: fulfilled by the locked prover for payment (request already fulfilled by another prover)"
        );

        expectRequestFulfilled(request.id);

        // Prover should now have received back their stake plus payment for the request.
        testProver.expectBalanceChange(1 ether);
        testProver.expectCollateralBalanceChange(1 ether);

        // No payment should have been made to the other prover that filled while the request was locked.
        otherProver.expectBalanceChange(0);
        otherProver.expectCollateralBalanceChange(0);

        expectMarketBalanceUnchanged();
    }

    function testFulfillLockedRequestProverAddressNotMatchAssessorReceipt() public {
        Client client = getClient(1);

        ProofRequest memory request = client.request(3);

        boundlessMarket.lockRequestWithSignature(
            request, client.sign(request), testProver.signLockRequest(LockRequest({request: request}))
        );
        // address(3) is just a standin for some other address.
        address mockOtherProverAddr = address(uint160(3));
        (Fulfillment memory fill, AssessorReceipt memory assessorReceipt) =
            createFillAndSubmitRoot(request, APP_JOURNAL, testProverAddress);
        Fulfillment[] memory fills = new Fulfillment[](1);
        fills[0] = fill;

        assessorReceipt.prover = mockOtherProverAddr;
        vm.expectRevert(VerificationFailed.selector);
        boundlessMarket.fulfill(fills, assessorReceipt);

        // Prover should have their original balance less the stake amount.
        testProver.expectCollateralBalanceChange(-int256(uint256(request.offer.lockCollateral)));
        expectMarketBalanceUnchanged();
    }

    // Tests trying to fulfill a request that was locked and has now expired.
    function testFulfillLockedRequestFullyExpired() public returns (Client, ProofRequest memory) {
        Client client = getClient(1);
        ProofRequest memory request = client.request(1);
        ProofRequest[] memory requests = new ProofRequest[](1);
        requests[0] = request;
        bytes memory clientSignature = client.sign(request);
        bytes[] memory clientSignatures = new bytes[](1);
        clientSignatures[0] = clientSignature;
        client.snapshotBalance();
        testProver.snapshotBalance();

        vm.prank(testProverAddress);
        boundlessMarket.lockRequest(request, clientSignature);
        // At this point the client should have only been charged the 1 ETH at lock time.
        client.expectBalanceChange(-1 ether);

        // Advance the chain ahead to simulate the request timeout.
        vm.warp(request.offer.deadline() + 1);

        (Fulfillment memory fill, AssessorReceipt memory assessorReceipt) =
            createFillAndSubmitRoot(request, APP_JOURNAL, testProverAddress);
        Fulfillment[] memory fills = new Fulfillment[](1);
        fills[0] = fill;

        // Try the priceAndFulfill path.
        bytes[] memory paymentErrors =
            boundlessMarket.priceAndFulfill(requests, clientSignatures, fills, assessorReceipt);
        assert(
            keccak256(paymentErrors[0])
                == keccak256(abi.encodeWithSelector(IBoundlessMarket.RequestIsExpired.selector, request.id))
        );
        expectRequestNotFulfilled(fill.id);

        // Client is out 1 eth until slash is called.
        client.expectBalanceChange(-1 ether);
        testProver.expectBalanceChange(0 ether);
        testProver.expectCollateralBalanceChange(-1 ether);
        expectMarketBalanceUnchanged();

        // Try the fulfill path as well. Should be the same results.
        paymentErrors = boundlessMarket.fulfill(fills, assessorReceipt);
        assert(
            keccak256(paymentErrors[0])
                == keccak256(abi.encodeWithSelector(IBoundlessMarket.RequestIsExpired.selector, request.id))
        );
        expectRequestNotFulfilled(fill.id);

        // Client is out 1 eth until slash is called.
        client.expectBalanceChange(-1 ether);
        testProver.expectBalanceChange(0 ether);
        testProver.expectCollateralBalanceChange(-1 ether);
        expectMarketBalanceUnchanged();

        return (client, request);
    }

    function testFulfillLockedRequestMultipleRequestsSameIndex() public {
        _testFulfillRepeatIndex(LockRequestMethod.LockRequest);
    }

    function testFulfillLockedRequestMultipleRequestsSameIndexWithSig() public {
        _testFulfillRepeatIndex(LockRequestMethod.LockRequestWithSig);
    }

    // Scenario when a prover locks a request, fails to deliver it within the lock expiry,
    // then another prover fulfills a request after the lock has expired,
    // but before the request as a whole has expired.
    function testFulfillWasLockedRequestByOtherProver() public returns (ProofRequest memory, Client, Client, Client) {
        // Create a request with a lock timeout of 50 blocks, and overall timeout of 100.
        Client client = getClient(1);
        ProofRequest memory request = client.request(
            1,
            Offer({
                minPrice: 1 ether,
                maxPrice: 2 ether,
                rampUpStart: uint64(block.timestamp),
                rampUpPeriod: uint32(50),
                lockTimeout: uint32(50),
                timeout: uint32(100),
                lockCollateral: 1 ether
            })
        );
        ProofRequest[] memory requests = new ProofRequest[](1);
        requests[0] = request;
        bytes memory clientSignature = client.sign(request);
        bytes[] memory clientSignatures = new bytes[](1);
        clientSignatures[0] = clientSignature;

        Client locker = getProver(1);
        Client otherProver = getProver(2);

        client.snapshotBalance();
        locker.snapshotBalance();
        otherProver.snapshotBalance();

        address lockerAddress = locker.addr();
        vm.prank(lockerAddress);
        boundlessMarket.lockRequest(request, clientSignature);
        // At this point the client should have only been charged the 1 ETH at lock time.
        client.expectBalanceChange(-1 ether);

        // Advance the chain ahead to simulate the lock timeout.
        vm.warp(request.offer.lockDeadline() + 1);

        (Fulfillment memory fill, AssessorReceipt memory assessorReceipt) =
            createFillAndSubmitRoot(request, APP_JOURNAL, otherProver.addr());
        Fulfillment[] memory fills = new Fulfillment[](1);
        fills[0] = fill;

        vm.expectEmit(true, true, true, true);
        emit IBoundlessMarket.RequestFulfilled(request.id, otherProver.addr(), fill);
        vm.expectEmit(true, true, true, false);
        emit IBoundlessMarket.ProofDelivered(request.id, otherProver.addr(), fill);

        boundlessMarket.priceAndFulfill(requests, clientSignatures, fills, assessorReceipt);

        // Check that the proof was submitted
        expectRequestFulfilled(fill.id);

        // Client's fee should be returned on fulfill.
        client.expectBalanceChange(0 ether);
        locker.expectBalanceChange(0 ether);
        locker.expectCollateralBalanceChange(-1 ether);
        otherProver.expectBalanceChange(0 ether);
        otherProver.expectCollateralBalanceChange(0 ether);
        expectMarketBalanceUnchanged();

        return (request, client, locker, otherProver);
    }

    function testFulfillWasLockedClientWithdrawsBalance() public {
        Client client = getClient(1);
        ProofRequest memory request = client.request(
            1,
            Offer({
                minPrice: 1 ether,
                maxPrice: 2 ether,
                rampUpStart: uint64(block.timestamp),
                rampUpPeriod: uint32(50),
                lockTimeout: uint32(50),
                timeout: uint32(100),
                lockCollateral: 1 ether
            })
        );
        ProofRequest[] memory requests = new ProofRequest[](1);
        requests[0] = request;
        bytes memory clientSignature = client.sign(request);
        bytes[] memory clientSignatures = new bytes[](1);
        clientSignatures[0] = clientSignature;

        address clientAddress = client.addr();
        vm.prank(testProverAddress);
        boundlessMarket.lockRequest(request, clientSignature);

        uint256 balance = boundlessMarket.balanceOf(clientAddress);
        vm.prank(clientAddress);
        boundlessMarket.withdraw(balance);

        client.snapshotBalance();

        // Advance the chain ahead to simulate the lock timeout.
        vm.warp(request.offer.lockDeadline() + 1);

        (Fulfillment memory fill, AssessorReceipt memory assessorReceipt) =
            createFillAndSubmitRoot(request, APP_JOURNAL, testProverAddress);
        Fulfillment[] memory fills = new Fulfillment[](1);
        fills[0] = fill;

        // Fulfill should complete successfully.
        boundlessMarket.priceAndFulfill(requests, clientSignatures, fills, assessorReceipt);
        expectRequestFulfilled(fill.id);

        // Client should get back 1 eth upon fulfill.
        client.expectBalanceChange(1 ether);
        testProver.expectBalanceChange(0 ether);
        testProver.expectCollateralBalanceChange(-1 ether);
    }

    // Scenario when a prover locks a request, fails to deliver it within the lock expiry,
    // but does deliver it before the request expires. Here they should lose their stake,
    // but receive payment for the request.
    function testFulfillWasLockedRequestByOriginalLocker() public returns (ProofRequest memory, Client) {
        // Create a request with a lock timeout of 50 blocks, and overall timeout of 100.
        Client client = getClient(1);
        ProofRequest memory request = client.request(
            1,
            Offer({
                minPrice: 1 ether,
                maxPrice: 2 ether,
                rampUpStart: uint64(block.timestamp),
                rampUpPeriod: uint32(50),
                lockTimeout: uint32(50),
                timeout: uint32(100),
                lockCollateral: 1 ether
            })
        );
        ProofRequest[] memory requests = new ProofRequest[](1);
        requests[0] = request;
        bytes memory clientSignature = client.sign(request);
        bytes[] memory clientSignatures = new bytes[](1);
        clientSignatures[0] = clientSignature;

        Client locker = getProver(1);

        client.snapshotBalance();
        locker.snapshotBalance();

        address lockerAddress = locker.addr();
        vm.prank(lockerAddress);
        boundlessMarket.lockRequest(request, clientSignature);

        // Advance the chain ahead to simulate the lock timeout.
        vm.warp(request.offer.lockDeadline() + 1);

        (Fulfillment memory fill, AssessorReceipt memory assessorReceipt) =
            createFillAndSubmitRoot(request, APP_JOURNAL, locker.addr());
        Fulfillment[] memory fills = new Fulfillment[](1);
        fills[0] = fill;

        vm.expectEmit(true, true, true, true);
        emit IBoundlessMarket.RequestFulfilled(request.id, lockerAddress, fill);
        vm.expectEmit(true, true, true, false);
        emit IBoundlessMarket.ProofDelivered(request.id, lockerAddress, fill);

        boundlessMarket.priceAndFulfill(requests, clientSignatures, fills, assessorReceipt);

        // Check that the proof was submitted
        expectRequestFulfilled(fill.id);

        client.expectBalanceChange(0 ether);
        locker.expectBalanceChange(0 ether);
        locker.expectCollateralBalanceChange(-1 ether);
        expectMarketBalanceUnchanged();
        return (request, locker);
    }

    // One request is locked, fully expires.
    // A second request with the same id is then fulfilled.
    // Slash should award stake to the fulfiller of the second request.
    function testFulfillWasLockedRequestRepeatIndexStakeRollover() public {
        Client client = getClient(1);

        Offer memory offerA = Offer({
            minPrice: 1 ether,
            maxPrice: 2 ether,
            rampUpStart: uint64(block.timestamp),
            rampUpPeriod: uint32(10),
            lockTimeout: uint32(100),
            timeout: uint32(100),
            lockCollateral: 1 ether
        });
        Offer memory offerB = Offer({
            minPrice: 1 ether,
            maxPrice: 2 ether,
            rampUpStart: uint64(block.timestamp) + uint64(offerA.timeout) + 1,
            rampUpPeriod: uint32(10),
            lockTimeout: uint32(100),
            timeout: 100,
            lockCollateral: 1 ether
        });

        ProofRequest memory requestA = client.request(1, offerA);
        ProofRequest memory requestB = client.request(1, offerB);
        ProofRequest[] memory requests = new ProofRequest[](1);
        requests[0] = requestB;
        bytes memory clientSignatureA = client.sign(requestA);
        bytes memory clientSignatureB = client.sign(requestB);
        bytes[] memory clientSignatures = new bytes[](1);
        clientSignatures[0] = clientSignatureB;
        Client locker = getProver(1);
        Client fulfiller = getProver(2);

        client.snapshotBalance();
        locker.snapshotBalance();
        fulfiller.snapshotBalance();

        // Lock-in request A.
        address lockerAddress = locker.addr();
        vm.prank(lockerAddress);
        boundlessMarket.lockRequest(requestA, clientSignatureA);

        vm.warp(uint64(block.timestamp) + uint64(offerA.timeout) + 1);
        // Attempt to fill request B.
        (Fulfillment memory fill, AssessorReceipt memory assessorReceipt) =
            createFillAndSubmitRoot(requestB, APP_JOURNAL, fulfiller.addr());
        Fulfillment[] memory fills = new Fulfillment[](1);
        fills[0] = fill;

        boundlessMarket.priceAndFulfill(requests, clientSignatures, fills, assessorReceipt);

        // Check that the request ID is marked as fulfilled.
        expectRequestFulfilled(fill.id);

        boundlessMarket.slash(fill.id);

        client.expectBalanceChange(-1 ether);
        locker.expectBalanceChange(0 ether);
        locker.expectCollateralBalanceChange(-1 ether);
        fulfiller.expectBalanceChange(1 ether);
        fulfiller.expectCollateralBalanceChange(uint256(expectedSlashTransferAmount(offerA.lockCollateral)).toInt256());
        expectMarketBalanceUnchanged();
    }

    // One request is locked, the lock expires, but the request is not yet expired.
    // A second request with the same id is then fulfilled.
    // Slash should award stake to the fulfiller of the second request.
    function testFulfillWasLockedRequestRepeatIndexStakeRolloverFirstRequestNotExpired() public {
        Client client = getClient(1);

        Offer memory offerA = Offer({
            minPrice: 1 ether,
            maxPrice: 2 ether,
            rampUpStart: uint64(block.timestamp),
            rampUpPeriod: uint32(10),
            lockTimeout: uint32(50),
            timeout: uint32(100),
            lockCollateral: 1 ether
        });
        Offer memory offerB = Offer({
            minPrice: 2 ether,
            maxPrice: 2 ether,
            rampUpStart: uint64(block.timestamp),
            rampUpPeriod: uint32(0),
            lockTimeout: offerA.timeout + 101,
            timeout: offerA.timeout + 101,
            lockCollateral: 1 ether
        });

        ProofRequest memory requestA = client.request(1, offerA);
        ProofRequest memory requestB = client.request(1, offerB);
        ProofRequest[] memory requests = new ProofRequest[](1);
        requests[0] = requestB;
        bytes memory clientSignatureA = client.sign(requestA);
        bytes memory clientSignatureB = client.sign(requestB);
        bytes[] memory clientSignatures = new bytes[](1);
        clientSignatures[0] = clientSignatureB;
        Client locker = getProver(1);
        Client fulfiller = getProver(2);

        client.snapshotBalance();
        locker.snapshotBalance();
        fulfiller.snapshotBalance();

        // Lock-in request A.
        address lockerAddress = locker.addr();
        vm.prank(lockerAddress);
        boundlessMarket.lockRequest(requestA, clientSignatureA);

        vm.warp(offerA.lockDeadline() + 1);
        // Attempt to fill request B.
        (Fulfillment memory fill, AssessorReceipt memory assessorReceipt) =
            createFillAndSubmitRoot(requestB, APP_JOURNAL, fulfiller.addr());
        Fulfillment[] memory fills = new Fulfillment[](1);
        fills[0] = fill;

        boundlessMarket.priceAndFulfill(requests, clientSignatures, fills, assessorReceipt);

        // Check that the request ID is marked as fulfilled.
        expectRequestFulfilled(fill.id);

        // Slash should revert as the original locked request has not yet fully expired.
        vm.expectRevert(
            abi.encodeWithSelector(
                IBoundlessMarket.RequestIsNotExpired.selector, fill.id, uint64(block.timestamp) + uint64(offerA.timeout)
            )
        );
        boundlessMarket.slash(fill.id);

        // Advance to where the original locked request has fully expired.
        vm.warp(uint64(block.timestamp) + uint64(offerA.timeout) + 1);

        vm.prank(lockerAddress);
        boundlessMarket.slash(fill.id);

        client.expectBalanceChange(-2 ether);
        locker.expectBalanceChange(0 ether);
        locker.expectCollateralBalanceChange(-1 ether);
        fulfiller.expectBalanceChange(2 ether);
        fulfiller.expectCollateralBalanceChange(uint256(expectedSlashTransferAmount(offerA.lockCollateral)).toInt256());
        expectMarketBalanceUnchanged();
    }

    // One request is locked and the client is charged 2 ether. The request expires unfulfilled.
    // A second request with the same id is then fulfilled for a cost of just 1 ether.
    // The client should be refunded the difference.
    function testFulfillWasLockedRequestRepeatIndexSecondRequestCheaper() public {
        Client client = getClient(1);

        // Create two distinct requests with the same ID. It should be the case that only one can be
        // filled, and if one is locked, the other cannot be filled.
        Offer memory offerA = Offer({
            minPrice: 2 ether,
            maxPrice: 3 ether,
            rampUpStart: uint64(block.timestamp),
            rampUpPeriod: uint32(10),
            lockTimeout: uint32(50),
            timeout: uint32(100),
            lockCollateral: 1 ether
        });
        Offer memory offerB = Offer({
            minPrice: 1 ether,
            maxPrice: 1 ether,
            rampUpStart: uint64(block.timestamp),
            rampUpPeriod: uint32(0),
            lockTimeout: uint32(100),
            timeout: uint32(block.timestamp) + offerA.timeout + 101,
            lockCollateral: 1 ether
        });

        ProofRequest memory requestA = client.request(1, offerA);
        ProofRequest memory requestB = client.request(1, offerB);
        ProofRequest[] memory requests = new ProofRequest[](1);
        requests[0] = requestB;
        bytes memory clientSignatureA = client.sign(requestA);
        bytes memory clientSignatureB = client.sign(requestB);
        bytes[] memory clientSignatures = new bytes[](1);
        clientSignatures[0] = clientSignatureB;
        Client locker = getProver(1);
        Client fulfiller = getProver(2);

        client.snapshotBalance();
        locker.snapshotBalance();
        fulfiller.snapshotBalance();

        // Lock-in request A.
        address lockerAddress = locker.addr();
        vm.prank(lockerAddress);
        boundlessMarket.lockRequest(requestA, clientSignatureA);

        client.expectBalanceChange(-2 ether);

        vm.warp(offerA.lockDeadline() + 1);

        // Attempt to fill request B, which costs just 1 ether at the time of fulfillment.
        (Fulfillment memory fill, AssessorReceipt memory assessorReceipt) =
            createFillAndSubmitRoot(requestB, APP_JOURNAL, fulfiller.addr());
        Fulfillment[] memory fills = new Fulfillment[](1);
        fills[0] = fill;
        boundlessMarket.priceAndFulfill(requests, clientSignatures, fills, assessorReceipt);

        // Client should be refunded 1 ether, meaning their net balance change is -1
        client.expectBalanceChange(-1 ether);

        // Check that the request ID is marked as fulfilled.
        expectRequestFulfilled(fill.id);

        client.expectBalanceChange(-1 ether);
        locker.expectBalanceChange(0 ether);
        locker.expectCollateralBalanceChange(-1 ether);
        fulfiller.expectBalanceChange(1 ether);
        fulfiller.expectCollateralBalanceChange(0 ether);
        expectMarketBalanceUnchanged();
    }

    // One request is locked, expires, and is slashed.
    // A second request with the same id is then fulfilled.
    function testFulfillWasLockedRequestRepeatIndexStakeRolloverSlashedBeforeFulfill() public {
        Client client = getClient(1);

        // Create two distinct requests with the same ID. It should be the case that only one can be
        // filled, and if one is locked, the other cannot be filled.
        Offer memory offerA = Offer({
            minPrice: 1 ether,
            maxPrice: 2 ether,
            rampUpStart: uint64(block.timestamp),
            rampUpPeriod: uint32(10),
            lockTimeout: uint32(100),
            timeout: uint32(100),
            lockCollateral: 1 ether
        });
        Offer memory offerB = Offer({
            minPrice: 3 ether,
            maxPrice: 3 ether,
            rampUpStart: uint64(block.timestamp) + uint64(offerA.timeout) + 1,
            rampUpPeriod: uint32(10),
            lockTimeout: uint32(100),
            timeout: 100,
            lockCollateral: 1 ether
        });

        ProofRequest memory requestA = client.request(1, offerA);
        ProofRequest memory requestB = client.request(1, offerB);
        ProofRequest[] memory requests = new ProofRequest[](1);
        requests[0] = requestB;
        bytes memory clientSignatureA = client.sign(requestA);
        bytes memory clientSignatureB = client.sign(requestB);
        bytes[] memory clientSignatures = new bytes[](1);
        clientSignatures[0] = clientSignatureB;
        Client locker = getProver(1);
        Client fulfiller = getProver(2);

        client.snapshotBalance();
        locker.snapshotBalance();
        fulfiller.snapshotBalance();

        // Lock-in request A.
        address lockerAddress = locker.addr();
        vm.prank(lockerAddress);
        boundlessMarket.lockRequest(requestA, clientSignatureA);

        vm.warp(uint64(block.timestamp) + uint64(offerA.timeout) + 1);

        // Slash the request first.
        vm.prank(lockerAddress);
        boundlessMarket.slash(requestA.id);

        // Attempt to fill request B.
        (Fulfillment memory fill, AssessorReceipt memory assessorReceipt) =
            createFillAndSubmitRoot(requestB, APP_JOURNAL, fulfiller.addr());
        Fulfillment[] memory fills = new Fulfillment[](1);
        fills[0] = fill;

        address fulfillerAddress = fulfiller.addr();
        vm.prank(fulfillerAddress);
        boundlessMarket.priceAndFulfill(requests, clientSignatures, fills, assessorReceipt);

        // Check that the request ID is marked as fulfilled.
        expectRequestFulfilledAndSlashed(fill.id);

        client.expectBalanceChange(-3 ether);
        locker.expectBalanceChange(0 ether);
        locker.expectCollateralBalanceChange(-1 ether);
        fulfiller.expectBalanceChange(3 ether);
        fulfiller.expectCollateralBalanceChange(0 ether);
    }

    // Scenario when a prover locks a request, fails to deliver it within the lock expiry,
    // but does deliver it before the request expires. Here they should lose most of their stake
    // (not all), and receive no payment from the client.
    function testFulfillWasLockedRequestDoubleFulfill() public {
        // Create a request with a lock timeout of 50 blocks, and overall timeout of 100.
        Client client = getClient(1);
        ProofRequest memory request = client.request(
            1,
            Offer({
                minPrice: 1 ether,
                maxPrice: 2 ether,
                rampUpStart: uint64(block.timestamp),
                rampUpPeriod: uint32(50),
                lockTimeout: uint32(50),
                timeout: uint32(100),
                lockCollateral: 1 ether
            })
        );
        ProofRequest[] memory requests = new ProofRequest[](1);
        requests[0] = request;
        bytes memory clientSignature = client.sign(request);
        bytes[] memory clientSignatures = new bytes[](1);
        clientSignatures[0] = clientSignature;

        Client locker = getProver(1);
        address lockerAddress = locker.addr();

        client.snapshotBalance();
        locker.snapshotBalance();

        vm.prank(lockerAddress);
        boundlessMarket.lockRequest(request, clientSignature);

        // Advance the chain ahead to simulate the lock timeout.
        vm.warp(request.offer.lockDeadline() + 1);

        (Fulfillment memory fill, AssessorReceipt memory assessorReceipt) =
            createFillAndSubmitRoot(request, APP_JOURNAL, lockerAddress);
        Fulfillment[] memory fills = new Fulfillment[](1);
        fills[0] = fill;

        vm.expectEmit(true, true, true, true);
        emit IBoundlessMarket.RequestFulfilled(request.id, testProverAddress, fill);
        vm.expectEmit(true, true, true, false);
        emit IBoundlessMarket.ProofDelivered(request.id, testProverAddress, fill);

        boundlessMarket.priceAndFulfill(requests, clientSignatures, fills, assessorReceipt);

        vm.expectEmit(true, true, true, true);
        emit IBoundlessMarket.PaymentRequirementsFailed(
            abi.encodeWithSelector(IBoundlessMarket.RequestIsFulfilled.selector, request.id)
        );
        boundlessMarket.priceAndFulfill(requests, clientSignatures, fills, assessorReceipt);
        vm.snapshotGasLastCall("priceAndFulfill: fulfill already fulfilled was locked request");

        // Check that the proof was submitted
        expectRequestFulfilled(fill.id);

        // Check balances after the fulfillment but before slash.
        client.expectBalanceChange(0 ether);
        locker.expectBalanceChange(0 ether);
        locker.expectCollateralBalanceChange(-1 ether);

        vm.warp(request.offer.deadline() + 1);
        boundlessMarket.slash(request.id);

        // Check balances after the slash.
        client.expectBalanceChange(0 ether);
        locker.expectBalanceChange(0 ether);
        locker.expectCollateralBalanceChange(-int256(uint256(expectedSlashBurnAmount(request.offer.lockCollateral))));
    }

    // Scenario when a prover locks a request, fails to deliver it within the lock expiry,
    // another prover fulfills the request, and then the locker tries to fulfill the request
    // before the request as a whole has expired. A proof should still be delivered and no revert
    // should occur, since we support multiple proofs being delivered for a single request. No
    // balance changes should occur.
    function testFulfillWasLockedRequestLockerFulfillAfterAnotherProverFulfill() public {
        (ProofRequest memory request, Client client, Client locker,) = testFulfillWasLockedRequestByOtherProver();

        locker.snapshotBalance();
        locker.snapshotCollateralBalance();

        ProofRequest[] memory requests = new ProofRequest[](1);
        requests[0] = request;
        bytes memory clientSignature = client.sign(request);
        bytes[] memory clientSignatures = new bytes[](1);
        clientSignatures[0] = clientSignature;

        // The locker should have no balance change.
        // Now the locker tries to fulfill the request.
        (Fulfillment memory fill, AssessorReceipt memory assessorReceipt) =
            createFillAndSubmitRoot(request, APP_JOURNAL, locker.addr());
        Fulfillment[] memory fills = new Fulfillment[](1);
        fills[0] = fill;

        // But its already been fulfilled by the other prover.
        vm.expectEmit(true, true, true, true);
        emit IBoundlessMarket.PaymentRequirementsFailed(
            abi.encodeWithSelector(IBoundlessMarket.RequestIsFulfilled.selector, request.id)
        );

        // The proof should still be delivered.
        vm.expectEmit(true, true, true, false);
        emit IBoundlessMarket.ProofDelivered(request.id, locker.addr(), fill);

        // The fulfillment should not revert, as we support multiple proofs being delivered for a single request.
        bytes[] memory paymentErrors =
            boundlessMarket.priceAndFulfill(requests, clientSignatures, fills, assessorReceipt);
        assert(
            keccak256(paymentErrors[0])
                == keccak256(abi.encodeWithSelector(IBoundlessMarket.RequestIsFulfilled.selector, request.id))
        );

        // The locker should have no balance change.
        locker.expectBalanceChange(0 ether);
        locker.expectCollateralBalanceChange(0 ether);
        expectMarketBalanceUnchanged();
    }

    // Scenario when a prover locks a request, fails to deliver it within the lock expiry,
    // another prover fulfills the request, and then the locker tries to fulfill the request
    // _after_ the request has fully expired.
    //
    // In this case the request has fully expired, so the proof should NOT be delivered,
    // however we should not revert (as this allows partial fulfillment of other requests in the batch).
    function testFulfillWasLockedRequestLockerFulfillAfterAnotherProverFulfillAndRequestExpired() public {
        (ProofRequest memory request, Client client, Client locker,) = testFulfillWasLockedRequestByOtherProver();

        locker.snapshotBalance();
        locker.snapshotCollateralBalance();

        ProofRequest[] memory requests = new ProofRequest[](1);
        requests[0] = request;
        bytes memory clientSignature = client.sign(request);
        bytes[] memory clientSignatures = new bytes[](1);
        clientSignatures[0] = clientSignature;

        // Advance the chain ahead to simulate the request expiration.
        vm.warp(request.offer.deadline() + 1);

        // The locker should have no balance change.
        // Now the locker tries to fulfill the request.
        (Fulfillment memory fill, AssessorReceipt memory assessorReceipt) =
            createFillAndSubmitRoot(request, APP_JOURNAL, locker.addr());
        Fulfillment[] memory fills = new Fulfillment[](1);
        fills[0] = fill;

        // In this case the request has fully expired, so the proof should NOT be delivered,
        // however we should not revert (as this allows partial fulfillment of other requests in the batch)
        vm.expectEmit(true, true, true, false);
        emit IBoundlessMarket.PaymentRequirementsFailed(
            abi.encodeWithSelector(IBoundlessMarket.RequestIsExpired.selector, request.id)
        );

        // The fulfillment should not revert, as we support multiple proofs being delivered for a single request.
        bytes[] memory paymentErrors =
            boundlessMarket.priceAndFulfill(requests, clientSignatures, fills, assessorReceipt);
        assert(
            keccak256(paymentErrors[0])
                == keccak256(abi.encodeWithSelector(IBoundlessMarket.RequestIsExpired.selector, request.id))
        );

        // The locker should have no balance change.
        locker.expectBalanceChange(0 ether);
        locker.expectCollateralBalanceChange(0 ether);
        expectMarketBalanceUnchanged();
    }

    // A request is locked with a valid smart contract signature (signature is checked onchain at lock time)
    // and then a prover tries to fulfill it specifying an invalid smart contract signature. The signature could
    // be invalid for a number of reasons, including the smart contract wallet rotating their signers so the old signature
    // is no longer valid.
    // Since there is possibility of funds being pulled in the multiple request same id case, we ensure we check
    // the SC signature again.
    function testFulfillWasLockedRequestByInvalidSmartContractSignature() public {
        SmartContractClient client = getSmartContractClient(1);
        // Request ID indicates smart contract signature, but the signature is invalid.
        ProofRequest memory request = client.request(
            1,
            Offer({
                minPrice: 1 ether,
                maxPrice: 2 ether,
                rampUpStart: uint64(block.timestamp),
                rampUpPeriod: uint32(50),
                lockTimeout: uint32(50),
                timeout: uint32(100),
                lockCollateral: 1 ether
            })
        );
        bytes memory validClientSignature = client.sign(request);
        bytes memory invalidClientSignature = bytes("invalid");

        boundlessMarket.lockRequestWithSignature(
            request, validClientSignature, testProver.signLockRequest(LockRequest({request: request}))
        );
        vm.warp(request.offer.lockDeadline() + 1);

        (Fulfillment memory fill, AssessorReceipt memory assessorReceipt) =
            createFillAndSubmitRoot(request, APP_JOURNAL, testProverAddress);
        Fulfillment[] memory fills = new Fulfillment[](1);
        fills[0] = fill;

        // Fulfill should succeed even though the lock has expired when the request matches what was locked.
        boundlessMarket.fulfill(fills, assessorReceipt);

        ProofRequest[] memory requests = new ProofRequest[](1);
        requests[0] = request;
        bytes[] memory clientSignatures = new bytes[](1);
        clientSignatures[0] = invalidClientSignature;
        // Fulfill should revert during the signature check during pricing, since the signature is invalid.
        // NOTE: This should revert, even though we know the request was signed previously because
        // of signature validation during the lock operation, because the signature in this call is
        // invalid. As a principle, all data in a message must be validated, even if the data given
        // is superfluous.
        vm.expectRevert(abi.encodeWithSelector(IBoundlessMarket.InvalidSignature.selector));
        boundlessMarket.priceAndFulfill(requests, clientSignatures, fills, assessorReceipt);

        clientSignatures[0] = validClientSignature;
        // Fulfill should succeed if the signature is valid.
        boundlessMarket.priceAndFulfill(requests, clientSignatures, fills, assessorReceipt);
        expectRequestFulfilled(fill.id);

        client.expectBalanceChange(0 ether);
        testProver.expectBalanceChange(0 ether);
        expectMarketBalanceUnchanged();
    }

    function testFulfillNeverLocked() public {
        _testFulfillSameBlock(1, LockRequestMethod.None, "priceAndFulfill: a single request that was not locked");
    }

    /// Fulfill without locking should still work even if the prover does not have stake.
    function testFulfillNeverLockedProverNoStake() public {
        vm.prank(testProverAddress);
        boundlessMarket.withdrawCollateral(DEFAULT_BALANCE);

        _testFulfillSameBlock(
            1,
            LockRequestMethod.None,
            "priceAndFulfill: a single request that was not locked fulfilled by prover not in allow-list"
        );
    }

    function testSubmitRootAndFulfillNeverLocked() public {
        _testSubmitRootAndFulfillSameBlock(
            1, LockRequestMethod.None, "submitRootAndPriceAndFulfill: a single request that was not locked"
        );
    }

    /// SubmitRootAndFulfill without locking should still work even if the prover does not have stake.
    function testSubmitRootAndFulfillNeverLockedProverNoStake() public {
        vm.prank(testProverAddress);
        boundlessMarket.withdrawCollateral(DEFAULT_BALANCE);

        _testSubmitRootAndFulfillSameBlock(
            1,
            LockRequestMethod.None,
            "submitRootAndPriceAndFulfill: a single request that was not locked fulfilled by prover not in allow-list"
        );
    }

    function testFulfillNeverLockedNotPriced() public {
        Client client = getClient(1);
        ProofRequest memory request = client.request(1);
        (Fulfillment memory fill, AssessorReceipt memory assessorReceipt) =
            createFillAndSubmitRoot(request, APP_JOURNAL, testProverAddress);
        Fulfillment[] memory fills = new Fulfillment[](1);
        fills[0] = fill;

        // Attempt to fulfill a request without locking or pricing it.
        vm.expectRevert(abi.encodeWithSelector(IBoundlessMarket.RequestIsNotLockedOrPriced.selector, request.id));
        boundlessMarket.fulfill(fills, assessorReceipt);

        expectMarketBalanceUnchanged();
    }

    // Should revert as you can not fulfill a request twice, except for in the case covered by:
    // `testFulfillLockedRequestAlreadyFulfilledByOtherProver`
    function testFulfillNeverLockedAlreadyFulfilledAndPaid() public {
        _testFulfillAlreadyFulfilled(3, LockRequestMethod.None);
    }

    function testFulfillNeverLockedFullyExpired() public returns (Client, ProofRequest memory) {
        Client client = getClient(1);
        ProofRequest memory request = client.request(1);
        ProofRequest[] memory requests = new ProofRequest[](1);
        requests[0] = request;
        bytes memory clientSignature = client.sign(request);
        bytes[] memory clientSignatures = new bytes[](1);
        clientSignatures[0] = clientSignature;

        (Fulfillment memory fill, AssessorReceipt memory assessorReceipt) =
            createFillAndSubmitRoot(request, APP_JOURNAL, testProverAddress);
        Fulfillment[] memory fills = new Fulfillment[](1);
        fills[0] = fill;

        vm.warp(request.offer.deadline() + 1);

        bytes[] memory paymentErrors =
            boundlessMarket.priceAndFulfill(requests, clientSignatures, fills, assessorReceipt);
        assert(
            keccak256(paymentErrors[0])
                == keccak256(abi.encodeWithSelector(IBoundlessMarket.RequestIsExpired.selector, request.id))
        );
        expectRequestNotFulfilled(fill.id);

        vm.expectRevert(abi.encodeWithSelector(IBoundlessMarket.RequestIsNotLockedOrPriced.selector, request.id));
        boundlessMarket.fulfill(fills, assessorReceipt);

        expectRequestNotFulfilled(fill.id);
        client.expectBalanceChange(0 ether);
        testProver.expectBalanceChange(0 ether);
        testProver.expectCollateralBalanceChange(0 ether);
        expectMarketBalanceUnchanged();

        return (client, request);
    }

    function testFulfillNeverLockedClientWithdrawsBalance() public {
        Client client = getClient(1);
        ProofRequest memory request = client.request(1);
        ProofRequest[] memory requests = new ProofRequest[](1);
        requests[0] = request;
        bytes memory clientSignature = client.sign(request);
        bytes[] memory clientSignatures = new bytes[](1);
        clientSignatures[0] = clientSignature;

        address clientAddress = client.addr();

        (Fulfillment memory fill, AssessorReceipt memory assessorReceipt) =
            createFillAndSubmitRoot(request, APP_JOURNAL, testProverAddress);
        Fulfillment[] memory fills = new Fulfillment[](1);
        fills[0] = fill;

        uint256 balance = boundlessMarket.balanceOf(clientAddress);
        vm.prank(clientAddress);
        boundlessMarket.withdraw(balance);

        // expect emit of payment requirement failed
        vm.expectEmit(true, true, true, true);
        emit IBoundlessMarket.PaymentRequirementsFailed(
            abi.encodeWithSelector(IBoundlessMarket.InsufficientBalance.selector, clientAddress)
        );
        vm.prank(clientAddress);
        boundlessMarket.priceAndFulfill(requests, clientSignatures, fills, assessorReceipt);
        expectRequestFulfilled(fill.id);
    }

    function testFulfillNeverLockedRequestMultipleRequestsSameIndex() public {
        _testFulfillRepeatIndex(LockRequestMethod.None);
    }

    // Fulfill a batch of locked requests
    function testFulfillLockedRequests() public {
        // Provide a batch definition as an array of clients and how many requests each submits.
        uint256[5] memory batch = [uint256(1), 2, 1, 3, 1];
        uint256 batchSize = 0;
        for (uint256 i = 0; i < batch.length; i++) {
            batchSize += batch[i];
        }
        ProofRequest[] memory requests = new ProofRequest[](batchSize);
        bytes[] memory journals = new bytes[](batchSize);
        uint256 expectedRevenue = 0;
        uint256 idx = 0;
        for (uint256 i = 0; i < batch.length; i++) {
            Client client = getClient(i);

            for (uint256 j = 0; j < batch[i]; j++) {
                ProofRequest memory request = client.request(uint32(j));

                // TODO: This is a fragile part of this test. It should be improved.
                uint256 desiredPrice = uint256(1.5 ether);
                vm.warp(request.offer.timeAtPrice(desiredPrice));
                expectedRevenue += desiredPrice;

                boundlessMarket.lockRequestWithSignature(
                    request, client.sign(request), testProver.signLockRequest(LockRequest({request: request}))
                );

                requests[idx] = request;
                journals[idx] = APP_JOURNAL;
                idx++;
            }
        }

        (Fulfillment[] memory fills, AssessorReceipt memory assessorReceipt) =
            createFillsAndSubmitRoot(requests, journals, testProverAddress);

        for (uint256 i = 0; i < fills.length; i++) {
            vm.expectEmit(true, true, true, true);
            emit IBoundlessMarket.RequestFulfilled(fills[i].id, testProverAddress, fills[i]);
            vm.expectEmit(true, true, true, false);
            emit IBoundlessMarket.ProofDelivered(fills[i].id, testProverAddress, fills[i]);
        }
        boundlessMarket.fulfill(fills, assessorReceipt);
        vm.snapshotGasLastCall(string.concat("fulfill: a batch of ", vm.toString(batchSize)));

        for (uint256 i = 0; i < fills.length; i++) {
            // Check that the proof was submitted
            expectRequestFulfilled(fills[i].id);
        }

        testProver.expectBalanceChange(int256(uint256(expectedRevenue)));
        expectMarketBalanceUnchanged();
    }

    // Testing that reordering request IDs in a batch will cause the fulfill to revert.
    function testFulfillShuffleIds() public {
        uint256[5] memory batch = [uint256(1), 2, 1, 3, 1];
        uint256 batchSize = 0;
        for (uint256 i = 0; i < batch.length; i++) {
            batchSize += batch[i];
        }
        ProofRequest[] memory requests = new ProofRequest[](batchSize);
        bytes[] memory journals = new bytes[](batchSize);
        bytes[] memory signatures = new bytes[](batchSize);
        uint256 idx = 0;
        for (uint256 i = 0; i < batch.length; i++) {
            Client client = getClient(i);

            for (uint256 j = 0; j < batch[i]; j++) {
                ProofRequest memory request = client.request(uint32(j));

                requests[idx] = request;
                journals[idx] = APP_JOURNAL;
                signatures[idx] = client.sign(request);
                idx++;
            }
        }

        (Fulfillment[] memory fills, AssessorReceipt memory assessorReceipt) =
            createFillsAndSubmitRoot(requests, journals, testProverAddress);

        // Swap first two IDs
        RequestId id0 = fills[0].id;
        fills[0].id = fills[1].id;
        fills[1].id = id0;

        vm.warp(requests[0].offer.timeAtPrice(uint256(1.5 ether)));
        vm.expectRevert(VerificationFailed.selector);
        boundlessMarket.priceAndFulfill(requests, signatures, fills, assessorReceipt);

        expectMarketBalanceUnchanged();
    }

    // Testing that reordering fulfillments in a batch will cause the fulfill to revert.
    function testFulfillShuffleFills() public {
        uint256 batchSize = 2;
        ProofRequest[] memory requests = new ProofRequest[](batchSize);
        bytes[] memory journals = new bytes[](batchSize);

        // First request
        Client client = getClient(0);
        ProofRequest memory request = client.request(uint32(0));
        boundlessMarket.lockRequestWithSignature(
            request, client.sign(request), testProver.signLockRequest(LockRequest({request: request}))
        );
        requests[0] = request;
        journals[0] = APP_JOURNAL;

        // Second request
        client = getClient(1);
        request = client.request(uint32(1));
        request.requirements = Requirements({
            imageId: bytes32(APP_IMAGE_ID_2),
            predicate: Predicate({predicateType: PredicateType.DigestMatch, data: abi.encode(sha256(APP_JOURNAL_2))}),
            selector: bytes4(0),
            callback: Callback({addr: address(0), gasLimit: 0})
        });
        boundlessMarket.lockRequestWithSignature(
            request, client.sign(request), testProver.signLockRequest(LockRequest({request: request}))
        );
        requests[1] = request;
        journals[1] = APP_JOURNAL_2;

        (Fulfillment[] memory fills, AssessorReceipt memory assessorReceipt) =
            createFillsAndSubmitRoot(requests, journals, testProverAddress);

        bytes32 imageId0 = fills[0].imageId;
        bytes memory journal0 = fills[0].journal;

        fills[0].imageId = fills[1].imageId;
        fills[1].imageId = imageId0;

        fills[0].journal = fills[1].journal;
        fills[1].journal = journal0;

        vm.expectRevert(VerificationFailed.selector);
        boundlessMarket.fulfill(fills, assessorReceipt);

        expectMarketBalanceUnchanged();
    }

    // Test that a smart contract signature can be used to price a request.
    // The smart contract signature must be validated when a request is priced. This
    // ensures that the smart contract signature is checked in the never locked path,
    // since the signature is not checked at lock time (nor in the assessor).
    function testPriceRequestSmartContractSignature() external {
        SmartContractClient client = getSmartContractClient(1);
        ProofRequest memory request = client.request(3);
        bytes memory clientSignature = client.sign(request);

        // Expect isValidSignature to be called on the smart contract wallet
        bytes32 requestHash =
            MessageHashUtils.toTypedDataHash(boundlessMarket.eip712DomainSeparator(), request.eip712Digest());
        vm.expectCall(
            client.addr(), abi.encodeWithSelector(IERC1271.isValidSignature.selector, requestHash, clientSignature)
        );
        boundlessMarket.priceRequest(request, clientSignature);
    }

    function testPriceRequestSmartContractSignatureExceedsGasLimit() external {
        SmartContractClient client = getSmartContractClient(1);
        client.smartWallet().setGasCost(boundlessMarket.ERC1271_MAX_GAS_FOR_CHECK() + 1);
        ProofRequest memory request = client.request(3);
        bytes memory clientSignature = client.sign(request);

        // Expect isValidSignature to be called on the smart contract wallet
        bytes32 requestHash =
            MessageHashUtils.toTypedDataHash(boundlessMarket.eip712DomainSeparator(), request.eip712Digest());
        vm.expectCall(
            client.addr(), abi.encodeWithSelector(IERC1271.isValidSignature.selector, requestHash, clientSignature)
        );
        vm.expectRevert(bytes("")); // revert due to out of gas results in empty error
        boundlessMarket.priceRequest(request, clientSignature);
    }

    // Test that a smart contract signature can be used to price and fulfill a request.
    // The smart contract signature must be validated when a request is priced. This
    // ensures that the smart contract signature is validated during the never locked path,
    // since the signature is not checked at lock time (nor in the assessor).
    function testPriceAndFulfillSmartContractSignature() external {
        SmartContractClient client = getSmartContractClient(1);
        ProofRequest memory request = client.request(3);
        ProofRequest[] memory requests = new ProofRequest[](1);
        requests[0] = request;

        bytes memory clientSignature = client.sign(request);
        bytes[] memory clientSignatures = new bytes[](1);
        clientSignatures[0] = clientSignature;
        (Fulfillment memory fill, AssessorReceipt memory assessorReceipt) =
            createFillAndSubmitRoot(request, APP_JOURNAL, testProverAddress);
        Fulfillment[] memory fills = new Fulfillment[](1);
        fills[0] = fill;

        vm.expectEmit(true, true, true, true);
        emit IBoundlessMarket.RequestFulfilled(request.id, testProverAddress, fill);
        vm.expectEmit(true, true, true, false);
        emit IBoundlessMarket.ProofDelivered(request.id, testProverAddress, fill);
        // Expect isValidSignature to be called on the smart contract wallet
        bytes32 requestHash =
            MessageHashUtils.toTypedDataHash(boundlessMarket.eip712DomainSeparator(), request.eip712Digest());
        vm.expectCall(
            client.addr(), abi.encodeWithSelector(IERC1271.isValidSignature.selector, requestHash, clientSignature)
        );

        boundlessMarket.priceAndFulfill(requests, clientSignatures, fills, assessorReceipt);
        vm.snapshotGasLastCall("priceAndFulfill: a single request (smart contract signature)");

        expectRequestFulfilled(fill.id);

        client.expectBalanceChange(-1 ether);
        testProver.expectBalanceChange(1 ether);
        expectMarketBalanceUnchanged();
    }

    // Fulfill a batch of locked requests and withdraw
    function testFulfillAndWithdrawLockedRequests() public {
        // Provide a batch definition as an array of clients and how many requests each submits.
        uint256[5] memory batch = [uint256(1), 2, 1, 3, 1];
        uint256 batchSize = 0;
        for (uint256 i = 0; i < batch.length; i++) {
            batchSize += batch[i];
        }

        ProofRequest[] memory requests = new ProofRequest[](batchSize);
        bytes[] memory journals = new bytes[](batchSize);
        uint256 expectedRevenue = 0;
        uint256 idx = 0;
        for (uint256 i = 0; i < batch.length; i++) {
            Client client = getClient(i);

            for (uint256 j = 0; j < batch[i]; j++) {
                ProofRequest memory request = client.request(uint32(j));

                // TODO: This is a fragile part of this test. It should be improved.
                uint256 desiredPrice = uint256(1.5 ether);
                vm.warp(request.offer.timeAtPrice(desiredPrice));
                expectedRevenue += desiredPrice;

                boundlessMarket.lockRequestWithSignature(
                    request, client.sign(request), testProver.signLockRequest(LockRequest({request: request}))
                );

                requests[idx] = request;
                journals[idx] = APP_JOURNAL;
                idx++;
            }
        }

        (Fulfillment[] memory fills, AssessorReceipt memory assessorReceipt) =
            createFillsAndSubmitRoot(requests, journals, testProverAddress);

        uint256 initialBalance = testProverAddress.balance + boundlessMarket.balanceOf(testProverAddress);

        for (uint256 i = 0; i < fills.length; i++) {
            vm.expectEmit(true, true, true, true);
            emit IBoundlessMarket.RequestFulfilled(fills[i].id, testProverAddress, fills[i]);
            vm.expectEmit(true, true, true, false);
            emit IBoundlessMarket.ProofDelivered(fills[i].id, testProverAddress, fills[i]);
        }
        boundlessMarket.fulfillAndWithdraw(fills, assessorReceipt);
        vm.snapshotGasLastCall(string.concat("fulfillAndWithdraw: a batch of ", vm.toString(batchSize)));

        for (uint256 i = 0; i < fills.length; i++) {
            // Check that the proof was submitted
            expectRequestFulfilled(fills[i].id);
        }

        assert(boundlessMarket.balanceOf(testProverAddress) == 0);
        assert(testProverAddress.balance == initialBalance + uint256(expectedRevenue));
    }

    function testPriceAndFulfillLockedRequest() external {
        Client client = getClient(1);
        ProofRequest memory request = client.request(3);

        (Fulfillment memory fill, AssessorReceipt memory assessorReceipt) =
            createFillAndSubmitRoot(request, APP_JOURNAL, testProverAddress);

        Fulfillment[] memory fills = new Fulfillment[](1);
        fills[0] = fill;
        ProofRequest[] memory requests = new ProofRequest[](1);
        requests[0] = request;
        bytes[] memory clientSignatures = new bytes[](1);
        clientSignatures[0] = client.sign(request);

        vm.expectEmit(true, true, true, true);
        emit IBoundlessMarket.RequestFulfilled(request.id, testProverAddress, fill);
        vm.expectEmit(true, true, true, false);
        emit IBoundlessMarket.ProofDelivered(request.id, testProverAddress, fill);
        boundlessMarket.priceAndFulfill(requests, clientSignatures, fills, assessorReceipt);
        vm.snapshotGasLastCall("priceAndFulfill: a single request");

        expectRequestFulfilled(fill.id);

        client.expectBalanceChange(-1 ether);
        testProver.expectBalanceChange(1 ether);
        expectMarketBalanceUnchanged();
    }

    function testSubmitRootAndPriceAndFulfillLockedRequest() external {
        Client client = getClient(1);
        ProofRequest[] memory requests = new ProofRequest[](1);
        requests[0] = client.request(3);
        bytes[] memory journals = new bytes[](1);
        journals[0] = APP_JOURNAL;

        (Fulfillment[] memory fills, AssessorReceipt memory assessorReceipt, bytes32 root) =
            createFills(requests, journals, testProverAddress);

        bytes memory seal = verifier.mockProve(
            SET_BUILDER_IMAGE_ID, sha256(abi.encodePacked(SET_BUILDER_IMAGE_ID, uint256(1 << 255), root))
        ).seal;

        bytes[] memory clientSignatures = new bytes[](1);
        clientSignatures[0] = client.sign(requests[0]);

        vm.expectEmit(true, true, true, true);
        emit IBoundlessMarket.RequestFulfilled(requests[0].id, testProverAddress, fills[0]);
        vm.expectEmit(true, true, true, false);
        emit IBoundlessMarket.ProofDelivered(requests[0].id, testProverAddress, fills[0]);
        boundlessMarket.submitRootAndPriceAndFulfill(
            address(setVerifier), root, seal, requests, clientSignatures, fills, assessorReceipt
        );
        vm.snapshotGasLastCall("submitRootAndPriceAndFulfill: a single request");

        expectRequestFulfilled(fills[0].id);

        client.expectBalanceChange(-1 ether);
        testProver.expectBalanceChange(1 ether);
        expectMarketBalanceUnchanged();
    }

    function _testFulfillAlreadyFulfilled(uint32 idx, LockRequestMethod lockinMethod) private {
        (, ProofRequest memory request) = _testFulfillSameBlock(idx, lockinMethod);

        (Fulfillment memory fill, AssessorReceipt memory assessorReceipt) =
            createFillAndSubmitRoot(request, APP_JOURNAL, testProverAddress);
        Fulfillment[] memory fills = new Fulfillment[](1);
        fills[0] = fill;
        ProofRequest[] memory requests = new ProofRequest[](1);
        requests[0] = request;
        bytes[] memory clientSignatures = new bytes[](1);
        clientSignatures[0] = getClient(1).sign(request);

        // TODO(#704): Workaround in test for edge case described in #704
        vm.warp(request.offer.lockDeadline() + 1);

        // Attempt to fulfill a request already fulfilled
        // should return "RequestIsFulfilled({requestId: request.id})"
        bytes[] memory paymentError =
            boundlessMarket.priceAndFulfill(requests, clientSignatures, fills, assessorReceipt);
        assert(
            keccak256(paymentError[0])
                == keccak256(abi.encodeWithSelector(IBoundlessMarket.RequestIsFulfilled.selector, request.id))
        );

        expectMarketBalanceUnchanged();
    }

    function testPriceAndFulfillWithSelector() external {
        Client client = getClient(1);
        ProofRequest memory request = client.request(3);
        request.requirements.selector = setVerifier.SELECTOR();

        (Fulfillment memory fill, AssessorReceipt memory assessorReceipt) =
            createFillAndSubmitRoot(request, APP_JOURNAL, testProverAddress);

        Fulfillment[] memory fills = new Fulfillment[](1);
        fills[0] = fill;
        ProofRequest[] memory requests = new ProofRequest[](1);
        requests[0] = request;
        bytes[] memory clientSignatures = new bytes[](1);
        clientSignatures[0] = client.sign(request);

        vm.expectEmit(true, true, true, true);
        emit IBoundlessMarket.RequestFulfilled(request.id, testProverAddress, fill);
        vm.expectEmit(true, true, true, false);
        emit IBoundlessMarket.ProofDelivered(request.id, testProverAddress, fill);
        boundlessMarket.priceAndFulfill(requests, clientSignatures, fills, assessorReceipt);
        vm.snapshotGasLastCall("priceAndFulfill: a single request (with selector)");

        expectRequestFulfilled(fill.id);

        client.expectBalanceChange(-1 ether);
        testProver.expectBalanceChange(1 ether);
        expectMarketBalanceUnchanged();
    }

    function testFulfillRequestWrongSelector() public {
        Client client = getClient(1);
        ProofRequest memory request = client.request(1);
        request.requirements.selector = setVerifier.SELECTOR();
        ProofRequest[] memory requests = new ProofRequest[](1);
        requests[0] = request;
        bytes memory clientSignature = client.sign(request);
        bytes[] memory clientSignatures = new bytes[](1);
        clientSignatures[0] = clientSignature;

        (Fulfillment memory fill, AssessorReceipt memory assessorReceipt) =
            createFillAndSubmitRoot(request, APP_JOURNAL, testProverAddress);
        Fulfillment[] memory fills = new Fulfillment[](1);
        fills[0] = fill;

        // Attempt to fulfill a request with wrong selector.
        assessorReceipt.selectors[0] = Selector({index: 0, value: bytes4(0xdeadbeef)});
        vm.expectRevert(
            abi.encodeWithSelector(
                IBoundlessMarket.SelectorMismatch.selector, bytes4(0xdeadbeef), setVerifier.SELECTOR()
            )
        );
        boundlessMarket.priceAndFulfill(requests, clientSignatures, fills, assessorReceipt);

        expectMarketBalanceUnchanged();
    }

    function testFulfillApplicationVerificationGasLimit() public {
        Client client = getClient(1);
        ProofRequest memory request = client.request(3);
        ProofRequest[] memory requests = new ProofRequest[](1);
        requests[0] = request;

        (Fulfillment memory fill, AssessorReceipt memory assessorReceipt) =
            createFillAndSubmitRoot(request, APP_JOURNAL, testProverAddress);
        Fulfillment[] memory fills = new Fulfillment[](1);
        fills[0] = fill;

        bytes memory clientSignature = client.sign(request);
        bytes[] memory clientSignatures = new bytes[](1);
        clientSignatures[0] = clientSignature;

        bytes32 claimDigest = ReceiptClaimLib.ok(fill.imageId, sha256(fill.journal)).digest();

        // If no selector is specified, we expect the call to verifyIntegrity to use the default
        // gas limit when verifying the application.
        vm.expectCall(
            address(setVerifier),
            0,
            uint64(EXPECTED_DEFAULT_MAX_GAS_FOR_VERIFY),
            abi.encodeWithSelector(IRiscZeroVerifier.verifyIntegrity.selector, RiscZeroReceipt(fill.seal, claimDigest))
        );
        boundlessMarket.priceAndFulfill(requests, clientSignatures, fills, assessorReceipt);

        expectRequestFulfilled(fill.id);

        client.expectBalanceChange(-1 ether);
        testProver.expectBalanceChange(1 ether);
        expectMarketBalanceUnchanged();
    }

    function testFulfillVerificationGasLimitForSelector() public {
        Client client = getClient(1);
        ProofRequest memory request = client.request(3);
        request.requirements.selector = setVerifier.SELECTOR();
        ProofRequest[] memory requests = new ProofRequest[](1);
        requests[0] = request;

        (Fulfillment memory fill, AssessorReceipt memory assessorReceipt) =
            createFillAndSubmitRoot(request, APP_JOURNAL, testProverAddress);
        Fulfillment[] memory fills = new Fulfillment[](1);
        fills[0] = fill;

        bytes memory clientSignature = client.sign(request);
        bytes[] memory clientSignatures = new bytes[](1);
        clientSignatures[0] = clientSignature;

        bytes32 claimDigest = ReceiptClaimLib.ok(fill.imageId, sha256(fill.journal)).digest();

        // If a selector is specified, we expect the call to verifyIntegrity to not use the default
        // gas limit, so the minimum gas it should have should exceed it.
        vm.expectCallMinGas(
            address(setVerifier),
            0,
            uint64(EXPECTED_DEFAULT_MAX_GAS_FOR_VERIFY + 1),
            abi.encodeWithSelector(IRiscZeroVerifier.verifyIntegrity.selector, RiscZeroReceipt(fill.seal, claimDigest))
        );
        boundlessMarket.priceAndFulfill(requests, clientSignatures, fills, assessorReceipt);

        expectRequestFulfilled(fill.id);

        client.expectBalanceChange(-1 ether);
        testProver.expectBalanceChange(1 ether);
        expectMarketBalanceUnchanged();
    }

    function _testFulfillRepeatIndex(LockRequestMethod lockinMethod) private {
        Client client = getClient(1);

        // Create two distinct requests with the same ID. It should be the case that only one can be
        // filled, and if one is locked, the other cannot be filled.
        Offer memory offerA = client.defaultOffer();
        Offer memory offerB = client.defaultOffer();
        offerB.maxPrice = 3 ether;
        ProofRequest memory requestA = client.request(1, offerA);
        ProofRequest memory requestB = client.request(1, offerB);
        bytes memory clientSignatureA = client.sign(requestA);

        // Lock-in request A.
        if (lockinMethod == LockRequestMethod.LockRequest) {
            vm.prank(testProverAddress);
            boundlessMarket.lockRequest(requestA, clientSignatureA);
        } else if (lockinMethod == LockRequestMethod.LockRequestWithSig) {
            boundlessMarket.lockRequestWithSignature(
                requestA, clientSignatureA, testProver.signLockRequest(LockRequest({request: requestA}))
            );
        }

        client.snapshotBalance();
        testProver.snapshotBalance();

        // Attempt to fill request B.
        (Fulfillment memory fillB, AssessorReceipt memory assessorReceiptB) =
            createFillAndSubmitRoot(requestB, APP_JOURNAL, testProverAddress);
        Fulfillment[] memory fillsB = new Fulfillment[](1);
        fillsB[0] = fillB;

        if (lockinMethod == LockRequestMethod.None) {
            // Annoying boilerplate for creating singleton lists.
            // Here we price/lock with request A and try to fill with request B.
            ProofRequest[] memory requestsA = new ProofRequest[](1);
            requestsA[0] = requestA;
            bytes[] memory clientSignatures = new bytes[](1);
            clientSignatures[0] = clientSignatureA;

            vm.expectRevert(abi.encodeWithSelector(IBoundlessMarket.RequestIsNotLockedOrPriced.selector, requestA.id));
            boundlessMarket.priceAndFulfill(requestsA, clientSignatures, fillsB, assessorReceiptB);

            expectRequestNotFulfilled(fillB.id);
        } else {
            // Attempting to fulfill request B should revert, since it has never been seen onchain.
            vm.expectRevert(abi.encodeWithSelector(IBoundlessMarket.RequestIsNotLockedOrPriced.selector, requestA.id));
            boundlessMarket.fulfill(fillsB, assessorReceiptB);
            expectRequestNotFulfilled(fillB.id);

            // Attempting to price and fulfill with request B should return a
            // payment error since request A is still locked.
            ProofRequest[] memory requestsB = new ProofRequest[](1);
            requestsB[0] = requestB;
            bytes[] memory clientSignatures = new bytes[](1);
            clientSignatures[0] = client.sign(requestB);

            bytes[] memory paymentErrors =
                boundlessMarket.priceAndFulfill(requestsB, clientSignatures, fillsB, assessorReceiptB);
            assert(
                keccak256(paymentErrors[0])
                    == keccak256(abi.encodeWithSelector(IBoundlessMarket.RequestIsLocked.selector, requestB.id))
            );
            expectRequestFulfilled(fillB.id);
        }

        // No balance changes should have occurred after lockin.
        client.expectBalanceChange(0 ether);
        testProver.expectBalanceChange(0 ether);
        expectMarketBalanceUnchanged();
    }

    function testSubmitRootAndFulfill() public {
        (ProofRequest[] memory requests, bytes[] memory journals) = newBatch(2);
        (Fulfillment[] memory fills, AssessorReceipt memory assessorReceipt, bytes32 root) =
            createFills(requests, journals, testProverAddress);

        bytes memory seal = verifier.mockProve(
            SET_BUILDER_IMAGE_ID, sha256(abi.encodePacked(SET_BUILDER_IMAGE_ID, uint256(1 << 255), root))
        ).seal;
        boundlessMarket.submitRootAndFulfill(address(setVerifier), root, seal, fills, assessorReceipt);
        vm.snapshotGasLastCall("submitRootAndFulfill: a batch of 2 requests");

        for (uint256 j = 0; j < fills.length; j++) {
            expectRequestFulfilled(fills[j].id);
        }
    }

    function testSlashLockedRequestFullyExpired() public returns (Client, ProofRequest memory) {
        (Client client, ProofRequest memory request) = testFulfillLockedRequestFullyExpired();
        // Provers stake balance is subtracted at lock time, not when slash is called
        testProver.expectCollateralBalanceChange(-uint256(request.offer.lockCollateral).toInt256());

        snapshotMarketCollateralBalance();
        snapshotMarketStakeTreasuryBalance();

        // Slash the request
        // Burning = sending tokens to address 0xdEaD, expect a transfer event to be emitted to address 0xdEaD
        vm.expectEmit(true, true, true, false);
        emit IERC20.Transfer(address(proxy), address(0xdEaD), request.offer.lockCollateral);
        vm.expectEmit(true, true, true, true);
        emit IBoundlessMarket.ProverSlashed(
            request.id,
            expectedSlashBurnAmount(request.offer.lockCollateral),
            expectedSlashTransferAmount(request.offer.lockCollateral),
            address(boundlessMarket)
        );

        boundlessMarket.slash(request.id);
        vm.snapshotGasLastCall("slash: base case");

        expectMarketCollateralBalanceChange(-int256(int96(expectedSlashBurnAmount(request.offer.lockCollateral))));
        expectMarketCollateralTreasuryBalanceChange(
            int256(int96(expectedSlashTransferAmount(request.offer.lockCollateral)))
        );

        client.expectBalanceChange(0 ether);
        testProver.expectCollateralBalanceChange(-uint256(request.offer.lockCollateral).toInt256());

        // Check that the request is slashed and is not fulfilled
        expectRequestSlashed(request.id);

        return (client, request);
    }

    // Prover locks a request, the request expires, then they fulfill a request with the same ID.
    // Prover should be slashable, but still able to fulfill the other request and receive payment for it.
    function testSlashLockedRequestMultipleRequestsSameIndex() public {
        Client client = getClient(1);

        // Create two distinct requests with the same ID.
        Offer memory offerA = Offer({
            minPrice: 1 ether,
            maxPrice: 2 ether,
            rampUpStart: uint64(block.timestamp),
            rampUpPeriod: uint32(10),
            lockTimeout: uint32(100),
            timeout: uint32(100),
            lockCollateral: 1 ether
        });
        Offer memory offerB = Offer({
            minPrice: 3 ether,
            maxPrice: 3 ether,
            rampUpStart: uint64(block.timestamp) + uint64(offerA.timeout) + 1,
            rampUpPeriod: uint32(10),
            lockTimeout: uint32(100),
            timeout: 100,
            lockCollateral: 1 ether
        });
        ProofRequest memory requestA = client.request(1, offerA);
        ProofRequest memory requestB = client.request(1, offerB);
        ProofRequest[] memory requests = new ProofRequest[](1);
        requests[0] = requestB;
        bytes memory clientSignatureA = client.sign(requestA);
        bytes memory clientSignatureB = client.sign(requestB);
        bytes[] memory clientSignatures = new bytes[](1);
        clientSignatures[0] = clientSignatureB;

        client.snapshotBalance();
        testProver.snapshotBalance();

        vm.prank(testProverAddress);
        boundlessMarket.lockRequest(requestA, clientSignatureA);

        vm.warp(requestA.offer.deadline() + 1);

        // Attempt to fill request B.
        (Fulfillment memory fill, AssessorReceipt memory assessorReceipt) =
            createFillAndSubmitRoot(requestB, APP_JOURNAL, testProverAddress);
        Fulfillment[] memory fills = new Fulfillment[](1);
        fills[0] = fill;
        boundlessMarket.priceAndFulfill(requests, clientSignatures, fills, assessorReceipt);

        boundlessMarket.slash(requestA.id);

        expectRequestFulfilledAndSlashed(fill.id);

        client.expectBalanceChange(-3 ether);
        testProver.expectBalanceChange(3 ether);
        // They lose their original stake, but gain a portion of the slashed stake.
        testProver.expectCollateralBalanceChange(
            -1 ether + int256(uint256(expectedSlashTransferAmount(requestA.offer.lockCollateral)))
        );
        expectMarketBalanceUnchanged();
    }

    // Handles case where a third-party that was not locked fulfills the request, and the locked prover does not.
    // Once the locked prover is slashed, we expect the request to be both "fulfilled" and "slashed".
    // We expect a portion of slashed funds to go to the market treasury.
    function testSlashLockedRequestFulfilledByOtherProverDuringLock() public {
        Client client = getClient(1);
        ProofRequest memory request = client.request(1);

        // Lock to "testProver" but "prover2" fulfills the request
        boundlessMarket.lockRequestWithSignature(
            request, client.sign(request), testProver.signLockRequest(LockRequest({request: request}))
        );

        Client testProver2 = getClient(2);
        (address testProver2Address,,,) = testProver2.wallet();
        (Fulfillment memory fill, AssessorReceipt memory assessorReceipt) =
            createFillAndSubmitRoot(request, APP_JOURNAL, testProver2Address);
        Fulfillment[] memory fills = new Fulfillment[](1);
        fills[0] = fill;

        boundlessMarket.fulfill(fills, assessorReceipt);
        expectRequestFulfilled(fill.id);

        vm.warp(request.offer.deadline() + 1);

        // Slash the original prover that locked and didnt deliver
        vm.expectEmit(true, true, true, true);
        emit IBoundlessMarket.ProverSlashed(
            request.id,
            expectedSlashBurnAmount(request.offer.lockCollateral),
            expectedSlashTransferAmount(request.offer.lockCollateral),
            address(boundlessMarket)
        );
        boundlessMarket.slash(request.id);

        client.expectBalanceChange(0 ether);
        testProver.expectCollateralBalanceChange(-uint256(request.offer.lockCollateral).toInt256());
        testProver2.expectCollateralBalanceChange(0 ether);

        // We expect the request is both slashed and fulfilled
        require(boundlessMarket.requestIsSlashed(request.id), "Request should be slashed");
        require(boundlessMarket.requestIsFulfilled(request.id), "Request should be fulfilled");
    }

    function testSlashInvalidRequestID() public {
        // Attempt to slash an invalid request ID
        // should revert with "RequestIsNotLocked({requestId: request.id})"
        vm.expectRevert(abi.encodeWithSelector(IBoundlessMarket.RequestIsNotLocked.selector, 0xa));
        boundlessMarket.slash(RequestId.wrap(0xa));

        expectMarketBalanceUnchanged();
    }

    function testSlashLockedRequestNotExpired() public {
        (, ProofRequest memory request) = testLockRequest();

        // Attempt to slash a request not expired
        // should revert with "RequestIsNotExpired({requestId: request.id,  deadline: deadline})"
        vm.expectRevert(
            abi.encodeWithSelector(IBoundlessMarket.RequestIsNotExpired.selector, request.id, request.offer.deadline())
        );
        boundlessMarket.slash(request.id);

        expectMarketBalanceUnchanged();
    }

    // Even if the lock has expired, you can not slash until the request is fully expired, as we need to know if the
    // request was eventually fulfilled or not to decide who to send stake to.
    function testSlashWasLockedRequestNotFullyExpired() public {
        Client client = getClient(1);
        ProofRequest memory request = client.request(
            1,
            Offer({
                minPrice: 1 ether,
                maxPrice: 2 ether,
                rampUpStart: uint64(block.timestamp),
                rampUpPeriod: uint32(50),
                lockTimeout: uint32(50),
                timeout: uint32(100),
                lockCollateral: 1 ether
            })
        );
        bytes memory clientSignature = client.sign(request);

        Client locker = getProver(1);
        client.snapshotBalance();
        locker.snapshotBalance();

        address lockerAddress = locker.addr();
        vm.prank(lockerAddress);
        boundlessMarket.lockRequest(request, clientSignature);
        // At this point the client should have only been charged the 1 ETH at lock time.
        client.expectBalanceChange(-1 ether);

        // Advance the chain ahead to simulate the lock timeout.
        vm.warp(request.offer.lockDeadline() + 1);

        // Attempt to slash a request not expired
        // should revert with "RequestIsNotExpired({requestId: request.id,  deadline: deadline})"
        vm.expectRevert(
            abi.encodeWithSelector(IBoundlessMarket.RequestIsNotExpired.selector, request.id, request.offer.deadline())
        );
        boundlessMarket.slash(request.id);

        expectMarketBalanceUnchanged();
    }

    function _testSlashFulfilledSameBlock(uint32 idx, LockRequestMethod lockinMethod) private {
        (, ProofRequest memory request) = _testFulfillSameBlock(idx, lockinMethod);

        if (lockinMethod == LockRequestMethod.None) {
            vm.expectRevert(abi.encodeWithSelector(IBoundlessMarket.RequestIsNotLocked.selector, request.id));
        } else {
            vm.expectRevert(abi.encodeWithSelector(IBoundlessMarket.RequestIsFulfilled.selector, request.id));
        }

        boundlessMarket.slash(request.id);

        expectMarketBalanceUnchanged();
    }

    function testSlashLockedRequestFulfilledByLocker() public {
        _testSlashFulfilledSameBlock(1, LockRequestMethod.LockRequest);
        _testSlashFulfilledSameBlock(2, LockRequestMethod.LockRequestWithSig);
    }

    function testSlashNeverLockedRequestFulfilled() public {
        _testSlashFulfilledSameBlock(3, LockRequestMethod.None);
    }

    // Test slashing in the scenario where a request is fulfilled by another prover after the lock expires.
    // but before the request as a whole has expired.
    function testSlashWasLockedRequestFulfilledByOtherProver()
        public
        returns (ProofRequest memory, Client, Client, Client)
    {
        snapshotMarketStakeTreasuryBalance();
        (ProofRequest memory request, Client client, Client locker, Client otherProver) =
            testFulfillWasLockedRequestByOtherProver();
        vm.warp(request.offer.deadline() + 1);
        otherProver.snapshotCollateralBalance();

        // We expect the prover that ultimately fulfilled the request to receive stake.
        // Burning = sending tokens to address 0xdEaD, expect a transfer event to be emitted to address 0xdEaD
        vm.expectEmit(true, true, true, false);
        emit IERC20.Transfer(address(proxy), address(0xdEaD), request.offer.lockCollateral);
        vm.expectEmit(true, true, true, true);
        emit IBoundlessMarket.ProverSlashed(
            request.id,
            expectedSlashBurnAmount(request.offer.lockCollateral),
            expectedSlashTransferAmount(request.offer.lockCollateral),
            otherProver.addr()
        );

        boundlessMarket.slash(request.id);
        vm.snapshotGasLastCall("slash: fulfilled request after lock deadline");

        // Prover should have their original balance less the stake amount.
        testProver.expectCollateralBalanceChange(-uint256(request.offer.lockCollateral).toInt256());
        // Other prover should receive a portion of the stake
        otherProver.expectCollateralBalanceChange(
            uint256(expectedSlashTransferAmount(request.offer.lockCollateral)).toInt256()
        );

        expectMarketCollateralTreasuryBalanceChange(0);
        expectMarketBalanceUnchanged();

        return (request, client, locker, otherProver);
    }

    // In this case the lock expires, the request is fulfilled by another prover, the request is slashed,
    // and then finally the locker tries to fulfill the request.
    //
    // In this case the request has fully expired, so the proof should NOT be delivered,
    // however we should not revert (as this allows partial fulfillment of other requests in the batch).
    function testSlashWasLockedRequestFulfilledByOtherProverFulfillAfterRequestExpired() public {
        (ProofRequest memory request, Client client, Client locker,) = testSlashWasLockedRequestFulfilledByOtherProver();
        vm.warp(request.offer.deadline() + 1);

        ProofRequest[] memory requests = new ProofRequest[](1);
        requests[0] = request;
        bytes memory clientSignature = client.sign(request);
        bytes[] memory clientSignatures = new bytes[](1);
        clientSignatures[0] = clientSignature;

        // Advance the chain ahead to simulate the request expiration.
        vm.warp(request.offer.deadline() + 1);

        // The locker should have no balance change.
        // Now the locker tries to fulfill the request.
        (Fulfillment memory fill, AssessorReceipt memory assessorReceipt) =
            createFillAndSubmitRoot(request, APP_JOURNAL, locker.addr());
        Fulfillment[] memory fills = new Fulfillment[](1);
        fills[0] = fill;

        // In this case the request has fully expired, so the proof should NOT be delivered,
        // however we should not revert (as this allows partial fulfillment of other requests in the batch)
        vm.expectEmit(true, true, true, false);
        emit IBoundlessMarket.PaymentRequirementsFailed(
            abi.encodeWithSelector(IBoundlessMarket.RequestIsExpired.selector, request.id)
        );

        // The fulfillment should not revert, as we support multiple proofs being delivered for a single request.
        bytes[] memory paymentErrors =
            boundlessMarket.priceAndFulfill(requests, clientSignatures, fills, assessorReceipt);
        assert(
            keccak256(paymentErrors[0])
                == keccak256(abi.encodeWithSelector(IBoundlessMarket.RequestIsExpired.selector, request.id))
        );
    }

    // Test slashing in the scenario where a request is fulfilled by the locker after the lock expires.
    // but before the request as a whole has expired.
    function testSlashWasLockedRequestFulfilledByLocker() public {
        snapshotMarketStakeTreasuryBalance();
        (ProofRequest memory request, Client prover) = testFulfillWasLockedRequestByOriginalLocker();
        vm.warp(request.offer.deadline() + 1);

        // We expect the prover that ultimately fulfilled the request to receive stake.
        // Burning = sending tokens to address 0xdEaD, expect a transfer event to be emitted to address 0xdEaD
        vm.expectEmit(true, true, true, false);
        emit IERC20.Transfer(address(proxy), address(0xdEaD), request.offer.lockCollateral);
        vm.expectEmit(true, true, true, true);
        emit IBoundlessMarket.ProverSlashed(
            request.id,
            expectedSlashBurnAmount(request.offer.lockCollateral),
            expectedSlashTransferAmount(request.offer.lockCollateral),
            prover.addr()
        );

        boundlessMarket.slash(request.id);

        // Prover should have their original balance less the stake amount plus the stake for eventually filling.
        prover.expectCollateralBalanceChange(
            -uint256(request.offer.lockCollateral).toInt256()
                + uint256(expectedSlashTransferAmount(request.offer.lockCollateral)).toInt256()
        );

        expectMarketCollateralTreasuryBalanceChange(0);
        expectMarketBalanceUnchanged();
    }

    function testSlashSlash() public {
        (, ProofRequest memory request) = testSlashLockedRequestFullyExpired();
        expectRequestSlashed(request.id);

        vm.expectRevert(abi.encodeWithSelector(IBoundlessMarket.RequestIsSlashed.selector, request.id));
        boundlessMarket.slash(request.id);
    }

    function testLockRequestSmartContractSignature() public {
        SmartContractClient client = getSmartContractClient(1);
        ProofRequest memory request = client.request(1);
        bytes memory clientSig = client.sign(request);

        // Expect isValidSignature to be called on the smart contract wallet
        bytes32 requestHash =
            MessageHashUtils.toTypedDataHash(boundlessMarket.eip712DomainSeparator(), request.eip712Digest());
        vm.expectCall(client.addr(), abi.encodeWithSelector(IERC1271.isValidSignature.selector, requestHash, clientSig));

        // Call lockRequest with the smart contract signature
        vm.prank(testProverAddress);
        boundlessMarket.lockRequest(request, clientSig);

        // Verify the lock request
        assertTrue(boundlessMarket.requestIsLocked(request.id), "Request should be locked");
    }

    // Test that the smart contract client receives the proof request when isValidSignature is called,
    // if the client signature provided is empty. This enables custom smart contract clients that want to authorize
    // payments based on how a proof request is structured.
    function testLockRequestSmartContractClientValidatesPassthroughEmptySignature() public {
        SmartContractClient client = getSmartContractClient(1);
        ProofRequest memory request = client.request(1);
        bytes memory clientSig = bytes("");
        client.setExpectedSignature(clientSig);

        // Expect isValidSignature to be called on the smart contract wallet with the proof request as the signature.
        bytes32 requestHash =
            MessageHashUtils.toTypedDataHash(boundlessMarket.eip712DomainSeparator(), request.eip712Digest());
        vm.expectCall(client.addr(), abi.encodeWithSelector(IERC1271.isValidSignature.selector, requestHash, clientSig));

        // Call lockRequest with the smart contract signature
        vm.prank(testProverAddress);
        boundlessMarket.lockRequest(request, clientSig);

        // Verify the lock request
        assertTrue(boundlessMarket.requestIsLocked(request.id), "Request should be locked");
    }

    function testLockRequestSmartContractSignatureInvalid() public {
        SmartContractClient client = getSmartContractClient(1);
        ProofRequest memory request = client.request(1);
        bytes memory clientSig = bytes("invalid_signature");

        // Expect isValidSignature to be called on the smart contract wallet
        bytes32 requestHash =
            MessageHashUtils.toTypedDataHash(boundlessMarket.eip712DomainSeparator(), request.eip712Digest());
        vm.expectCall(client.addr(), abi.encodeWithSelector(IERC1271.isValidSignature.selector, requestHash, clientSig));

        // Call lockRequest with the smart contract signature
        vm.prank(testProverAddress);
        vm.expectRevert(IBoundlessMarket.InvalidSignature.selector);
        boundlessMarket.lockRequest(request, clientSig);
    }

    function testLockRequestSmartContractSignatureExceedsGasLimit() public {
        SmartContractClient client = getSmartContractClient(1);
        client.smartWallet().setGasCost(boundlessMarket.ERC1271_MAX_GAS_FOR_CHECK() + 1);
        ProofRequest memory request = client.request(1);
        bytes memory clientSig = client.sign(request);

        // Expect isValidSignature to be called on the smart contract wallet
        bytes32 requestHash =
            MessageHashUtils.toTypedDataHash(boundlessMarket.eip712DomainSeparator(), request.eip712Digest());
        vm.expectCall(client.addr(), abi.encodeWithSelector(IERC1271.isValidSignature.selector, requestHash, clientSig));

        // Call lockRequest with the smart contract signature
        vm.prank(testProverAddress);
        vm.expectRevert(bytes("")); // revert due to out of gas results in empty error
        boundlessMarket.lockRequest(request, clientSig);
    }

    function testLockRequestWithSignatureClientSmartContractSignatureInvalid() public {
        SmartContractClient client = getSmartContractClient(1);
        Client prover = getClient(2);

        ProofRequest memory request = client.request(1);
        bytes memory clientSig = bytes("invalid_signature");
        bytes memory proverSig = prover.signLockRequest(LockRequest({request: request}));

        address proverAddress = prover.addr();
        vm.prank(proverAddress);
        vm.expectRevert(IBoundlessMarket.InvalidSignature.selector);
        boundlessMarket.lockRequestWithSignature(request, clientSig, proverSig);
    }

    function testFulfillLockedRequestWithCallback() public {
        Client client = getClient(1);

        // Create request with low gas callback
        ProofRequest memory request = client.request(1);
        request.requirements.callback = Callback({addr: address(mockCallback), gasLimit: 500_000});

        bytes memory clientSignature = client.sign(request);
        client.snapshotBalance();
        testProver.snapshotBalance();

        // Lock and fulfill the request
        vm.prank(testProverAddress);
        boundlessMarket.lockRequest(request, clientSignature);

        (Fulfillment memory fill, AssessorReceipt memory assessorReceipt) =
            createFillAndSubmitRoot(request, APP_JOURNAL, testProverAddress);
        Fulfillment[] memory fills = new Fulfillment[](1);
        fills[0] = fill;

        vm.expectEmit(true, true, true, true);
        emit IBoundlessMarket.RequestFulfilled(request.id, testProverAddress, fill);
        vm.expectEmit(true, true, true, true);
        emit IBoundlessMarket.ProofDelivered(request.id, testProverAddress, fill);
        vm.expectEmit(true, true, true, false);
        emit MockCallback.MockCallbackCalled(request.requirements.imageId, APP_JOURNAL, fill.seal);
        boundlessMarket.fulfill(fills, assessorReceipt);

        // Verify callback was called exactly once
        assertEq(mockCallback.getCallCount(), 1, "Callback should be called exactly once");

        // Verify request state and balances
        expectRequestFulfilled(fill.id);
        client.expectBalanceChange(-1 ether);
        testProver.expectBalanceChange(1 ether);
        expectMarketBalanceUnchanged();
    }

    function testFulfillLockedRequestWithCallbackExceedGasLimit() public {
        Client client = getClient(1);

        // Create request with high gas callback that will exceed limit
        ProofRequest memory request = client.request(1);
        request.requirements.callback = Callback({addr: address(mockHighGasCallback), gasLimit: 10_000});

        bytes memory clientSignature = client.sign(request);
        client.snapshotBalance();
        testProver.snapshotBalance();

        // Lock and fulfill the request
        vm.prank(testProverAddress);
        boundlessMarket.lockRequest(request, clientSignature);

        (Fulfillment memory fill, AssessorReceipt memory assessorReceipt) =
            createFillAndSubmitRoot(request, APP_JOURNAL, testProverAddress);
        Fulfillment[] memory fills = new Fulfillment[](1);
        fills[0] = fill;

        vm.expectEmit(true, true, true, true);
        emit IBoundlessMarket.RequestFulfilled(request.id, testProverAddress, fill);
        vm.expectEmit(true, true, true, false);
        emit IBoundlessMarket.ProofDelivered(request.id, testProverAddress, fill);
        vm.expectEmit(true, true, true, true);
        emit IBoundlessMarket.CallbackFailed(request.id, address(mockHighGasCallback), "");
        boundlessMarket.fulfill(fills, assessorReceipt);

        // Verify callback was attempted
        assertEq(mockHighGasCallback.getCallCount(), 0, "Callback not succeed");

        // Verify request state and balances
        expectRequestFulfilled(fill.id);
        client.expectBalanceChange(-1 ether);
        testProver.expectBalanceChange(1 ether);
        expectMarketBalanceUnchanged();
    }

    function testFulfillLockedRequestWithCallbackByOtherProver() public {
        Client client = getClient(1);

        // Create request with low gas callback
        ProofRequest memory request = client.request(1);
        request.requirements.callback = Callback({addr: address(mockCallback), gasLimit: 100_000});

        bytes memory clientSignature = client.sign(request);

        // Lock request with testProver
        boundlessMarket.lockRequestWithSignature(
            request, clientSignature, testProver.signLockRequest(LockRequest({request: request}))
        );

        // Have otherProver fulfill without requiring payment
        Client otherProver = getProver(2);
        address otherProverAddress = otherProver.addr();
        (Fulfillment memory fill, AssessorReceipt memory assessorReceipt) =
            createFillAndSubmitRoot(request, APP_JOURNAL, otherProverAddress);
        Fulfillment[] memory fills = new Fulfillment[](1);
        fills[0] = fill;

        vm.expectEmit(true, true, true, true);
        emit IBoundlessMarket.RequestFulfilled(request.id, otherProverAddress, fill);
        vm.expectEmit(true, true, true, true);
        emit IBoundlessMarket.PaymentRequirementsFailed(
            abi.encodeWithSelector(IBoundlessMarket.RequestIsLocked.selector, request.id)
        );
        vm.expectEmit(true, true, true, false);
        emit IBoundlessMarket.ProofDelivered(request.id, otherProverAddress, fill);
        vm.expectEmit(true, true, true, true);
        emit MockCallback.MockCallbackCalled(request.requirements.imageId, APP_JOURNAL, fill.seal);

        vm.prank(otherProverAddress);
        boundlessMarket.fulfill(fills, assessorReceipt);

        // Verify callback was called exactly once
        assertEq(mockCallback.getCallCount(), 1, "Callback should be called exactly once");

        // Verify request state and balances
        expectRequestFulfilled(fill.id);
        testProver.expectCollateralBalanceChange(-int256(uint256(request.offer.lockCollateral)));
        otherProver.expectBalanceChange(0);
        otherProver.expectCollateralBalanceChange(0);
        expectMarketBalanceUnchanged();
    }

    function testFulfillLockedRequestWithCallbackAlreadyFulfilledByOtherProver() public {
        Client client = getClient(1);

        ProofRequest memory request = client.request(1);
        request.requirements.callback = Callback({addr: address(mockCallback), gasLimit: 100_000});

        bytes memory clientSignature = client.sign(request);

        // Lock request with testProver
        boundlessMarket.lockRequestWithSignature(
            request, clientSignature, testProver.signLockRequest(LockRequest({request: request}))
        );

        // Have otherProver fulfill without requiring payment
        Client otherProver = getProver(2);
        address otherProverAddress = address(otherProver);
        (Fulfillment memory fill, AssessorReceipt memory assessorReceipt) =
            createFillAndSubmitRoot(request, APP_JOURNAL, otherProverAddress);
        Fulfillment[] memory fills = new Fulfillment[](1);
        fills[0] = fill;

        vm.expectEmit(true, true, true, true);
        emit IBoundlessMarket.RequestFulfilled(request.id, otherProverAddress, fill);
        vm.expectEmit(true, true, true, true);
        emit IBoundlessMarket.PaymentRequirementsFailed(
            abi.encodeWithSelector(IBoundlessMarket.RequestIsLocked.selector, request.id)
        );
        vm.expectEmit(true, true, true, false);
        emit IBoundlessMarket.ProofDelivered(request.id, otherProverAddress, fill);
        vm.expectEmit(true, true, true, true);
        emit MockCallback.MockCallbackCalled(request.requirements.imageId, APP_JOURNAL, fill.seal);
        boundlessMarket.fulfill(fills, assessorReceipt);

        // Verify callback was called exactly once
        assertEq(mockCallback.getCallCount(), 1, "Callback should be called exactly once");

        // Now have original locker fulfill to get payment
        (fill, assessorReceipt) = createFillAndSubmitRoot(request, APP_JOURNAL, testProverAddress);
        fills[0] = fill;
        boundlessMarket.fulfill(fills, assessorReceipt);

        // Verify callback is called again
        assertEq(mockCallback.getCallCount(), 2, "Callback should be called twice");

        expectRequestFulfilled(fill.id);
        testProver.expectBalanceChange(1 ether);
        testProver.expectCollateralBalanceChange(0 ether);
        otherProver.expectBalanceChange(0);
        otherProver.expectCollateralBalanceChange(0);
        expectMarketBalanceUnchanged();
    }

    function testFulfillWasLockedRequestWithCallbackByOtherProver() public {
        Client client = getClient(1);

        // Create request with lock timeout of 50 blocks, overall timeout of 100
        ProofRequest memory request = client.request(
            1,
            Offer({
                minPrice: 1 ether,
                maxPrice: 2 ether,
                rampUpStart: uint64(block.timestamp),
                rampUpPeriod: uint32(50),
                lockTimeout: uint32(50),
                timeout: uint32(100),
                lockCollateral: 1 ether
            })
        );
        request.requirements.callback = Callback({addr: address(mockCallback), gasLimit: 100_000});
        ProofRequest[] memory requests = new ProofRequest[](1);
        requests[0] = request;

        bytes memory clientSignature = client.sign(request);
        bytes[] memory clientSignatures = new bytes[](1);
        clientSignatures[0] = clientSignature;

        Client locker = getProver(1);
        Client otherProver = getProver(2);

        client.snapshotBalance();
        locker.snapshotBalance();
        otherProver.snapshotBalance();

        address lockerAddress = locker.addr();
        vm.prank(lockerAddress);
        boundlessMarket.lockRequest(request, clientSignature);
        client.expectBalanceChange(-1 ether);

        // Advance chain ahead to simulate lock timeout
        vm.warp(request.offer.lockDeadline() + 1);

        (Fulfillment memory fill, AssessorReceipt memory assessorReceipt) =
            createFillAndSubmitRoot(request, APP_JOURNAL, otherProver.addr());
        Fulfillment[] memory fills = new Fulfillment[](1);
        fills[0] = fill;

        vm.expectEmit(true, true, true, true);
        emit IBoundlessMarket.RequestFulfilled(request.id, otherProver.addr(), fill);
        vm.expectEmit(true, true, true, false);
        emit IBoundlessMarket.ProofDelivered(request.id, otherProver.addr(), fill);
        vm.expectEmit(true, true, true, true);
        emit MockCallback.MockCallbackCalled(request.requirements.imageId, APP_JOURNAL, fill.seal);
        boundlessMarket.priceAndFulfill(requests, clientSignatures, fills, assessorReceipt);

        // Verify callback was called exactly once
        assertEq(mockCallback.getCallCount(), 1, "Callback should be called exactly once");

        // Check request state and balances
        expectRequestFulfilled(fill.id);
        client.expectBalanceChange(0 ether);
        locker.expectBalanceChange(0 ether);
        locker.expectCollateralBalanceChange(-1 ether);
        otherProver.expectBalanceChange(0 ether);
        expectMarketBalanceUnchanged();
    }

    function testFulfillWasLockedRequestWithCallbackMultipleRequestsSameIndex() public {
        Client client = getClient(1);

        // Create first request with callback A
        Offer memory offerA = Offer({
            minPrice: 1 ether,
            maxPrice: 2 ether,
            rampUpStart: uint64(block.timestamp),
            rampUpPeriod: uint32(10),
            lockTimeout: uint32(100),
            timeout: uint32(100),
            lockCollateral: 1 ether
        });
        ProofRequest memory requestA = client.request(1, offerA);
        requestA.requirements.callback = Callback({addr: address(mockCallback), gasLimit: 10_000});
        bytes memory clientSignatureA = client.sign(requestA);

        // Create second request with same ID but different callback
        Offer memory offerB = Offer({
            minPrice: 1 ether,
            maxPrice: 3 ether,
            rampUpStart: offerA.rampUpStart,
            rampUpPeriod: offerA.rampUpPeriod,
            lockTimeout: offerA.lockTimeout + 100,
            timeout: offerA.timeout + 100,
            lockCollateral: offerA.lockCollateral
        });
        ProofRequest memory requestB = client.request(1, offerB);
        requestB.requirements.callback = Callback({addr: address(mockHighGasCallback), gasLimit: 300_000});
        ProofRequest[] memory requests = new ProofRequest[](1);
        requests[0] = requestB;
        bytes memory clientSignatureB = client.sign(requestB);
        bytes[] memory clientSignatures = new bytes[](1);
        clientSignatures[0] = clientSignatureB;

        client.snapshotBalance();
        testProver.snapshotBalance();

        // Lock request A
        vm.prank(testProverAddress);
        boundlessMarket.lockRequest(requestA, clientSignatureA);

        // Advance chain ahead to simulate request A lock timeout
        vm.warp(requestA.offer.lockDeadline() + 1);

        (Fulfillment memory fill, AssessorReceipt memory assessorReceipt) =
            createFillAndSubmitRoot(requestB, APP_JOURNAL, testProverAddress);
        Fulfillment[] memory fills = new Fulfillment[](1);
        fills[0] = fill;

        // Since the request being fulfilled is distinct from the one that was locked, the
        // transaction should revert if the request is not priced before fulfillment.
        vm.expectRevert(abi.encodeWithSelector(IBoundlessMarket.RequestIsNotLockedOrPriced.selector, requestB.id));
        boundlessMarket.fulfill(fills, assessorReceipt);

        vm.expectEmit(true, true, true, true);
        emit IBoundlessMarket.RequestFulfilled(requestB.id, testProverAddress, fill);
        vm.expectEmit(true, true, true, false);
        emit IBoundlessMarket.ProofDelivered(requestB.id, testProverAddress, fill);
        vm.expectEmit(true, true, true, true);
        emit MockCallback.MockCallbackCalled(requestB.requirements.imageId, APP_JOURNAL, fill.seal);
        boundlessMarket.priceAndFulfill(requests, clientSignatures, fills, assessorReceipt);

        // Verify only the second request's callback was called
        assertEq(mockCallback.getCallCount(), 0, "First request's callback should not be called");
        assertEq(mockHighGasCallback.getCallCount(), 1, "Second request's callback should be called once");

        // Verify request state and balances
        expectRequestFulfilled(fill.id);
        client.expectBalanceChange(-3 ether);
        testProver.expectBalanceChange(3 ether);
        testProver.expectCollateralBalanceChange(-1 ether); // Lost stake from lock
        expectMarketBalanceUnchanged();
    }
}

contract BoundlessMarketBench is BoundlessMarketTest {
    using BoundlessMarketLib for Offer;

    function benchFulfill(uint256 batchSize, string memory snapshot) public {
        (ProofRequest[] memory requests, bytes[] memory journals) = newBatch(batchSize);
        (Fulfillment[] memory fills, AssessorReceipt memory assessorReceipt) =
            createFillsAndSubmitRoot(requests, journals, testProverAddress);

        boundlessMarket.fulfill(fills, assessorReceipt);
        vm.snapshotGasLastCall(string.concat("fulfill: batch of ", snapshot));

        for (uint256 j = 0; j < fills.length; j++) {
            expectRequestFulfilled(fills[j].id);
        }
    }

    function benchFulfillWithSelector(uint256 batchSize, string memory snapshot) public {
        (ProofRequest[] memory requests, bytes[] memory journals) =
            newBatchWithSelector(batchSize, setVerifier.SELECTOR());
        (Fulfillment[] memory fills, AssessorReceipt memory assessorReceipt) =
            createFillsAndSubmitRoot(requests, journals, testProverAddress);

        boundlessMarket.fulfill(fills, assessorReceipt);
        vm.snapshotGasLastCall(string.concat("fulfill (with selector): batch of ", snapshot));

        for (uint256 j = 0; j < fills.length; j++) {
            expectRequestFulfilled(fills[j].id);
        }
    }

    function benchFulfillWithCallback(uint256 batchSize, string memory snapshot) public {
        (ProofRequest[] memory requests, bytes[] memory journals) = newBatchWithCallback(batchSize);
        (Fulfillment[] memory fills, AssessorReceipt memory assessorReceipt) =
            createFillsAndSubmitRoot(requests, journals, testProverAddress);

        boundlessMarket.fulfill(fills, assessorReceipt);
        vm.snapshotGasLastCall(string.concat("fulfill (with callback): batch of ", snapshot));

        for (uint256 j = 0; j < fills.length; j++) {
            expectRequestFulfilled(fills[j].id);
        }
    }

    function testBenchFulfill001() public {
        benchFulfill(1, "001");
    }

    function testBenchFulfill002() public {
        benchFulfill(2, "002");
    }

    function testBenchFulfill004() public {
        benchFulfill(4, "004");
    }

    function testBenchFulfill008() public {
        benchFulfill(8, "008");
    }

    function testBenchFulfill016() public {
        benchFulfill(16, "016");
    }

    function testBenchFulfill032() public {
        benchFulfill(32, "032");
    }

    function testBenchFulfill064() public {
        benchFulfill(64, "064");
    }

    function testBenchFulfill128() public {
        benchFulfill(128, "128");
    }

    function testBenchFulfillWithSelector001() public {
        benchFulfillWithSelector(1, "001");
    }

    function testBenchFulfillWithSelector002() public {
        benchFulfillWithSelector(2, "002");
    }

    function testBenchFulfillWithSelector004() public {
        benchFulfillWithSelector(4, "004");
    }

    function testBenchFulfillWithSelector008() public {
        benchFulfillWithSelector(8, "008");
    }

    function testBenchFulfillWithSelector016() public {
        benchFulfillWithSelector(16, "016");
    }

    function testBenchFulfillWithSelector032() public {
        benchFulfillWithSelector(32, "032");
    }

    function testBenchFulfillWithCallback001() public {
        benchFulfillWithCallback(1, "001");
    }

    function testBenchFulfillWithCallback002() public {
        benchFulfillWithCallback(2, "002");
    }

    function testBenchFulfillWithCallback004() public {
        benchFulfillWithCallback(4, "004");
    }

    function testBenchFulfillWithCallback008() public {
        benchFulfillWithCallback(8, "008");
    }

    function testBenchFulfillWithCallback016() public {
        benchFulfillWithCallback(16, "016");
    }

    function testBenchFulfillWithCallback032() public {
        benchFulfillWithCallback(32, "032");
    }
}

contract BoundlessMarketUpgradeTest is BoundlessMarketTest {
    using BoundlessMarketLib for Offer;

    function testUnsafeUpgrade() public {
        vm.startPrank(ownerWallet.addr);
        proxy = UnsafeUpgrades.deployUUPSProxy(
            address(
                new BoundlessMarket(
                    setVerifier,
                    ASSESSOR_IMAGE_ID,
                    DEPRECATED_ASSESSOR_IMAGE_ID,
                    DEPRECATED_ASSESSOR_DURATION,
                    address(0)
                )
            ),
            abi.encodeCall(BoundlessMarket.initialize, (ownerWallet.addr, "https://assessor.dev.null"))
        );
        boundlessMarket = BoundlessMarket(proxy);
        address implAddressV1 = UnsafeUpgrades.getImplementationAddress(proxy);

        // Should emit an `Upgraded` event
        vm.expectEmit(false, true, true, true);
        emit IERC1967.Upgraded(address(0));
        UnsafeUpgrades.upgradeProxy(
            proxy,
            address(
                new BoundlessMarket(
                    setVerifier,
                    ASSESSOR_IMAGE_ID,
                    DEPRECATED_ASSESSOR_IMAGE_ID,
                    DEPRECATED_ASSESSOR_DURATION,
                    address(0)
                )
            ),
            "",
            ownerWallet.addr
        );
        vm.stopPrank();
        address implAddressV2 = UnsafeUpgrades.getImplementationAddress(proxy);

        assertFalse(implAddressV2 == implAddressV1);

        (bytes32 imageId, string memory imageUrl) = boundlessMarket.imageInfo();
        assertEq(imageId, ASSESSOR_IMAGE_ID, "Image ID should be the same after upgrade");
        assertEq(imageUrl, "https://assessor.dev.null", "Image URL should be the same after upgrade");
    }

    function testTransferOwnership() public {
        address newOwner = vm.createWallet("NEW_OWNER").addr;
        vm.prank(ownerWallet.addr);
        boundlessMarket.transferOwnership(newOwner);

        vm.prank(newOwner);
        boundlessMarket.acceptOwnership();

        assertEq(boundlessMarket.owner(), newOwner, "Owner should be changed");
    }
}<|MERGE_RESOLUTION|>--- conflicted
+++ resolved
@@ -112,19 +112,15 @@
         collateralToken = new HitPoints(ownerWallet.addr);
 
         // Deploy the UUPS proxy with the implementation
-<<<<<<< HEAD
-        boundlessMarketSource = address(new BoundlessMarket(setVerifier, ASSESSOR_IMAGE_ID, address(collateralToken)));
-=======
         boundlessMarketSource = address(
             new BoundlessMarket(
                 setVerifier,
                 ASSESSOR_IMAGE_ID,
                 DEPRECATED_ASSESSOR_IMAGE_ID,
                 DEPRECATED_ASSESSOR_DURATION,
-                address(stakeToken)
+                address(collateralToken)
             )
         );
->>>>>>> 07976cd8
         proxy = UnsafeUpgrades.deployUUPSProxy(
             boundlessMarketSource,
             abi.encodeCall(BoundlessMarket.initialize, (ownerWallet.addr, "https://assessor.dev.null"))
