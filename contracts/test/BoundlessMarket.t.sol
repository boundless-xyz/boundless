--- conflicted
+++ resolved
@@ -1310,16 +1310,11 @@
             abi.encodeWithSelector(IBoundlessMarket.RequestIsExpired.selector, request.id, request.offer.deadline())
         );
         boundlessMarket.priceAndFulfill(request, clientSignature, fill, assessorReceipt);
-<<<<<<< HEAD
         bytes memory paymentError = boundlessMarket.fulfill(fill, assessorReceipt);
         assert(
             keccak256(paymentError)
-                == keccak256(abi.encodeWithSelector(IBoundlessMarket.RequestIsNotPriced.selector, request.id))
-        );
-=======
-        vm.expectRevert(abi.encodeWithSelector(IBoundlessMarket.RequestIsExpiredOrNotPriced.selector, request.id));
-        boundlessMarket.fulfill(fill, assessorReceipt);
->>>>>>> 4cc77ef5
+                == keccak256(abi.encodeWithSelector(IBoundlessMarket.RequestIsExpiredOrNotPriced.selector, request.id))
+        );
 
         // Client is out 1 eth until slash is called.
         client.expectBalanceChange(-1 ether);
@@ -1528,16 +1523,11 @@
             createFillAndSubmitRoot(request, APP_JOURNAL, address(testProver));
 
         // Attempt to fulfill a request without locking or pricing it.
-<<<<<<< HEAD
         bytes memory paymentError = boundlessMarket.fulfill(fill, assessorReceipt);
         assert(
             keccak256(paymentError)
-                == keccak256(abi.encodeWithSelector(IBoundlessMarket.RequestIsNotPriced.selector, request.id))
-        );
-=======
-        vm.expectRevert(abi.encodeWithSelector(IBoundlessMarket.RequestIsExpiredOrNotPriced.selector, request.id));
-        boundlessMarket.fulfill(fill, assessorReceipt);
->>>>>>> 4cc77ef5
+                == keccak256(abi.encodeWithSelector(IBoundlessMarket.RequestIsExpiredOrNotPriced.selector, request.id))
+        );
 
         expectMarketBalanceUnchanged();
     }
@@ -1564,16 +1554,11 @@
         boundlessMarket.priceAndFulfill(request, clientSignature, fill, assessorReceipt);
         expectRequestNotFulfilled(fill.id);
 
-<<<<<<< HEAD
         bytes memory paymentError = boundlessMarket.fulfill(fill, assessorReceipt);
         assert(
             keccak256(paymentError)
-                == keccak256(abi.encodeWithSelector(IBoundlessMarket.RequestIsNotPriced.selector, request.id))
-        );
-=======
-        vm.expectRevert(abi.encodeWithSelector(IBoundlessMarket.RequestIsExpiredOrNotPriced.selector, request.id));
-        boundlessMarket.fulfill(fill, assessorReceipt);
->>>>>>> 4cc77ef5
+                == keccak256(abi.encodeWithSelector(IBoundlessMarket.RequestIsExpiredOrNotPriced.selector, request.id))
+        );
 
         expectRequestNotFulfilled(fill.id);
         client.expectBalanceChange(0 ether);
@@ -1826,17 +1811,12 @@
             bytes[] memory clientSignatures = new bytes[](1);
             clientSignatures[0] = clientSignatureA;
 
-<<<<<<< HEAD
             bytes[] memory paymentError =
                 boundlessMarket.priceAndFulfillBatch(requests, clientSignatures, fills, assessorReceipt);
             assert(
                 keccak256(paymentError[0])
-                    == keccak256(abi.encodeWithSelector(IBoundlessMarket.RequestIsNotPriced.selector, requestA.id))
+                    == keccak256(abi.encodeWithSelector(IBoundlessMarket.RequestIsExpiredOrNotPriced.selector, requestA.id))
             );
-=======
-            vm.expectRevert(abi.encodeWithSelector(IBoundlessMarket.RequestIsExpiredOrNotPriced.selector, requestA.id));
-            boundlessMarket.priceAndFulfillBatch(requests, clientSignatures, fills, assessorReceipt);
->>>>>>> 4cc77ef5
         } else {
             vm.expectRevert(
                 abi.encodeWithSelector(
