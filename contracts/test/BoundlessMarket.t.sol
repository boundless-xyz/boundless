// Copyright (c) 2025 RISC Zero, Inc.
//
// All rights reserved.

pragma solidity ^0.8.20;

import {console} from "forge-std/console.sol";
import {AccessControl} from "@openzeppelin/contracts/access/AccessControl.sol";
import {SafeCast} from "@openzeppelin/contracts/utils/math/SafeCast.sol";
import {MessageHashUtils} from "@openzeppelin/contracts/utils/cryptography/MessageHashUtils.sol";
import {Test} from "forge-std/Test.sol";
import {Vm} from "forge-std/Vm.sol";
import {ReceiptClaim, ReceiptClaimLib, VerificationFailed} from "risc0/IRiscZeroVerifier.sol";
import {TestReceipt} from "risc0/../test/TestReceipt.sol";
import {RiscZeroMockVerifier} from "risc0/test/RiscZeroMockVerifier.sol";
import {TestUtils} from "./TestUtils.sol";
import {IERC1967} from "@openzeppelin/contracts/interfaces/IERC1967.sol";
import {UnsafeUpgrades, Upgrades} from "openzeppelin-foundry-upgrades/Upgrades.sol";
import {Options as UpgradeOptions} from "openzeppelin-foundry-upgrades/Options.sol";
import {IERC20} from "@openzeppelin/contracts/token/ERC20/IERC20.sol";
import {ERC20} from "@openzeppelin/contracts/token/ERC20/ERC20.sol";
import {ERC20Permit} from "@openzeppelin/contracts/token/ERC20/extensions/ERC20Permit.sol";
import {IERC20Errors} from "@openzeppelin/contracts/interfaces/draft-IERC6093.sol";
import {HitPoints} from "../src/HitPoints.sol";

import {BoundlessMarket} from "../src/BoundlessMarket.sol";
import {RequestId, RequestIdLibrary} from "../src/types/RequestId.sol";
import {AssessorJournal} from "../src/types/AssessorJournal.sol";
import {BoundlessMarketLib} from "../src/libraries/BoundlessMarketLib.sol";
import {MerkleProofish} from "../src/libraries/MerkleProofish.sol";
import {RequestId} from "../src/types/RequestId.sol";
import {ProofRequest} from "../src/types/ProofRequest.sol";
import {Account} from "../src/types/Account.sol";
import {TransientPrice} from "../src/types/TransientPrice.sol";
import {RequestLock} from "../src/types/RequestLock.sol";
import {Fulfillment} from "../src/types/Fulfillment.sol";
import {AssessorJournal} from "../src/types/AssessorJournal.sol";
import {Offer} from "../src/types/Offer.sol";
import {Requirements} from "../src/types/Requirements.sol";
import {Predicate, PredicateType} from "../src/types/Predicate.sol";
import {Input, InputType} from "../src/types/Input.sol";
import {IBoundlessMarket} from "../src/IBoundlessMarket.sol";

import {TransientPrice, TransientPriceLibrary} from "../src/types/TransientPrice.sol";
import {ProofRequestLibrary} from "../src/types/ProofRequest.sol";
import {RiscZeroSetVerifier} from "risc0/RiscZeroSetVerifier.sol";
import {Fulfillment} from "../src/types/Fulfillment.sol";

Vm constant VM = Vm(0x7109709ECfa91a80626fF3989D68f67F5b1DD12D);

bytes32 constant APP_IMAGE_ID = 0x0000000000000000000000000000000000000000000000000000000000000001;
bytes32 constant SET_BUILDER_IMAGE_ID = 0x0000000000000000000000000000000000000000000000000000000000000002;
bytes32 constant ASSESSOR_IMAGE_ID = 0x0000000000000000000000000000000000000000000000000000000000000003;
bytes32 constant RESOLVE_IMAGE_ID = 0x0000000000000000000000000000000000000000000000000000000000000004;

bytes constant APP_JOURNAL = bytes("GUEST JOURNAL");

contract Client {
    using SafeCast for uint256;
    using SafeCast for int256;

    string public identifier;
    Vm.Wallet public wallet;
    IBoundlessMarket public boundlessMarket;
    HitPoints public stakeToken;

    /// A snapshot of the client balance for later comparison.
    int256 internal balanceSnapshot;
    int256 internal stakeBalanceSnapshot;

    receive() external payable {}

    function initialize(string memory _identifier, IBoundlessMarket _boundlessMarket, HitPoints _stakeToken) public {
        identifier = _identifier;
        boundlessMarket = _boundlessMarket;
        stakeToken = _stakeToken;
        wallet = VM.createWallet(identifier);
        balanceSnapshot = type(int256).max;
    }

    function defaultOffer() public view returns (Offer memory) {
        return Offer({
            minPrice: 1 ether,
            maxPrice: 2 ether,
            biddingStart: uint64(block.number),
            rampUpPeriod: uint32(10),
            lockTimeout: uint32(100),
            timeout: uint32(100),
            lockStake: 1 ether
        });
    }

    function defaultRequirements() public pure returns (Requirements memory) {
        return Requirements({
            imageId: bytes32(APP_IMAGE_ID),
            predicate: Predicate({predicateType: PredicateType.DigestMatch, data: abi.encode(sha256(APP_JOURNAL))})
        });
    }

    function request(uint32 idx) public view returns (ProofRequest memory) {
        return ProofRequest({
            id: RequestIdLibrary.from(wallet.addr, idx),
            requirements: defaultRequirements(),
            imageUrl: "https://image.dev.null",
            input: Input({inputType: InputType.Url, data: bytes("https://input.dev.null")}),
            offer: defaultOffer()
        });
    }

    function request(uint32 idx, Offer memory offer) public view returns (ProofRequest memory) {
        return ProofRequest({
            id: RequestIdLibrary.from(wallet.addr, idx),
            requirements: defaultRequirements(),
            imageUrl: "https://image.dev.null",
            input: Input({inputType: InputType.Url, data: bytes("https://input.dev.null")}),
            offer: offer
        });
    }

    function sign(ProofRequest calldata req) public returns (bytes memory) {
        bytes32 structDigest =
            MessageHashUtils.toTypedDataHash(boundlessMarket.eip712DomainSeparator(), req.eip712Digest());
        (uint8 v, bytes32 r, bytes32 s) = VM.sign(wallet, structDigest);
        return abi.encodePacked(r, s, v);
    }

    function signPermit(address spender, uint256 value, uint256 deadline)
        public
        returns (uint8 v, bytes32 r, bytes32 s)
    {
        return VM.sign(
            wallet,
            MessageHashUtils.toTypedDataHash(
                stakeToken.DOMAIN_SEPARATOR(),
                TestUtils.getPermitHash(
                    wallet.addr, spender, value, ERC20Permit(address(stakeToken)).nonces(wallet.addr), deadline
                )
            )
        );
    }

    function snapshotBalance() public {
        balanceSnapshot = boundlessMarket.balanceOf(wallet.addr).toInt256();
        //console.log("%s balance at block %d: %d", identifier, block.number, balanceSnapshot.toUint256());
    }

    function snapshotStakeBalance() public {
        stakeBalanceSnapshot = boundlessMarket.balanceOfStake(wallet.addr).toInt256();
        //console.log("%s stake balance at block %d: %d", identifier, block.number, stakeBalanceSnapshot.toUint256());
    }

    function expectBalanceChange(int256 change) public view {
        require(balanceSnapshot != type(int256).max, "balance snapshot is not set");
        int256 newBalance = boundlessMarket.balanceOf(wallet.addr).toInt256();
        console.log("%s balance at block %d: %d", identifier, block.number, newBalance.toUint256());
        int256 expectedBalance = balanceSnapshot + change;
        require(expectedBalance >= 0, "expected balance cannot be less than 0");
        console.log("%s expected balance at block %d: %d", identifier, block.number, expectedBalance.toUint256());
        require(expectedBalance == newBalance, "balance is not equal to expected value");
    }

    function expectStakeBalanceChange(int256 change) public view {
        require(stakeBalanceSnapshot != type(int256).max, "stake balance snapshot is not set");
        int256 newBalance = boundlessMarket.balanceOfStake(wallet.addr).toInt256();
        console.log("%s stake balance at block %d: %d", identifier, block.number, newBalance.toUint256());
        int256 expectedBalance = stakeBalanceSnapshot + change;
        require(expectedBalance >= 0, "expected stake balance cannot be less than 0");
        console.log("%s expected stake balance at block %d: %d", identifier, block.number, expectedBalance.toUint256());
        require(expectedBalance == newBalance, "stake balance is not equal to expected value");
    }
}

contract BoundlessMarketTest is Test {
    using ReceiptClaimLib for ReceiptClaim;
    using BoundlessMarketLib for Requirements;
    using BoundlessMarketLib for ProofRequest;
    using BoundlessMarketLib for Offer;
    using TestUtils for RiscZeroSetVerifier;
    using SafeCast for uint256;
    using SafeCast for int256;

    RiscZeroMockVerifier internal verifier;
    BoundlessMarket internal boundlessMarket;

    address internal boundlessMarketSource;
    address internal proxy;
    RiscZeroSetVerifier internal setVerifier;
    HitPoints internal stakeToken;
    mapping(uint256 => Client) internal clients;
    mapping(uint256 => Client) internal provers;
    Client internal testProver;
    uint256 initialBalance;
    int256 internal stakeBalanceSnapshot;
    int256 internal stakeTreasuryBalanceSnapshot;

    uint256 constant DEFAULT_BALANCE = 1000 ether;
    uint256 constant EXPECTED_SLASH_BURN_BPS = 7500;

    ReceiptClaim internal APP_CLAIM = ReceiptClaimLib.ok(APP_IMAGE_ID, sha256(APP_JOURNAL));

    Vm.Wallet internal OWNER_WALLET = vm.createWallet("OWNER");

    function setUp() public {
        vm.deal(OWNER_WALLET.addr, DEFAULT_BALANCE);

        vm.startPrank(OWNER_WALLET.addr);

        // Deploy the implementation contracts
        verifier = new RiscZeroMockVerifier(bytes4(0));
        setVerifier = new RiscZeroSetVerifier(verifier, SET_BUILDER_IMAGE_ID, "https://set-builder.dev.null");
        stakeToken = new HitPoints(OWNER_WALLET.addr);

        // Deploy the UUPS proxy with the implementation
        boundlessMarketSource = address(new BoundlessMarket(setVerifier, ASSESSOR_IMAGE_ID, address(stakeToken)));
        proxy = UnsafeUpgrades.deployUUPSProxy(
<<<<<<< HEAD
            address(new BoundlessMarket(setVerifier, ASSESSOR_IMAGE_ID, RESOLVE_IMAGE_ID, address(stakeToken))),
=======
            boundlessMarketSource,
>>>>>>> f98c354a
            abi.encodeCall(BoundlessMarket.initialize, (OWNER_WALLET.addr, "https://assessor.dev.null"))
        );
        boundlessMarket = BoundlessMarket(proxy);

        stakeToken.grantMinterRole(OWNER_WALLET.addr);
        stakeToken.grantAuthorizedTransferRole(proxy);
        vm.stopPrank();

        testProver = getProver(1);

        for (uint256 i = 0; i < 5; i++) {
            getClient(i);
            getProver(i);
        }

        initialBalance = address(boundlessMarket).balance;

        stakeBalanceSnapshot = type(int256).max;
        stakeTreasuryBalanceSnapshot = type(int256).max;

        // Verify that OWNER is the actual owner
        assertEq(boundlessMarket.owner(), OWNER_WALLET.addr, "OWNER address is not the contract owner after deployment");
    }

    function expectedSlashBurnAmount(uint256 amount) internal pure returns (uint96) {
        return uint96((uint256(amount) * EXPECTED_SLASH_BURN_BPS) / 10000);
    }

    function expectedSlashTransferAmount(uint256 amount) internal pure returns (uint96) {
        return uint96((uint256(amount) * (10000 - EXPECTED_SLASH_BURN_BPS)) / 10000);
    }

    function expectMarketBalanceUnchanged() internal view {
        uint256 finalBalance = address(boundlessMarket).balance;
        console.log("Initial balance:", initialBalance);
        console.log("Final balance:", finalBalance);
        require(finalBalance == initialBalance, "Market balance changed during the test");
    }

    function snapshotMarketStakeBalance() public {
        stakeBalanceSnapshot = stakeToken.balanceOf(address(boundlessMarket)).toInt256();
    }

    function expectMarketStakeBalanceChange(int256 change) public view {
        require(stakeBalanceSnapshot != type(int256).max, "market stake balance snapshot is not set");
        int256 newBalance = stakeToken.balanceOf(address(boundlessMarket)).toInt256();
        console.log("Market stake balance at block %d: %d", block.number, newBalance.toUint256());
        int256 expectedBalance = stakeBalanceSnapshot + change;
        require(expectedBalance >= 0, "expected market stake balance cannot be less than 0");
        console.log("Market expected stake balance at block %d: %d", block.number, expectedBalance.toUint256());
        require(expectedBalance == newBalance, "market stake balance is not equal to expected value");
    }

    function snapshotMarketStakeTreasuryBalance() public {
        stakeTreasuryBalanceSnapshot = boundlessMarket.balanceOfStake(address(boundlessMarket)).toInt256();
    }

    function expectMarketStakeTreasuryBalanceChange(int256 change) public view {
        require(stakeTreasuryBalanceSnapshot != type(int256).max, "market stake treasury balance snapshot is not set");
        int256 newBalance = boundlessMarket.balanceOfStake(address(boundlessMarket)).toInt256();
        console.log("Market stake treasury balance at block %d: %d", block.number, newBalance.toUint256());
        int256 expectedBalance = stakeTreasuryBalanceSnapshot + change;
        require(expectedBalance >= 0, "expected market treasury stake balance cannot be less than 0");
        console.log("Market expected stake treasury balance at block %d: %d", block.number, expectedBalance.toUint256());
        require(expectedBalance == newBalance, "market stake treasury balance is not equal to expected value");
    }

    function expectRequestFulfilled(RequestId requestId) internal view {
        require(boundlessMarket.requestIsFulfilled(requestId), "Request should be fulfilled");
        require(!boundlessMarket.requestIsSlashed(requestId), "Request should not be slashed");
    }

    function expectRequestNotFulfilled(RequestId requestId) internal view {
        require(!boundlessMarket.requestIsFulfilled(requestId), "Request should not be fulfilled");
    }

    function expectRequestSlashed(RequestId requestId) internal view {
        require(boundlessMarket.requestIsSlashed(requestId), "Request should be slashed");
        require(!boundlessMarket.requestIsFulfilled(requestId), "Request should not be fulfilled");
    }

    function expectRequestNotSlashed(RequestId requestId) internal view {
        require(!boundlessMarket.requestIsSlashed(requestId), "Request should be slashed");
    }

    // Creates a client account with the given index, gives it some Ether,
    // gives it some Stake Token, and deposits both into the market.
    function getClient(uint256 index) internal returns (Client) {
        if (address(clients[index]) != address(0)) {
            return clients[index];
        }
        Client client = createClientContract(string.concat("CLIENT_", vm.toString(index)));
        fundClient(client);
        clients[index] = client;
        return client;
    }

    // Creates a prover account with the given index, gives it some Ether,
    // gives it some Stake Token, and deposits both into the market.
    function getProver(uint256 index) internal returns (Client) {
        if (address(provers[index]) != address(0)) {
            return provers[index];
        }
        Client prover = createClientContract(string.concat("PROVER_", vm.toString(index)));
        fundClient(prover);
        provers[index] = prover;
        return prover;
    }

    function fundClient(Client client) internal {
        // Deal the client from Ether and deposit it in the market.
        vm.deal(address(client), DEFAULT_BALANCE);
        vm.prank(address(client));
        boundlessMarket.deposit{value: DEFAULT_BALANCE}();

        // Snapshot their initial ETH balance.
        client.snapshotBalance();

        // Mint some stake tokens.
        vm.prank(OWNER_WALLET.addr);
        stakeToken.mint(address(client), DEFAULT_BALANCE);

        uint256 deadline = block.timestamp + 1 hours;
        (uint8 v, bytes32 r, bytes32 s) = client.signPermit(proxy, DEFAULT_BALANCE, deadline);
        vm.prank(address(client));
        boundlessMarket.depositStakeWithPermit(DEFAULT_BALANCE, deadline, v, r, s);

        // Snapshot their initial stake balance.
        client.snapshotStakeBalance();
    }

    // Create a client, using a trick to set the address equal to the wallet address.
    function createClientContract(string memory identifier) internal returns (Client) {
        address payable clientAddress = payable(vm.createWallet(identifier).addr);
        vm.etch(clientAddress, address(new Client()).code);
        Client client = Client(clientAddress);
        client.initialize(identifier, boundlessMarket, stakeToken);
        return client;
    }

    function submitRoot(bytes32 root) internal {
        boundlessMarket.submitRoot(
            address(setVerifier),
            root,
            verifier.mockProve(
                SET_BUILDER_IMAGE_ID, sha256(abi.encodePacked(SET_BUILDER_IMAGE_ID, uint256(1 << 255), root))
            ).seal
        );
    }

    function createFillAndSubmitRoot(ProofRequest memory request, bytes memory journal, address prover)
        internal
        returns (Fulfillment memory, bytes memory assessorSeal)
    {
        ProofRequest[] memory requests = new ProofRequest[](1);
        requests[0] = request;
        bytes[] memory journals = new bytes[](1);
        journals[0] = journal;
        (Fulfillment[] memory fills, bytes memory seal) = createFillsAndSubmitRoot(requests, journals, prover);
        return (fills[0], seal);
    }

    function createFillsAndSubmitRoot(ProofRequest[] memory requests, bytes[] memory journals, address prover)
        internal
        returns (Fulfillment[] memory fills, bytes memory assessorSeal)
    {
        bytes32 root;
        (fills, assessorSeal, root) = createFills(requests, journals, prover, true);
        // submit the root to the set verifier

        submitRoot(root);

        return (fills, assessorSeal);
    }

    function createFills(ProofRequest[] memory requests, bytes[] memory journals, address prover, bool requirePayment)
        internal
        view
        returns (Fulfillment[] memory fills, bytes memory assessorSeal, bytes32 root)
    {
        // initialize the fullfillments; one for each request;
        // the seal is filled in later, by calling fillInclusionProof
        fills = new Fulfillment[](requests.length);
        for (uint256 i = 0; i < requests.length; i++) {
            Fulfillment memory fill = Fulfillment({
                id: requests[i].id,
                requestDigest: MessageHashUtils.toTypedDataHash(
                    boundlessMarket.eip712DomainSeparator(), requests[i].eip712Digest()
                ),
                imageId: requests[i].requirements.imageId,
                journal: journals[i],
                seal: bytes(""),
                requirePayment: requirePayment
            });
            fills[i] = fill;
        }

        // compute the assessor claim
        ReceiptClaim memory assessorClaim =
            TestUtils.mockAssessor(fills, SET_BUILDER_IMAGE_ID, ASSESSOR_IMAGE_ID, RESOLVE_IMAGE_ID, prover);
        // compute the batchRoot of the batch Merkle Tree (without the assessor)
        (bytes32 batchRoot, bytes32[][] memory tree) = TestUtils.mockSetBuilder(fills);

        root = MerkleProofish._hashPair(batchRoot, assessorClaim.digest());

        // compute all the inclusion proofs for the fullfillments
        TestUtils.fillInclusionProofs(setVerifier, fills, assessorClaim.digest(), tree);
        // compute the assessor seal
        assessorSeal = TestUtils.mockAssessorSeal(setVerifier, batchRoot);

        return (fills, assessorSeal, root);
    }

    function newBatch(uint256 batchSize) internal returns (ProofRequest[] memory requests, bytes[] memory journals) {
        requests = new ProofRequest[](batchSize);
        journals = new bytes[](batchSize);
        for (uint256 j = 0; j < 5; j++) {
            getClient(j);
        }
        for (uint256 i = 0; i < batchSize; i++) {
            Client client = clients[i % 5];
            ProofRequest memory request = client.request(uint32(i / 5));
            bytes memory clientSignature = client.sign(request);
            vm.prank(address(testProver));
            boundlessMarket.lockRequest(request, clientSignature);
            requests[i] = request;
            journals[i] = APP_JOURNAL;
        }
    }
}

contract BoundlessMarketBasicTest is BoundlessMarketTest {
    using BoundlessMarketLib for Offer;
    using BoundlessMarketLib for ProofRequest;
    using SafeCast for uint256;

    function _stringEquals(string memory a, string memory b) private pure returns (bool) {
        return keccak256(abi.encodePacked(a)) == keccak256(abi.encodePacked(b));
    }

    function testBytecodeSize() public {
        vm.snapshotValue("bytecode size proxy", address(proxy).code.length);
        vm.snapshotValue("bytecode size implementation", boundlessMarketSource.code.length);
    }

    function testDeposit() public {
        vm.deal(address(testProver), 1 ether);
        // Deposit funds into the market
        vm.expectEmit(true, true, true, true);
        emit IBoundlessMarket.Deposit(address(testProver), 1 ether);
        vm.prank(address(testProver));
        boundlessMarket.deposit{value: 1 ether}();
        testProver.expectBalanceChange(1 ether);
    }

    function testDeposits() public {
        address newUser = address(uint160(3));
        vm.deal(newUser, 2 ether);

        // Deposit funds into the market
        vm.expectEmit(true, true, true, true);
        emit IBoundlessMarket.Deposit(newUser, 1 ether);
        vm.prank(newUser);
        boundlessMarket.deposit{value: 1 ether}();
        vm.snapshotGasLastCall("deposit: first ever deposit");

        vm.expectEmit(true, true, true, true);
        emit IBoundlessMarket.Deposit(newUser, 1 ether);
        vm.prank(newUser);
        boundlessMarket.deposit{value: 1 ether}();
        vm.snapshotGasLastCall("deposit: second deposit");
    }

    function testWithdraw() public {
        // Deposit funds into the market
        vm.deal(address(testProver), 1 ether);
        vm.prank(address(testProver));
        boundlessMarket.deposit{value: 1 ether}();

        // Withdraw funds from the market
        vm.expectEmit(true, true, true, true);
        emit IBoundlessMarket.Withdrawal(address(testProver), 1 ether);
        vm.prank(address(testProver));
        boundlessMarket.withdraw(1 ether);
        expectMarketBalanceUnchanged();

        // Attempt to withdraw extra funds from the market.
        vm.expectRevert(abi.encodeWithSelector(IBoundlessMarket.InsufficientBalance.selector, address(testProver)));
        vm.prank(address(testProver));
        boundlessMarket.withdraw(DEFAULT_BALANCE + 1);
        expectMarketBalanceUnchanged();
    }

    function testWithdrawals() public {
        // Deposit funds into the market
        vm.deal(address(testProver), 3 ether);
        vm.prank(address(testProver));
        boundlessMarket.deposit{value: 3 ether}();

        // Withdraw funds from the market
        vm.expectEmit(true, true, true, true);
        emit IBoundlessMarket.Withdrawal(address(testProver), 1 ether);
        vm.prank(address(testProver));
        boundlessMarket.withdraw(1 ether);
        vm.snapshotGasLastCall("withdraw: 1 ether");

        uint256 balance = boundlessMarket.balanceOf(address(testProver));
        vm.prank(address(testProver));
        boundlessMarket.withdraw(balance);
        vm.snapshotGasLastCall("withdraw: full balance");
        assertEq(boundlessMarket.balanceOf(address(testProver)), 0);

        // Attempt to withdraw extra funds from the market.
        vm.expectRevert(abi.encodeWithSelector(IBoundlessMarket.InsufficientBalance.selector, address(testProver)));
        vm.prank(address(testProver));
        boundlessMarket.withdraw(DEFAULT_BALANCE + 1);
    }

    function testStakeDeposit() public {
        // Mint some tokens
        vm.prank(OWNER_WALLET.addr);
        stakeToken.mint(address(testProver), 2);

        // Approve the market to spend the testProver's stakeToken
        vm.prank(address(testProver));
        ERC20(address(stakeToken)).approve(address(boundlessMarket), 2);
        vm.snapshotGasLastCall("ERC20 approve: required for depositStake");

        // Deposit stake into the market
        vm.expectEmit(true, true, true, true);
        emit IBoundlessMarket.StakeDeposit(address(testProver), 1);
        vm.prank(address(testProver));
        boundlessMarket.depositStake(1);
        vm.snapshotGasLastCall("depositStake: 1 HP (tops up market account)");
        testProver.expectStakeBalanceChange(1);

        // Deposit stake into the market
        vm.expectEmit(true, true, true, true);
        emit IBoundlessMarket.StakeDeposit(address(testProver), 1);
        vm.prank(address(testProver));
        boundlessMarket.depositStake(1);
        vm.snapshotGasLastCall("depositStake: full (drains testProver account)");
        testProver.expectStakeBalanceChange(2);
    }

    function testStakeDepositWithPermit() public {
        // Mint some tokens
        vm.prank(OWNER_WALLET.addr);
        stakeToken.mint(address(testProver), 2);

        // Approve the market to spend the testProver's stakeToken
        uint256 deadline = block.timestamp + 1 hours;
        (uint8 v, bytes32 r, bytes32 s) = testProver.signPermit(address(boundlessMarket), 1, deadline);

        // Deposit stake into the market
        vm.expectEmit(true, true, true, true);
        emit IBoundlessMarket.StakeDeposit(address(testProver), 1);
        vm.prank(address(testProver));
        boundlessMarket.depositStakeWithPermit(1, deadline, v, r, s);
        vm.snapshotGasLastCall("depositStakeWithPermit: 1 HP (tops up market account)");
        testProver.expectStakeBalanceChange(1);

        // Approve the market to spend the testProver's stakeToken
        (v, r, s) = testProver.signPermit(address(boundlessMarket), 1, deadline);

        // Deposit stake into the market
        vm.expectEmit(true, true, true, true);
        emit IBoundlessMarket.StakeDeposit(address(testProver), 1);
        vm.prank(address(testProver));
        boundlessMarket.depositStakeWithPermit(1, deadline, v, r, s);
        vm.snapshotGasLastCall("depositStakeWithPermit: full (drains testProver account)");
        testProver.expectStakeBalanceChange(2);
    }

    function testStakeWithdraw() public {
        // Withdraw stake from the market
        vm.expectEmit(true, true, true, true);
        emit IBoundlessMarket.StakeWithdrawal(address(testProver), 1);
        vm.prank(address(testProver));
        boundlessMarket.withdrawStake(1);
        vm.snapshotGasLastCall("withdrawStake: 1 HP balance");
        testProver.expectStakeBalanceChange(-1);
        assertEq(stakeToken.balanceOf(address(testProver)), 1, "TestProver should have 1 hitPoint after withdrawing");

        // Withdraw full stake from the market
        uint256 remainingBalance = boundlessMarket.balanceOfStake(address(testProver));
        vm.expectEmit(true, true, true, true);
        emit IBoundlessMarket.StakeWithdrawal(address(testProver), remainingBalance);
        vm.prank(address(testProver));
        boundlessMarket.withdrawStake(remainingBalance);
        vm.snapshotGasLastCall("withdrawStake: full balance");
        testProver.expectStakeBalanceChange(-int256(DEFAULT_BALANCE));
        assertEq(
            stakeToken.balanceOf(address(testProver)),
            DEFAULT_BALANCE,
            "TestProver should have DEFAULT_BALANCE hitPoint after withdrawing"
        );

        // Attempt to withdraw extra funds from the market.
        vm.expectRevert(abi.encodeWithSelector(IBoundlessMarket.InsufficientBalance.selector, address(testProver)));
        vm.prank(address(testProver));
        boundlessMarket.withdrawStake(1);
    }

    function testSubmitRequest() public {
        Client client = getClient(1);
        ProofRequest memory request = client.request(1);
        bytes memory clientSignature = client.sign(request);

        // Submit the request with no funds
        // Expect the event to be emitted
        vm.expectEmit(true, true, true, true);
        emit IBoundlessMarket.RequestSubmitted(request.id, request, clientSignature);
        boundlessMarket.submitRequest(request, clientSignature);
        vm.snapshotGasLastCall("submitRequest: without ether");

        // Submit the request with funds
        // Expect the event to be emitted
        vm.expectEmit(true, true, true, true);
        emit IBoundlessMarket.Deposit(address(client), uint256(request.offer.maxPrice));
        vm.expectEmit(true, true, true, true);
        emit IBoundlessMarket.RequestSubmitted(request.id, request, clientSignature);
        vm.deal(address(client), request.offer.maxPrice);
        vm.prank(address(client));
        boundlessMarket.submitRequest{value: request.offer.maxPrice}(request, clientSignature);
        vm.snapshotGasLastCall("submitRequest: with maxPrice ether");
    }

    function _testLockRequest(bool withSig) private returns (Client, ProofRequest memory) {
        return _testLockRequest(withSig, "");
    }

    function _testLockRequest(bool withSig, string memory snapshot) private returns (Client, ProofRequest memory) {
        Client client = getClient(1);
        ProofRequest memory request = client.request(1);
        bytes memory clientSignature = client.sign(request);
        bytes memory proverSignature = testProver.sign(request);

        // Expect the event to be emitted
        vm.expectEmit(true, true, true, true);
        emit IBoundlessMarket.RequestLocked(request.id, address(testProver));
        if (withSig) {
            boundlessMarket.lockRequestWithSignature(request, clientSignature, proverSignature);
        } else {
            vm.prank(address(testProver));
            boundlessMarket.lockRequest(request, clientSignature);
        }

        if (!_stringEquals(snapshot, "")) {
            vm.snapshotGasLastCall(snapshot);
        }

        // Ensure the balances are correct
        client.expectBalanceChange(-1 ether);
        testProver.expectStakeBalanceChange(-1 ether);

        // Verify the lock request
        assertTrue(boundlessMarket.requestIsLocked(request.id), "Request should be locked-in");

        expectMarketBalanceUnchanged();

        return (client, request);
    }

    function testLockRequest() public returns (Client, ProofRequest memory) {
        return _testLockRequest(false, "lockinRequest: base case");
    }

    function testLockRequestWithSignature() public returns (Client, ProofRequest memory) {
        return _testLockRequest(true, "lockinRequest: with prover signature");
    }

    function _testLockRequestAlreadyLocked(bool withSig) private {
        (Client client, ProofRequest memory request) = _testLockRequest(withSig);
        bytes memory clientSignature = client.sign(request);
        bytes memory proverSignature = testProver.sign(request);

        // Attempt to lock the request again
        vm.expectRevert(abi.encodeWithSelector(IBoundlessMarket.RequestIsLocked.selector, request.id));
        if (withSig) {
            boundlessMarket.lockRequestWithSignature(request, clientSignature, proverSignature);
        } else {
            vm.prank(address(testProver));
            boundlessMarket.lockRequest(request, clientSignature);
        }

        expectMarketBalanceUnchanged();
    }

    function _testLockRequestAfterFreeze(bool withSig) private {
        Client client = getClient(1);
        ProofRequest memory request = client.request(2);
        bytes memory clientSignature = client.sign(request);
        bytes memory proverSignature = testProver.sign(request);

        // Attempt to lock in the request
        vm.expectRevert(abi.encodeWithSelector(IBoundlessMarket.AccountFrozen.selector, address(testProver)));
        if (withSig) {
            boundlessMarket.lockRequestWithSignature(request, clientSignature, proverSignature);
        } else {
            vm.prank(address(testProver));
            boundlessMarket.lockRequest(request, clientSignature);
        }

        // Unfreeze the account
        vm.prank(address(testProver));
        boundlessMarket.unfreezeAccount();
        vm.snapshotGasLastCall("unfreezeAccount");

        // Expect the event to be emitted
        vm.expectEmit(true, true, true, true);
        emit IBoundlessMarket.RequestLocked(request.id, address(testProver));
        if (withSig) {
            boundlessMarket.lockRequestWithSignature(request, clientSignature, proverSignature);
        } else {
            vm.prank(address(testProver));
            boundlessMarket.lockRequest(request, clientSignature);
        }

        // Ensure the balances are correct
        client.expectBalanceChange(-1 ether);
        testProver.expectStakeBalanceChange(-2 ether);

        // Verify the lockin
        assertTrue(boundlessMarket.requestIsLocked(request.id), "Request should be locked-in");
    }

    function testLockRequestAlreadyLocked() public {
        return _testLockRequestAlreadyLocked(true);
    }

    function testLockRequestWithSignatureAlreadyLocked() public {
        return _testLockRequestAlreadyLocked(false);
    }

    function _testLockRequestBadClientSignature(bool withSig) private {
        Client clientA = getClient(1);
        Client clientB = getClient(2);
        ProofRequest memory request1 = clientA.request(1);
        ProofRequest memory request2 = clientA.request(2);
        bytes memory proverSignature = testProver.sign(request1);

        // case: request signed by a different client
        bytes memory badClientSignature = clientB.sign(request1);
        vm.expectRevert(IBoundlessMarket.InvalidSignature.selector);
        if (withSig) {
            boundlessMarket.lockRequestWithSignature(request1, badClientSignature, proverSignature);
        } else {
            vm.prank(address(testProver));
            boundlessMarket.lockRequest(request1, badClientSignature);
        }

        // case: client signed a different request
        badClientSignature = clientA.sign(request2);
        vm.expectRevert(IBoundlessMarket.InvalidSignature.selector);
        if (withSig) {
            boundlessMarket.lockRequestWithSignature(request1, badClientSignature, proverSignature);
        } else {
            vm.prank(address(testProver));
            boundlessMarket.lockRequest(request1, badClientSignature);
        }

        clientA.expectBalanceChange(0 ether);
        clientB.expectBalanceChange(0 ether);
        testProver.expectBalanceChange(0 ether);
        expectMarketBalanceUnchanged();
    }

    function testLockRequestBadClientSignature() public {
        return _testLockRequestBadClientSignature(true);
    }

    function testLockRequestWithSignatureBadClientSignature() public {
        return _testLockRequestBadClientSignature(false);
    }

    function testLockRequestWithSignatureBadProverSignature() public {
        Client client = getClient(1);
        ProofRequest memory request = client.request(1);
        bytes memory clientSignature = client.sign(request);
        // Bad signature is over the wrong request.
        bytes memory badProverSignature = testProver.sign(client.request(2));

        // NOTE: Error is "InsufficientBalance" because we will recover _some_ address.
        // It should be random and never correspond to a real account.
        // TODO: This address will need to change anytime we change the ProofRequest struct or
        // the way it is hashed for signatures. Find a good way to avoid this.
        vm.expectRevert(
            abi.encodeWithSelector(
                IBoundlessMarket.InsufficientBalance.selector, address(0x30cA858A6C519f8C8b0089529D0cFF47D72371d3)
            )
        );
        boundlessMarket.lockRequestWithSignature(request, clientSignature, badProverSignature);

        client.expectBalanceChange(0 ether);
        testProver.expectBalanceChange(0 ether);
        expectMarketBalanceUnchanged();
    }

    function _testLockRequestNotEnoughFunds(bool withSig) private {
        Client client = getClient(1);
        ProofRequest memory request = client.request(1);
        bytes memory clientSignature = client.sign(request);
        bytes memory proverSignature = testProver.sign(request);

        vm.prank(address(client));
        boundlessMarket.withdraw(DEFAULT_BALANCE);

        // case: client does not have enough funds to cover for the lock request
        // should revert with "InsufficientBalance(address requester)"
        vm.expectRevert(abi.encodeWithSelector(IBoundlessMarket.InsufficientBalance.selector, address(client)));
        if (withSig) {
            boundlessMarket.lockRequestWithSignature(request, clientSignature, proverSignature);
        } else {
            vm.prank(address(testProver));
            boundlessMarket.lockRequest(request, clientSignature);
        }

        vm.prank(address(client));
        boundlessMarket.deposit{value: DEFAULT_BALANCE}();

        vm.prank(address(testProver));
        boundlessMarket.withdrawStake(DEFAULT_BALANCE);

        // case: prover does not have enough funds to cover for the lock request stake
        // should revert with "InsufficientBalance(address requester)"
        vm.expectRevert(abi.encodeWithSelector(IBoundlessMarket.InsufficientBalance.selector, address(testProver)));
        if (withSig) {
            boundlessMarket.lockRequestWithSignature(request, clientSignature, proverSignature);
        } else {
            vm.prank(address(testProver));
            boundlessMarket.lockRequest(request, clientSignature);
        }
    }

    function testLockRequestNotEnoughFunds() public {
        return _testLockRequestNotEnoughFunds(true);
    }

    function testLockRequestWithSignatureNotEnoughFunds() public {
        return _testLockRequestNotEnoughFunds(false);
    }

    function _testLockRequestExpired(bool withSig) private {
        Client client = getClient(1);
        ProofRequest memory request = client.request(1);
        bytes memory clientSignature = client.sign(request);
        bytes memory proverSignature = testProver.sign(request);

        vm.roll(request.offer.deadline() + 1);

        // Attempt to lock the request after it has expired
        // should revert with "RequestIsExpired({requestId: request.id, deadline: deadline})"
        vm.expectRevert(
            abi.encodeWithSelector(IBoundlessMarket.RequestIsExpired.selector, request.id, request.offer.deadline())
        );
        if (withSig) {
            boundlessMarket.lockRequestWithSignature(request, clientSignature, proverSignature);
        } else {
            vm.prank(address(testProver));
            boundlessMarket.lockRequest(request, clientSignature);
        }

        expectMarketBalanceUnchanged();
    }

    function testLockRequestExpired() public {
        return _testLockRequestExpired(true);
    }

    function testLockRequestWithSignatureExpired() public {
        return _testLockRequestExpired(false);
    }

    function _testLockRequestInvalidRequest1(bool withSig) private {
        Offer memory offer = Offer({
            minPrice: 2 ether,
            maxPrice: 1 ether,
            biddingStart: uint64(block.number),
            rampUpPeriod: uint32(0),
            lockTimeout: uint32(1),
            timeout: uint32(1),
            lockStake: 10 ether
        });

        Client client = getClient(1);
        ProofRequest memory request = client.request(1, offer);
        bytes memory clientSignature = client.sign(request);
        bytes memory proverSignature = testProver.sign(request);

        // Attempt to lock a request with maxPrice smaller than minPrice
        vm.expectRevert(abi.encodeWithSelector(IBoundlessMarket.InvalidRequest.selector));
        if (withSig) {
            boundlessMarket.lockRequestWithSignature(request, clientSignature, proverSignature);
        } else {
            vm.prank(address(testProver));
            boundlessMarket.lockRequest(request, clientSignature);
        }

        expectMarketBalanceUnchanged();
    }

    function testLockRequestInvalidRequest1() public {
        return _testLockRequestInvalidRequest1(true);
    }

    function testLockRequestWithSignatureInvalidRequest1() public {
        return _testLockRequestInvalidRequest1(false);
    }

    function _testLockRequestInvalidRequest2(bool withSig) private {
        Offer memory offer = Offer({
            minPrice: 1 ether,
            maxPrice: 1 ether,
            biddingStart: uint64(0),
            rampUpPeriod: uint32(2),
            lockTimeout: uint32(1),
            timeout: uint32(1),
            lockStake: 10 ether
        });

        Client client = getClient(1);
        ProofRequest memory request = client.request(1, offer);
        bytes memory clientSignature = client.sign(request);
        bytes memory proverSignature = testProver.sign(request);

        // Attempt to lock a request with rampUpPeriod greater than timeout
        vm.expectRevert(abi.encodeWithSelector(IBoundlessMarket.InvalidRequest.selector));
        if (withSig) {
            boundlessMarket.lockRequestWithSignature(request, clientSignature, proverSignature);
        } else {
            vm.prank(address(testProver));
            boundlessMarket.lockRequest(request, clientSignature);
        }

        expectMarketBalanceUnchanged();
    }

    function testLockRequestInvalidRequest2() public {
        return _testLockRequestInvalidRequest2(true);
    }

    function testLockRequestWithSignatureInvalidRequest2() public {
        return _testLockRequestInvalidRequest2(false);
    }

    enum LockRequestMethod {
        LockRequest,
        LockRequestWithSig,
        None
    }

    function _testFulfillSameBlock(uint32 requestIdx, LockRequestMethod lockinMethod)
        private
        returns (Client, ProofRequest memory)
    {
        return _testFulfillSameBlock(requestIdx, lockinMethod, "");
    }

    // Base for fulfillment tests with different methods for lock, including none. All paths should yield the same result.
    function _testFulfillSameBlock(uint32 requestIdx, LockRequestMethod lockinMethod, string memory snapshot)
        private
        returns (Client, ProofRequest memory)
    {
        Client client = getClient(1);
        ProofRequest memory request = client.request(requestIdx);
        bytes memory clientSignature = client.sign(request);

        client.snapshotBalance();
        testProver.snapshotBalance();

        if (lockinMethod == LockRequestMethod.LockRequest) {
            vm.prank(address(testProver));
            boundlessMarket.lockRequest(request, clientSignature);
        } else if (lockinMethod == LockRequestMethod.LockRequestWithSig) {
            boundlessMarket.lockRequestWithSignature(request, clientSignature, testProver.sign(request));
        }

        (Fulfillment memory fill, bytes memory assessorSeal) =
            createFillAndSubmitRoot(request, APP_JOURNAL, address(testProver));

        if (lockinMethod == LockRequestMethod.None) {
            // Annoying boilerplate for creating singleton lists.
            Fulfillment[] memory fills = new Fulfillment[](1);
            fills[0] = fill;
            ProofRequest[] memory requests = new ProofRequest[](1);
            requests[0] = request;
            bytes[] memory clientSignatures = new bytes[](1);
            clientSignatures[0] = client.sign(request);

            vm.expectEmit(true, true, true, true);
            emit IBoundlessMarket.RequestFulfilled(request.id);
            vm.expectEmit(true, true, true, false);
            emit IBoundlessMarket.ProofDelivered(request.id, hex"", hex"");
            boundlessMarket.priceAndFulfillBatch(requests, clientSignatures, fills, assessorSeal, address(testProver));
            if (!_stringEquals(snapshot, "")) {
                vm.snapshotGasLastCall(snapshot);
            }
        } else {
            vm.expectEmit(true, true, true, true);
            emit IBoundlessMarket.RequestFulfilled(request.id);
            vm.expectEmit(true, true, true, false);
            emit IBoundlessMarket.ProofDelivered(request.id, hex"", hex"");
            boundlessMarket.fulfill(fill, assessorSeal, address(testProver));
            if (!_stringEquals(snapshot, "")) {
                vm.snapshotGasLastCall(snapshot);
            }
        }

        // Check that the proof was submitted
        expectRequestFulfilled(fill.id);

        client.expectBalanceChange(-1 ether);
        testProver.expectBalanceChange(1 ether);
        expectMarketBalanceUnchanged();

        return (client, request);
    }

    function testFulfillLockedRequest() public {
        _testFulfillSameBlock(1, LockRequestMethod.LockRequest, "fulfill: a locked request");
    }

    function testFulfillLockedRequestWithSig() public {
        _testFulfillSameBlock(
            1, LockRequestMethod.LockRequestWithSig, "fulfill: a locked request (locked via prover signature)"
        );
    }

    // Check that a single client can create many requests, with the full range of indices, and
    // complete the flow each time.
    function testFulfillLockedRequestRangeOfRequestIdx() public {
        for (uint32 idx = 0; idx < 512; idx++) {
            _testFulfillSameBlock(idx, LockRequestMethod.LockRequest);
        }
        _testFulfillSameBlock(0xdeadbeef, LockRequestMethod.LockRequest);
        _testFulfillSameBlock(0xffffffff, LockRequestMethod.LockRequest);
    }

    // While a request is locked, another prover cannot fulfill it if they require payment.
    function testFulfillLockedRequestByOtherProverRequirePayment() public {
        Client client = getClient(1);
        ProofRequest memory request = client.request(3);

        boundlessMarket.lockRequestWithSignature(request, client.sign(request), testProver.sign(request));

        Client otherProver = getProver(2);
        address otherProverAddress = address(otherProver);
        (Fulfillment memory fill, bytes memory assessorSeal) =
            createFillAndSubmitRoot(request, APP_JOURNAL, otherProverAddress);

        vm.expectRevert(abi.encodeWithSelector(IBoundlessMarket.RequestIsLocked.selector, request.id));
        boundlessMarket.fulfill(fill, assessorSeal, otherProverAddress);

        expectRequestNotFulfilled(fill.id);

        // Provers stake is still on the line. They must fulfill the request to get it back.
        testProver.expectStakeBalanceChange(-int256(uint256(request.offer.lockStake)));
        // No payment was made, so the market balance should be unchanged.
        otherProver.expectBalanceChange(0);
        otherProver.expectStakeBalanceChange(0);
        expectMarketBalanceUnchanged();
    }

    // While a request is locked, another prover can fulfill it as long as they don't specify they require payment.
    function testFulfillLockedRequestByOtherProverNotRequirePayment()
        public
        returns (Client, Client, ProofRequest memory)
    {
        Client client = getClient(1);
        ProofRequest memory request = client.request(3);

        boundlessMarket.lockRequestWithSignature(request, client.sign(request), testProver.sign(request));

        Client otherProver = getProver(2);
        address otherProverAddress = address(otherProver);
        (Fulfillment memory fill, bytes memory assessorSeal) =
            createFillAndSubmitRoot(request, APP_JOURNAL, otherProverAddress);
        fill.requirePayment = false;

        vm.expectEmit(true, true, true, true);
        emit IBoundlessMarket.PaymentRequirementsFailed(
            abi.encodeWithSelector(IBoundlessMarket.RequestIsLocked.selector, request.id)
        );
        boundlessMarket.fulfill(fill, assessorSeal, otherProverAddress);
        vm.snapshotGasLastCall("fulfill: another prover fulfills without payment");

        expectRequestFulfilled(fill.id);

        // Provers stake is still on the line.
        testProver.expectStakeBalanceChange(-int256(uint256(request.offer.lockStake)));

        // No payment should have been made, as the other prover filled while the request is still locked.
        otherProver.expectBalanceChange(0);
        otherProver.expectStakeBalanceChange(0);

        expectMarketBalanceUnchanged();

        return (client, otherProver, request);
    }

    // If a request was fulfilled and payment was already sent, we don't allow it to be fulfilled again.
    function testFulfillLockedRequestAlreadyFulfilledAndPaid() public {
        _testFulfillAlreadyFulfilled(1, LockRequestMethod.LockRequest);
        _testFulfillAlreadyFulfilled(2, LockRequestMethod.LockRequestWithSig);
    }

    // This is the only case where fulfill can be called twice successfully.
    // In some cases, a request can be fulfilled without payment being sent. This test starts with
    // one of those cases and checks that the prover can submit fulfillment again to get payment.
    function testFulfillLockedRequestAlreadyFulfilledByOtherProver() public {
        (, Client otherProver, ProofRequest memory request) = testFulfillLockedRequestByOtherProverNotRequirePayment();
        testProver.snapshotBalance();
        testProver.snapshotStakeBalance();
        otherProver.snapshotBalance();
        otherProver.snapshotStakeBalance();

        expectRequestFulfilled(request.id);

        (Fulfillment memory fill, bytes memory assessorSeal) =
            createFillAndSubmitRoot(request, APP_JOURNAL, address(testProver));
        boundlessMarket.fulfill(fill, assessorSeal, address(testProver));
        vm.snapshotGasLastCall(
            "fulfill: fulfilled by the locked prover for payment (request already fulfilled by another prover)"
        );

        expectRequestFulfilled(request.id);

        // Prover should now have received back their stake plus payment for the request.
        testProver.expectBalanceChange(1 ether);
        testProver.expectStakeBalanceChange(1 ether);

        // No payment should have been made to the other prover that filled while the request was locked.
        otherProver.expectBalanceChange(0);
        otherProver.expectStakeBalanceChange(0);

        expectMarketBalanceUnchanged();
    }

    function testFulfillLockedRequestProverAddressNotMatchAssessorReceipt() public {
        Client client = getClient(1);

        ProofRequest memory request = client.request(3);

        boundlessMarket.lockRequestWithSignature(request, client.sign(request), testProver.sign(request));
        // address(3) is just a standin for some other address.
        address mockOtherProverAddr = address(uint160(3));
        (Fulfillment memory fill, bytes memory assessorSeal) =
            createFillAndSubmitRoot(request, APP_JOURNAL, address(testProver));

        vm.expectRevert(VerificationFailed.selector);
        boundlessMarket.fulfill(fill, assessorSeal, mockOtherProverAddr);

        // Prover should have their original balance less the stake amount.
        testProver.expectStakeBalanceChange(-int256(uint256(request.offer.lockStake)));
        expectMarketBalanceUnchanged();
    }

    // Tests trying to fulfill a request that was locked and has now expired.
    function testFulfillLockedRequestFullyExpired() public returns (Client, ProofRequest memory) {
        Client client = getClient(1);
        ProofRequest memory request = client.request(1);
        bytes memory clientSignature = client.sign(request);
        client.snapshotBalance();
        testProver.snapshotBalance();

        vm.prank(address(testProver));
        boundlessMarket.lockRequest(request, clientSignature);
        // At this point the client should have only been charged the 1 ETH at lock time.
        client.expectBalanceChange(-1 ether);

        // Advance the chain ahead to simulate the request timeout.
        vm.roll(uint64(block.number) + request.offer.deadline() + 1);

        (Fulfillment memory fill, bytes memory assessorSeal) =
            createFillAndSubmitRoot(request, APP_JOURNAL, address(testProver));

        // Try both fulfillment paths.
        vm.expectRevert(
            abi.encodeWithSelector(IBoundlessMarket.RequestIsExpired.selector, request.id, request.offer.deadline())
        );
        boundlessMarket.priceAndFulfill(request, clientSignature, fill, assessorSeal, address(testProver));
        vm.expectRevert(abi.encodeWithSelector(IBoundlessMarket.RequestIsNotPriced.selector, request.id));
        boundlessMarket.fulfill(fill, assessorSeal, address(testProver));

        expectRequestNotFulfilled(fill.id);
        // Client is out 1 eth until slash is called.
        client.expectBalanceChange(-1 ether);
        testProver.expectBalanceChange(0 ether);
        testProver.expectStakeBalanceChange(-1 ether);
        expectMarketBalanceUnchanged();

        return (client, request);
    }

    function testFulfillLockedRequestMultipleRequestsSameIndex() public {
        _testFulfillRepeatIndex(LockRequestMethod.LockRequest);
    }

    function testFulfillLockedRequestMultipleRequestsSameIndexWithSig() public {
        _testFulfillRepeatIndex(LockRequestMethod.LockRequestWithSig);
    }

    // Scenario when a prover locks a request, fails to deliver it within the lock expiry,
    // then another prover fulfills a request after the lock has expired,
    // but before the request as a whole has expired.
    function testFulfillWasLockedRequestByOtherProver() public returns (ProofRequest memory, Client) {
        // Create a request with a lock timeout of 50 blocks, and overall timeout of 100.
        Client client = getClient(1);
        ProofRequest memory request = client.request(
            1,
            Offer({
                minPrice: 1 ether,
                maxPrice: 2 ether,
                biddingStart: uint64(block.number),
                rampUpPeriod: uint32(50),
                lockTimeout: uint32(50),
                timeout: uint32(100),
                lockStake: 1 ether
            })
        );
        bytes memory clientSignature = client.sign(request);

        Client locker = getProver(1);
        Client otherProver = getProver(2);

        client.snapshotBalance();
        locker.snapshotBalance();
        otherProver.snapshotBalance();

        vm.prank(address(locker));
        boundlessMarket.lockRequest(request, clientSignature);
        // At this point the client should have only been charged the 1 ETH at lock time.
        client.expectBalanceChange(-1 ether);

        // Advance the chain ahead to simulate the lock timeout.
        vm.roll(uint64(block.number) + request.offer.lockTimeout + 1);

        (Fulfillment memory fill, bytes memory assessorSeal) =
            createFillAndSubmitRoot(request, APP_JOURNAL, address(otherProver));

        vm.expectEmit(true, true, true, true);
        emit IBoundlessMarket.RequestFulfilled(request.id);
        vm.expectEmit(true, true, true, false);
        emit IBoundlessMarket.ProofDelivered(request.id, hex"", hex"");

        boundlessMarket.priceAndFulfill(request, clientSignature, fill, assessorSeal, address(otherProver));

        // Check that the proof was submitted
        expectRequestFulfilled(fill.id);

        // Now the client should have been charged an additional 1 ETH, since the original lock price
        // was not fulfilled and we have fallen back to a public auction.
        client.expectBalanceChange(-2 ether);
        locker.expectBalanceChange(0 ether);
        locker.expectStakeBalanceChange(-1 ether);
        otherProver.expectBalanceChange(2 ether);
        expectMarketBalanceUnchanged();

        return (request, otherProver);
    }

    // Scenario when a prover locks a request, fails to deliver it within the lock expiry,
    // but does deliver it before the request expires. Here they should lose their stake,
    // but receive payment for the request.
    function testFulfillWasLockedRequestByOriginalLocker() public returns (ProofRequest memory, Client) {
        // Create a request with a lock timeout of 50 blocks, and overall timeout of 100.
        Client client = getClient(1);
        ProofRequest memory request = client.request(
            1,
            Offer({
                minPrice: 1 ether,
                maxPrice: 2 ether,
                biddingStart: uint64(block.number),
                rampUpPeriod: uint32(50),
                lockTimeout: uint32(50),
                timeout: uint32(100),
                lockStake: 1 ether
            })
        );
        bytes memory clientSignature = client.sign(request);

        Client locker = getProver(1);

        client.snapshotBalance();
        locker.snapshotBalance();

        vm.prank(address(locker));
        boundlessMarket.lockRequest(request, clientSignature);

        // Advance the chain ahead to simulate the lock timeout.
        vm.roll(uint64(block.number) + request.offer.lockTimeout + 1);

        (Fulfillment memory fill, bytes memory assessorSeal) =
            createFillAndSubmitRoot(request, APP_JOURNAL, address(locker));

        vm.expectEmit(true, true, true, true);
        emit IBoundlessMarket.RequestFulfilled(request.id);
        vm.expectEmit(true, true, true, false);
        emit IBoundlessMarket.ProofDelivered(request.id, hex"", hex"");

        boundlessMarket.priceAndFulfill(request, clientSignature, fill, assessorSeal, address(locker));

        // Check that the proof was submitted
        expectRequestFulfilled(fill.id);

        client.expectBalanceChange(-2 ether);
        locker.expectBalanceChange(2 ether);
        locker.expectStakeBalanceChange(-1 ether);
        expectMarketBalanceUnchanged();
        return (request, locker);
    }

    function testFulfillNeverLocked() public {
        _testFulfillSameBlock(1, LockRequestMethod.None, "priceAndFulfillBatch: a single request that was not locked");
    }

    /// Fulfill without locking should still work even if the prover does not have stake.
    function testFulfillNeverLockedProverNoStake() public {
        vm.prank(address(testProver));
        boundlessMarket.withdrawStake(DEFAULT_BALANCE);

        _testFulfillSameBlock(
            1,
            LockRequestMethod.None,
            "priceAndFulfillBatch: a single request that was not locked fulfilled by prover not in allow-list"
        );
    }

    function testFulfillNeverLockedNotPriced() public {
        Client client = getClient(1);
        ProofRequest memory request = client.request(1);
        (Fulfillment memory fill, bytes memory assessorSeal) =
            createFillAndSubmitRoot(request, APP_JOURNAL, address(testProver));

        // Attempt to fulfill a request without locking or pricing it.
        vm.expectRevert(abi.encodeWithSelector(IBoundlessMarket.RequestIsNotPriced.selector, request.id));
        boundlessMarket.fulfill(fill, assessorSeal, address(testProver));

        expectMarketBalanceUnchanged();
    }

    // Should revert as you can not fulfill a request twice, except for in the case covered by:
    // `testFulfillLockedRequestAlreadyFulfilledByOtherProver`
    function testFulfillNeverLockedAlreadyFulfilledAndPaid() public {
        _testFulfillAlreadyFulfilled(3, LockRequestMethod.None);
    }

    function testFulfillNeverLockedFullyExpired() public returns (Client, ProofRequest memory) {
        Client client = getClient(1);
        ProofRequest memory request = client.request(1);
        bytes memory clientSignature = client.sign(request);

        (Fulfillment memory fill, bytes memory assessorSeal) =
            createFillAndSubmitRoot(request, APP_JOURNAL, address(testProver));

        vm.roll(request.offer.deadline() + 1);

        vm.expectRevert(
            abi.encodeWithSelector(IBoundlessMarket.RequestIsExpired.selector, request.id, request.offer.deadline())
        );
        boundlessMarket.priceAndFulfill(request, clientSignature, fill, assessorSeal, address(testProver));
        expectRequestNotFulfilled(fill.id);

        vm.expectRevert(abi.encodeWithSelector(IBoundlessMarket.RequestIsNotPriced.selector, request.id));
        boundlessMarket.fulfill(fill, assessorSeal, address(testProver));

        expectRequestNotFulfilled(fill.id);
        client.expectBalanceChange(0 ether);
        testProver.expectBalanceChange(0 ether);
        testProver.expectStakeBalanceChange(0 ether);
        expectMarketBalanceUnchanged();

        return (client, request);
    }

    function testFulfillNeverLockedRequestMultipleRequestsSameIndex() public {
        _testFulfillRepeatIndex(LockRequestMethod.None);
    }

    // Fulfill a batch of locked requests
    function testFulfillBatchLockedRequests() public {
        // Provide a batch definition as an array of clients and how many requests each submits.
        uint256[5] memory batch = [uint256(1), 2, 1, 3, 1];
        uint256 batchSize = 0;
        for (uint256 i = 0; i < batch.length; i++) {
            batchSize += batch[i];
        }

        ProofRequest[] memory requests = new ProofRequest[](batchSize);
        bytes[] memory journals = new bytes[](batchSize);
        uint256 expectedRevenue = 0;
        uint256 idx = 0;
        for (uint256 i = 0; i < batch.length; i++) {
            Client client = getClient(i);

            for (uint256 j = 0; j < batch[i]; j++) {
                ProofRequest memory request = client.request(uint32(j));

                // TODO: This is a fragile part of this test. It should be improved.
                uint256 desiredPrice = uint256(1.5 ether);
                vm.roll(request.offer.blockAtPrice(desiredPrice));
                expectedRevenue += desiredPrice;

                boundlessMarket.lockRequestWithSignature(request, client.sign(request), testProver.sign(request));

                requests[idx] = request;
                journals[idx] = APP_JOURNAL;
                idx++;
            }
        }

        (Fulfillment[] memory fills, bytes memory assessorSeal) =
            createFillsAndSubmitRoot(requests, journals, address(testProver));

        for (uint256 i = 0; i < fills.length; i++) {
            vm.expectEmit(true, true, true, true);
            emit IBoundlessMarket.RequestFulfilled(fills[i].id);
            vm.expectEmit(true, true, true, false);
            emit IBoundlessMarket.ProofDelivered(fills[i].id, hex"", hex"");
        }
        boundlessMarket.fulfillBatch(fills, assessorSeal, address(testProver));
        vm.snapshotGasLastCall(string.concat("fulfillBatch: a batch of ", vm.toString(batchSize)));

        for (uint256 i = 0; i < fills.length; i++) {
            // Check that the proof was submitted
            expectRequestFulfilled(fills[i].id);
        }

        testProver.expectBalanceChange(int256(uint256(expectedRevenue)));
        expectMarketBalanceUnchanged();
    }

    function testPriceAndFulfillBatchLockedRequest() external {
        Client client = getClient(1);
        ProofRequest memory request = client.request(3);

        (Fulfillment memory fill, bytes memory assessorSeal) =
            createFillAndSubmitRoot(request, APP_JOURNAL, address(testProver));

        Fulfillment[] memory fills = new Fulfillment[](1);
        fills[0] = fill;
        ProofRequest[] memory requests = new ProofRequest[](1);
        requests[0] = request;
        bytes[] memory clientSignatures = new bytes[](1);
        clientSignatures[0] = client.sign(request);

        vm.expectEmit(true, true, true, true);
        emit IBoundlessMarket.RequestFulfilled(request.id);
        vm.expectEmit(true, true, true, false);
        emit IBoundlessMarket.ProofDelivered(request.id, hex"", hex"");
        boundlessMarket.priceAndFulfillBatch(requests, clientSignatures, fills, assessorSeal, address(testProver));
        vm.snapshotGasLastCall("priceAndFulfillBatch: a single request");

        expectRequestFulfilled(fill.id);

        client.expectBalanceChange(-1 ether);
        testProver.expectBalanceChange(1 ether);
        expectMarketBalanceUnchanged();
    }

    function _testFulfillAlreadyFulfilled(uint32 idx, LockRequestMethod lockinMethod) private {
        (, ProofRequest memory request) = _testFulfillSameBlock(idx, lockinMethod);

        (Fulfillment memory fill, bytes memory assessorSeal) =
            createFillAndSubmitRoot(request, APP_JOURNAL, address(testProver));
        // Attempt to fulfill a request already fulfilled
        // should revert with "RequestIsFulfilled({requestId: request.id})"
        vm.expectRevert(abi.encodeWithSelector(IBoundlessMarket.RequestIsFulfilled.selector, request.id));
        boundlessMarket.fulfill(fill, assessorSeal, address(testProver));

        expectMarketBalanceUnchanged();
    }

    function _testFulfillRepeatIndex(LockRequestMethod lockinMethod) private {
        Client client = getClient(1);

        // Create two distinct requests with the same ID. It should be the case that only one can be
        // filled, and if one is locked, the other cannot be filled.
        Offer memory offerA = client.defaultOffer();
        Offer memory offerB = client.defaultOffer();
        offerB.maxPrice = 3 ether;
        ProofRequest memory requestA = client.request(1, offerA);
        ProofRequest memory requestB = client.request(1, offerB);
        bytes memory clientSignatureA = client.sign(requestA);

        client.snapshotBalance();
        testProver.snapshotBalance();

        // Lock-in request A.
        if (lockinMethod == LockRequestMethod.LockRequest) {
            vm.prank(address(testProver));
            boundlessMarket.lockRequest(requestA, clientSignatureA);
        } else if (lockinMethod == LockRequestMethod.LockRequestWithSig) {
            boundlessMarket.lockRequestWithSignature(requestA, clientSignatureA, testProver.sign(requestA));
        }

        // Attempt to fill request B.
        (Fulfillment memory fill, bytes memory assessorSeal) =
            createFillAndSubmitRoot(requestB, APP_JOURNAL, address(testProver));

        if (lockinMethod == LockRequestMethod.None) {
            // Annoying boilerplate for creating singleton lists.
            Fulfillment[] memory fills = new Fulfillment[](1);
            fills[0] = fill;
            // Here we price with request A and try to fill with request B.
            ProofRequest[] memory requests = new ProofRequest[](1);
            requests[0] = requestA;
            bytes[] memory clientSignatures = new bytes[](1);
            clientSignatures[0] = clientSignatureA;

            vm.expectRevert(abi.encodeWithSelector(IBoundlessMarket.RequestIsNotPriced.selector, requestA.id));
            boundlessMarket.priceAndFulfillBatch(requests, clientSignatures, fills, assessorSeal, address(testProver));
        } else {
            vm.expectRevert(
                abi.encodeWithSelector(
                    IBoundlessMarket.RequestLockFingerprintDoesNotMatch.selector,
                    requestA.id,
                    bytes8(
                        MessageHashUtils.toTypedDataHash(
                            boundlessMarket.eip712DomainSeparator(), ProofRequestLibrary.eip712Digest(requestB)
                        )
                    ),
                    bytes8(
                        MessageHashUtils.toTypedDataHash(
                            boundlessMarket.eip712DomainSeparator(), ProofRequestLibrary.eip712Digest(requestA)
                        )
                    )
                )
            );
            boundlessMarket.fulfill(fill, assessorSeal, address(testProver));
        }

        // Check that the request ID is not marked as fulfilled.
        expectRequestNotFulfilled(fill.id);

        if (lockinMethod == LockRequestMethod.None) {
            client.expectBalanceChange(0 ether);
            testProver.expectBalanceChange(0 ether);
        } else {
            client.expectBalanceChange(-1 ether);
            testProver.expectStakeBalanceChange(-1 ether);
        }
        expectMarketBalanceUnchanged();
    }

    function _testFreezeAccount(bool withSig) public {
        testSlashLockedRequestFullyExpired();

        bool frozen = boundlessMarket.accountIsFrozen(address(testProver));
        assertTrue(frozen, "Prover account should be frozen");

        _testLockRequestAfterFreeze(withSig);
    }

    function testFreezeAccount() public {
        _testFreezeAccount(false);
    }

    function testFreezeAccountWithSig() public {
        _testFreezeAccount(true);
    }

    function testSubmitRootAndFulfillBatch() public {
        (ProofRequest[] memory requests, bytes[] memory journals) = newBatch(2);
        (Fulfillment[] memory fills, bytes memory assessorSeal, bytes32 root) =
            createFills(requests, journals, address(testProver), true);

        bytes memory seal = verifier.mockProve(
            SET_BUILDER_IMAGE_ID, sha256(abi.encodePacked(SET_BUILDER_IMAGE_ID, uint256(1 << 255), root))
        ).seal;
        boundlessMarket.submitRootAndFulfillBatch(
            address(setVerifier), root, seal, fills, assessorSeal, address(testProver)
        );
        vm.snapshotGasLastCall("submitRootAndFulfillBatch: a batch of 2 requests");

        for (uint256 j = 0; j < fills.length; j++) {
            expectRequestFulfilled(fills[j].id);
        }
    }

    function testSlashLockedRequestFullyExpired() public returns (Client, ProofRequest memory) {
        (Client client, ProofRequest memory request) = testFulfillLockedRequestFullyExpired();
        // Provers stake balance is subtracted at lock time, not when slash is called
        testProver.expectStakeBalanceChange(-uint256(request.offer.lockStake).toInt256());

        snapshotMarketStakeBalance();
        snapshotMarketStakeTreasuryBalance();

        // Slash the request
        // Burning = sending tokens to address 0, expect a transfer event to be emitted to address 0
        vm.expectEmit(true, true, true, false);
        emit IERC20.Transfer(address(proxy), address(0x0), request.offer.lockStake);
        vm.expectEmit(true, true, true, true);
        emit IBoundlessMarket.ProverSlashed(
            request.id,
            expectedSlashBurnAmount(request.offer.lockStake),
            expectedSlashTransferAmount(request.offer.lockStake),
            address(boundlessMarket)
        );

        boundlessMarket.slash(request.id);
        vm.snapshotGasLastCall("slash: base case");

        expectMarketStakeBalanceChange(-int256(int96(expectedSlashBurnAmount(request.offer.lockStake))));
        expectMarketStakeTreasuryBalanceChange(int256(int96(expectedSlashTransferAmount(request.offer.lockStake))));

        client.expectBalanceChange(0 ether);
        testProver.expectStakeBalanceChange(-uint256(request.offer.lockStake).toInt256());

        // Check that the request is slashed and is not fulfilled
        expectRequestSlashed(request.id);

        return (client, request);
    }

    // Handles case where a third-party that was not locked fulfills the request, and the locked prover does not.
    // Once the locked prover is slashed, we expect the request to be both "fulfilled" and "slashed".
    // We expect a portion of slashed funds to go to the market treasury.
    function testSlashLockedRequestFulfilledByOtherProverDuringLock() public {
        Client client = getClient(1);
        ProofRequest memory request = client.request(1);

        // Lock to "testProver" but "prover2" fulfills the request
        boundlessMarket.lockRequestWithSignature(request, client.sign(request), testProver.sign(request));

        Client testProver2 = getClient(2);
        (address testProver2Address,,,) = testProver2.wallet();
        (Fulfillment memory fill, bytes memory assessorSeal) =
            createFillAndSubmitRoot(request, APP_JOURNAL, testProver2Address);
        fill.requirePayment = false;

        boundlessMarket.fulfill(fill, assessorSeal, testProver2Address);
        expectRequestFulfilled(fill.id);

        vm.roll(request.offer.deadline() + 1);

        // Slash the original prover that locked and didnt deliver
        vm.expectEmit(true, true, true, true);
        emit IBoundlessMarket.ProverSlashed(
            request.id,
            expectedSlashBurnAmount(request.offer.lockStake),
            expectedSlashTransferAmount(request.offer.lockStake),
            address(boundlessMarket)
        );
        boundlessMarket.slash(request.id);

        client.expectBalanceChange(0 ether);
        testProver.expectStakeBalanceChange(-uint256(request.offer.lockStake).toInt256());
        testProver2.expectStakeBalanceChange(0 ether);

        // We expect the request is both slashed and fulfilled
        require(boundlessMarket.requestIsSlashed(request.id), "Request should be slashed");
        require(boundlessMarket.requestIsFulfilled(request.id), "Request should be fulfilled");
    }

    function testSlashInvalidRequestID() public {
        // Attempt to slash an invalid request ID
        // should revert with "RequestIsNotLocked({requestId: request.id})"
        vm.expectRevert(abi.encodeWithSelector(IBoundlessMarket.RequestIsNotLocked.selector, 0xa));
        boundlessMarket.slash(RequestId.wrap(0xa));

        expectMarketBalanceUnchanged();
    }

    function testSlashLockedRequestNotExpired() public {
        (, ProofRequest memory request) = testLockRequest();

        // Attempt to slash a request not expired
        // should revert with "RequestIsNotExpired({requestId: request.id,  deadline: deadline})"
        vm.expectRevert(
            abi.encodeWithSelector(IBoundlessMarket.RequestIsNotExpired.selector, request.id, request.offer.deadline())
        );
        boundlessMarket.slash(request.id);

        expectMarketBalanceUnchanged();
    }

    // Even if the lock has expired, you can not slash until the request is fully expired, as we need to know if the
    // request was eventually fulfilled or not to decide who to send stake to.
    function testSlashWasLockedRequestNotFullyExpired() public {
        Client client = getClient(1);
        ProofRequest memory request = client.request(
            1,
            Offer({
                minPrice: 1 ether,
                maxPrice: 2 ether,
                biddingStart: uint64(block.number),
                rampUpPeriod: uint32(50),
                lockTimeout: uint32(50),
                timeout: uint32(100),
                lockStake: 1 ether
            })
        );
        bytes memory clientSignature = client.sign(request);

        Client locker = getProver(1);
        client.snapshotBalance();
        locker.snapshotBalance();

        vm.prank(address(locker));
        boundlessMarket.lockRequest(request, clientSignature);
        // At this point the client should have only been charged the 1 ETH at lock time.
        client.expectBalanceChange(-1 ether);

        // Advance the chain ahead to simulate the lock timeout.
        vm.roll(uint64(block.number) + request.offer.lockTimeout + 1);

        // Attempt to slash a request not expired
        // should revert with "RequestIsNotExpired({requestId: request.id,  deadline: deadline})"
        vm.expectRevert(
            abi.encodeWithSelector(IBoundlessMarket.RequestIsNotExpired.selector, request.id, request.offer.deadline())
        );
        boundlessMarket.slash(request.id);

        expectMarketBalanceUnchanged();
    }

    function _testSlashFulfilledSameBlock(uint32 idx, LockRequestMethod lockinMethod) private {
        (, ProofRequest memory request) = _testFulfillSameBlock(idx, lockinMethod);

        if (lockinMethod == LockRequestMethod.None) {
            vm.expectRevert(abi.encodeWithSelector(IBoundlessMarket.RequestIsNotLocked.selector, request.id));
        } else {
            vm.expectRevert(abi.encodeWithSelector(IBoundlessMarket.RequestIsFulfilled.selector, request.id));
        }

        boundlessMarket.slash(request.id);

        expectMarketBalanceUnchanged();
    }

    function testSlashLockedRequestFulfilledByLocker() public {
        _testSlashFulfilledSameBlock(1, LockRequestMethod.LockRequest);
        _testSlashFulfilledSameBlock(2, LockRequestMethod.LockRequestWithSig);
    }

    function testSlashNeverLockedRequestFulfilled() public {
        _testSlashFulfilledSameBlock(3, LockRequestMethod.None);
    }

    // Test slashing in the scenario where a request is fulfilled by another prover after the lock expires.
    // but before the request as a whole has expired.
    function testSlashWasLockedRequestFulfilledByOtherProver() public {
        snapshotMarketStakeTreasuryBalance();
        (ProofRequest memory request, Client otherProver) = testFulfillWasLockedRequestByOtherProver();
        vm.roll(request.offer.deadline() + 1);
        otherProver.snapshotStakeBalance();

        // We expect the prover that ultimately fulfilled the request to receive stake.
        // Burning = sending tokens to address 0, expect a transfer event to be emitted to address 0
        vm.expectEmit(true, true, true, false);
        emit IERC20.Transfer(address(proxy), address(0x0), request.offer.lockStake);
        vm.expectEmit(true, true, true, true);
        emit IBoundlessMarket.ProverSlashed(
            request.id,
            expectedSlashBurnAmount(request.offer.lockStake),
            expectedSlashTransferAmount(request.offer.lockStake),
            address(otherProver)
        );

        boundlessMarket.slash(request.id);
        vm.snapshotGasLastCall("slash: fulfilled request after lock deadline");

        // Prover should have their original balance less the stake amount.
        testProver.expectStakeBalanceChange(-uint256(request.offer.lockStake).toInt256());
        // Other prover should receive a portion of the stake
        otherProver.expectStakeBalanceChange(uint256(expectedSlashTransferAmount(request.offer.lockStake)).toInt256());

        expectMarketStakeTreasuryBalanceChange(0);
        expectMarketBalanceUnchanged();
    }

    // Test slashing in the scenario where a request is fulfilled by the locker after the lock expires.
    // but before the request as a whole has expired.
    function testSlashWasLockedRequestFulfilledByLocker() public {
        snapshotMarketStakeTreasuryBalance();
        (ProofRequest memory request, Client prover) = testFulfillWasLockedRequestByOriginalLocker();
        vm.roll(request.offer.deadline() + 1);

        // We expect the prover that ultimately fulfilled the request to receive stake.
        // Burning = sending tokens to address 0, expect a transfer event to be emitted to address 0
        vm.expectEmit(true, true, true, false);
        emit IERC20.Transfer(address(proxy), address(0x0), request.offer.lockStake);
        vm.expectEmit(true, true, true, true);
        emit IBoundlessMarket.ProverSlashed(
            request.id,
            expectedSlashBurnAmount(request.offer.lockStake),
            expectedSlashTransferAmount(request.offer.lockStake),
            address(prover)
        );

        boundlessMarket.slash(request.id);

        // Prover should have their original balance less the stake amount plus the stake for eventually filling.
        prover.expectStakeBalanceChange(
            -uint256(request.offer.lockStake).toInt256()
                + uint256(expectedSlashTransferAmount(request.offer.lockStake)).toInt256()
        );

        expectMarketStakeTreasuryBalanceChange(0);
        expectMarketBalanceUnchanged();
    }

    function testSlashSlash() public {
        (, ProofRequest memory request) = testSlashLockedRequestFullyExpired();
        expectRequestSlashed(request.id);

        vm.expectRevert(abi.encodeWithSelector(IBoundlessMarket.RequestIsSlashed.selector, request.id));
        boundlessMarket.slash(request.id);
    }
}

contract BoundlessMarketBench is BoundlessMarketTest {
    using BoundlessMarketLib for Offer;

    function benchFulfillBatch(uint256 batchSize, string memory snapshot) public {
        (ProofRequest[] memory requests, bytes[] memory journals) = newBatch(batchSize);
        (Fulfillment[] memory fills, bytes memory assessorSeal) =
            createFillsAndSubmitRoot(requests, journals, address(testProver));

        boundlessMarket.fulfillBatch(fills, assessorSeal, address(testProver));
        vm.snapshotGasLastCall(string.concat("fulfillBatch: batch of ", snapshot));

        for (uint256 j = 0; j < fills.length; j++) {
            expectRequestFulfilled(fills[j].id);
        }
    }

    function testBenchFulfillBatch001() public {
        benchFulfillBatch(1, "001");
    }

    function testBenchFulfillBatch002() public {
        benchFulfillBatch(2, "002");
    }

    function testBenchFulfillBatch004() public {
        benchFulfillBatch(4, "004");
    }

    function testBenchFulfillBatch008() public {
        benchFulfillBatch(8, "008");
    }

    function testBenchFulfillBatch016() public {
        benchFulfillBatch(16, "016");
    }

    function testBenchFulfillBatch032() public {
        benchFulfillBatch(32, "032");
    }

    function testBenchFulfillBatch064() public {
        benchFulfillBatch(64, "064");
    }

    function testBenchFulfillBatch128() public {
        benchFulfillBatch(128, "128");
    }
}

contract BoundlessMarketUpgradeTest is BoundlessMarketTest {
    using BoundlessMarketLib for Offer;

    function testUnsafeUpgrade() public {
        vm.startPrank(OWNER_WALLET.addr);
        proxy = UnsafeUpgrades.deployUUPSProxy(
            address(new BoundlessMarket(setVerifier, ASSESSOR_IMAGE_ID, RESOLVE_IMAGE_ID, address(0))),
            abi.encodeCall(BoundlessMarket.initialize, (OWNER_WALLET.addr, "https://assessor.dev.null"))
        );
        boundlessMarket = BoundlessMarket(proxy);
        address implAddressV1 = UnsafeUpgrades.getImplementationAddress(proxy);

        // Should emit an `Upgraded` event
        vm.expectEmit(false, true, true, true);
        emit IERC1967.Upgraded(address(0));
        UnsafeUpgrades.upgradeProxy(
            proxy,
            address(new BoundlessMarket(setVerifier, ASSESSOR_IMAGE_ID, RESOLVE_IMAGE_ID, address(0))),
            "",
            OWNER_WALLET.addr
        );
        vm.stopPrank();
        address implAddressV2 = UnsafeUpgrades.getImplementationAddress(proxy);

        assertFalse(implAddressV2 == implAddressV1);

        (bytes32 imageID, string memory imageUrl) = boundlessMarket.imageInfo();
        assertEq(imageID, ASSESSOR_IMAGE_ID, "Image ID should be the same after upgrade");
        assertEq(imageUrl, "https://assessor.dev.null", "Image URL should be the same after upgrade");
    }

    function testTransferOwnership() public {
        address newOwner = vm.createWallet("NEW_OWNER").addr;
        vm.prank(OWNER_WALLET.addr);
        boundlessMarket.transferOwnership(newOwner);

        vm.prank(newOwner);
        boundlessMarket.acceptOwnership();

        assertEq(boundlessMarket.owner(), newOwner, "Owner should be changed");
    }
}<|MERGE_RESOLUTION|>--- conflicted
+++ resolved
@@ -211,13 +211,10 @@
         stakeToken = new HitPoints(OWNER_WALLET.addr);
 
         // Deploy the UUPS proxy with the implementation
-        boundlessMarketSource = address(new BoundlessMarket(setVerifier, ASSESSOR_IMAGE_ID, address(stakeToken)));
+        boundlessMarketSource =
+            address(new BoundlessMarket(setVerifier, ASSESSOR_IMAGE_ID, RESOLVE_IMAGE_ID, address(stakeToken)));
         proxy = UnsafeUpgrades.deployUUPSProxy(
-<<<<<<< HEAD
-            address(new BoundlessMarket(setVerifier, ASSESSOR_IMAGE_ID, RESOLVE_IMAGE_ID, address(stakeToken))),
-=======
             boundlessMarketSource,
->>>>>>> f98c354a
             abi.encodeCall(BoundlessMarket.initialize, (OWNER_WALLET.addr, "https://assessor.dev.null"))
         );
         boundlessMarket = BoundlessMarket(proxy);
