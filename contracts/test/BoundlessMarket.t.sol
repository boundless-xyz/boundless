--- conflicted
+++ resolved
@@ -1153,7 +1153,7 @@
         boundlessMarket.lockRequestWithSignature(request, client.sign(request), testProver.sign(request));
 
         Client otherProver = getProver(2);
-        address otherProverAddress = address(otherProver);
+        address otherProverAddress = otherProver.addr();
         (Fulfillment memory fill, AssessorReceipt memory assessorReceipt) =
             createFillAndSubmitRoot(request, APP_JOURNAL, otherProverAddress);
 
@@ -1260,11 +1260,11 @@
             abi.encodeWithSelector(IBoundlessMarket.RequestIsExpired.selector, request.id, request.offer.deadline())
         );
         boundlessMarket.priceAndFulfill(request, clientSignature, fill, assessorReceipt);
-        bytes memory paymentError = boundlessMarket.fulfill(fill, assessorReceipt);
-        assert(
-            keccak256(paymentError)
-                == keccak256(abi.encodeWithSelector(IBoundlessMarket.RequestIsExpiredOrNotPriced.selector, request.id))
-        );
+        
+        vm.expectRevert(
+            abi.encodeWithSelector(IBoundlessMarket.RequestIsExpiredOrNotPriced.selector, request.id)
+        );
+        boundlessMarket.fulfill(fill, assessorReceipt);
 
         // Client is out 1 eth until slash is called.
         client.expectBalanceChange(-1 ether);
@@ -1395,24 +1395,12 @@
         return (request, locker);
     }
 
-<<<<<<< HEAD
     // Scenario when a prover locks a request, fails to deliver it within the lock expiry,
     // but does deliver it before the request expires. Here they should lose their stake,
     // but receive payment for the request.
     function testFulfillWasLockedRequestDoubleFulfill() public {
         // Create a request with a lock timeout of 50 blocks, and overall timeout of 100.
         Client client = getClient(1);
-=======
-    // A request is locked with a valid smart contract signature (signature is checked onchain at lock time)
-    // and then a prover tries to fulfill it specifying an invalid smart contract signature. The signature could
-    // be invalid for a number of reasons, including the smart contract wallet rotating their signers so the old signature
-    // is no longer valid.
-    // Since there is possibility of funds being pulled in the multiple request same id case, we ensure we check
-    // the SC signature again.
-    function testFulfillWasLockedRequestByInvalidSmartContractSignature() public {
-        SmartContractClient client = getSmartContractClient(1);
-        // Request ID indicates smart contract signature, but the signature is invalid.
->>>>>>> f78a0974
         ProofRequest memory request = client.request(
             1,
             Offer({
@@ -1425,22 +1413,22 @@
                 lockStake: 1 ether
             })
         );
-<<<<<<< HEAD
         bytes memory clientSignature = client.sign(request);
 
         Client locker = getProver(1);
+        address lockerAddress = locker.addr();
 
         client.snapshotBalance();
         locker.snapshotBalance();
 
-        vm.prank(address(locker));
+        vm.prank(lockerAddress);
         boundlessMarket.lockRequest(request, clientSignature);
 
         // Advance the chain ahead to simulate the lock timeout.
         vm.roll(uint64(block.number) + request.offer.lockTimeout + 1);
 
         (Fulfillment memory fill, AssessorReceipt memory assessorReceipt) =
-            createFillAndSubmitRoot(request, APP_JOURNAL, address(locker));
+            createFillAndSubmitRoot(request, APP_JOURNAL, lockerAddress);
 
         vm.expectEmit(true, true, true, true);
         emit IBoundlessMarket.RequestFulfilled(request.id);
@@ -1462,7 +1450,29 @@
         client.expectBalanceChange(-2 ether);
         locker.expectBalanceChange(2 ether);
         locker.expectStakeBalanceChange(-1 ether);
-=======
+    }
+    
+    // A request is locked with a valid smart contract signature (signature is checked onchain at lock time)
+    // and then a prover tries to fulfill it specifying an invalid smart contract signature. The signature could
+    // be invalid for a number of reasons, including the smart contract wallet rotating their signers so the old signature
+    // is no longer valid.
+    // Since there is possibility of funds being pulled in the multiple request same id case, we ensure we check
+    // the SC signature again.
+    function testFulfillWasLockedRequestByInvalidSmartContractSignature() public {
+        SmartContractClient client = getSmartContractClient(1);
+        // Request ID indicates smart contract signature, but the signature is invalid.
+        ProofRequest memory request = client.request(
+            1,
+            Offer({
+                minPrice: 1 ether,
+                maxPrice: 2 ether,
+                biddingStart: uint64(block.number),
+                rampUpPeriod: uint32(50),
+                lockTimeout: uint32(50),
+                timeout: uint32(100),
+                lockStake: 1 ether
+            })
+        );
         bytes memory validClientSignature = client.sign(request);
         bytes memory invalidClientSignature = bytes("invalid");
 
@@ -1486,7 +1496,6 @@
 
         client.expectBalanceChange(-2 ether);
         testProver.expectBalanceChange(2 ether);
->>>>>>> f78a0974
         expectMarketBalanceUnchanged();
     }
 
@@ -1889,11 +1898,7 @@
     function testSubmitRootAndFulfillBatch() public {
         (ProofRequest[] memory requests, bytes[] memory journals) = newBatch(2);
         (Fulfillment[] memory fills, AssessorReceipt memory assessorReceipt, bytes32 root) =
-<<<<<<< HEAD
-            createFills(requests, journals, address(testProver));
-=======
-            createFills(requests, journals, testProverAddress, true);
->>>>>>> f78a0974
+            createFills(requests, journals, testProverAddress);
 
         bytes memory seal = verifier.mockProve(
             SET_BUILDER_IMAGE_ID, sha256(abi.encodePacked(SET_BUILDER_IMAGE_ID, uint256(1 << 255), root))
@@ -2293,7 +2298,7 @@
 
         // Have otherProver fulfill without requiring payment
         Client otherProver = getProver(2);
-        address otherProverAddress = address(otherProver);
+        address otherProverAddress = otherProver.addr();
         (Fulfillment memory fill, AssessorReceipt memory assessorReceipt) =
             createFillAndSubmitRoot(request, APP_JOURNAL, otherProverAddress);
 
@@ -2308,7 +2313,7 @@
         vm.expectEmit(true, true, true, false);
         emit IBoundlessMarket.ProofDelivered(request.id);
 
-        vm.prank(address(otherProver));
+        vm.prank(otherProverAddress);
         boundlessMarket.fulfill(fill, assessorReceipt);
 
         // Verify callback was called exactly once
