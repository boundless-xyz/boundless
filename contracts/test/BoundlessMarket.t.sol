--- conflicted
+++ resolved
@@ -1346,11 +1346,7 @@
         return (request, otherProver);
     }
 
-    // Scenario when a prover locks a request, fails to deliver it within the lock expiry,
-    // but does deliver it before the request expires. Here they should lose their stake,
-    // but receive payment for the request.
-    function testFulfillWasLockedRequestByOriginalLocker() public returns (ProofRequest memory, Client) {
-        // Create a request with a lock timeout of 50 blocks, and overall timeout of 100.
+    function testFulfillWasLockedClientWithdrawsBalance() public {
         Client client = getClient(1);
         ProofRequest memory request = client.request(
             1,
@@ -1366,40 +1362,36 @@
         );
         bytes memory clientSignature = client.sign(request);
 
-        Client locker = getProver(1);
-
-        client.snapshotBalance();
-        locker.snapshotBalance();
-
-        address lockerAddress = locker.addr();
-        vm.prank(lockerAddress);
+        address clientAddress = client.addr();
+        vm.prank(clientAddress);
         boundlessMarket.lockRequest(request, clientSignature);
+
+        uint256 balance = boundlessMarket.balanceOf(clientAddress);
+        vm.prank(clientAddress);
+        boundlessMarket.withdraw(balance);
 
         // Advance the chain ahead to simulate the lock timeout.
         vm.roll(uint64(block.number) + request.offer.lockTimeout + 1);
 
         (Fulfillment memory fill, AssessorReceipt memory assessorReceipt) =
-            createFillAndSubmitRoot(request, APP_JOURNAL, locker.addr());
-
-        vm.expectEmit(true, true, true, true);
-        emit IBoundlessMarket.RequestFulfilled(request.id);
-        vm.expectEmit(true, true, true, false);
-        emit IBoundlessMarket.ProofDelivered(request.id);
-
+            createFillAndSubmitRoot(request, APP_JOURNAL, testProverAddress);
+
+        // NOTE: While the lock does have enough funds escrowed to cover the original price, the auction further
+        // raised the price in the time that passed between the lock transaction and this fulfill transaction. As a
+        // result, the escrowed funds are no longer sufficient.
+        vm.expectEmit(true, true, true, true);
+        emit IBoundlessMarket.PaymentRequirementsFailed(
+            abi.encodeWithSelector(IBoundlessMarket.InsufficientBalance.selector, clientAddress)
+        );
         boundlessMarket.priceAndFulfill(request, clientSignature, fill, assessorReceipt);
-
-        // Check that the proof was submitted
         expectRequestFulfilled(fill.id);
-
-        client.expectBalanceChange(-2 ether);
-        locker.expectBalanceChange(2 ether);
-        locker.expectStakeBalanceChange(-1 ether);
-        expectMarketBalanceUnchanged();
-        return (request, locker);
-    }
-
-<<<<<<< HEAD
-    function testFulfillWasLockedClientWithdrawsBalance() public {
+    }
+
+    // Scenario when a prover locks a request, fails to deliver it within the lock expiry,
+    // but does deliver it before the request expires. Here they should lose their stake,
+    // but receive payment for the request.
+    function testFulfillWasLockedRequestByOriginalLocker() public returns (ProofRequest memory, Client) {
+        // Create a request with a lock timeout of 50 blocks, and overall timeout of 100.
         Client client = getClient(1);
         ProofRequest memory request = client.request(
             1,
@@ -1415,51 +1407,42 @@
         );
         bytes memory clientSignature = client.sign(request);
 
-        vm.prank(address(testProver));
+        Client locker = getProver(1);
+
+        client.snapshotBalance();
+        locker.snapshotBalance();
+
+        address lockerAddress = locker.addr();
+        vm.prank(lockerAddress);
         boundlessMarket.lockRequest(request, clientSignature);
-
-        vm.prank(address(client));
-        uint256 balance = boundlessMarket.balanceOf(address(client));
-        vm.prank(address(client));
-        boundlessMarket.withdraw(balance);
 
         // Advance the chain ahead to simulate the lock timeout.
         vm.roll(uint64(block.number) + request.offer.lockTimeout + 1);
 
         (Fulfillment memory fill, AssessorReceipt memory assessorReceipt) =
-            createFillAndSubmitRoot(request, APP_JOURNAL, address(testProver));
-
-        // NOTE: While the lock does have enough funds escrowed to cover the original price, the auction further
-        // raised the price in the time that passed between the lock transaction and this fulfill transaction. As a
-        // result, the escrowed funds are no longer sufficient.
-        vm.expectRevert(abi.encodeWithSelector(IBoundlessMarket.InsufficientBalance.selector, client));
+            createFillAndSubmitRoot(request, APP_JOURNAL, locker.addr());
+
+        vm.expectEmit(true, true, true, true);
+        emit IBoundlessMarket.RequestFulfilled(request.id);
+        vm.expectEmit(true, true, true, false);
+        emit IBoundlessMarket.ProofDelivered(request.id);
+
         boundlessMarket.priceAndFulfill(request, clientSignature, fill, assessorReceipt);
-        expectRequestNotFulfilled(fill.id);
-    }
-
-    function testFulfillNeverLocked() public {
-        _testFulfillSameBlock(1, LockRequestMethod.None, "priceAndFulfillBatch: a single request that was not locked");
-    }
-
-    /// Fulfill without locking should still work even if the prover does not have stake.
-    function testFulfillNeverLockedProverNoStake() public {
-        vm.prank(address(testProver));
-        boundlessMarket.withdrawStake(DEFAULT_BALANCE);
-
-        _testFulfillSameBlock(
-            1,
-            LockRequestMethod.None,
-            "priceAndFulfillBatch: a single request that was not locked fulfilled by prover not in allow-list"
-        );
-    }
-
-    function testFulfillNeverLockedNotPriced() public {
-=======
+
+        // Check that the proof was submitted
+        expectRequestFulfilled(fill.id);
+
+        client.expectBalanceChange(-2 ether);
+        locker.expectBalanceChange(2 ether);
+        locker.expectStakeBalanceChange(-1 ether);
+        expectMarketBalanceUnchanged();
+        return (request, locker);
+    }
+
     // One request is locked, fully expires.
     // A second request with the same id is then fulfilled.
     // Slash should award stake to the fulfiller of the second request.
     function testFulfillWasLockedRequestRepeatIndexStakeRollover() public {
->>>>>>> ad118ce4
         Client client = getClient(1);
 
         Offer memory offerA = Offer({
@@ -1900,17 +1883,23 @@
         ProofRequest memory request = client.request(1);
         bytes memory clientSignature = client.sign(request);
 
-        (Fulfillment memory fill, AssessorReceipt memory assessorReceipt) =
-            createFillAndSubmitRoot(request, APP_JOURNAL, address(testProver));
-
-        vm.prank(address(client));
-        uint256 balance = boundlessMarket.balanceOf(address(client));
-        vm.prank(address(client));
+        address clientAddress = client.addr();
+
+        (Fulfillment memory fill, AssessorReceipt memory assessorReceipt) =
+            createFillAndSubmitRoot(request, APP_JOURNAL, testProverAddress);
+
+        uint256 balance = boundlessMarket.balanceOf(clientAddress);
+        vm.prank(clientAddress);
         boundlessMarket.withdraw(balance);
 
-        vm.expectRevert(abi.encodeWithSelector(IBoundlessMarket.InsufficientBalance.selector, client));
+        // expect emit of payment requirement failed
+        vm.expectEmit(true, true, true, true);
+        emit IBoundlessMarket.PaymentRequirementsFailed(
+            abi.encodeWithSelector(IBoundlessMarket.InsufficientBalance.selector, clientAddress)
+        );
+        vm.prank(clientAddress);
         boundlessMarket.priceAndFulfill(request, clientSignature, fill, assessorReceipt);
-        expectRequestNotFulfilled(fill.id);
+        expectRequestFulfilled(fill.id);
     }
 
     function testFulfillNeverLockedRequestMultipleRequestsSameIndex() public {
