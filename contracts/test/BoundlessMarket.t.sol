--- conflicted
+++ resolved
@@ -1398,7 +1398,6 @@
         return (request, locker);
     }
 
-<<<<<<< HEAD
     // One request is locked, fully expires.
     // A second request with the same id is then fulfilled.
     // Slash should award stake to the fulfiller of the second request.
@@ -1436,13 +1435,14 @@
         fulfiller.snapshotBalance();
 
         // Lock-in request A.
-        vm.prank(address(locker));
+        address lockerAddress = locker.addr();
+        vm.prank(lockerAddress);
         boundlessMarket.lockRequest(requestA, clientSignatureA);
 
         vm.roll(uint64(block.number) + uint64(offerA.timeout) + 1);
         // Attempt to fill request B.
         (Fulfillment memory fill, AssessorReceipt memory assessorReceipt) =
-            createFillAndSubmitRoot(requestB, APP_JOURNAL, address(fulfiller));
+            createFillAndSubmitRoot(requestB, APP_JOURNAL, fulfiller.addr());
 
         boundlessMarket.priceAndFulfill(requestB, clientSignatureB, fill, assessorReceipt);
 
@@ -1496,13 +1496,14 @@
         fulfiller.snapshotBalance();
 
         // Lock-in request A.
-        vm.prank(address(locker));
+        address lockerAddress = locker.addr();
+        vm.prank(lockerAddress);
         boundlessMarket.lockRequest(requestA, clientSignatureA);
 
         vm.roll(uint64(block.number) + uint64(offerA.lockTimeout) + 1);
         // Attempt to fill request B.
         (Fulfillment memory fill, AssessorReceipt memory assessorReceipt) =
-            createFillAndSubmitRoot(requestB, APP_JOURNAL, address(fulfiller));
+            createFillAndSubmitRoot(requestB, APP_JOURNAL, fulfiller.addr());
 
         boundlessMarket.priceAndFulfill(requestB, clientSignatureB, fill, assessorReceipt);
 
@@ -1520,7 +1521,7 @@
         // Advance to where the original locked request has fully expired.
         vm.roll(uint64(block.number) + uint64(offerA.timeout) + 1);
 
-        vm.prank(address(locker));
+        vm.prank(lockerAddress);
         boundlessMarket.slash(fill.id);
 
         client.expectBalanceChange(-2 ether);
@@ -1570,7 +1571,8 @@
         fulfiller.snapshotBalance();
 
         // Lock-in request A.
-        vm.prank(address(locker));
+        address lockerAddress = locker.addr();
+        vm.prank(lockerAddress);
         boundlessMarket.lockRequest(requestA, clientSignatureA);
 
         client.expectBalanceChange(-2 ether);
@@ -1579,7 +1581,7 @@
 
         // Attempt to fill request B, which costs just 1 ether at the time of fulfillment.
         (Fulfillment memory fill, AssessorReceipt memory assessorReceipt) =
-            createFillAndSubmitRoot(requestB, APP_JOURNAL, address(fulfiller));
+            createFillAndSubmitRoot(requestB, APP_JOURNAL, fulfiller.addr());
         boundlessMarket.priceAndFulfill(requestB, clientSignatureB, fill, assessorReceipt);
 
         // Client should be refunded 1 ether, meaning their net balance change is -1
@@ -1634,20 +1636,22 @@
         fulfiller.snapshotBalance();
 
         // Lock-in request A.
-        vm.prank(address(locker));
+        address lockerAddress = locker.addr();
+        vm.prank(lockerAddress);
         boundlessMarket.lockRequest(requestA, clientSignatureA);
 
         vm.roll(uint64(block.number) + uint64(offerA.timeout) + 1);
 
         // Slash the request first.
-        vm.prank(address(locker));
+        vm.prank(lockerAddress);
         boundlessMarket.slash(requestA.id);
 
         // Attempt to fill request B.
         (Fulfillment memory fill, AssessorReceipt memory assessorReceipt) =
-            createFillAndSubmitRoot(requestB, APP_JOURNAL, address(fulfiller));
-
-        vm.prank(address(fulfiller));
+            createFillAndSubmitRoot(requestB, APP_JOURNAL, fulfiller.addr());
+
+        address fulfillerAddress = fulfiller.addr();
+        vm.prank(fulfillerAddress);
         boundlessMarket.priceAndFulfill(requestB, clientSignatureB, fill, assessorReceipt);
 
         // Check that the request ID is marked as fulfilled.
@@ -1658,7 +1662,8 @@
         locker.expectStakeBalanceChange(-1 ether);
         fulfiller.expectBalanceChange(3 ether);
         fulfiller.expectStakeBalanceChange(0 ether);
-=======
+    }
+
     // Scenario when a prover locks a request, fails to deliver it within the lock expiry,
     // but does deliver it before the request expires. Here they should lose their stake,
     // but receive payment for the request.
@@ -1760,7 +1765,6 @@
 
         client.expectBalanceChange(-2 ether);
         testProver.expectBalanceChange(2 ether);
->>>>>>> 44606f84
         expectMarketBalanceUnchanged();
     }
 
@@ -2243,14 +2247,14 @@
         client.snapshotBalance();
         testProver.snapshotBalance();
 
-        vm.prank(address(testProver));
+        vm.prank(testProverAddress);
         boundlessMarket.lockRequest(requestA, clientSignatureA);
 
         vm.roll(requestA.offer.deadline() + 1);
 
         // Attempt to fill request B.
         (Fulfillment memory fill, AssessorReceipt memory assessorReceipt) =
-            createFillAndSubmitRoot(requestB, APP_JOURNAL, address(testProver));
+            createFillAndSubmitRoot(requestB, APP_JOURNAL, testProverAddress);
         boundlessMarket.priceAndFulfill(requestB, clientSignatureB, fill, assessorReceipt);
 
         boundlessMarket.slash(requestA.id);
