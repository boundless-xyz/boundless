--- conflicted
+++ resolved
@@ -8,13 +8,10 @@
 import {Seal, RiscZeroSetVerifier} from "risc0/RiscZeroSetVerifier.sol";
 import {Selector} from "../src/types/Selector.sol";
 import "../src/BoundlessMarket.sol";
-<<<<<<< HEAD
 import "../src/types/SteelCommitment.sol";
-=======
 import {AssessorCallback} from "../src/types/AssessorCallback.sol";
 import {AssessorJournal} from "../src/types/AssessorJournal.sol";
 
->>>>>>> 40a65cf9
 library TestUtils {
     using ReceiptClaimLib for ReceiptClaim;
 
@@ -34,17 +31,14 @@
         bytes32 root = MerkleProofish.processTree(claimDigests);
 
         bytes memory journal = abi.encode(
-<<<<<<< HEAD
-            AssessorJournal({requestDigests: requestDigests, root: root, selectors: selectors, prover: prover, commitment: SteelCommitment({id: 0, digest: bytes32(0), configID: bytes32(0)})})
-=======
             AssessorJournal({
                 requestDigests: requestDigests,
                 root: root,
                 selectors: selectors,
                 callbacks: callbacks,
-                prover: prover
+                prover: prover, 
+                commitment: SteelCommitment({id: 0, digest: bytes32(0), configID: bytes32(0)})
             })
->>>>>>> 40a65cf9
         );
         return ReceiptClaimLib.ok(assessorImageId, sha256(journal));
     }
