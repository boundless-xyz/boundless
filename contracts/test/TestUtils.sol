// Copyright (c) 2025 RISC Zero, Inc.
//
// All rights reserved.

pragma solidity ^0.8.20;

import {ReceiptClaim, ReceiptClaimLib} from "risc0/IRiscZeroVerifier.sol";
import {Seal, RiscZeroSetVerifier} from "risc0/RiscZeroSetVerifier.sol";
import {Selector} from "../src/types/Selector.sol";
import "../src/BoundlessMarket.sol";

library TestUtils {
    using ReceiptClaimLib for ReceiptClaim;

    function mockAssessor(
        Fulfillment[] memory fills,
        bytes32 assessorImageId,
        Selector[] memory selectors,
        address prover
    ) internal pure returns (ReceiptClaim memory) {
        bytes32[] memory claimDigests = new bytes32[](fills.length);
        bytes32[] memory requestDigests = new bytes32[](fills.length);
        for (uint256 i = 0; i < fills.length; i++) {
            claimDigests[i] = ReceiptClaimLib.ok(fills[i].imageId, sha256(fills[i].journal)).digest();
            requestDigests[i] = fills[i].requestDigest;
        }
        bytes32 root = MerkleProofish.processTree(claimDigests);

<<<<<<< HEAD
        bytes memory journal = abi.encode(AssessorJournal({requestDigests: requestDigests, root: root, prover: prover, callbacks: new AssessorJournalCallback[](0)}));
=======
        bytes memory journal = abi.encode(
            AssessorJournal({requestDigests: requestDigests, root: root, selectors: selectors, prover: prover})
        );
>>>>>>> 49f7f40a
        return ReceiptClaimLib.ok(assessorImageId, sha256(journal));
    }

    function mockAssessorSeal(RiscZeroSetVerifier setVerifier, bytes32 claimDigest)
        internal
        view
        returns (bytes memory)
    {
        bytes32[] memory path = new bytes32[](1);
        path[0] = claimDigest;
        return encodeSeal(setVerifier, Proof({siblings: path}));
    }

    function mockSetBuilder(Fulfillment[] memory fills)
        internal
        pure
        returns (bytes32 batchRoot, bytes32[][] memory tree)
    {
        bytes32[] memory claimDigests = new bytes32[](fills.length);
        for (uint256 i = 0; i < fills.length; i++) {
            claimDigests[i] = ReceiptClaimLib.ok(fills[i].imageId, sha256(fills[i].journal)).digest();
        }
        // compute the merkle tree of the batch
        (batchRoot, tree) = computeMerkleTree(claimDigests);
    }

    function fillInclusionProofs(
        RiscZeroSetVerifier setVerifier,
        Fulfillment[] memory fills,
        bytes32 assessorDigest,
        bytes32[][] memory tree
    ) internal view {
        // generate inclusion proofs for each claim
        Proof[] memory proofs = computeProofs(tree);

        for (uint256 i = 0; i < fills.length; i++) {
            fills[i].seal = encodeSeal(setVerifier, append(proofs[i], assessorDigest));
        }
    }

    struct Proof {
        bytes32[] siblings;
    }

    // Build the Merkle Tree and return the root and the entire tree structure
    function computeMerkleTree(bytes32[] memory leaves) internal pure returns (bytes32 root, bytes32[][] memory tree) {
        require(leaves.length > 0, "Leaves list is empty, cannot compute Merkle root");

        // Calculate the height of the tree (number of levels)
        uint256 numLevels = log2Ceil(leaves.length) + 1;

        // Initialize the tree structure
        tree = new bytes32[][](numLevels);
        tree[0] = leaves;

        uint256 currentLevelSize = leaves.length;

        // Build the tree level by level
        for (uint256 level = 0; currentLevelSize > 1; level++) {
            uint256 nextLevelSize = (currentLevelSize + 1) / 2;
            tree[level + 1] = new bytes32[](nextLevelSize);

            for (uint256 i = 0; i < nextLevelSize; i++) {
                uint256 leftIndex = i * 2;
                uint256 rightIndex = leftIndex + 1;

                bytes32 leftHash = tree[level][leftIndex];
                if (rightIndex < currentLevelSize) {
                    bytes32 rightHash = tree[level][rightIndex];

                    tree[level + 1][i] = MerkleProofish._hashPair(leftHash, rightHash);
                } else {
                    // If the node has no right sibling, copy it up to the next level.
                    tree[level + 1][i] = leftHash;
                }
            }

            currentLevelSize = nextLevelSize;
        }

        root = tree[tree.length - 1][0];
    }

    function computeProofs(bytes32[][] memory tree) internal pure returns (Proof[] memory proofs) {
        uint256 numLeaves = tree[0].length;
        uint256 proofLength = tree.length - 1; // Maximum possible length of the proof
        proofs = new Proof[](numLeaves);

        // Generate proof for each leaf
        for (uint256 leafIndex = 0; leafIndex < numLeaves; leafIndex++) {
            bytes32[] memory tempSiblings = new bytes32[](proofLength);
            uint256 actualProofLength = 0;
            uint256 index = leafIndex;

            // Collect the siblings for the proof
            for (uint256 level = 0; level < tree.length - 1; level++) {
                uint256 siblingIndex = (index % 2 == 0) ? index + 1 : index - 1;

                if (siblingIndex < tree[level].length) {
                    tempSiblings[actualProofLength] = tree[level][siblingIndex];
                    actualProofLength++;
                }

                index /= 2;
            }

            // Adjust the length of the proof to exclude any unused slots
            proofs[leafIndex].siblings = new bytes32[](actualProofLength);
            for (uint256 i = 0; i < actualProofLength; i++) {
                proofs[leafIndex].siblings[i] = tempSiblings[i];
            }
        }
    }

    function encodeSeal(RiscZeroSetVerifier setVerifier, TestUtils.Proof memory merkleProof, bytes memory rootSeal)
        internal
        view
        returns (bytes memory)
    {
        return abi.encodeWithSelector(setVerifier.SELECTOR(), Seal({path: merkleProof.siblings, rootSeal: rootSeal}));
    }

    function encodeSeal(RiscZeroSetVerifier setVerifier, TestUtils.Proof memory merkleProof)
        internal
        view
        returns (bytes memory)
    {
        bytes memory rootSeal;
        return encodeSeal(setVerifier, merkleProof, rootSeal);
    }

    function append(Proof memory proof, bytes32 newNode) internal pure returns (Proof memory) {
        bytes32[] memory newSiblings = new bytes32[](proof.siblings.length + 1);
        for (uint256 i = 0; i < proof.siblings.length; i++) {
            newSiblings[i] = proof.siblings[i];
        }
        newSiblings[proof.siblings.length] = newNode;
        proof.siblings = newSiblings;
        return proof;
    }

    function log2Ceil(uint256 x) private pure returns (uint256) {
        uint256 res = 0;
        uint256 value = x;
        while (value > 1) {
            value = (value + 1) / 2;
            res += 1;
        }
        return res;
    }

    // keccak256("Permit(address owner,address spender,uint256 value,uint256 nonce,uint256 deadline)");
    bytes32 public constant PERMIT_TYPEHASH = 0x6e71edae12b1b97f4d1f60370fef10105fa2faae0126114a169c64845d6126c9;

    // computes the hash of a permit
    function getPermitHash(address owner, address spender, uint256 value, uint256 nonce, uint256 deadline)
        public
        pure
        returns (bytes32)
    {
        return keccak256(abi.encode(PERMIT_TYPEHASH, owner, spender, value, nonce, deadline));
    }

    /// @notice Adds a non-zero selector at the given index
    /// @dev Overwrites any existing selector at that index
    /// @param self The Selectors struct to modify
    /// @param index The index where to add the selector
    /// @param selector The selector to add
    function addSelector(Selector[] memory self, uint8 index, bytes4 selector)
        internal
        pure
        returns (Selector[] memory)
    {
        // Create a new array with one additional element.
        Selector[] memory newSelectors = new Selector[](self.length + 1);
        for (uint256 i = 0; i < self.length; i++) {
            newSelectors[i] = self[i];
        }
        newSelectors[self.length] = Selector(index, selector);
        return newSelectors;
    }
}<|MERGE_RESOLUTION|>--- conflicted
+++ resolved
@@ -8,6 +8,8 @@
 import {Seal, RiscZeroSetVerifier} from "risc0/RiscZeroSetVerifier.sol";
 import {Selector} from "../src/types/Selector.sol";
 import "../src/BoundlessMarket.sol";
+import {AssessorCallback} from "../src/types/AssessorCallback.sol";
+import {AssessorJournal} from "../src/types/AssessorJournal.sol";
 
 library TestUtils {
     using ReceiptClaimLib for ReceiptClaim;
@@ -16,6 +18,7 @@
         Fulfillment[] memory fills,
         bytes32 assessorImageId,
         Selector[] memory selectors,
+        AssessorCallback[] memory callbacks,
         address prover
     ) internal pure returns (ReceiptClaim memory) {
         bytes32[] memory claimDigests = new bytes32[](fills.length);
@@ -26,13 +29,9 @@
         }
         bytes32 root = MerkleProofish.processTree(claimDigests);
 
-<<<<<<< HEAD
-        bytes memory journal = abi.encode(AssessorJournal({requestDigests: requestDigests, root: root, prover: prover, callbacks: new AssessorJournalCallback[](0)}));
-=======
         bytes memory journal = abi.encode(
-            AssessorJournal({requestDigests: requestDigests, root: root, selectors: selectors, prover: prover})
+            AssessorJournal({requestDigests: requestDigests, root: root, selectors: selectors, callbacks: callbacks, prover: prover})
         );
->>>>>>> 49f7f40a
         return ReceiptClaimLib.ok(assessorImageId, sha256(journal));
     }
 
@@ -214,4 +213,22 @@
         newSelectors[self.length] = Selector(index, selector);
         return newSelectors;
     }
+
+    /// @notice Adds a non-zero callback at the given index
+    /// @dev Overwrites any existing callback at that index
+    /// @param self The Callbacks struct to modify
+    /// @param callback The callback to add
+    function addCallback(AssessorCallback[] memory self, AssessorCallback memory callback)
+        internal
+        pure
+        returns (AssessorCallback[] memory)
+    {
+        // Create a new array with one additional element.
+        AssessorCallback[] memory newCallbacks = new AssessorCallback[](self.length + 1);
+        for (uint256 i = 0; i < self.length; i++) {
+            newCallbacks[i] = self[i];
+        }
+        newCallbacks[self.length] = callback;
+        return newCallbacks;
+    }
 }