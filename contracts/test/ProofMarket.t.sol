// Copyright (c) 2024 RISC Zero, Inc.
//
// All rights reserved.

pragma solidity ^0.8.20;

import {SafeCast} from "@openzeppelin/contracts/utils/math/SafeCast.sol";
import {MessageHashUtils} from "@openzeppelin/contracts/utils/cryptography/MessageHashUtils.sol";
import {Test} from "forge-std/Test.sol";
import {Vm} from "forge-std/Vm.sol";
import {console2} from "forge-std/console2.sol";
import {ReceiptClaim, ReceiptClaimLib, VerificationFailed} from "risc0/IRiscZeroVerifier.sol";
import {TestReceipt} from "risc0/../test/TestReceipt.sol";
import {RiscZeroMockVerifier} from "risc0/test/RiscZeroMockVerifier.sol";
import {TestUtils} from "./TestUtils.sol";
import {IERC1967} from "@openzeppelin/contracts/interfaces/IERC1967.sol";
import {UnsafeUpgrades, Upgrades} from "openzeppelin-foundry-upgrades/Upgrades.sol";
import {Options as UpgradeOptions} from "openzeppelin-foundry-upgrades/Options.sol";

import {ProofMarket, MerkleProofish, AssessorJournal, TransientPrice, TransientPriceLib} from "../src/ProofMarket.sol";
import {
    Fulfillment,
    IProofMarket,
    Input,
    InputType,
    Offer,
    Predicate,
    PredicateType,
    ProvingRequest,
    Requirements
} from "../src/IProofMarket.sol";
import {ProofMarketLib} from "../src/ProofMarketLib.sol";
import {RiscZeroSetVerifier} from "../src/RiscZeroSetVerifier.sol";

Vm constant VM = Vm(0x7109709ECfa91a80626fF3989D68f67F5b1DD12D);

bytes32 constant APP_IMAGE_ID = 0x0000000000000000000000000000000000000000000000000000000000000001;
bytes32 constant SET_BUILDER_IMAGE_ID = 0x0000000000000000000000000000000000000000000000000000000000000002;
bytes32 constant ASSESSOR_IMAGE_ID = 0x0000000000000000000000000000000000000000000000000000000000000003;

bytes constant APP_JOURNAL = bytes("GUEST JOURNAL");

contract Client {
    using SafeCast for uint256;
    using SafeCast for int256;
    using ProofMarketLib for Requirements;
    using ProofMarketLib for ProvingRequest;
    using ProofMarketLib for Offer;

    string public identifier;
    Vm.Wallet public wallet;
    IProofMarket public proofMarket;

    /// A snapshot of the client balance for later comparison.
    int256 internal balanceSnapshot;

    receive() external payable {}

    function initialize(string memory _identifier, IProofMarket _proofMarket) public {
        identifier = _identifier;
        proofMarket = _proofMarket;
        wallet = VM.createWallet(identifier);
        balanceSnapshot = type(int256).max;
    }

    function defaultOffer() public view returns (Offer memory) {
        return Offer({
            minPrice: 1 ether,
            maxPrice: 2 ether,
            biddingStart: uint64(block.number),
            rampUpPeriod: uint32(10),
            timeout: uint32(100),
            lockinStake: 1 ether
        });
    }

    function defaultRequirements() public pure returns (Requirements memory) {
        return Requirements({
            imageId: bytes32(APP_IMAGE_ID),
            predicate: Predicate({predicateType: PredicateType.DigestMatch, data: abi.encode(sha256(APP_JOURNAL))})
        });
    }

    function request(uint32 idx) public view returns (ProvingRequest memory) {
        return ProvingRequest({
            id: ProofMarketLib.requestId(wallet.addr, idx),
            requirements: defaultRequirements(),
            imageUrl: "https://image.dev.null",
            input: Input({inputType: InputType.Url, data: bytes("https://input.dev.null")}),
            offer: defaultOffer()
        });
    }

    function request(uint32 idx, Offer memory offer) public view returns (ProvingRequest memory) {
        return ProvingRequest({
            id: ProofMarketLib.requestId(wallet.addr, idx),
            requirements: defaultRequirements(),
            imageUrl: "https://image.dev.null",
            input: Input({inputType: InputType.Url, data: bytes("https://input.dev.null")}),
            offer: offer
        });
    }

    function sign(ProvingRequest memory req) public returns (bytes memory) {
        bytes32 structDigest = MessageHashUtils.toTypedDataHash(proofMarket.eip712DomainSeparator(), req.eip712Digest());
        (uint8 v, bytes32 r, bytes32 s) = VM.sign(wallet, structDigest);
        return abi.encodePacked(r, s, v);
    }

    function snapshotBalance() public {
        balanceSnapshot = proofMarket.balanceOf(wallet.addr).toInt256();
        //console2.log("%s balance at block %d: %d", identifier, block.number, balanceSnapshot.toUint256());
    }

    function expectBalanceChange(int256 change) public view {
        require(balanceSnapshot != type(int256).max, "balance snapshot is not set");
        int256 newBalance = proofMarket.balanceOf(wallet.addr).toInt256();
        console2.log("%s balance at block %d: %d", identifier, block.number, newBalance.toUint256());
        int256 expectedBalance = balanceSnapshot + change;
        require(expectedBalance >= 0, "expected balance cannot be less than 0");
        console2.log("%s expected balance is %d", identifier, expectedBalance.toUint256());
        require(expectedBalance == newBalance, "balance is not equal to expected value");
    }
}

contract ProofMarketTest is Test {
    using ReceiptClaimLib for ReceiptClaim;
    using ProofMarketLib for Requirements;
    using ProofMarketLib for ProvingRequest;
    using ProofMarketLib for Offer;
    using TestUtils for RiscZeroSetVerifier;

    RiscZeroMockVerifier internal verifier;
    ProofMarket internal proofMarket;
    address internal proxy;
    RiscZeroSetVerifier internal setVerifier;
    mapping(uint256 => Client) internal clients;
    Client internal testProver;
    uint256 initialBalance;

    uint256 constant DEFAULT_BALANCE = 1000 ether;

    ReceiptClaim internal APP_CLAIM = ReceiptClaimLib.ok(APP_IMAGE_ID, sha256(APP_JOURNAL));

    Vm.Wallet internal OWNER_WALLET = vm.createWallet("OWNER");

    function setUp() public {
        vm.deal(OWNER_WALLET.addr, DEFAULT_BALANCE);

        vm.startPrank(OWNER_WALLET.addr);

        // Deploy the implementation contracts
        verifier = new RiscZeroMockVerifier(bytes4(0));
        setVerifier = new RiscZeroSetVerifier(verifier, SET_BUILDER_IMAGE_ID, "https://set-builder.dev.null");

        // Deploy the UUPS proxy with the implementation
        UpgradeOptions memory opts;
        opts.constructorData = ProofMarketLib.encodeConstructorArgs(setVerifier, ASSESSOR_IMAGE_ID);
        proxy = Upgrades.deployUUPSProxy(
            "ProofMarket.sol:ProofMarket",
            abi.encodeCall(ProofMarket.initialize, (OWNER_WALLET.addr, "https://assessor.dev.null")),
            opts
        );
        proofMarket = ProofMarket(proxy);

        vm.stopPrank();

        testProver = createClientContract("PROVER");
        vm.prank(OWNER_WALLET.addr);
        proofMarket.addProverToAppnetAllowlist(address(testProver));

        vm.deal(address(testProver), DEFAULT_BALANCE);
        vm.prank(address(testProver));
        proofMarket.deposit{value: DEFAULT_BALANCE}();
        testProver.snapshotBalance();

        for (uint256 i = 0; i < 5; i++) {
            getClient(i);
        }

        initialBalance = address(proofMarket).balance;

        // Verify that OWNER is the actual owner
        assertEq(proofMarket.owner(), OWNER_WALLET.addr, "OWNER address is not the contract owner after deployment");
    }

    function expectMarketBalanceUnchanged() internal view {
        uint256 finalBalance = address(proofMarket).balance;
        //console2.log("Initial balance:", initialBalance);
        //console2.log("Final balance:", finalBalance);
        require(finalBalance == initialBalance, "Contract balance changed during the test");
    }

    function expectMarketBalanceBurned(uint256 burnedBalance) internal view {
        uint256 finalBalance = address(proofMarket).balance;
        //console2.log("Initial balance:", initialBalance);
        //console2.log("Final balance:", finalBalance);
        require(finalBalance == initialBalance - burnedBalance, "Contract balance changed during the test");
        require(address(0).balance == burnedBalance, "Burned balance did not go to the null address");
    }

    // Creates a client account with the given index, gives it some Ether, and deposits from Ether in the market.
    function getClient(uint256 index) internal returns (Client) {
        if (address(clients[index]) != address(0)) {
            return clients[index];
        }

        Client client = createClientContract(string.concat("CLIENT_", vm.toString(index)));

        // Deal the client from Ether and deposit it in the market.
        vm.deal(address(client), DEFAULT_BALANCE);
        vm.prank(address(client));
        proofMarket.deposit{value: DEFAULT_BALANCE}();

        // Snapshot their initial balance.
        client.snapshotBalance();

        clients[index] = client;
        return client;
    }

    // Create a client, using a trick to set the address equal to the wallet address.
    function createClientContract(string memory identifier) internal returns (Client) {
        address payable clientAddress = payable(vm.createWallet(identifier).addr);
        vm.etch(clientAddress, address(new Client()).code);
        Client client = Client(clientAddress);
        client.initialize(identifier, proofMarket);
        return client;
    }

    function publishRoot(bytes32 root) internal {
        setVerifier.submitMerkleRoot(
            root, verifier.mockProve(SET_BUILDER_IMAGE_ID, sha256(abi.encodePacked(SET_BUILDER_IMAGE_ID, root))).seal
        );
    }

    function fulfillRequest(ProvingRequest memory request, bytes memory journal, address prover)
        internal
        returns (Fulfillment memory, bytes memory assessorSeal)
    {
        ProvingRequest[] memory requests = new ProvingRequest[](1);
        requests[0] = request;
        bytes[] memory journals = new bytes[](1);
        journals[0] = journal;
        (Fulfillment[] memory fills, bytes memory seal) = fulfillRequestBatch(requests, journals, prover);
        return (fills[0], seal);
    }

    function fulfillRequestBatch(ProvingRequest[] memory requests, bytes[] memory journals, address prover)
        internal
        returns (Fulfillment[] memory fills, bytes memory assessorSeal)
    {
        bytes32 root;
        (fills, assessorSeal, root) = createFills(requests, journals, prover, true);
        // submit the root to the set verifier
        publishRoot(root);
        return (fills, assessorSeal);
    }

    function createFills(ProvingRequest[] memory requests, bytes[] memory journals, address prover, bool requirePayment)
        internal
        view
        returns (Fulfillment[] memory fills, bytes memory assessorSeal, bytes32 root)
    {
        // initialize the fullfillments; one for each request;
        // the seal is filled in later, by calling fillInclusionProof
        fills = new Fulfillment[](requests.length);
        for (uint256 i = 0; i < requests.length; i++) {
            Fulfillment memory fill = Fulfillment({
                id: requests[i].id,
                imageId: requests[i].requirements.imageId,
                journal: journals[i],
                seal: bytes(""),
                requirePayment: requirePayment
            });
            fills[i] = fill;
        }

        // compute the assessor claim
        ReceiptClaim memory assessorClaim =
            TestUtils.mockAssessor(fills, ASSESSOR_IMAGE_ID, proofMarket.eip712DomainSeparator(), prover);
        // compute the batchRoot of the batch Merkle Tree (without the assessor)
        (bytes32 batchRoot, bytes32[][] memory tree) = TestUtils.mockSetBuilder(fills);

        root = MerkleProofish._hashPair(batchRoot, assessorClaim.digest());

        // compute all the inclusion proofs for the fullfillments
        TestUtils.fillInclusionProofs(setVerifier, fills, assessorClaim.digest(), tree);
        // compute the assessor seal
        assessorSeal = TestUtils.mockAssessorSeal(setVerifier, batchRoot);

        return (fills, assessorSeal, root);
    }

    function newBatch(uint256 batchSize) internal returns (ProvingRequest[] memory requests, bytes[] memory journals) {
        requests = new ProvingRequest[](batchSize);
        journals = new bytes[](batchSize);
        for (uint256 j = 0; j < 5; j++) {
            getClient(j);
        }
        for (uint256 i = 0; i < batchSize; i++) {
            Client client = clients[i % 5];
            ProvingRequest memory request = client.request(uint32(i / 5));
            bytes memory clientSignature = client.sign(request);
            vm.prank(address(testProver));
            proofMarket.lockin(request, clientSignature);
            requests[i] = request;
            journals[i] = APP_JOURNAL;
        }
    }
}

contract ProofMarketBasicTest is ProofMarketTest {
    using ProofMarketLib for Offer;

    function testDeposit() public {
        vm.deal(address(testProver), 1 ether);
        // Deposit funds into the market
        vm.expectEmit(true, true, true, true);
        emit IProofMarket.Deposit(address(testProver), 1 ether);
        vm.prank(address(testProver));
        proofMarket.deposit{value: 1 ether}();
        testProver.expectBalanceChange(1 ether);
    }

    function testWithdraw() public {
        // Deposit funds into the market
        vm.deal(address(testProver), 1 ether);
        vm.prank(address(testProver));
        proofMarket.deposit{value: 1 ether}();

        // Withdraw funds from the market
        vm.expectEmit(true, true, true, true);
        emit IProofMarket.Withdrawal(address(testProver), 1 ether);
        vm.prank(address(testProver));
        proofMarket.withdraw(1 ether);
        expectMarketBalanceUnchanged();

        // Attempt to withdraw extra funds from the market.
        vm.expectRevert(abi.encodeWithSelector(IProofMarket.InsufficientBalance.selector, address(testProver)));
        vm.prank(address(testProver));
        proofMarket.withdraw(DEFAULT_BALANCE + 1);
        expectMarketBalanceUnchanged();
    }

    function testSubmitRequest() public {
        Client client = getClient(1);
        ProvingRequest memory request = client.request(1);
        bytes memory clientSignature = client.sign(request);

        // Submit the request with no funds
        // Expect the event to be emitted
        vm.expectEmit(true, true, true, true);
        emit IProofMarket.RequestSubmitted(request.id, request, clientSignature);
        proofMarket.submitRequest(request, clientSignature);

        // Submit the request with funds
        // Expect the event to be emitted
        vm.expectEmit(true, true, true, true);
        emit IProofMarket.Deposit(address(client), uint256(request.offer.maxPrice));
        vm.expectEmit(true, true, true, true);
        emit IProofMarket.RequestSubmitted(request.id, request, clientSignature);
        vm.deal(address(client), request.offer.maxPrice);
        vm.prank(address(client));
        proofMarket.submitRequest{value: request.offer.maxPrice}(request, clientSignature);
    }

    function _testLockin(bool withSig) private returns (Client, ProvingRequest memory) {
        Client client = getClient(1);
        ProvingRequest memory request = client.request(1);
        bytes memory clientSignature = client.sign(request);
        bytes memory proverSignature = testProver.sign(request);

        // Expect the event to be emitted
        vm.expectEmit(true, true, true, true);
        emit IProofMarket.RequestLockedin(request.id, address(testProver));
        if (withSig) {
            proofMarket.lockinWithSig(request, clientSignature, proverSignature);
        } else {
            vm.prank(address(testProver));
            proofMarket.lockin(request, clientSignature);
        }

        // Ensure the balances are correct
        client.expectBalanceChange(-1 ether);
        testProver.expectBalanceChange(-1 ether);

        // Verify the lockin
        assertTrue(proofMarket.requestIsLocked(request.id), "Request should be locked-in");

        expectMarketBalanceUnchanged();

        return (client, request);
    }

    function testLockin() public returns (Client, ProvingRequest memory) {
        return _testLockin(true);
    }

    function testLockinWithSig() public returns (Client, ProvingRequest memory) {
        return _testLockin(false);
    }

    function _testLockinAlreadyLocked(bool withSig) private {
        (Client client, ProvingRequest memory request) = _testLockin(withSig);
        bytes memory clientSignature = client.sign(request);
        bytes memory proverSignature = testProver.sign(request);

        // Attempt to lock in the request again
        vm.expectRevert(abi.encodeWithSelector(IProofMarket.RequestIsLocked.selector, request.id));
        if (withSig) {
            proofMarket.lockinWithSig(request, clientSignature, proverSignature);
        } else {
            vm.prank(address(testProver));
            proofMarket.lockin(request, clientSignature);
        }

        expectMarketBalanceUnchanged();
    }

    function testLockinAlreadyLocked() public {
        return _testLockinAlreadyLocked(true);
    }

    function testLockinWithSigAlreadyLocked() public {
        return _testLockinAlreadyLocked(false);
    }

    function _testLockinBadClientSignature(bool withSig) private {
        Client clientA = getClient(1);
        Client clientB = getClient(2);
        ProvingRequest memory request1 = clientA.request(1);
        ProvingRequest memory request2 = clientA.request(2);
        bytes memory proverSignature = testProver.sign(request1);

        // case: request signed by a different client
        bytes memory badClientSignature = clientB.sign(request1);
        vm.expectRevert(IProofMarket.InvalidSignature.selector);
        if (withSig) {
            proofMarket.lockinWithSig(request1, badClientSignature, proverSignature);
        } else {
            vm.prank(address(testProver));
            proofMarket.lockin(request1, badClientSignature);
        }

        // case: client signed a different request
        badClientSignature = clientA.sign(request2);
        vm.expectRevert(IProofMarket.InvalidSignature.selector);
        if (withSig) {
            proofMarket.lockinWithSig(request1, badClientSignature, proverSignature);
        } else {
            vm.prank(address(testProver));
            proofMarket.lockin(request1, badClientSignature);
        }

        clientA.expectBalanceChange(0 ether);
        clientB.expectBalanceChange(0 ether);
        testProver.expectBalanceChange(0 ether);
        expectMarketBalanceUnchanged();
    }

    function testLockinBadClientSignature() public {
        return _testLockinBadClientSignature(true);
    }

    function testLockinWithSigBadClientSignature() public {
        return _testLockinBadClientSignature(false);
    }

    function testLockinWithSigBadProverSignature() public {
        Client client = getClient(1);
        ProvingRequest memory request = client.request(1);
        bytes memory clientSignature = client.sign(request);
        // Bad signature is over the wrong request.
        bytes memory badProverSignature = testProver.sign(client.request(2));

        // NOTE: Error is "ProverNotInAppnetLockinAllowList" because we will recover _some_ address.
        // It should be completed random and never correspond to a real account.
        // TODO: This address will need to change anytime we change the ProvingRequest struct or
        // the way it is hashed for signatures. Find a good way to avoid this.
        vm.expectRevert(
            abi.encodeWithSelector(
<<<<<<< HEAD
                IProofMarket.InsufficientBalance.selector, address(0x706f5Dc8b0100f6b9c0fE57D6109537D5b089cDA)
=======
                IProofMarket.ProverNotInAppnetLockinAllowList.selector,
                address(0x5c541fA34e0b605E586fB688EFa1550169d80ECb)
>>>>>>> f21598c1
            )
        );
        proofMarket.lockinWithSig(request, clientSignature, badProverSignature);

        client.expectBalanceChange(0 ether);
        testProver.expectBalanceChange(0 ether);
        expectMarketBalanceUnchanged();
    }

    function _testLockinNotEnoughFunds(bool withSig) private {
        Client client = getClient(1);
        ProvingRequest memory request = client.request(1);
        bytes memory clientSignature = client.sign(request);
        bytes memory proverSignature = testProver.sign(request);

        vm.prank(address(client));
        proofMarket.withdraw(DEFAULT_BALANCE);

        // case: client does not have enough funds to cover for the lockin
        // should revert with "InsufficientBalance(address requester)"
        vm.expectRevert(abi.encodeWithSelector(IProofMarket.InsufficientBalance.selector, address(client)));
        if (withSig) {
            proofMarket.lockinWithSig(request, clientSignature, proverSignature);
        } else {
            vm.prank(address(testProver));
            proofMarket.lockin(request, clientSignature);
        }

        vm.prank(address(client));
        proofMarket.deposit{value: DEFAULT_BALANCE}();

        vm.prank(address(testProver));
        proofMarket.withdraw(DEFAULT_BALANCE);

        // case: prover does not have enough funds to cover for the lockin stake
        // should revert with "InsufficientBalance(address requester)"
        vm.expectRevert(abi.encodeWithSelector(IProofMarket.InsufficientBalance.selector, address(testProver)));
        if (withSig) {
            proofMarket.lockinWithSig(request, clientSignature, proverSignature);
        } else {
            vm.prank(address(testProver));
            proofMarket.lockin(request, clientSignature);
        }
    }

    function testLockinNotEnoughFunds() public {
        return _testLockinNotEnoughFunds(true);
    }

    function testLockinWithSigNotEnoughFunds() public {
        return _testLockinNotEnoughFunds(false);
    }

    function _testLockinExpired(bool withSig) private {
        Client client = getClient(1);
        ProvingRequest memory request = client.request(1);
        bytes memory clientSignature = client.sign(request);
        bytes memory proverSignature = testProver.sign(request);

        vm.roll(request.offer.deadline() + 1);

        // Attempt to lock in the request after it has expired
        // should revert with "RequestIsExpired({requestId: request.id, deadline: deadline})"
        vm.expectRevert(
            abi.encodeWithSelector(IProofMarket.RequestIsExpired.selector, request.id, request.offer.deadline())
        );
        if (withSig) {
            proofMarket.lockinWithSig(request, clientSignature, proverSignature);
        } else {
            vm.prank(address(testProver));
            proofMarket.lockin(request, clientSignature);
        }

        expectMarketBalanceUnchanged();
    }

    function testLockinExpired() public {
        return _testLockinExpired(true);
    }

    function testLockinWithSigExpired() public {
        return _testLockinExpired(false);
    }

    function _testLockinInvalidRequest1(bool withSig) private {
        Offer memory offer = Offer({
            minPrice: 2 ether,
            maxPrice: 1 ether,
            biddingStart: uint64(block.number),
            rampUpPeriod: uint32(0),
            timeout: uint32(1),
            lockinStake: 10 ether
        });

        Client client = getClient(1);
        ProvingRequest memory request = client.request(1, offer);
        bytes memory clientSignature = client.sign(request);
        bytes memory proverSignature = testProver.sign(request);

        // Attempt to lockin a request with maxPrice smaller than minPrice
        vm.expectRevert(abi.encodeWithSelector(IProofMarket.InvalidRequest.selector));
        if (withSig) {
            proofMarket.lockinWithSig(request, clientSignature, proverSignature);
        } else {
            vm.prank(address(testProver));
            proofMarket.lockin(request, clientSignature);
        }

        expectMarketBalanceUnchanged();
    }

    function testLockinInvalidRequest1() public {
        return _testLockinInvalidRequest1(true);
    }

    function testLockinWithSigInvalidRequest1() public {
        return _testLockinInvalidRequest1(false);
    }

    function _testLockinInvalidRequest2(bool withSig) private {
        Offer memory offer = Offer({
            minPrice: 1 ether,
            maxPrice: 1 ether,
            biddingStart: uint64(0),
            rampUpPeriod: uint32(2),
            timeout: uint32(1),
            lockinStake: 10 ether
        });

        Client client = getClient(1);
        ProvingRequest memory request = client.request(1, offer);
        bytes memory clientSignature = client.sign(request);
        bytes memory proverSignature = testProver.sign(request);

        // Attempt to lockin a request with rampUpPeriod greater than timeout
        vm.expectRevert(abi.encodeWithSelector(IProofMarket.InvalidRequest.selector));
        if (withSig) {
            proofMarket.lockinWithSig(request, clientSignature, proverSignature);
        } else {
            vm.prank(address(testProver));
            proofMarket.lockin(request, clientSignature);
        }

        expectMarketBalanceUnchanged();
    }

    function testLockinInvalidRequest2() public {
        return _testLockinInvalidRequest2(true);
    }

    function testLockinWithSigInvalidRequest2() public {
        return _testLockinInvalidRequest2(false);
    }

    function _testLockinAppnetAllowlist(bool withSig) private returns (Client, ProvingRequest memory) {
        Client client = getClient(1);
        ProvingRequest memory request = client.request(1);
        bytes memory clientSignature = client.sign(request);
        bytes memory proverSignature = testProver.sign(request);

        // Start by removing the prover from the allow-list.
        vm.prank(OWNER_WALLET.addr);
        proofMarket.removeProverFromAppnetAllowlist(address(testProver));

        // Expect the event to be emitted
        vm.expectRevert(
            abi.encodeWithSelector(IProofMarket.ProverNotInAppnetLockinAllowList.selector, address(testProver))
        );
        if (withSig) {
            proofMarket.lockinWithSig(request, clientSignature, proverSignature);
        } else {
            vm.prank(address(testProver));
            proofMarket.lockin(request, clientSignature);
        }

        // Add them back and run it again.
        vm.prank(OWNER_WALLET.addr);
        proofMarket.addProverToAppnetAllowlist(address(testProver));

        // Expect the event to be emitted
        vm.expectEmit(true, true, true, true);
        emit IProofMarket.RequestLockedin(request.id, address(testProver));
        if (withSig) {
            proofMarket.lockinWithSig(request, clientSignature, proverSignature);
        } else {
            vm.prank(address(testProver));
            proofMarket.lockin(request, clientSignature);
        }

        // Ensure the balances are correct
        client.expectBalanceChange(-1 ether);
        testProver.expectBalanceChange(-1 ether);

        // Verify the lockin
        assertTrue(proofMarket.requestIsLocked(request.id), "Request should be locked-in");

        expectMarketBalanceUnchanged();

        return (client, request);
    }

    function testLockinAppnetAllowlist() public returns (Client, ProvingRequest memory) {
        return _testLockinAppnetAllowlist(true);
    }

    function testLockinWithSigAppnetAllowlist() public returns (Client, ProvingRequest memory) {
        return _testLockinAppnetAllowlist(false);
    }

    enum LockinMethod {
        Lockin,
        LockinWithSig,
        None
    }

    // Base for fulfillment tests with different methods for lockin, including none. All paths should yield the same result.
    function _testFulfill(uint32 requestIdx, LockinMethod lockinMethod)
        private
        returns (Client, ProvingRequest memory)
    {
        Client client = getClient(1);
        ProvingRequest memory request = client.request(requestIdx);
        bytes memory clientSignature = client.sign(request);

        client.snapshotBalance();
        testProver.snapshotBalance();

        if (lockinMethod == LockinMethod.Lockin) {
            vm.prank(address(testProver));
            proofMarket.lockin(request, clientSignature);
        } else if (lockinMethod == LockinMethod.LockinWithSig) {
            proofMarket.lockinWithSig(request, clientSignature, testProver.sign(request));
        }

        (Fulfillment memory fill, bytes memory assessorSeal) = fulfillRequest(request, APP_JOURNAL, address(testProver));

        if (lockinMethod == LockinMethod.None) {
            // Annoying boilerplate for creating singleton lists.
            Fulfillment[] memory fills = new Fulfillment[](1);
            fills[0] = fill;
            ProvingRequest[] memory requests = new ProvingRequest[](1);
            requests[0] = request;
            bytes[] memory clientSignatures = new bytes[](1);
            clientSignatures[0] = client.sign(request);

            vm.expectEmit(true, true, true, true);
            emit IProofMarket.RequestFulfilled(request.id);
            vm.expectEmit(true, true, true, false);
            emit IProofMarket.ProofDelivered(request.id, hex"", hex"");
            proofMarket.priceAndFulfillBatch(requests, clientSignatures, fills, assessorSeal, address(testProver));
        } else {
            vm.expectEmit(true, true, true, true);
            emit IProofMarket.RequestFulfilled(request.id);
            vm.expectEmit(true, true, true, false);
            emit IProofMarket.ProofDelivered(request.id, hex"", hex"");
            proofMarket.fulfill(fill, assessorSeal, address(testProver));
        }

        // Check that the proof was submitted
        assertTrue(proofMarket.requestIsFulfilled(fill.id), "Request should have fulfilled status");

        client.expectBalanceChange(-1 ether);
        testProver.expectBalanceChange(1 ether);
        expectMarketBalanceUnchanged();

        return (client, request);
    }

    function testFulfillViaLockin() public {
        _testFulfill(1, LockinMethod.Lockin);
    }

    function testFulfillViaLockinWithSig() public {
        _testFulfill(1, LockinMethod.LockinWithSig);
    }

    function testFulfillWithoutLockin() public {
        _testFulfill(1, LockinMethod.None);
    }

    /// Fulfill without lockin should still work even if the prover if not in the allow-list.
    function testFulfillWithoutLockinNotInAppnetAllowlist() public {
        // Start by removing the prover from the allow-list.
        vm.prank(OWNER_WALLET.addr);
        proofMarket.removeProverFromAppnetAllowlist(address(testProver));

        _testFulfill(1, LockinMethod.None);
    }

    // Check that a single client can create many requests, with the full range of indices, and
    // complete the flow each time.
    function testFulfillRangeOfRequestIdx() public {
        for (uint32 idx = 0; idx < 512; idx++) {
            _testFulfill(idx, LockinMethod.Lockin);
        }
        _testFulfill(0xdeadbeef, LockinMethod.Lockin);
        _testFulfill(0xffffffff, LockinMethod.Lockin);
    }

    // TODO Refactor and move this test
    function testFulfillBatch() public {
        // Provide a batch definition as an array of clients and how many requests each submits.
        uint256[5] memory batch = [uint256(1), 2, 1, 3, 1];
        uint256 batchSize = 0;
        for (uint256 i = 0; i < batch.length; i++) {
            batchSize += batch[i];
        }

        ProvingRequest[] memory requests = new ProvingRequest[](batchSize);
        bytes[] memory journals = new bytes[](batchSize);
        uint256 expectedRevenue = 0;
        uint256 idx = 0;
        for (uint256 i = 0; i < batch.length; i++) {
            Client client = getClient(i);

            for (uint256 j = 0; j < batch[i]; j++) {
                ProvingRequest memory request = client.request(uint32(j));

                // TODO: This is a fragile part of this test. It should be improved.
                uint256 desiredPrice = uint256(1.5 ether);
                vm.roll(request.offer.blockAtPrice(desiredPrice));
                expectedRevenue += desiredPrice;

                proofMarket.lockinWithSig(request, client.sign(request), testProver.sign(request));

                requests[idx] = request;
                journals[idx] = APP_JOURNAL;
                idx++;
            }
        }

        (Fulfillment[] memory fills, bytes memory assessorSeal) =
            fulfillRequestBatch(requests, journals, address(testProver));

        for (uint256 i = 0; i < fills.length; i++) {
            vm.expectEmit(true, true, true, true);
            emit IProofMarket.RequestFulfilled(fills[i].id);
            vm.expectEmit(true, true, true, false);
            emit IProofMarket.ProofDelivered(fills[i].id, hex"", hex"");
        }
        proofMarket.fulfillBatch(fills, assessorSeal, address(testProver));

        for (uint256 i = 0; i < fills.length; i++) {
            // Check that the proof was submitted
            assertTrue(proofMarket.requestIsFulfilled(fills[i].id), "Request should have fulfilled status");
        }

        testProver.expectBalanceChange(int256(uint256(expectedRevenue)));
        expectMarketBalanceUnchanged();
    }

    function testFulfillDistinctProversRequirePayment() public {
        Client client = getClient(1);
        ProvingRequest memory request = client.request(3);

        proofMarket.lockinWithSig(request, client.sign(request), testProver.sign(request));
        // address(3) is just a standin for some other address.
        address mockOtherProverAddr = address(uint160(3));
        (Fulfillment memory fill, bytes memory assessorSeal) = fulfillRequest(request, APP_JOURNAL, mockOtherProverAddr);

        vm.expectRevert(abi.encodeWithSelector(IProofMarket.RequestIsLocked.selector, request.id));
        proofMarket.fulfill(fill, assessorSeal, mockOtherProverAddr);

        assertFalse(proofMarket.requestIsFulfilled(fill.id), "Request should not have fulfilled status");

        // Prover should have their original balance less the stake amount.
        testProver.expectBalanceChange(-int256(uint256(request.offer.lockinStake)));
        expectMarketBalanceUnchanged();
    }

    function testFulfillDistinctProversNoPayment() public returns (Client, ProvingRequest memory) {
        Client client = getClient(1);
        ProvingRequest memory request = client.request(3);

        proofMarket.lockinWithSig(request, client.sign(request), testProver.sign(request));
        // address(3) is just a standin for some other address.
        address mockOtherProverAddr = address(uint160(3));
        (Fulfillment memory fill, bytes memory assessorSeal) = fulfillRequest(request, APP_JOURNAL, mockOtherProverAddr);
        fill.requirePayment = false;

        vm.expectEmit(true, true, true, true);
        emit IProofMarket.PaymentRequirementsFailed(
            abi.encodeWithSelector(IProofMarket.RequestIsLocked.selector, request.id)
        );
        proofMarket.fulfill(fill, assessorSeal, mockOtherProverAddr);

        assertTrue(proofMarket.requestIsFulfilled(fill.id), "Request should have fulfilled status");

        // Prover should have their original balance less the stake amount.
        testProver.expectBalanceChange(-int256(uint256(request.offer.lockinStake)));
        expectMarketBalanceUnchanged();

        return (client, request);
    }

    // In some cases, a request can be fulfilled without payment being sent. This test starts with
    // one of those cases and checks that the prover can submit fulfillment again to get payment.
    function testCollectPaymentOnFulfilledRequest() public {
        (, ProvingRequest memory request) = testFulfillDistinctProversNoPayment();

        testProver.snapshotBalance();

        (Fulfillment memory fill, bytes memory assessorSeal) = fulfillRequest(request, APP_JOURNAL, address(testProver));
        proofMarket.fulfill(fill, assessorSeal, address(testProver));

        assertTrue(proofMarket.requestIsFulfilled(fill.id), "Request should have fulfilled status");

        // Prover should now have received back their stake plus payment for the request.
        testProver.expectBalanceChange(2 ether);
        expectMarketBalanceUnchanged();
    }

    function testFulfillFulfillProverAddrDoesNotMatchAssessorReceipt() public {
        Client client = getClient(1);

        ProvingRequest memory request = client.request(3);

        proofMarket.lockinWithSig(request, client.sign(request), testProver.sign(request));
        // address(3) is just a standin for some other address.
        address mockOtherProverAddr = address(uint160(3));
        (Fulfillment memory fill, bytes memory assessorSeal) = fulfillRequest(request, APP_JOURNAL, address(testProver));

        vm.expectRevert(VerificationFailed.selector);
        proofMarket.fulfill(fill, assessorSeal, mockOtherProverAddr);

        // Prover should have their original balance less the stake amount.
        testProver.expectBalanceChange(-int256(uint256(request.offer.lockinStake)));
        expectMarketBalanceUnchanged();
    }

    function testPriceAndFulfill() external {
        Client client = getClient(1);
        ProvingRequest memory request = client.request(3);

        (Fulfillment memory fill, bytes memory assessorSeal) = fulfillRequest(request, APP_JOURNAL, address(testProver));

        Fulfillment[] memory fills = new Fulfillment[](1);
        fills[0] = fill;
        ProvingRequest[] memory requests = new ProvingRequest[](1);
        requests[0] = request;
        bytes[] memory clientSignatures = new bytes[](1);
        clientSignatures[0] = client.sign(request);

        vm.expectEmit(true, true, true, true);
        emit IProofMarket.RequestFulfilled(request.id);
        vm.expectEmit(true, true, true, false);
        emit IProofMarket.ProofDelivered(request.id, hex"", hex"");
        proofMarket.priceAndFulfillBatch(requests, clientSignatures, fills, assessorSeal, address(testProver));

        assertTrue(proofMarket.requestIsFulfilled(fill.id), "Request should have fulfilled status");

        client.expectBalanceChange(-1 ether);
        testProver.expectBalanceChange(1 ether);
        expectMarketBalanceUnchanged();
    }

    function _testFulfillAlreadyFulfilled(uint32 idx, LockinMethod lockinMethod) private {
        (, ProvingRequest memory request) = _testFulfill(idx, lockinMethod);

        (Fulfillment memory fill, bytes memory assessorSeal) = fulfillRequest(request, APP_JOURNAL, address(testProver));
        // Attempt to fulfill a request already fulfilled
        // should revert with "RequestIsFulfilled({requestId: request.id})"
        vm.expectRevert(abi.encodeWithSelector(IProofMarket.RequestIsFulfilled.selector, request.id));
        proofMarket.fulfill(fill, assessorSeal, address(testProver));

        expectMarketBalanceUnchanged();
    }

    function testFulfillAlreadyFulfilled() public {
        _testFulfillAlreadyFulfilled(1, LockinMethod.Lockin);
        _testFulfillAlreadyFulfilled(2, LockinMethod.LockinWithSig);
        _testFulfillAlreadyFulfilled(3, LockinMethod.None);
    }

    function testFulfillRequestNotLocked() public {
        Client client = getClient(1);
        ProvingRequest memory request = client.request(1);
        (Fulfillment memory fill, bytes memory assessorSeal) = fulfillRequest(request, APP_JOURNAL, address(testProver));

        // Attempt to fulfill a request without locking or pricing it.
        // should revert with "RequestIsNotLocked({requestId: request.id})"
        vm.expectRevert(abi.encodeWithSelector(IProofMarket.RequestIsNotLocked.selector, request.id));
        proofMarket.fulfill(fill, assessorSeal, address(testProver));

        expectMarketBalanceUnchanged();
    }

    function testFulfillExpired() public returns (Client, ProvingRequest memory) {
        Client client = getClient(1);
        ProvingRequest memory request = client.request(1);

        proofMarket.lockinWithSig(request, client.sign(request), testProver.sign(request));
        (Fulfillment memory fill, bytes memory assessorSeal) = fulfillRequest(request, APP_JOURNAL, address(testProver));

        vm.roll(request.offer.deadline() + 1);

        // Attempt to fulfill an expired request
        // should revert with "RequestIsExpired({requestId: request.id, deadline: deadline})"
        vm.expectRevert(
            abi.encodeWithSelector(IProofMarket.RequestIsExpired.selector, request.id, request.offer.deadline())
        );
        proofMarket.fulfill(fill, assessorSeal, address(testProver));

        // Prover should have their original balance less the stake amount.
        testProver.expectBalanceChange(-int256(uint256(request.offer.lockinStake)));
        expectMarketBalanceUnchanged();

        return (client, request);
    }

    function testSlash() public returns (Client, ProvingRequest memory) {
        (Client client, ProvingRequest memory request) = testFulfillExpired();

        // Slash the request
        vm.expectEmit(true, true, true, true);
        emit IProofMarket.ProverSlashed(request.id, request.offer.lockinStake, 0);
        proofMarket.slash(request.id);

        // NOTE: This should be updated is not all the stake  burned.
        client.expectBalanceChange(0 ether);
        testProver.expectBalanceChange(-int256(uint256(request.offer.lockinStake)));
        expectMarketBalanceBurned(request.offer.lockinStake);

        return (client, request);
    }

    function testSlashInvalidRequestID() public {
        // Attempt to slash an invalid request ID
        // should revert with "RequestIsNotLocked({requestId: request.id})"
        vm.expectRevert(abi.encodeWithSelector(IProofMarket.RequestIsNotLocked.selector, 0xa));
        proofMarket.slash(0xa);

        expectMarketBalanceUnchanged();
    }

    function testSlashNotExpired() public {
        (, ProvingRequest memory request) = testLockin();

        // Attempt to slash a request not expired
        // should revert with "RequestIsNotExpired({requestId: request.id,  deadline: deadline})"
        vm.expectRevert(
            abi.encodeWithSelector(IProofMarket.RequestIsNotExpired.selector, request.id, request.offer.deadline())
        );
        proofMarket.slash(request.id);

        expectMarketBalanceUnchanged();
    }

    function _testSlashFulfilled(uint32 idx, LockinMethod lockinMethod) private {
        (, ProvingRequest memory request) = _testFulfill(idx, lockinMethod);

        vm.expectRevert(abi.encodeWithSelector(IProofMarket.RequestIsNotLocked.selector, request.id));
        proofMarket.slash(request.id);

        expectMarketBalanceUnchanged();
    }

    function testSlashFulfilled() public {
        _testFulfill(1, LockinMethod.Lockin);
        _testFulfill(2, LockinMethod.LockinWithSig);
        _testFulfill(3, LockinMethod.None);
    }

    function testSlashSlash() public {
        (, ProvingRequest memory request) = testSlash();

        vm.expectRevert(abi.encodeWithSelector(IProofMarket.RequestIsNotLocked.selector, request.id));
        proofMarket.slash(request.id);

        expectMarketBalanceBurned(request.offer.lockinStake);
    }

    function testsubmitRootAndFulfillBatch() public {
        (ProvingRequest[] memory requests, bytes[] memory journals) = newBatch(2);
        (Fulfillment[] memory fills, bytes memory assessorSeal, bytes32 root) =
            createFills(requests, journals, address(testProver), true);

        bytes memory seal =
            verifier.mockProve(SET_BUILDER_IMAGE_ID, sha256(abi.encodePacked(SET_BUILDER_IMAGE_ID, root))).seal;
        proofMarket.submitRootAndFulfillBatch(root, seal, fills, assessorSeal, address(testProver));

        for (uint256 j = 0; j < fills.length; j++) {
            assertTrue(proofMarket.requestIsFulfilled(fills[j].id), "Request should have fulfilled status");
        }
    }
}

contract ProofMarketBench is ProofMarketTest {
    using ProofMarketLib for Offer;

    function benchFulfillBatch(uint256 batchSize) public {
        (ProvingRequest[] memory requests, bytes[] memory journals) = newBatch(batchSize);
        (Fulfillment[] memory fills, bytes memory assessorSeal) =
            fulfillRequestBatch(requests, journals, address(testProver));

        uint256 gasBefore = gasleft();
        proofMarket.fulfillBatch(fills, assessorSeal, address(testProver));
        uint256 gasAfter = gasleft();
        // Calculate the gas used
        uint256 gasUsed = gasBefore - gasAfter;
        console2.log(
            "fulfillBatch - gas used: total = %d, batch-size = %d, per-order = %d",
            gasUsed,
            batchSize,
            gasUsed / batchSize
        );

        for (uint256 j = 0; j < fills.length; j++) {
            assertTrue(proofMarket.requestIsFulfilled(fills[j].id), "Request should have fulfilled status");
        }
    }

    // Benchmark fulfillBatch with different batch sizes
    // use the following command to run the benchmark:
    // forge test -vv --match-test "testBenchFulfillBatch"

    function testBenchFulfillBatch001() public {
        benchFulfillBatch(1);
    }

    function testBenchFulfillBatch002() public {
        benchFulfillBatch(2);
    }

    function testBenchFulfillBatch004() public {
        benchFulfillBatch(4);
    }

    function testBenchFulfillBatch008() public {
        benchFulfillBatch(8);
    }

    function testBenchFulfillBatch016() public {
        benchFulfillBatch(16);
    }

    function testBenchFulfillBatch032() public {
        benchFulfillBatch(32);
    }

    function testBenchFulfillBatch064() public {
        benchFulfillBatch(64);
    }

    function testBenchFulfillBatch128() public {
        benchFulfillBatch(128);
    }
}

contract ProofMarketUpgradeTest is ProofMarketTest {
    using ProofMarketLib for Offer;

    // TODO(#109) Refactor these tests to check for upgradeability from a prior commit to the latest version.
    // With that, we might also check that it is possible to upgrade to a notional future version, or we might
    // want to drop the ProofMarketV2Test contract.
    function testUnsafeUpgrade() public {
        vm.startPrank(OWNER_WALLET.addr);
        proxy = UnsafeUpgrades.deployUUPSProxy(
            address(new ProofMarket(setVerifier, ASSESSOR_IMAGE_ID)),
            abi.encodeCall(ProofMarket.initialize, (OWNER_WALLET.addr, "https://assessor.dev.null"))
        );
        proofMarket = ProofMarket(proxy);
        address implAddressV1 = UnsafeUpgrades.getImplementationAddress(proxy);

        // Should emit an `Upgraded` event
        vm.expectEmit(false, true, true, true);
        emit IERC1967.Upgraded(address(0));
        UnsafeUpgrades.upgradeProxy(
            proxy, address(new ProofMarket(setVerifier, ASSESSOR_IMAGE_ID)), "", OWNER_WALLET.addr
        );
        vm.stopPrank();
        address implAddressV2 = UnsafeUpgrades.getImplementationAddress(proxy);

        assertFalse(implAddressV2 == implAddressV1);

        (bytes32 imageID, string memory imageUrl) = proofMarket.imageInfo();
        assertEq(imageID, ASSESSOR_IMAGE_ID, "Image ID should be the same after upgrade");
        assertEq(imageUrl, "https://assessor.dev.null", "Image URL should be the same after upgrade");
    }

    function testTransferOwnership() public {
        address newOwner = vm.createWallet("NEW_OWNER").addr;
        vm.prank(OWNER_WALLET.addr);
        proofMarket.transferOwnership(newOwner);

        vm.prank(newOwner);
        proofMarket.acceptOwnership();

        assertEq(proofMarket.owner(), newOwner, "Owner should be changed");
    }
}

contract MerkleProofishTest is Test {
    function testProcessTree2() public pure {
        bytes32[] memory leaves = new bytes32[](2);
        leaves[0] = 0x6a428060b5d51f04583182f2ff1b565f9db661da12ee7bdc003e9ab6d5d91ba9;
        leaves[1] = 0x6a428060b5d51f04583182f2ff1b565f9db661da12ee7bdc003e9ab6d5d91ba9;

        bytes32 root = MerkleProofish.processTree(leaves);
        assertEq(root, 0x5032880539b5d039d4a4a8042745c9ad14934c96b76d7e61ea03550e29b234af);
    }

    function testProcessTree3() public pure {
        bytes32[] memory leaves = new bytes32[](3);
        leaves[0] = 0x6a428060b5d51f04583182f2ff1b565f9db661da12ee7bdc003e9ab6d5d91ba9;
        leaves[1] = 0x6a428060b5d51f04583182f2ff1b565f9db661da12ee7bdc003e9ab6d5d91ba9;
        leaves[2] = 0x6a428060b5d51f04583182f2ff1b565f9db661da12ee7bdc003e9ab6d5d91ba9;

        bytes32 root = MerkleProofish.processTree(leaves);
        assertEq(root, 0xe004c72e4cb697fa97669508df099edbc053309343772a25e56412fc7db8ebef);
    }
}

contract TransientPriceLibTest is Test {
    using TransientPriceLib for TransientPrice;

    /// forge-config: default.fuzz.runs = 10000
    function testFuzz_PackUnpack(bool valid, uint96 price) public pure {
        TransientPrice memory original = TransientPrice({valid: valid, price: price});

        uint256 packed = TransientPriceLib.pack(original);
        TransientPrice memory unpacked = TransientPriceLib.unpack(packed);

        assertEq(unpacked.valid, original.valid, "Valid flag mismatch");
        assertEq(unpacked.price, original.price, "Price mismatch");
    }
}<|MERGE_RESOLUTION|>--- conflicted
+++ resolved
@@ -480,12 +480,8 @@
         // the way it is hashed for signatures. Find a good way to avoid this.
         vm.expectRevert(
             abi.encodeWithSelector(
-<<<<<<< HEAD
-                IProofMarket.InsufficientBalance.selector, address(0x706f5Dc8b0100f6b9c0fE57D6109537D5b089cDA)
-=======
                 IProofMarket.ProverNotInAppnetLockinAllowList.selector,
-                address(0x5c541fA34e0b605E586fB688EFa1550169d80ECb)
->>>>>>> f21598c1
+                address(0x706f5Dc8b0100f6b9c0fE57D6109537D5b089cDA)
             )
         );
         proofMarket.lockinWithSig(request, clientSignature, badProverSignature);
