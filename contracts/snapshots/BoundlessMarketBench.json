{
<<<<<<< HEAD
  "fulfillBatch: batch of 001": "77062",
  "fulfillBatch: batch of 002": "108557",
  "fulfillBatch: batch of 004": "173362",
  "fulfillBatch: batch of 008": "295613",
  "fulfillBatch: batch of 016": "547266",
  "fulfillBatch: batch of 032": "1066383",
  "fulfillBatch: batch of 064": "2140807",
  "fulfillBatch: batch of 128": "4381008"
=======
  "fulfillBatch: batch of 001": "79356",
  "fulfillBatch: batch of 002": "115065",
  "fulfillBatch: batch of 004": "188319",
  "fulfillBatch: batch of 008": "324666",
  "fulfillBatch: batch of 016": "596020",
  "fulfillBatch: batch of 032": "1158477",
  "fulfillBatch: batch of 064": "2326573",
  "fulfillBatch: batch of 128": "4777168"
>>>>>>> 84f807df
}<|MERGE_RESOLUTION|>--- conflicted
+++ resolved
@@ -1,14 +1,4 @@
 {
-<<<<<<< HEAD
-  "fulfillBatch: batch of 001": "77062",
-  "fulfillBatch: batch of 002": "108557",
-  "fulfillBatch: batch of 004": "173362",
-  "fulfillBatch: batch of 008": "295613",
-  "fulfillBatch: batch of 016": "547266",
-  "fulfillBatch: batch of 032": "1066383",
-  "fulfillBatch: batch of 064": "2140807",
-  "fulfillBatch: batch of 128": "4381008"
-=======
   "fulfillBatch: batch of 001": "79356",
   "fulfillBatch: batch of 002": "115065",
   "fulfillBatch: batch of 004": "188319",
@@ -17,5 +7,4 @@
   "fulfillBatch: batch of 032": "1158477",
   "fulfillBatch: batch of 064": "2326573",
   "fulfillBatch: batch of 128": "4777168"
->>>>>>> 84f807df
 }