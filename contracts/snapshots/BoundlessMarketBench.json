{
<<<<<<< HEAD
  "fulfillBatch: batch of 001": "79686",
  "fulfillBatch: batch of 002": "115382",
  "fulfillBatch: batch of 004": "188653",
  "fulfillBatch: batch of 008": "324901",
  "fulfillBatch: batch of 016": "596371",
  "fulfillBatch: batch of 032": "1159318",
  "fulfillBatch: batch of 064": "2327173",
  "fulfillBatch: batch of 128": "4777690"
=======
  "fulfillBatch (with selector): batch of 001": "82552",
  "fulfillBatch (with selector): batch of 002": "120073",
  "fulfillBatch (with selector): batch of 004": "197004",
  "fulfillBatch (with selector): batch of 008": "340588",
  "fulfillBatch: batch of 001": "80444",
  "fulfillBatch: batch of 002": "115891",
  "fulfillBatch: batch of 004": "188569",
  "fulfillBatch: batch of 008": "323764",
  "fulfillBatch: batch of 016": "592831",
  "fulfillBatch: batch of 032": "1150701",
  "fulfillBatch: batch of 064": "2309637",
  "fulfillBatch: batch of 128": "4740059"
>>>>>>> 81ae9c97
}<|MERGE_RESOLUTION|>--- conflicted
+++ resolved
@@ -1,25 +1,14 @@
 {
-<<<<<<< HEAD
-  "fulfillBatch: batch of 001": "79686",
-  "fulfillBatch: batch of 002": "115382",
-  "fulfillBatch: batch of 004": "188653",
-  "fulfillBatch: batch of 008": "324901",
-  "fulfillBatch: batch of 016": "596371",
-  "fulfillBatch: batch of 032": "1159318",
-  "fulfillBatch: batch of 064": "2327173",
-  "fulfillBatch: batch of 128": "4777690"
-=======
-  "fulfillBatch (with selector): batch of 001": "82552",
-  "fulfillBatch (with selector): batch of 002": "120073",
-  "fulfillBatch (with selector): batch of 004": "197004",
-  "fulfillBatch (with selector): batch of 008": "340588",
-  "fulfillBatch: batch of 001": "80444",
-  "fulfillBatch: batch of 002": "115891",
-  "fulfillBatch: batch of 004": "188569",
-  "fulfillBatch: batch of 008": "323764",
-  "fulfillBatch: batch of 016": "592831",
-  "fulfillBatch: batch of 032": "1150701",
-  "fulfillBatch: batch of 064": "2309637",
-  "fulfillBatch: batch of 128": "4740059"
->>>>>>> 81ae9c97
+  "fulfillBatch (with selector): batch of 001": "82913",
+  "fulfillBatch (with selector): batch of 002": "120388",
+  "fulfillBatch (with selector): batch of 004": "197325",
+  "fulfillBatch (with selector): batch of 008": "340855",
+  "fulfillBatch: batch of 001": "80817",
+  "fulfillBatch: batch of 002": "116254",
+  "fulfillBatch: batch of 004": "188983",
+  "fulfillBatch: batch of 008": "324135",
+  "fulfillBatch: batch of 016": "593439",
+  "fulfillBatch: batch of 032": "1151108",
+  "fulfillBatch: batch of 064": "2310092",
+  "fulfillBatch: batch of 128": "4740612"
 }