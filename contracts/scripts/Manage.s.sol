--- conflicted
+++ resolved
@@ -60,15 +60,8 @@
         console2.log("image ID:", Strings.toHexString(uint256(assessorImageId)));
         console2.log("URL:", assessorGuestUrl);
 
-<<<<<<< HEAD
         UpgradeOptions memory opts;
-        opts.constructorData = BoundlessMarketLib.encodeConstructorArgs(IRiscZeroVerifier(router), assessorImageId);
-=======
-        vm.broadcast(deployerAddress());
-        // Deploy the market implementation
-        address newImplementation = address(new BoundlessMarket(IRiscZeroVerifier(verifier), assessorImageId));
-        console2.log("Deployed new BoundlessMarket implementation at", newImplementation);
->>>>>>> 3267411d
+        opts.constructorData = BoundlessMarketLib.encodeConstructorArgs(IRiscZeroVerifier(verifier), assessorImageId);
 
         vm.broadcast(deployerAddress());
         // Deploy the proxy contract and initialize the contract
