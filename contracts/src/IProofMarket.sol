--- conflicted
+++ resolved
@@ -157,12 +157,10 @@
     error InsufficientBalance(address account);
     /// A signature did not pass verification checks.
     error InvalidSignature();
-<<<<<<< HEAD
     /// Request is malformed or internally inconsistent.
     error InvalidRequest();
     /// Error when transfer of funds to an external address fails.
     error TransferFailed();
-=======
     /// @notice Error for when a prover not on the allowed lists tries to lock-in an order.
     /// In order to focus on application developers, public prover participation is limited. In
     /// particular, only the provers in the allow-list are able to lock-in jobs. This restriction
@@ -174,7 +172,6 @@
 
     /// Remove a prover from the lock-in allowlist, for use during the appnet phase of testing.
     function removeProverFromAppnetAllowlist(address prover) external;
->>>>>>> f21598c1
 
     /// @notice Check if the given request has been locked (i.e. accepted) by a prover.
     /// @dev When a request is locked, only the prover it is locked to can be paid to fulfill the job.
