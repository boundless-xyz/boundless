// Copyright (c) 2025 RISC Zero, Inc.
//
// All rights reserved.
// SPDX-License-Identifier: BUSL-1.1

pragma solidity ^0.8.24;

import {SafeCast} from "@openzeppelin/contracts/utils/math/SafeCast.sol";
import {ECDSA} from "@openzeppelin/contracts/utils/cryptography/ECDSA.sol";
import {EIP712Upgradeable} from "@openzeppelin/contracts-upgradeable/utils/cryptography/EIP712Upgradeable.sol";
import {Ownable2StepUpgradeable} from "@openzeppelin/contracts-upgradeable/access/Ownable2StepUpgradeable.sol";
import {UUPSUpgradeable} from "@openzeppelin/contracts-upgradeable/proxy/utils/UUPSUpgradeable.sol";
import {Initializable} from "@openzeppelin/contracts-upgradeable/proxy/utils/Initializable.sol";
import {IERC20} from "@openzeppelin/contracts/token/ERC20/IERC20.sol";
import {ERC20Burnable} from "@openzeppelin/contracts/token/ERC20/extensions/ERC20Burnable.sol";
import {IERC20Permit} from "@openzeppelin/contracts/token/ERC20/extensions/IERC20Permit.sol";
import {SafeERC20} from "@openzeppelin/contracts/token/ERC20/utils/SafeERC20.sol";
import {IRiscZeroVerifier, Receipt, ReceiptClaim, ReceiptClaimLib} from "risc0/IRiscZeroVerifier.sol";
import {IRiscZeroSetVerifier} from "risc0/IRiscZeroSetVerifier.sol";

import {IBoundlessMarket} from "./IBoundlessMarket.sol";
import {IBoundlessMarketCallback} from "./IBoundlessMarketCallback.sol";
import {Account} from "./types/Account.sol";
import {AssessorJournal} from "./types/AssessorJournal.sol";
import {AssessorCallback} from "./types/AssessorCallback.sol";
import {Fulfillment} from "./types/Fulfillment.sol";
import {AssessorReceipt} from "./types/AssessorReceipt.sol";
import {ProofRequest} from "./types/ProofRequest.sol";
import {RequestId} from "./types/RequestId.sol";
import {RequestLock} from "./types/RequestLock.sol";
import {FulfillmentContext, FulfillmentContextLibrary} from "./types/FulfillmentContext.sol";

import {BoundlessMarketLib} from "./libraries/BoundlessMarketLib.sol";
import {MerkleProofish} from "./libraries/MerkleProofish.sol";

contract BoundlessMarket is
    IBoundlessMarket,
    Initializable,
    EIP712Upgradeable,
    Ownable2StepUpgradeable,
    UUPSUpgradeable
{
    using ReceiptClaimLib for ReceiptClaim;
    using SafeCast for uint256;
    using SafeERC20 for IERC20;

    /// @dev The version of the contract, with respect to upgrades.
    uint64 public constant VERSION = 1;

    /// Mapping of request ID to lock-in state. Non-zero for requests that are locked in.
    mapping(RequestId => RequestLock) public requestLocks;
    /// Mapping of address to account state.
    mapping(address => Account) internal accounts;

    // Using immutable here means the image ID and verifier address is linked to the implementation
    // contract, and not to the proxy. Any deployment that wants to update these values must deploy
    // a new implementation contract.
    /// @custom:oz-upgrades-unsafe-allow state-variable-immutable
    IRiscZeroVerifier public immutable VERIFIER;
    /// @custom:oz-upgrades-unsafe-allow state-variable-immutable
    bytes32 public immutable ASSESSOR_ID;
    string private imageUrl;
    /// @custom:oz-upgrades-unsafe-allow state-variable-immutable
    address public immutable STAKE_TOKEN_CONTRACT;

    /// In order to fulfill a request, the prover must provide a proof that can be verified with at
    /// most the amount of gas specified by this constant. This requirement exists to ensure the
    /// client can then post the given proof in a new transaction as part of the application.
    uint256 public constant FULFILL_MAX_GAS_FOR_VERIFY = 50000;

    /// @notice When a prover is slashed for failing to fulfill a request, a portion of the stake
    /// is burned, and the remaining portion is either send to the prover that ultimately fulfilled
    /// the order, or to the market treasury. This fraction controls that ratio.
    /// @dev The fee is configured as a constant to avoid accessing storage and thus paying for the
    /// gas of an SLOAD. Can only be changed via contract upgrade.
    uint256 public constant SLASHING_BURN_BPS = 7500;

    /// @notice When an order is fulfilled, the market takes a fee based on the price of the order.
    /// This fraction is multiplied by the price to decide the fee.
    /// @dev The fee is configured as a constant to avoid accessing storage and thus paying for the
    /// gas of an SLOAD. Can only be changed via contract upgrade.
    uint96 public constant MARKET_FEE_BPS = 0;

    /// @notice Balance owned by the market contract itself. This balance is collected from fees,
    /// when the fee rate is set to a non-zero value.
    uint256 internal marketBalance;

    /// @custom:oz-upgrades-unsafe-allow constructor
    constructor(IRiscZeroVerifier verifier, bytes32 assessorId, address stakeTokenContract) {
        VERIFIER = verifier;
        ASSESSOR_ID = assessorId;
        STAKE_TOKEN_CONTRACT = stakeTokenContract;

        _disableInitializers();
    }

    function initialize(address initialOwner, string calldata _imageUrl) external initializer {
        __Ownable_init(initialOwner);
        __UUPSUpgradeable_init();
        __EIP712_init(BoundlessMarketLib.EIP712_DOMAIN, BoundlessMarketLib.EIP712_DOMAIN_VERSION);
        imageUrl = _imageUrl;
    }

    function setImageUrl(string calldata _imageUrl) external onlyOwner {
        imageUrl = _imageUrl;
    }

    function _authorizeUpgrade(address newImplementation) internal override onlyOwner {}

    // NOTE: We could verify the client signature here, but this adds about 18k gas (with a naive
    // implementation), doubling the cost of calling this method. It is not required for protocol
    // safety as the signature is checked during lock, and during fulfillment (by the assessor).
    function submitRequest(ProofRequest calldata request, bytes calldata clientSignature) external payable {
        if (msg.value > 0) {
            deposit();
        }
        emit RequestSubmitted(request.id, request, clientSignature);
    }

    /// @inheritdoc IBoundlessMarket
    function lockRequest(ProofRequest calldata request, bytes calldata clientSignature) external {
        (address client, uint32 idx) = request.id.clientAndIndex();
        bytes32 requestDigest =
            request.verifyClientSignature(_hashTypedDataV4(request.eip712Digest()), client, clientSignature);
        (uint64 lockDeadline, uint64 deadline) = request.validateForLockRequest(accounts, client, idx);

        _lockRequest(request, requestDigest, client, idx, msg.sender, lockDeadline, deadline);
    }

    /// @inheritdoc IBoundlessMarket
    function lockRequestWithSignature(
        ProofRequest calldata request,
        bytes calldata clientSignature,
        bytes calldata proverSignature
    ) external {
        (address client, uint32 idx) = request.id.clientAndIndex();
        bytes32 requestHash = _hashTypedDataV4(request.eip712Digest());
        bytes32 requestDigest = request.verifyClientSignature(requestHash, client, clientSignature);
        address prover = request.extractProverSignature(requestHash, proverSignature);
        (uint64 lockDeadline, uint64 deadline) = request.validateForLockRequest(accounts, client, idx);

        _lockRequest(request, requestDigest, client, idx, prover, lockDeadline, deadline);
    }

    /// @notice Locks the request to the prover. Deducts funds from the client for payment
    /// and funding from the prover for locking stake.
    function _lockRequest(
        ProofRequest calldata request,
        bytes32 requestDigest,
        address client,
        uint32 idx,
        address prover,
        uint64 lockDeadline,
        uint64 deadline
    ) internal {
        (bool locked, bool fulfilled) = accounts[client].requestFlags(idx);
        if (locked) {
            revert RequestIsLocked({requestId: request.id});
        }
        if (fulfilled) {
            revert RequestIsFulfilled({requestId: request.id});
        }

        // Compute the current price offered by the reverse Dutch auction.
        uint96 price = request.offer.priceAtBlock(uint64(block.number)).toUint96();

        // Deduct payment from the client account and stake from the prover account.
        Account storage clientAccount = accounts[client];
        if (clientAccount.balance < price) {
            revert InsufficientBalance(client);
        }
        Account storage proverAccount = accounts[prover];
        if (proverAccount.stakeBalance < request.offer.lockStake) {
            revert InsufficientBalance(prover);
        }

        unchecked {
            clientAccount.balance -= price;
            proverAccount.stakeBalance -= request.offer.lockStake.toUint96();
        }

        // Record the lock for the request and emit an event.
        requestLocks[request.id] = RequestLock({
            prover: prover,
            price: price,
            requestLockFlags: 0,
            lockDeadline: lockDeadline,
            deadlineDelta: uint256(deadline - lockDeadline).toUint24(),
            stake: request.offer.lockStake.toUint96(),
            fingerprint: bytes8(requestDigest)
        });

        clientAccount.setRequestLocked(idx);
        emit RequestLocked(request.id, prover);
    }

    /// Validates the request and records the price to transient storage such that it can be
    /// fulfilled within the same transaction without taking a lock on it.
    /// @inheritdoc IBoundlessMarket
    function priceRequest(ProofRequest calldata request, bytes calldata clientSignature) public {
        (address client,) = request.id.clientAndIndex();
        bytes32 requestHash = _hashTypedDataV4(request.eip712Digest());
        bytes32 requestDigest = request.verifyClientSignature(requestHash, client, clientSignature);

        request.validateForPriceRequest();

        // Compute the current price offered by the reverse Dutch auction.
        uint96 price = request.offer.priceAtBlock(uint64(block.number)).toUint96();

        // Record the price in transient storage, such that the order can be filled in this same transaction.
        FulfillmentContext({valid: true, price: price}).store(requestDigest);
    }

    /// @inheritdoc IBoundlessMarket
    function verifyDelivery(Fulfillment calldata fill, AssessorReceipt calldata assessorReceipt) public view {
        // Verify the application guest proof. We need to verify it here, even though the assessor
        // already verified that the prover has knowledge of a verifying receipt, because we need to
        // make sure the _delivered_ seal is valid.
        bytes32 claimDigest = ReceiptClaimLib.ok(fill.imageId, sha256(fill.journal)).digest();
        VERIFIER.verifyIntegrity{gas: FULFILL_MAX_GAS_FOR_VERIFY}(Receipt(fill.seal, claimDigest));

        // Verify the assessor, which ensures the application proof fulfills a valid request with the given ID.
        // NOTE: Signature checks and recursive verification happen inside the assessor.
        bytes32[] memory requestDigests = new bytes32[](1);
        requestDigests[0] = fill.requestDigest;
        bytes32 assessorJournalDigest = sha256(
            abi.encode(
                AssessorJournal({
                    requestDigests: requestDigests,
                    selectors: assessorReceipt.selectors,
                    callbacks: assessorReceipt.callbacks,
                    root: claimDigest,
                    prover: assessorReceipt.prover
                })
            )
        );
        // Verification that the provided seal matches the required selector.
        // NOTE: Assessor guest ensures that the number of selectors <= the number of request digests in the journal.
        if (assessorReceipt.selectors.length > 0 && assessorReceipt.selectors[0].value != bytes4(fill.seal[0:4])) {
            revert SelectorMismatch(assessorReceipt.selectors[0].value, bytes4(fill.seal[0:4]));
        }
        // Verification of the assessor seal does not need to comply with FULFILL_MAX_GAS_FOR_VERIFY.
        VERIFIER.verify(assessorReceipt.seal, ASSESSOR_ID, assessorJournalDigest);
    }

    /// @inheritdoc IBoundlessMarket
    function verifyBatchDelivery(Fulfillment[] calldata fills, AssessorReceipt calldata assessorReceipt) public view {
        // TODO(#242): Figure out how much the memory here is costing. If it's significant, we can do some tricks to reduce memory pressure.
        uint256 fillsLength = fills.length;
        // We can't handle more than 65535 fills in a single batch.
        // This is a limitation of the current Selector implementation,
        // that uses a uint16 for the index, and can be increased in the future.
        if (fillsLength > type(uint16).max) {
            revert BatchSizeExceedsLimit(fillsLength, type(uint16).max);
        }
        bytes32[] memory claimDigests = new bytes32[](fillsLength);
        bytes32[] memory requestDigests = new bytes32[](fillsLength);

        // Check the selector constraints.
        // NOTE: The assessor guest adds non-zero selector values to the list.
        uint256 selectorsLength = assessorReceipt.selectors.length;
        for (uint256 i = 0; i < selectorsLength; i++) {
            bytes4 expected = assessorReceipt.selectors[i].value;
            bytes4 received = bytes4(fills[assessorReceipt.selectors[i].index].seal[0:4]);
            if (expected != received) {
                revert SelectorMismatch(expected, received);
            }
        }

        // Verify the application receipts.
        for (uint256 i = 0; i < fillsLength; i++) {
            Fulfillment calldata fill = fills[i];

            requestDigests[i] = fill.requestDigest;
            claimDigests[i] = ReceiptClaimLib.ok(fill.imageId, sha256(fill.journal)).digest();

            VERIFIER.verifyIntegrity{gas: FULFILL_MAX_GAS_FOR_VERIFY}(Receipt(fill.seal, claimDigests[i]));
        }

        bytes32 batchRoot = MerkleProofish.processTree(claimDigests);

        // Verify the assessor, which ensures the application proof fulfills a valid request with the given ID.
        // NOTE: Signature checks and recursive verification happen inside the assessor.
        bytes32 assessorJournalDigest = sha256(
            abi.encode(
                AssessorJournal({
                    requestDigests: requestDigests,
                    root: batchRoot,
                    callbacks: assessorReceipt.callbacks,
                    selectors: assessorReceipt.selectors,
                    prover: assessorReceipt.prover
                })
            )
        );
        // Verification of the assessor seal does not need to comply with FULFILL_MAX_GAS_FOR_VERIFY.
        VERIFIER.verify(assessorReceipt.seal, ASSESSOR_ID, assessorJournalDigest);
    }

    /// @inheritdoc IBoundlessMarket
    function priceAndFulfill(
        ProofRequest calldata request,
        bytes calldata clientSignature,
        Fulfillment calldata fill,
        AssessorReceipt calldata assessorReceipt
    ) external {
        priceRequest(request, clientSignature);
        fulfill(fill, assessorReceipt);
    }

    /// @inheritdoc IBoundlessMarket
    function priceAndFulfillBatch(
        ProofRequest[] calldata requests,
        bytes[] calldata clientSignatures,
        Fulfillment[] calldata fills,
        AssessorReceipt calldata assessorReceipt
    ) external {
        for (uint256 i = 0; i < requests.length; i++) {
            priceRequest(requests[i], clientSignatures[i]);
        }
        fulfillBatch(fills, assessorReceipt);
    }

    /// @inheritdoc IBoundlessMarket
    function fulfill(Fulfillment calldata fill, AssessorReceipt calldata assessorReceipt) public {
        verifyDelivery(fill, assessorReceipt);

        // Execute the callback with the associated fulfillment information.
        // Callbacks are called exactly once, on the first fulfillment. Checking that the request is
        // not fulfilled at this point ensures this. Note that by the end of the transaction, the
        // fulfilled flag for the provided fulfillment will be set, or this transaction will
        // revert (and revery any effects from the callback along with it).
        if (assessorReceipt.callbacks.length > 0) {
            AssessorCallback memory callback = assessorReceipt.callbacks[0];
            if (!requestIsFulfilled(fill.id)) {
                _executeCallback(fill.id, callback.addr, callback.gasLimit, fill.imageId, fill.journal, fill.seal);
            }
        }

        _fulfillAndPay(fill, assessorReceipt.prover);

        emit ProofDelivered(fill.id, fill.journal, fill.seal);
    }

    /// @inheritdoc IBoundlessMarket
    function fulfillBatch(Fulfillment[] calldata fills, AssessorReceipt calldata assessorReceipt) public {
        verifyBatchDelivery(fills, assessorReceipt);

        // Execute the callback with the associated fulfillment information.
        // Callbacks are called exactly once, on the first fulfillment. Checking that the request is
        // not fulfilled at this point ensures this. Note that by the end of the transaction, the
        // fulfilled flag for every provided fulfillment will be set, or this transaction will
        // revert (and revery any effects from the callbacks along with it).
        uint256 callbacksLength = assessorReceipt.callbacks.length;
        for (uint256 i = 0; i < callbacksLength; i++) {
            AssessorCallback memory callback = assessorReceipt.callbacks[i];
            Fulfillment calldata fill = fills[callback.index];
            if (!requestIsFulfilled(fill.id)) {
                _executeCallback(fill.id, callback.addr, callback.gasLimit, fill.imageId, fill.journal, fill.seal);
            }
        }

        // NOTE: It would be slightly more efficient to keep balances and request flags in memory until a single
        // batch update to storage. However, updating the same storage slot twice only costs 100 gas, so
        // this savings is marginal, and will be outweighed by complicated memory management if not careful.
        for (uint256 i = 0; i < fills.length; i++) {
            _fulfillAndPay(fills[i], assessorReceipt.prover);
            emit ProofDelivered(fills[i].id, fills[i].journal, fills[i].seal);
        }
    }

    /// Complete the fulfillment logic after having verified the app and assessor receipts.
    function _fulfillAndPay(Fulfillment calldata fill, address prover) internal {
        RequestId id = fill.id;
        (address client, uint32 idx) = id.clientAndIndex();
        Account storage clientAccount = accounts[client];
        (bool locked, bool fulfilled) = clientAccount.requestFlags(idx);

        bytes memory paymentError;
        if (locked) {
            RequestLock memory lock = requestLocks[id];
            if (lock.lockDeadline >= block.number) {
                paymentError = _fulfillAndPayLocked(lock, id, client, idx, fill.requestDigest, fulfilled, prover);
            } else {
                paymentError = _fulfillAndPayWasLocked(lock, id, client, idx, fill.requestDigest, fulfilled, prover);
            }
        } else {
            paymentError = _fulfillAndPayNeverLocked(id, client, idx, fill.requestDigest, fulfilled, prover);
        }

        if (paymentError.length > 0) {
            if (fill.requirePayment) {
                revertWith(paymentError);
            } else {
                emit PaymentRequirementsFailed(paymentError);
            }
        }
    }

    /// @notice For a request that is currently locked. Marks the request as fulfilled, and transfers payment if eligible.
    /// @dev It is possible for anyone to fulfill a request at any time while the request has not expired.
    /// If the request is currently locked, only the prover can fulfill it and receive payment
    function _fulfillAndPayLocked(
        RequestLock memory lock,
        RequestId id,
        address client,
        uint32 idx,
        bytes32 requestDigest,
        bool fulfilled,
        address assessorProver
    ) internal returns (bytes memory paymentError) {
        if (lock.isProverPaid()) {
            return abi.encodeWithSelector(RequestIsFulfilled.selector, RequestId.unwrap(id));
        }

        if (lock.fingerprint != bytes8(requestDigest)) {
            revert RequestLockFingerprintDoesNotMatch({
                requestId: id,
                provided: bytes8(requestDigest),
                locked: lock.fingerprint
            });
        }

        if (!fulfilled) {
            accounts[client].setRequestFulfilled(idx);
            emit RequestFulfilled(id);
        }

        // At this point the request has been fulfilled. The remaining logic determines whether
        // payment should be sent and to whom.
        // While the request is locked, only the locker is eligible for payment.
        if (lock.prover != assessorProver) {
            return abi.encodeWithSelector(RequestIsLocked.selector, RequestId.unwrap(id));
        }
        requestLocks[id].setProverPaidBeforeLockDeadline();

        uint96 price = lock.price;
        if (MARKET_FEE_BPS > 0) {
            price = _applyMarketFee(price);
        }
        accounts[assessorProver].balance += price;
        accounts[assessorProver].stakeBalance += lock.stake;
    }

    /// @notice For a request that was locked, and now the lock has expired. Marks the request as fulfilled,
    /// and transfers payment if eligible.
    /// @dev It is possible for anyone to fulfill a request at any time while the request has not expired.
    /// If the request was locked, and now the lock has expired, and the request as a whole has not expired,
    /// anyone can fulfill it and receive payment.
    function _fulfillAndPayWasLocked(
        RequestLock memory lock,
        RequestId id,
        address client,
        uint32 idx,
        bytes32 requestDigest,
        bool fulfilled,
        address assessorProver
    ) internal returns (bytes memory paymentError) {
        if (lock.isProverPaid()) {
            return abi.encodeWithSelector(RequestIsFulfilled.selector, RequestId.unwrap(id));
        }

        if (!fulfilled) {
            accounts[client].setRequestFulfilled(idx);
            emit RequestFulfilled(id);
        }

        // If no fulfillment context was stored for this request digest (via priceRequest),
        // then payment cannot be processed. This check also serves as an expiration check since
        // fulfillment contexts cannot be created for expired requests.
        FulfillmentContext memory context = FulfillmentContextLibrary.load(requestDigest);
        if (!context.valid) {
            return abi.encodeWithSelector(RequestIsNotPriced.selector, RequestId.unwrap(id));
        }
        uint96 price = context.price;

        // Deduct any additionally owned funds from client account. The client was already charged
        // for the price at lock time once when the request was locked. We only need to charge any
        // additional price increases from the dutch auction between lock time to now.
        Account storage clientAccount = accounts[client];
        uint96 clientOwes = price - lock.price;
        if (clientAccount.balance < clientOwes) {
            return abi.encodeWithSelector(InsufficientBalance.selector, client);
        }
        requestLocks[id].setProverPaidAfterLockDeadline(assessorProver);

        unchecked {
            clientAccount.balance -= clientOwes;
        }
        if (MARKET_FEE_BPS > 0) {
            price = _applyMarketFee(price);
        }
        accounts[assessorProver].balance += price;
    }

    /// @notice For a request that has never been locked. Marks the request as fulfilled, and transfers payment if eligible.
    /// @dev If a never locked request is fulfilled, but fails the requirements for payment, no
    /// payment can ever be rendered for this order in the future.
    function _fulfillAndPayNeverLocked(
        RequestId id,
        address client,
        uint32 idx,
        bytes32 requestDigest,
        bool fulfilled,
        address assessorProver
    ) internal returns (bytes memory paymentError) {
        // When never locked, the fulfilled flag _does_ indicate that payment has already been transferred,
        // so we return early here.
        if (fulfilled) {
            return abi.encodeWithSelector(RequestIsFulfilled.selector, RequestId.unwrap(id));
        }

        // If no fulfillment context was stored for this request digest (via priceRequest),
        // then payment cannot be processed. This check also serves as an expiration check since
        // fulfillment contexts cannot be created for expired requests.
        FulfillmentContext memory context = FulfillmentContextLibrary.load(requestDigest);
        if (!context.valid) {
            return abi.encodeWithSelector(RequestIsNotPriced.selector, RequestId.unwrap(id));
        }
        uint96 price = context.price;

        Account storage clientAccount = accounts[client];
        if (!fulfilled) {
            clientAccount.setRequestFulfilled(idx);
            emit RequestFulfilled(id);
        }

        // Deduct the funds from client account.
        if (clientAccount.balance < price) {
            return abi.encodeWithSelector(InsufficientBalance.selector, client);
        }
        unchecked {
            clientAccount.balance -= price;
        }

        if (MARKET_FEE_BPS > 0) {
            price = _applyMarketFee(price);
        }
        accounts[assessorProver].balance += price;
    }

    function _applyMarketFee(uint96 proverPayment) internal returns (uint96) {
        uint96 fee = proverPayment * MARKET_FEE_BPS / 10000;
        marketBalance += fee;
        return proverPayment - fee;
    }

    /// @notice Execute the callback for a fulfilled request if one is specified
    /// @dev This function is called after payment is processed and handles any callback specified in the request
    /// @param id The ID of the request being fulfilled
    /// @param callbackAddr The address of the callback contract
    /// @param callbackGasLimit The gas limit to use for the callback
    /// @param imageId The ID of the RISC Zero guest image that produced the proof
    /// @param journal The output journal from the RISC Zero guest execution
    /// @param seal The cryptographic seal proving correct execution
    function _executeCallback(
        RequestId id,
        address callbackAddr,
        uint96 callbackGasLimit,
        bytes32 imageId,
        bytes calldata journal,
        bytes calldata seal
    ) internal {
        try IBoundlessMarketCallback(callbackAddr).handleProof{gas: callbackGasLimit}(imageId, journal, seal) {}
        catch (bytes memory err) {
            emit CallbackFailed(id, callbackAddr, err);
        }
    }

    /// @inheritdoc IBoundlessMarket
    function submitRoot(address setVerifierAddress, bytes32 root, bytes calldata seal) external {
        IRiscZeroSetVerifier(address(setVerifierAddress)).submitMerkleRoot(root, seal);
    }

    /// @inheritdoc IBoundlessMarket
    function submitRootAndFulfillBatch(
        address setVerifier,
        bytes32 root,
        bytes calldata seal,
        Fulfillment[] calldata fills,
        AssessorReceipt calldata assessorReceipt
    ) external {
        IRiscZeroSetVerifier(address(setVerifier)).submitMerkleRoot(root, seal);
        fulfillBatch(fills, assessorReceipt);
    }

    /// @inheritdoc IBoundlessMarket
    function slash(RequestId requestId) external {
        (address client, uint32 idx) = requestId.clientAndIndex();
        (bool locked,) = accounts[client].requestFlags(idx);
        if (!locked) {
            revert RequestIsNotLocked({requestId: requestId});
        }

        RequestLock memory lock = requestLocks[requestId];
        if (lock.isSlashed()) {
            revert RequestIsSlashed({requestId: requestId});
        }
        if (lock.isProverPaidBeforeLockDeadline()) {
            revert RequestIsFulfilled({requestId: requestId});
        }

        // You can only slash a request after the request fully expires, so that if the request
        // does get fulfilled, we know which prover should receive a portion of the stake.
        if (block.number <= lock.deadline()) {
            revert RequestIsNotExpired({requestId: requestId, deadline: lock.deadline()});
        }

        // Request was either fulfilled after the lock deadline or the request expired unfulfilled.
        // In both cases the locker should be slashed.
        requestLocks[requestId].setSlashed();

        // Calculate the portion of stake that should be burned vs sent to the prover.
        uint256 burnValue = uint256(lock.stake) * SLASHING_BURN_BPS / 10000;
        ERC20Burnable(STAKE_TOKEN_CONTRACT).burn(burnValue);

        // If a prover fulfilled the request after the lock deadline, that prover
        // receives the unburned portion of the stake as a reward.
        // Otherwise the request expired unfulfilled, unburnt stake accrues to the market treasury,
        // and we refund the client the price they paid for the request at lock time.
        uint96 transferValue = (uint256(lock.stake) - burnValue).toUint96();
        address stakeRecipient = lock.prover;
        if (lock.isProverPaidAfterLockDeadline()) {
            // At this point lock.prover is the prover that ultimately fulfilled the request, not
            // the prover that locked the request. Transfer them the unburnt stake.
            accounts[lock.prover].stakeBalance += transferValue;
        } else {
            stakeRecipient = address(this);
            accounts[address(this)].stakeBalance += transferValue;
            accounts[client].balance += lock.price;
        }

        emit ProverSlashed(requestId, burnValue, transferValue, stakeRecipient);
    }

    /// @inheritdoc IBoundlessMarket
    function imageInfo() external view returns (bytes32, string memory) {
        return (ASSESSOR_ID, imageUrl);
    }

    /// @inheritdoc IBoundlessMarket
    function deposit() public payable {
        accounts[msg.sender].balance += msg.value.toUint96();
        emit Deposit(msg.sender, msg.value);
    }

    /// @inheritdoc IBoundlessMarket
    function withdraw(uint256 value) public {
        if (accounts[msg.sender].balance < value.toUint96()) {
            revert InsufficientBalance(msg.sender);
        }
        unchecked {
            accounts[msg.sender].balance -= value.toUint96();
        }
        (bool sent,) = msg.sender.call{value: value}("");
        if (!sent) {
            revert TransferFailed();
        }
        emit Withdrawal(msg.sender, value);
    }

    /// @inheritdoc IBoundlessMarket
    function balanceOf(address addr) public view returns (uint256) {
        return uint256(accounts[addr].balance);
    }

    /// @inheritdoc IBoundlessMarket
    function depositStake(uint256 value) external {
        // Transfer tokens from user to market
        _depositStake(msg.sender, value);
    }

    /// @inheritdoc IBoundlessMarket
    function depositStakeWithPermit(uint256 value, uint256 deadline, uint8 v, bytes32 r, bytes32 s) external {
        // Transfer tokens from user to market
        try IERC20Permit(STAKE_TOKEN_CONTRACT).permit(msg.sender, address(this), value, deadline, v, r, s) {} catch {}
        _depositStake(msg.sender, value);
    }

    function _depositStake(address from, uint256 value) internal {
        IERC20(STAKE_TOKEN_CONTRACT).safeTransferFrom(from, address(this), value);
        accounts[from].stakeBalance += value.toUint96();
        emit StakeDeposit(from, value);
    }

    /// @inheritdoc IBoundlessMarket
    function withdrawStake(uint256 value) public {
        if (accounts[msg.sender].stakeBalance < value.toUint96()) {
            revert InsufficientBalance(msg.sender);
        }
        unchecked {
            accounts[msg.sender].stakeBalance -= value.toUint96();
        }
        // Transfer tokens from market to user
        bool success = IERC20(STAKE_TOKEN_CONTRACT).transfer(msg.sender, value);
        if (!success) revert TransferFailed();

        emit StakeWithdrawal(msg.sender, value);
    }

    /// @inheritdoc IBoundlessMarket
    function balanceOfStake(address addr) public view returns (uint256) {
        return uint256(accounts[addr].stakeBalance);
    }

    /// @inheritdoc IBoundlessMarket
<<<<<<< HEAD
    function requestIsFulfilled(RequestId id) external view returns (bool) {
=======
    function accountIsFrozen(address addr) external view returns (bool) {
        Account storage prover = accounts[addr];
        return prover.isFrozen();
    }

    /// @inheritdoc IBoundlessMarket
    function unfreezeAccount() public {
        Account storage prover = accounts[msg.sender];
        prover.unsetFrozen();
    }

    /// @inheritdoc IBoundlessMarket
    function requestIsFulfilled(RequestId id) public view returns (bool) {
>>>>>>> 30a76a55
        (address client, uint32 idx) = id.clientAndIndex();
        (, bool fulfilled) = accounts[client].requestFlags(idx);
        return fulfilled;
    }

    /// @inheritdoc IBoundlessMarket
    function requestIsLocked(RequestId id) public view returns (bool) {
        (address client, uint32 idx) = id.clientAndIndex();
        (bool locked,) = accounts[client].requestFlags(idx);
        return locked;
    }

    /// @inheritdoc IBoundlessMarket
    function requestIsSlashed(RequestId id) external view returns (bool) {
        return requestLocks[id].isSlashed();
    }

    /// @inheritdoc IBoundlessMarket
    function requestLockDeadline(RequestId id) external view returns (uint64) {
        if (!requestIsLocked(id)) {
            revert RequestIsNotLocked({requestId: id});
        }
        return requestLocks[id].lockDeadline;
    }

    /// @inheritdoc IBoundlessMarket
    function requestDeadline(RequestId id) external view returns (uint64) {
        if (!requestIsLocked(id)) {
            revert RequestIsNotLocked({requestId: id});
        }
        return requestLocks[id].deadline();
    }

    /// @inheritdoc IBoundlessMarket
    function eip712DomainSeparator() external view returns (bytes32) {
        return _domainSeparatorV4();
    }

    /// Internal utility function to revert with a pre-encoded error.
    function revertWith(bytes memory err) internal pure {
        assembly {
            revert(add(err, 0x20), mload(err))
        }
    }
}<|MERGE_RESOLUTION|>--- conflicted
+++ resolved
@@ -703,23 +703,7 @@
     }
 
     /// @inheritdoc IBoundlessMarket
-<<<<<<< HEAD
     function requestIsFulfilled(RequestId id) external view returns (bool) {
-=======
-    function accountIsFrozen(address addr) external view returns (bool) {
-        Account storage prover = accounts[addr];
-        return prover.isFrozen();
-    }
-
-    /// @inheritdoc IBoundlessMarket
-    function unfreezeAccount() public {
-        Account storage prover = accounts[msg.sender];
-        prover.unsetFrozen();
-    }
-
-    /// @inheritdoc IBoundlessMarket
-    function requestIsFulfilled(RequestId id) public view returns (bool) {
->>>>>>> 30a76a55
         (address client, uint32 idx) = id.clientAndIndex();
         (, bool fulfilled) = accounts[client].requestFlags(idx);
         return fulfilled;
