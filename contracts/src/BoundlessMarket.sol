--- conflicted
+++ resolved
@@ -209,11 +209,10 @@
         bytes32 root,
         bytes calldata seal,
         Fulfillment[] calldata fills,
-        bytes calldata assessorSeal,
-        address prover
+        AssessorReceipt calldata assessorReceipt
     ) external {
         IRiscZeroSetVerifier(address(setVerifier)).submitMerkleRoot(root, seal);
-        fulfillBatch(fills, assessorSeal, prover);
+        fulfillBatch(fills, assessorReceipt);
     }
 
     /// Validates the request and records the price to transient storage such that it can be
@@ -245,17 +244,14 @@
         // NOTE: Signature checks and recursive verification happen inside the assessor.
         bytes32[] memory requestDigests = new bytes32[](1);
         requestDigests[0] = fill.requestDigest;
-<<<<<<< HEAD
-        bytes32 assessorJournalDigest =
-            sha256(abi.encode(AssessorJournal({requestDigests: requestDigests, root: claimDigest, prover: prover, commitment: SteelCommitment({id: 0, digest: bytes32(0), configID: bytes32(0)})})));
-=======
         bytes32 assessorJournalDigest = sha256(
             abi.encode(
                 AssessorJournal({
                     requestDigests: requestDigests,
                     selectors: assessorReceipt.selectors,
                     root: claimDigest,
-                    prover: assessorReceipt.prover
+                    prover: assessorReceipt.prover,
+                    commitment: SteelCommitment({id: 0, digest: bytes32(0), configID: bytes32(0)})
                 })
             )
         );
@@ -264,7 +260,6 @@
         if (assessorReceipt.selectors.length > 0 && assessorReceipt.selectors[0].value != bytes4(fill.seal[0:4])) {
             revert SelectorMismatch(assessorReceipt.selectors[0].value, bytes4(fill.seal[0:4]));
         }
->>>>>>> 81ae9c97
         // Verification of the assessor seal does not need to comply with FULFILL_MAX_GAS_FOR_VERIFY.
         VERIFIER.verify(assessorReceipt.seal, ASSESSOR_ID, assessorJournalDigest);
     }
@@ -307,21 +302,17 @@
 
         // Verify the assessor, which ensures the application proof fulfills a valid request with the given ID.
         // NOTE: Signature checks and recursive verification happen inside the assessor.
-<<<<<<< HEAD
-        bytes32 assessorJournalDigest =
-            sha256(abi.encode(AssessorJournal({requestDigests: requestDigests, root: batchRoot, prover: prover, commitment: SteelCommitment({id: 0, digest: bytes32(0), configID: bytes32(0)})})));
-=======
         bytes32 assessorJournalDigest = sha256(
             abi.encode(
                 AssessorJournal({
                     requestDigests: requestDigests,
                     root: batchRoot,
                     selectors: assessorReceipt.selectors,
-                    prover: assessorReceipt.prover
+                    prover: assessorReceipt.prover,
+                    commitment: SteelCommitment({id: 0, digest: bytes32(0), configID: bytes32(0)})
                 })
             )
         );
->>>>>>> 81ae9c97
         // Verification of the assessor seal does not need to comply with FULFILL_MAX_GAS_FOR_VERIFY.
         VERIFIER.verify(assessorReceipt.seal, ASSESSOR_ID, assessorJournalDigest);
     }
@@ -556,27 +547,8 @@
         return proverPayment - fee;
     }
 
-    /// @inheritdoc IBoundlessMarket
-<<<<<<< HEAD
-=======
-    function submitRoot(address setVerifierAddress, bytes32 root, bytes calldata seal) external {
-        IRiscZeroSetVerifier(address(setVerifierAddress)).submitMerkleRoot(root, seal);
-    }
-
-    /// @inheritdoc IBoundlessMarket
-    function submitRootAndFulfillBatch(
-        address setVerifier,
-        bytes32 root,
-        bytes calldata seal,
-        Fulfillment[] calldata fills,
-        AssessorReceipt calldata assessorReceipt
-    ) external {
-        IRiscZeroSetVerifier(address(setVerifier)).submitMerkleRoot(root, seal);
-        fulfillBatch(fills, assessorReceipt);
-    }
-
-    /// @inheritdoc IBoundlessMarket
->>>>>>> 81ae9c97
+
+    /// @inheritdoc IBoundlessMarket
     function slash(RequestId requestId) external {
         (address client, uint32 idx) = requestId.clientAndIndex();
         (bool locked,) = accounts[client].requestFlags(idx);
