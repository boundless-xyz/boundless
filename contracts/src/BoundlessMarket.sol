// Copyright (c) 2025 RISC Zero, Inc.
//
// All rights reserved.
// SPDX-License-Identifier: BUSL-1.1

pragma solidity ^0.8.24;

import {SafeCastLib} from "solmate/utils/SafeCastLib.sol";
import {ECDSA} from "@openzeppelin/contracts/utils/cryptography/ECDSA.sol";
import {EIP712Upgradeable} from "@openzeppelin/contracts-upgradeable/utils/cryptography/EIP712Upgradeable.sol";
import {Ownable2StepUpgradeable} from "@openzeppelin/contracts-upgradeable/access/Ownable2StepUpgradeable.sol";
import {UUPSUpgradeable} from "@openzeppelin/contracts-upgradeable/proxy/utils/UUPSUpgradeable.sol";
import {Initializable} from "@openzeppelin/contracts-upgradeable/proxy/utils/Initializable.sol";
import {ERC20} from "solmate/tokens/ERC20.sol";
import {ERC20Burnable} from "@openzeppelin/contracts/token/ERC20/extensions/ERC20Burnable.sol";
import {SafeTransferLib} from "solmate/utils/SafeTransferLib.sol";
import {IERC1271} from "@openzeppelin/contracts/interfaces/IERC1271.sol";
import {IRiscZeroVerifier, Receipt, ReceiptClaim, ReceiptClaimLib} from "risc0/IRiscZeroVerifier.sol";
import {IRiscZeroSetVerifier} from "risc0/IRiscZeroSetVerifier.sol";

import {IBoundlessMarket} from "./IBoundlessMarket.sol";
import {IBoundlessMarketCallback} from "./IBoundlessMarketCallback.sol";
import {Account} from "./types/Account.sol";
import {AssessorJournal} from "./types/AssessorJournal.sol";
import {AssessorCallback} from "./types/AssessorCallback.sol";
import {Fulfillment} from "./types/Fulfillment.sol";
import {AssessorReceipt} from "./types/AssessorReceipt.sol";
import {ProofRequest} from "./types/ProofRequest.sol";
import {RequestId} from "./types/RequestId.sol";
import {RequestLock} from "./types/RequestLock.sol";
import {FulfillmentContext, FulfillmentContextLibrary} from "./types/FulfillmentContext.sol";

import {BoundlessMarketLib} from "./libraries/BoundlessMarketLib.sol";
import {MerkleProofish} from "./libraries/MerkleProofish.sol";

contract BoundlessMarket is
    IBoundlessMarket,
    Initializable,
    EIP712Upgradeable,
    Ownable2StepUpgradeable,
    UUPSUpgradeable
{
    using ReceiptClaimLib for ReceiptClaim;
<<<<<<< HEAD
    using SafeCast for uint256;
    using SafeCast for int256;
    using SafeERC20 for IERC20;
=======
    using SafeCastLib for uint256;
    using SafeTransferLib for ERC20;
>>>>>>> 44606f84

    /// @dev The version of the contract, with respect to upgrades.
    uint64 public constant VERSION = 1;

    /// Mapping of request ID to lock-in state. Non-zero for requests that are locked in.
    mapping(RequestId => RequestLock) public requestLocks;
    /// Mapping of address to account state.
    mapping(address => Account) internal accounts;

    // Using immutable here means the image ID and verifier address is linked to the implementation
    // contract, and not to the proxy. Any deployment that wants to update these values must deploy
    // a new implementation contract.
    /// @custom:oz-upgrades-unsafe-allow state-variable-immutable
    IRiscZeroVerifier public immutable VERIFIER;
    /// @custom:oz-upgrades-unsafe-allow state-variable-immutable
    bytes32 public immutable ASSESSOR_ID;
    string private imageUrl;
    /// @custom:oz-upgrades-unsafe-allow state-variable-immutable
    address public immutable STAKE_TOKEN_CONTRACT;

    /// In order to fulfill a request, the prover must provide a proof that can be verified with at
    /// most the amount of gas specified by this constant. This requirement exists to ensure the
    /// client can then post the given proof in a new transaction as part of the application.
    uint256 public constant FULFILL_MAX_GAS_FOR_VERIFY = 50000;

    /// @notice When a prover is slashed for failing to fulfill a request, a portion of the stake
    /// is burned, and the remaining portion is either send to the prover that ultimately fulfilled
    /// the order, or to the market treasury. This fraction controls that ratio.
    /// @dev The fee is configured as a constant to avoid accessing storage and thus paying for the
    /// gas of an SLOAD. Can only be changed via contract upgrade.
    uint256 public constant SLASHING_BURN_BPS = 7500;

    /// @notice When an order is fulfilled, the market takes a fee based on the price of the order.
    /// This fraction is multiplied by the price to decide the fee.
    /// @dev The fee is configured as a constant to avoid accessing storage and thus paying for the
    /// gas of an SLOAD. Can only be changed via contract upgrade.
    uint96 public constant MARKET_FEE_BPS = 0;

    /// @custom:oz-upgrades-unsafe-allow constructor
    constructor(IRiscZeroVerifier verifier, bytes32 assessorId, address stakeTokenContract) {
        VERIFIER = verifier;
        ASSESSOR_ID = assessorId;
        STAKE_TOKEN_CONTRACT = stakeTokenContract;

        _disableInitializers();
    }

    function initialize(address initialOwner, string calldata _imageUrl) external initializer {
        __Ownable_init(initialOwner);
        __UUPSUpgradeable_init();
        __EIP712_init(BoundlessMarketLib.EIP712_DOMAIN, BoundlessMarketLib.EIP712_DOMAIN_VERSION);
        imageUrl = _imageUrl;
    }

    function setImageUrl(string calldata _imageUrl) external onlyOwner {
        imageUrl = _imageUrl;
    }

    function _authorizeUpgrade(address newImplementation) internal override onlyOwner {}

    // NOTE: We could verify the client signature here, but this adds about 18k gas (with a naive
    // implementation), doubling the cost of calling this method. It is not required for protocol
    // safety as the signature is checked during lock, and during fulfillment (by the assessor).
    function submitRequest(ProofRequest calldata request, bytes calldata clientSignature) external payable {
        if (msg.value > 0) {
            deposit();
        }
        // No-op usage to avoid unused parameter warning.
        clientSignature;
        emit RequestSubmitted(request.id);
    }

    /// @inheritdoc IBoundlessMarket
    function lockRequest(ProofRequest calldata request, bytes calldata clientSignature) external {
        (address client, uint32 idx) = request.id.clientAndIndex();
        bytes32 requestHash = _verifyClientSignature(request, client, clientSignature);
        (uint64 lockDeadline, uint64 deadline) = request.validateForLockRequest(accounts, client, idx);

        _lockRequest(request, requestHash, client, idx, msg.sender, lockDeadline, deadline);
    }

    /// @inheritdoc IBoundlessMarket
    function lockRequestWithSignature(
        ProofRequest calldata request,
        bytes calldata clientSignature,
        bytes calldata proverSignature
    ) external {
        (address client, uint32 idx) = request.id.clientAndIndex();
        bytes32 requestHash = _verifyClientSignature(request, client, clientSignature);
        address prover = _extractProverAddress(requestHash, proverSignature);
        (uint64 lockDeadline, uint64 deadline) = request.validateForLockRequest(accounts, client, idx);

        _lockRequest(request, requestHash, client, idx, prover, lockDeadline, deadline);
    }

    /// @notice Locks the request to the prover. Deducts funds from the client for payment
    /// and funding from the prover for locking stake.
    function _lockRequest(
        ProofRequest calldata request,
        bytes32 requestDigest,
        address client,
        uint32 idx,
        address prover,
        uint64 lockDeadline,
        uint64 deadline
    ) internal {
        (bool locked, bool fulfilled) = accounts[client].requestFlags(idx);
        if (locked) {
            revert RequestIsLocked({requestId: request.id});
        }
        if (fulfilled) {
            revert RequestIsFulfilled({requestId: request.id});
        }

        // Compute the current price offered by the reverse Dutch auction.
        uint96 price = request.offer.priceAtBlock(uint64(block.number)).safeCastTo96();

        // Deduct payment from the client account and stake from the prover account.
        Account storage clientAccount = accounts[client];
        if (clientAccount.balance < price) {
            revert InsufficientBalance(client);
        }
        Account storage proverAccount = accounts[prover];
        if (proverAccount.stakeBalance < request.offer.lockStake) {
            revert InsufficientBalance(prover);
        }

        unchecked {
            clientAccount.balance -= price;
            proverAccount.stakeBalance -= request.offer.lockStake.safeCastTo96();
        }

        // Record the lock for the request and emit an event.
        requestLocks[request.id] = RequestLock({
            prover: prover,
            price: price,
            requestLockFlags: 0,
            lockDeadline: lockDeadline,
            deadlineDelta: uint256(deadline - lockDeadline).safeCastTo24(),
            stake: request.offer.lockStake.safeCastTo96(),
            requestDigest: requestDigest
        });

        clientAccount.setRequestLocked(idx);
        emit RequestLocked(request.id, prover);
    }

    /// Validates the request and records the price to transient storage such that it can be
    /// fulfilled within the same transaction without taking a lock on it.
    /// @inheritdoc IBoundlessMarket
    function priceRequest(ProofRequest calldata request, bytes calldata clientSignature) public {
        (address client, bool smartContractSigned) = request.id.clientAndIsSmartContractSigned();

        bytes32 requestHash;
        // We only need to validate the signature if it is a smart contract signature. This is because
        // EOA signatures are validated in the assessor during fulfillment, so the assessor guarantees
        // that the digest that is priced is one that was signed by the client.
        if (smartContractSigned) {
            requestHash = _verifyClientSignature(request, client, clientSignature);
        } else {
            requestHash = _hashTypedDataV4(request.eip712Digest());
        }

        request.validateForPriceRequest();

        // Compute the current price offered by the reverse Dutch auction.
        uint96 price = request.offer.priceAtBlock(uint64(block.number)).safeCastTo96();

        // Record the price in transient storage, such that the order can be filled in this same transaction.
        FulfillmentContext({valid: true, price: price}).store(requestHash);
    }

    /// @inheritdoc IBoundlessMarket
    function verifyDelivery(Fulfillment calldata fill, AssessorReceipt calldata assessorReceipt) public view {
        // Verify the application guest proof. We need to verify it here, even though the assessor
        // already verified that the prover has knowledge of a verifying receipt, because we need to
        // make sure the _delivered_ seal is valid.
        bytes32 claimDigest = ReceiptClaimLib.ok(fill.imageId, sha256(fill.journal)).digest();
        VERIFIER.verifyIntegrity{gas: FULFILL_MAX_GAS_FOR_VERIFY}(Receipt(fill.seal, claimDigest));

        // Verify the assessor, which ensures the application proof fulfills a valid request with the given ID.
        // Recursive verification happens inside the assessor.
        // NOTE: When signature checks are performed depends on whether the signature is a smart contract signature
        // or a regular EOA signature. It also depends on whether the request is locked or not.
        // Smart contract signatures are validated on-chain only, specifically when a request is locked, or when a request is priced.
        // EOA signatures are validated in the assessor during fulfillment. This design removes the need for EOA signatures to be
        // validated on-chain in any scenario at fulfillment time.
        bytes32[] memory requestDigests = new bytes32[](1);
        requestDigests[0] = fill.requestDigest;
        bytes32 assessorJournalDigest = sha256(
            abi.encode(
                AssessorJournal({
                    requestDigests: requestDigests,
                    selectors: assessorReceipt.selectors,
                    callbacks: assessorReceipt.callbacks,
                    root: claimDigest,
                    prover: assessorReceipt.prover
                })
            )
        );
        // Verification that the provided seal matches the required selector.
        // NOTE: Assessor guest ensures that the number of selectors <= the number of request digests in the journal.
        if (assessorReceipt.selectors.length > 0 && assessorReceipt.selectors[0].value != bytes4(fill.seal[0:4])) {
            revert SelectorMismatch(assessorReceipt.selectors[0].value, bytes4(fill.seal[0:4]));
        }
        // Verification of the assessor seal does not need to comply with FULFILL_MAX_GAS_FOR_VERIFY.
        VERIFIER.verify(assessorReceipt.seal, ASSESSOR_ID, assessorJournalDigest);
    }

    /// @inheritdoc IBoundlessMarket
    function verifyBatchDelivery(Fulfillment[] calldata fills, AssessorReceipt calldata assessorReceipt) public view {
        // TODO(#242): Figure out how much the memory here is costing. If it's significant, we can do some tricks to reduce memory pressure.
        // We can't handle more than 65535 fills in a single batch.
        // This is a limitation of the current Selector implementation,
        // that uses a uint16 for the index, and can be increased in the future.
        if (fills.length > type(uint16).max) {
            revert BatchSizeExceedsLimit(fills.length, type(uint16).max);
        }
        bytes32[] memory claimDigests = new bytes32[](fills.length);
        bytes32[] memory requestDigests = new bytes32[](fills.length);

        // Check the selector constraints.
        // NOTE: The assessor guest adds non-zero selector values to the list.
        uint256 selectorsLength = assessorReceipt.selectors.length;
        for (uint256 i = 0; i < selectorsLength; i++) {
            bytes4 expected = assessorReceipt.selectors[i].value;
            bytes4 received = bytes4(fills[assessorReceipt.selectors[i].index].seal[0:4]);
            if (expected != received) {
                revert SelectorMismatch(expected, received);
            }
        }

        // Verify the application receipts.
        for (uint256 i = 0; i < fills.length; i++) {
            Fulfillment calldata fill = fills[i];

            requestDigests[i] = fill.requestDigest;
            claimDigests[i] = ReceiptClaimLib.ok(fill.imageId, sha256(fill.journal)).digest();

            VERIFIER.verifyIntegrity{gas: FULFILL_MAX_GAS_FOR_VERIFY}(Receipt(fill.seal, claimDigests[i]));
        }

        bytes32 batchRoot = MerkleProofish.processTree(claimDigests);

        // Verify the assessor, which ensures the application proof fulfills a valid request with the given ID.
        // NOTE: Signature checks and recursive verification happen inside the assessor.
        bytes32 assessorJournalDigest = sha256(
            abi.encode(
                AssessorJournal({
                    requestDigests: requestDigests,
                    root: batchRoot,
                    callbacks: assessorReceipt.callbacks,
                    selectors: assessorReceipt.selectors,
                    prover: assessorReceipt.prover
                })
            )
        );
        // Verification of the assessor seal does not need to comply with FULFILL_MAX_GAS_FOR_VERIFY.
        VERIFIER.verify(assessorReceipt.seal, ASSESSOR_ID, assessorJournalDigest);
    }

    /// @inheritdoc IBoundlessMarket
    function priceAndFulfill(
        ProofRequest calldata request,
        bytes calldata clientSignature,
        Fulfillment calldata fill,
        AssessorReceipt calldata assessorReceipt
    ) external returns (bytes memory paymentError) {
        priceRequest(request, clientSignature);
        paymentError = fulfill(fill, assessorReceipt);
    }

    /// @inheritdoc IBoundlessMarket
    function priceAndFulfillBatch(
        ProofRequest[] calldata requests,
        bytes[] calldata clientSignatures,
        Fulfillment[] calldata fills,
        AssessorReceipt calldata assessorReceipt
    ) external returns (bytes[] memory paymentError) {
        for (uint256 i = 0; i < requests.length; i++) {
            priceRequest(requests[i], clientSignatures[i]);
        }
        paymentError = fulfillBatch(fills, assessorReceipt);
    }

    /// @inheritdoc IBoundlessMarket
    function fulfill(Fulfillment calldata fill, AssessorReceipt calldata assessorReceipt)
        public
        returns (bytes memory paymentError)
    {
        verifyDelivery(fill, assessorReceipt);

        // Execute the callback with the associated fulfillment information.
        // Callbacks are called exactly once, on the first fulfillment. Checking that the request is
        // not fulfilled at this point ensures this. Note that by the end of the transaction, the
        // fulfilled flag for the provided fulfillment will be set, or this transaction will
        // revert (and revery any effects from the callback along with it).
        if (assessorReceipt.callbacks.length > 0) {
            AssessorCallback memory callback = assessorReceipt.callbacks[0];
            if (!requestIsFulfilled(fill.id)) {
                _executeCallback(fill.id, callback.addr, callback.gasLimit, fill.imageId, fill.journal, fill.seal);
            }
        }

        paymentError = _fulfillAndPay(fill, assessorReceipt.prover);
        emit ProofDelivered(fill.id);
    }

    /// @inheritdoc IBoundlessMarket
    function fulfillBatch(Fulfillment[] calldata fills, AssessorReceipt calldata assessorReceipt)
        public
        returns (bytes[] memory paymentError)
    {
        verifyBatchDelivery(fills, assessorReceipt);

        // Execute the callback with the associated fulfillment information.
        // Callbacks are called exactly once, on the first fulfillment. Checking that the request is
        // not fulfilled at this point ensures this. Note that by the end of the transaction, the
        // fulfilled flag for every provided fulfillment will be set, or this transaction will
        // revert (and revery any effects from the callbacks along with it).
        uint256 callbacksLength = assessorReceipt.callbacks.length;
        for (uint256 i = 0; i < callbacksLength; i++) {
            AssessorCallback memory callback = assessorReceipt.callbacks[i];
            Fulfillment calldata fill = fills[callback.index];
            if (!requestIsFulfilled(fill.id)) {
                _executeCallback(fill.id, callback.addr, callback.gasLimit, fill.imageId, fill.journal, fill.seal);
            }
        }

        paymentError = new bytes[](fills.length);

        // NOTE: It would be slightly more efficient to keep balances and request flags in memory until a single
        // batch update to storage. However, updating the same storage slot twice only costs 100 gas, so
        // this savings is marginal, and will be outweighed by complicated memory management if not careful.
        for (uint256 i = 0; i < fills.length; i++) {
            paymentError[i] = _fulfillAndPay(fills[i], assessorReceipt.prover);
            emit ProofDelivered(fills[i].id);
        }
    }

    /// @inheritdoc IBoundlessMarket
    function priceAndFulfillAndWithdraw(
        ProofRequest calldata request,
        bytes calldata clientSignature,
        Fulfillment calldata fill,
        AssessorReceipt calldata assessorReceipt
    ) external returns (bytes memory paymentError) {
        priceRequest(request, clientSignature);
        paymentError = fulfillAndWithdraw(fill, assessorReceipt);
    }

    /// @inheritdoc IBoundlessMarket
    function priceAndFulfillBatchAndWithdraw(
        ProofRequest[] calldata requests,
        bytes[] calldata clientSignatures,
        Fulfillment[] calldata fills,
        AssessorReceipt calldata assessorReceipt
    ) external returns (bytes[] memory paymentError) {
        for (uint256 i = 0; i < requests.length; i++) {
            priceRequest(requests[i], clientSignatures[i]);
        }
        paymentError = fulfillBatchAndWithdraw(fills, assessorReceipt);
    }

    /// @inheritdoc IBoundlessMarket
    function fulfillAndWithdraw(Fulfillment calldata fill, AssessorReceipt calldata assessorReceipt)
        public
        returns (bytes memory paymentError)
    {
        paymentError = fulfill(fill, assessorReceipt);

        // Withdraw any remaining balance from the prover account.
        uint256 balance = accounts[assessorReceipt.prover].balance;
        if (balance > 0) {
            _withdraw(assessorReceipt.prover, balance);
        }
    }

    /// @inheritdoc IBoundlessMarket
    function fulfillBatchAndWithdraw(Fulfillment[] calldata fills, AssessorReceipt calldata assessorReceipt)
        public
        returns (bytes[] memory paymentError)
    {
        paymentError = fulfillBatch(fills, assessorReceipt);

        // Withdraw any remaining balance from the prover account.
        uint256 balance = accounts[assessorReceipt.prover].balance;
        if (balance > 0) {
            _withdraw(assessorReceipt.prover, balance);
        }
    }

    /// Complete the fulfillment logic after having verified the app and assessor receipts.
    function _fulfillAndPay(Fulfillment calldata fill, address prover) internal returns (bytes memory paymentError) {
        RequestId id = fill.id;
        (address client, uint32 idx) = id.clientAndIndex();
        Account storage clientAccount = accounts[client];
        (bool locked, bool fulfilled) = clientAccount.requestFlags(idx);

        if (locked) {
            RequestLock memory lock = requestLocks[id];
            if (lock.lockDeadline >= block.number) {
                paymentError = _fulfillAndPayLocked(lock, id, client, idx, fill.requestDigest, fulfilled, prover);
            } else {
                paymentError = _fulfillAndPayWasLocked(lock, id, client, idx, fill.requestDigest, fulfilled, prover);
            }
        } else {
            paymentError = _fulfillAndPayNeverLocked(id, client, idx, fill.requestDigest, fulfilled, prover);
        }

        if (paymentError.length > 0) {
            emit PaymentRequirementsFailed(paymentError);
        }
    }

    /// @notice For a request that is currently locked. Marks the request as fulfilled, and transfers payment if eligible.
    /// @dev It is possible for anyone to fulfill a request at any time while the request has not expired.
    /// If the request is currently locked, only the prover can fulfill it and receive payment
    function _fulfillAndPayLocked(
        RequestLock memory lock,
        RequestId id,
        address client,
        uint32 idx,
        bytes32 requestDigest,
        bool fulfilled,
        address assessorProver
    ) internal returns (bytes memory paymentError) {
        if (lock.isProverPaid()) {
            return abi.encodeWithSelector(RequestIsFulfilled.selector, RequestId.unwrap(id));
        }

        if (lock.requestDigest != requestDigest) {
            revert InvalidRequestFulfillment({requestId: id, provided: requestDigest, locked: lock.requestDigest});
        }

        if (!fulfilled) {
            accounts[client].setRequestFulfilled(idx);
            emit RequestFulfilled(id);
        }

        // At this point the request has been fulfilled. The remaining logic determines whether
        // payment should be sent and to whom.
        // While the request is locked, only the locker is eligible for payment.
        if (lock.prover != assessorProver) {
            return abi.encodeWithSelector(RequestIsLocked.selector, RequestId.unwrap(id));
        }
        requestLocks[id].setProverPaidBeforeLockDeadline();

        uint96 price = lock.price;
        if (MARKET_FEE_BPS > 0) {
            price = _applyMarketFee(price);
        }
        accounts[assessorProver].balance += price;
        accounts[assessorProver].stakeBalance += lock.stake;
    }

    /// @notice For a request that was locked, and now the lock has expired. Marks the request as fulfilled,
    /// and transfers payment if eligible.
    /// @dev It is possible for anyone to fulfill a request at any time while the request has not expired.
    /// If the request was locked, and now the lock has expired, and the request as a whole has not expired,
    /// anyone can fulfill it and receive payment.
    function _fulfillAndPayWasLocked(
        RequestLock memory lock,
        RequestId id,
        address client,
        uint32 idx,
        bytes32 requestDigest,
        bool fulfilled,
        address assessorProver
    ) internal returns (bytes memory paymentError) {
        if (lock.isProverPaid()) {
            return abi.encodeWithSelector(RequestIsFulfilled.selector, RequestId.unwrap(id));
        }

        if (!fulfilled) {
            accounts[client].setRequestFulfilled(idx);
            emit RequestFulfilled(id);
        }

        // If no fulfillment context was stored for this request digest (via priceRequest),
        // then payment cannot be processed. This check also serves as
        // 1/ an expiration check since fulfillment contexts cannot be created for expired requests.
        // 2/ a smart contract signature check, since signatures are validated when a request is priced.
        FulfillmentContext memory context = FulfillmentContextLibrary.load(requestDigest);
        if (!context.valid) {
            revert RequestIsExpiredOrNotPriced(id);
        }
        uint96 price = context.price;

        Account storage clientAccount = accounts[client];

        // If the request has the same id, but is different to the request that was locked, the fulfillment
        // price could be either higher or lower than the price that was previously locked.
        // If the price is higher, we charge the client the difference.
        // If the price is lower, we refund the client the difference.
        uint96 lockPrice = lock.price;
        if (price > lockPrice) {
            uint96 clientOwes = price - lockPrice;
            if (clientAccount.balance < clientOwes) {
                return abi.encodeWithSelector(InsufficientBalance.selector, client);
            }
            unchecked {
                clientAccount.balance -= clientOwes;
            }
        } else {
            int256 delta = uint256(price).toInt256() - uint256(lockPrice).toInt256();
            uint96 clientOwed = (-delta).toUint256().toUint96();
            clientAccount.balance += clientOwed;
        }

        requestLocks[id].setProverPaidAfterLockDeadline(assessorProver);
        if (MARKET_FEE_BPS > 0) {
            price = _applyMarketFee(price);
        }
        accounts[assessorProver].balance += price;
    }

    /// @notice For a request that has never been locked. Marks the request as fulfilled, and transfers payment if eligible.
    /// @dev If a never locked request is fulfilled, but fails the requirements for payment, no
    /// payment can ever be rendered for this order in the future.
    function _fulfillAndPayNeverLocked(
        RequestId id,
        address client,
        uint32 idx,
        bytes32 requestDigest,
        bool fulfilled,
        address assessorProver
    ) internal returns (bytes memory paymentError) {
        // When never locked, the fulfilled flag _does_ indicate that payment has already been transferred,
        // so we return early here.
        if (fulfilled) {
            return abi.encodeWithSelector(RequestIsFulfilled.selector, RequestId.unwrap(id));
        }

        // If no fulfillment context was stored for this request digest (via priceRequest),
        // then payment cannot be processed. This check also serves as an expiration check since
        // fulfillment contexts cannot be created for expired requests.
        FulfillmentContext memory context = FulfillmentContextLibrary.load(requestDigest);
        if (!context.valid) {
            return abi.encodeWithSelector(RequestIsExpiredOrNotPriced.selector, RequestId.unwrap(id));
        }
        uint96 price = context.price;

        Account storage clientAccount = accounts[client];
        if (!fulfilled) {
            clientAccount.setRequestFulfilled(idx);
            emit RequestFulfilled(id);
        }

        // Deduct the funds from client account.
        if (clientAccount.balance < price) {
            return abi.encodeWithSelector(InsufficientBalance.selector, client);
        }
        unchecked {
            clientAccount.balance -= price;
        }

        if (MARKET_FEE_BPS > 0) {
            price = _applyMarketFee(price);
        }
        accounts[assessorProver].balance += price;
    }

    function _applyMarketFee(uint96 proverPayment) internal returns (uint96) {
        uint96 fee = proverPayment * MARKET_FEE_BPS / 10000;
        accounts[address(this)].balance += fee;
        return proverPayment - fee;
    }

    /// @notice Execute the callback for a fulfilled request if one is specified
    /// @dev This function is called after payment is processed and handles any callback specified in the request
    /// @param id The ID of the request being fulfilled
    /// @param callbackAddr The address of the callback contract
    /// @param callbackGasLimit The gas limit to use for the callback
    /// @param imageId The ID of the RISC Zero guest image that produced the proof
    /// @param journal The output journal from the RISC Zero guest execution
    /// @param seal The cryptographic seal proving correct execution
    function _executeCallback(
        RequestId id,
        address callbackAddr,
        uint96 callbackGasLimit,
        bytes32 imageId,
        bytes calldata journal,
        bytes calldata seal
    ) internal {
        try IBoundlessMarketCallback(callbackAddr).handleProof{gas: callbackGasLimit}(imageId, journal, seal) {}
        catch (bytes memory err) {
            emit CallbackFailed(id, callbackAddr, err);
        }
    }

    /// @inheritdoc IBoundlessMarket
    function submitRoot(address setVerifierAddress, bytes32 root, bytes calldata seal) external {
        IRiscZeroSetVerifier(address(setVerifierAddress)).submitMerkleRoot(root, seal);
    }

    /// @inheritdoc IBoundlessMarket
    function submitRootAndFulfillBatch(
        address setVerifier,
        bytes32 root,
        bytes calldata seal,
        Fulfillment[] calldata fills,
        AssessorReceipt calldata assessorReceipt
    ) external returns (bytes[] memory paymentError) {
        IRiscZeroSetVerifier(address(setVerifier)).submitMerkleRoot(root, seal);
        paymentError = fulfillBatch(fills, assessorReceipt);
    }

    /// @inheritdoc IBoundlessMarket
    function submitRootAndFulfillBatchAndWithdraw(
        address setVerifier,
        bytes32 root,
        bytes calldata seal,
        Fulfillment[] calldata fills,
        AssessorReceipt calldata assessorReceipt
    ) external returns (bytes[] memory paymentError) {
        IRiscZeroSetVerifier(address(setVerifier)).submitMerkleRoot(root, seal);
        paymentError = fulfillBatchAndWithdraw(fills, assessorReceipt);
    }

    /// @inheritdoc IBoundlessMarket
    function slash(RequestId requestId) external {
        (address client, uint32 idx) = requestId.clientAndIndex();
        (bool locked,) = accounts[client].requestFlags(idx);
        if (!locked) {
            revert RequestIsNotLocked({requestId: requestId});
        }

        RequestLock memory lock = requestLocks[requestId];
        if (lock.isSlashed()) {
            revert RequestIsSlashed({requestId: requestId});
        }
        if (lock.isProverPaidBeforeLockDeadline()) {
            revert RequestIsFulfilled({requestId: requestId});
        }

        // You can only slash a request after the request fully expires, so that if the request
        // does get fulfilled, we know which prover should receive a portion of the stake.
        if (block.number <= lock.deadline()) {
            revert RequestIsNotExpired({requestId: requestId, deadline: lock.deadline()});
        }

        // Request was either fulfilled after the lock deadline or the request expired unfulfilled.
        // In both cases the locker should be slashed.
        requestLocks[requestId].setSlashed();

        // Calculate the portion of stake that should be burned vs sent to the prover.
        uint256 burnValue = uint256(lock.stake) * SLASHING_BURN_BPS / 10000;
        ERC20Burnable(STAKE_TOKEN_CONTRACT).burn(burnValue);

        // If a prover fulfilled the request after the lock deadline, that prover
        // receives the unburned portion of the stake as a reward.
        // Otherwise the request expired unfulfilled, unburnt stake accrues to the market treasury,
        // and we refund the client the price they paid for the request at lock time.
        uint96 transferValue = (uint256(lock.stake) - burnValue).safeCastTo96();
        address stakeRecipient = lock.prover;
        if (lock.isProverPaidAfterLockDeadline()) {
            // At this point lock.prover is the prover that ultimately fulfilled the request, not
            // the prover that locked the request. Transfer them the unburnt stake.
            accounts[lock.prover].stakeBalance += transferValue;
        } else {
            stakeRecipient = address(this);
            accounts[address(this)].stakeBalance += transferValue;
            accounts[client].balance += lock.price;
        }

        emit ProverSlashed(requestId, burnValue, transferValue, stakeRecipient);
    }

    /// @inheritdoc IBoundlessMarket
    function imageInfo() external view returns (bytes32, string memory) {
        return (ASSESSOR_ID, imageUrl);
    }

    /// @inheritdoc IBoundlessMarket
    function deposit() public payable {
        accounts[msg.sender].balance += msg.value.safeCastTo96();
        emit Deposit(msg.sender, msg.value);
    }

    function _withdraw(address account, uint256 value) internal {
        if (accounts[account].balance < value.safeCastTo96()) {
            revert InsufficientBalance(account);
        }
        unchecked {
            accounts[account].balance -= value.safeCastTo96();
        }
        (bool sent,) = account.call{value: value}("");
        if (!sent) {
            revert TransferFailed();
        }
        emit Withdrawal(account, value);
    }

    /// @inheritdoc IBoundlessMarket
    function withdraw(uint256 value) public {
        _withdraw(msg.sender, value);
    }

    /// @inheritdoc IBoundlessMarket
    function balanceOf(address addr) public view returns (uint256) {
        return uint256(accounts[addr].balance);
    }

    /// @inheritdoc IBoundlessMarket
    function withdrawFromTreasury(uint256 value) public onlyOwner {
        if (accounts[address(this)].balance < value.safeCastTo96()) {
            revert InsufficientBalance(address(this));
        }
        unchecked {
            accounts[address(this)].balance -= value.safeCastTo96();
        }
        (bool sent,) = msg.sender.call{value: value}("");
        if (!sent) {
            revert TransferFailed();
        }
        emit Withdrawal(address(this), value);
    }

    /// @inheritdoc IBoundlessMarket
    function depositStake(uint256 value) external {
        // Transfer tokens from user to market
        _depositStake(msg.sender, value);
    }

    /// @inheritdoc IBoundlessMarket
    function depositStakeWithPermit(uint256 value, uint256 deadline, uint8 v, bytes32 r, bytes32 s) external {
        // Transfer tokens from user to market
        try ERC20(STAKE_TOKEN_CONTRACT).permit(msg.sender, address(this), value, deadline, v, r, s) {} catch {}
        _depositStake(msg.sender, value);
    }

    function _depositStake(address from, uint256 value) internal {
        ERC20(STAKE_TOKEN_CONTRACT).safeTransferFrom(from, address(this), value);
        accounts[from].stakeBalance += value.safeCastTo96();
        emit StakeDeposit(from, value);
    }

    /// @inheritdoc IBoundlessMarket
    function withdrawStake(uint256 value) public {
        if (accounts[msg.sender].stakeBalance < value.safeCastTo96()) {
            revert InsufficientBalance(msg.sender);
        }
        unchecked {
            accounts[msg.sender].stakeBalance -= value.safeCastTo96();
        }
        // Transfer tokens from market to user
        bool success = ERC20(STAKE_TOKEN_CONTRACT).transfer(msg.sender, value);
        if (!success) revert TransferFailed();

        emit StakeWithdrawal(msg.sender, value);
    }

    /// @inheritdoc IBoundlessMarket
    function balanceOfStake(address addr) public view returns (uint256) {
        return uint256(accounts[addr].stakeBalance);
    }

    /// @inheritdoc IBoundlessMarket
    function withdrawFromStakeTreasury(uint256 value) public onlyOwner {
        if (accounts[address(this)].stakeBalance < value.safeCastTo96()) {
            revert InsufficientBalance(address(this));
        }
        unchecked {
            accounts[address(this)].stakeBalance -= value.safeCastTo96();
        }
        bool success = ERC20(STAKE_TOKEN_CONTRACT).transfer(msg.sender, value);
        if (!success) revert TransferFailed();

        emit StakeWithdrawal(address(this), value);
    }

    /// @inheritdoc IBoundlessMarket
    function requestIsFulfilled(RequestId id) public view returns (bool) {
        (address client, uint32 idx) = id.clientAndIndex();
        (, bool fulfilled) = accounts[client].requestFlags(idx);
        return fulfilled;
    }

    /// @inheritdoc IBoundlessMarket
    function requestIsLocked(RequestId id) public view returns (bool) {
        (address client, uint32 idx) = id.clientAndIndex();
        (bool locked,) = accounts[client].requestFlags(idx);
        return locked;
    }

    /// @inheritdoc IBoundlessMarket
    function requestIsSlashed(RequestId id) external view returns (bool) {
        return requestLocks[id].isSlashed();
    }

    /// @inheritdoc IBoundlessMarket
    function requestLockDeadline(RequestId id) external view returns (uint64) {
        if (!requestIsLocked(id)) {
            revert RequestIsNotLocked({requestId: id});
        }
        return requestLocks[id].lockDeadline;
    }

    /// @inheritdoc IBoundlessMarket
    function requestDeadline(RequestId id) external view returns (uint64) {
        if (!requestIsLocked(id)) {
            revert RequestIsNotLocked({requestId: id});
        }
        return requestLocks[id].deadline();
    }

    function _verifyClientSignature(ProofRequest calldata request, address addr, bytes calldata clientSignature)
        internal
        view
        returns (bytes32)
    {
        bytes32 requestHash = _hashTypedDataV4(request.eip712Digest());
        if (request.id.isSmartContractSigned()) {
            if (IERC1271(addr).isValidSignature(requestHash, clientSignature) != IERC1271.isValidSignature.selector) {
                revert IBoundlessMarket.InvalidSignature();
            }
        } else {
            if (ECDSA.recover(requestHash, clientSignature) != addr) {
                revert IBoundlessMarket.InvalidSignature();
            }
        }
        return requestHash;
    }

    function _extractProverAddress(bytes32 requestHash, bytes calldata proverSignature)
        internal
        pure
        returns (address)
    {
        return ECDSA.recover(requestHash, proverSignature);
    }

    /// @inheritdoc IBoundlessMarket
    function eip712DomainSeparator() external view returns (bytes32) {
        return _domainSeparatorV4();
    }

    /// Internal utility function to revert with a pre-encoded error.
    function revertWith(bytes memory err) internal pure {
        assembly {
            revert(add(err, 0x20), mload(err))
        }
    }
}<|MERGE_RESOLUTION|>--- conflicted
+++ resolved
@@ -5,8 +5,8 @@
 
 pragma solidity ^0.8.24;
 
-import {SafeCastLib} from "solmate/utils/SafeCastLib.sol";
 import {ECDSA} from "@openzeppelin/contracts/utils/cryptography/ECDSA.sol";
+import {SafeCast} from "@openzeppelin/contracts/utils/math/SafeCast.sol";
 import {EIP712Upgradeable} from "@openzeppelin/contracts-upgradeable/utils/cryptography/EIP712Upgradeable.sol";
 import {Ownable2StepUpgradeable} from "@openzeppelin/contracts-upgradeable/access/Ownable2StepUpgradeable.sol";
 import {UUPSUpgradeable} from "@openzeppelin/contracts-upgradeable/proxy/utils/UUPSUpgradeable.sol";
@@ -41,14 +41,9 @@
     UUPSUpgradeable
 {
     using ReceiptClaimLib for ReceiptClaim;
-<<<<<<< HEAD
+    using SafeCast for int256;
     using SafeCast for uint256;
-    using SafeCast for int256;
-    using SafeERC20 for IERC20;
-=======
-    using SafeCastLib for uint256;
     using SafeTransferLib for ERC20;
->>>>>>> 44606f84
 
     /// @dev The version of the contract, with respect to upgrades.
     uint64 public constant VERSION = 1;
@@ -164,7 +159,7 @@
         }
 
         // Compute the current price offered by the reverse Dutch auction.
-        uint96 price = request.offer.priceAtBlock(uint64(block.number)).safeCastTo96();
+        uint96 price = request.offer.priceAtBlock(uint64(block.number)).toUint96();
 
         // Deduct payment from the client account and stake from the prover account.
         Account storage clientAccount = accounts[client];
@@ -178,7 +173,7 @@
 
         unchecked {
             clientAccount.balance -= price;
-            proverAccount.stakeBalance -= request.offer.lockStake.safeCastTo96();
+            proverAccount.stakeBalance -= request.offer.lockStake.toUint96();
         }
 
         // Record the lock for the request and emit an event.
@@ -187,8 +182,8 @@
             price: price,
             requestLockFlags: 0,
             lockDeadline: lockDeadline,
-            deadlineDelta: uint256(deadline - lockDeadline).safeCastTo24(),
-            stake: request.offer.lockStake.safeCastTo96(),
+            deadlineDelta: uint256(deadline - lockDeadline).toUint24(),
+            stake: request.offer.lockStake.toUint96(),
             requestDigest: requestDigest
         });
 
@@ -215,7 +210,7 @@
         request.validateForPriceRequest();
 
         // Compute the current price offered by the reverse Dutch auction.
-        uint96 price = request.offer.priceAtBlock(uint64(block.number)).safeCastTo96();
+        uint96 price = request.offer.priceAtBlock(uint64(block.number)).toUint96();
 
         // Record the price in transient storage, such that the order can be filled in this same transaction.
         FulfillmentContext({valid: true, price: price}).store(requestHash);
@@ -703,7 +698,7 @@
         // receives the unburned portion of the stake as a reward.
         // Otherwise the request expired unfulfilled, unburnt stake accrues to the market treasury,
         // and we refund the client the price they paid for the request at lock time.
-        uint96 transferValue = (uint256(lock.stake) - burnValue).safeCastTo96();
+        uint96 transferValue = (uint256(lock.stake) - burnValue).toUint96();
         address stakeRecipient = lock.prover;
         if (lock.isProverPaidAfterLockDeadline()) {
             // At this point lock.prover is the prover that ultimately fulfilled the request, not
@@ -725,16 +720,16 @@
 
     /// @inheritdoc IBoundlessMarket
     function deposit() public payable {
-        accounts[msg.sender].balance += msg.value.safeCastTo96();
+        accounts[msg.sender].balance += msg.value.toUint96();
         emit Deposit(msg.sender, msg.value);
     }
 
     function _withdraw(address account, uint256 value) internal {
-        if (accounts[account].balance < value.safeCastTo96()) {
+        if (accounts[account].balance < value.toUint96()) {
             revert InsufficientBalance(account);
         }
         unchecked {
-            accounts[account].balance -= value.safeCastTo96();
+            accounts[account].balance -= value.toUint96();
         }
         (bool sent,) = account.call{value: value}("");
         if (!sent) {
@@ -755,11 +750,11 @@
 
     /// @inheritdoc IBoundlessMarket
     function withdrawFromTreasury(uint256 value) public onlyOwner {
-        if (accounts[address(this)].balance < value.safeCastTo96()) {
+        if (accounts[address(this)].balance < value.toUint96()) {
             revert InsufficientBalance(address(this));
         }
         unchecked {
-            accounts[address(this)].balance -= value.safeCastTo96();
+            accounts[address(this)].balance -= value.toUint96();
         }
         (bool sent,) = msg.sender.call{value: value}("");
         if (!sent) {
@@ -783,17 +778,17 @@
 
     function _depositStake(address from, uint256 value) internal {
         ERC20(STAKE_TOKEN_CONTRACT).safeTransferFrom(from, address(this), value);
-        accounts[from].stakeBalance += value.safeCastTo96();
+        accounts[from].stakeBalance += value.toUint96();
         emit StakeDeposit(from, value);
     }
 
     /// @inheritdoc IBoundlessMarket
     function withdrawStake(uint256 value) public {
-        if (accounts[msg.sender].stakeBalance < value.safeCastTo96()) {
+        if (accounts[msg.sender].stakeBalance < value.toUint96()) {
             revert InsufficientBalance(msg.sender);
         }
         unchecked {
-            accounts[msg.sender].stakeBalance -= value.safeCastTo96();
+            accounts[msg.sender].stakeBalance -= value.toUint96();
         }
         // Transfer tokens from market to user
         bool success = ERC20(STAKE_TOKEN_CONTRACT).transfer(msg.sender, value);
@@ -809,11 +804,11 @@
 
     /// @inheritdoc IBoundlessMarket
     function withdrawFromStakeTreasury(uint256 value) public onlyOwner {
-        if (accounts[address(this)].stakeBalance < value.safeCastTo96()) {
+        if (accounts[address(this)].stakeBalance < value.toUint96()) {
             revert InsufficientBalance(address(this));
         }
         unchecked {
-            accounts[address(this)].stakeBalance -= value.safeCastTo96();
+            accounts[address(this)].stakeBalance -= value.toUint96();
         }
         bool success = ERC20(STAKE_TOKEN_CONTRACT).transfer(msg.sender, value);
         if (!success) revert TransferFailed();
