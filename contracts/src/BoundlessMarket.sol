// Copyright (c) 2025 RISC Zero, Inc.
//
// All rights reserved.
// SPDX-License-Identifier: BUSL-1.1

pragma solidity ^0.8.24;

import {SafeCastLib} from "solmate/utils/SafeCastLib.sol";
import {ECDSA} from "@openzeppelin/contracts/utils/cryptography/ECDSA.sol";
import {EIP712Upgradeable} from "@openzeppelin/contracts-upgradeable/utils/cryptography/EIP712Upgradeable.sol";
import {Ownable2StepUpgradeable} from "@openzeppelin/contracts-upgradeable/access/Ownable2StepUpgradeable.sol";
import {UUPSUpgradeable} from "@openzeppelin/contracts-upgradeable/proxy/utils/UUPSUpgradeable.sol";
import {Initializable} from "@openzeppelin/contracts-upgradeable/proxy/utils/Initializable.sol";
import {ERC20} from "solmate/tokens/ERC20.sol";
import {ERC20Burnable} from "@openzeppelin/contracts/token/ERC20/extensions/ERC20Burnable.sol";
<<<<<<< HEAD
import {SafeTransferLib} from "solmate/utils/SafeTransferLib.sol";
=======
import {IERC20Permit} from "@openzeppelin/contracts/token/ERC20/extensions/IERC20Permit.sol";
import {SafeERC20} from "@openzeppelin/contracts/token/ERC20/utils/SafeERC20.sol";
import {IERC1271} from "@openzeppelin/contracts/interfaces/IERC1271.sol";

>>>>>>> 290c9c8b
import {IRiscZeroVerifier, Receipt, ReceiptClaim, ReceiptClaimLib} from "risc0/IRiscZeroVerifier.sol";
import {IRiscZeroSetVerifier} from "risc0/IRiscZeroSetVerifier.sol";

import {IBoundlessMarket} from "./IBoundlessMarket.sol";
import {IBoundlessMarketCallback} from "./IBoundlessMarketCallback.sol";
import {Account} from "./types/Account.sol";
import {AssessorJournal} from "./types/AssessorJournal.sol";
import {AssessorCallback} from "./types/AssessorCallback.sol";
import {Fulfillment} from "./types/Fulfillment.sol";
import {AssessorReceipt} from "./types/AssessorReceipt.sol";
import {ProofRequest} from "./types/ProofRequest.sol";
import {RequestId} from "./types/RequestId.sol";
import {RequestLock} from "./types/RequestLock.sol";
import {FulfillmentContext, FulfillmentContextLibrary} from "./types/FulfillmentContext.sol";

import {BoundlessMarketLib} from "./libraries/BoundlessMarketLib.sol";
import {MerkleProofish} from "./libraries/MerkleProofish.sol";

contract BoundlessMarket is
    IBoundlessMarket,
    Initializable,
    EIP712Upgradeable,
    Ownable2StepUpgradeable,
    UUPSUpgradeable
{
    using ReceiptClaimLib for ReceiptClaim;
    using SafeCastLib for uint256;
    using SafeTransferLib for ERC20;

    /// @dev The version of the contract, with respect to upgrades.
    uint64 public constant VERSION = 1;

    /// Mapping of request ID to lock-in state. Non-zero for requests that are locked in.
    mapping(RequestId => RequestLock) public requestLocks;
    /// Mapping of address to account state.
    mapping(address => Account) internal accounts;

    // Using immutable here means the image ID and verifier address is linked to the implementation
    // contract, and not to the proxy. Any deployment that wants to update these values must deploy
    // a new implementation contract.
    /// @custom:oz-upgrades-unsafe-allow state-variable-immutable
    IRiscZeroVerifier public immutable VERIFIER;
    /// @custom:oz-upgrades-unsafe-allow state-variable-immutable
    bytes32 public immutable ASSESSOR_ID;
    string private imageUrl;
    /// @custom:oz-upgrades-unsafe-allow state-variable-immutable
    address public immutable STAKE_TOKEN_CONTRACT;

    /// In order to fulfill a request, the prover must provide a proof that can be verified with at
    /// most the amount of gas specified by this constant. This requirement exists to ensure the
    /// client can then post the given proof in a new transaction as part of the application.
    uint256 public constant FULFILL_MAX_GAS_FOR_VERIFY = 50000;

    /// @notice When a prover is slashed for failing to fulfill a request, a portion of the stake
    /// is burned, and the remaining portion is either send to the prover that ultimately fulfilled
    /// the order, or to the market treasury. This fraction controls that ratio.
    /// @dev The fee is configured as a constant to avoid accessing storage and thus paying for the
    /// gas of an SLOAD. Can only be changed via contract upgrade.
    uint256 public constant SLASHING_BURN_BPS = 7500;

    /// @notice When an order is fulfilled, the market takes a fee based on the price of the order.
    /// This fraction is multiplied by the price to decide the fee.
    /// @dev The fee is configured as a constant to avoid accessing storage and thus paying for the
    /// gas of an SLOAD. Can only be changed via contract upgrade.
    uint96 public constant MARKET_FEE_BPS = 0;

    /// @custom:oz-upgrades-unsafe-allow constructor
    constructor(IRiscZeroVerifier verifier, bytes32 assessorId, address stakeTokenContract) {
        VERIFIER = verifier;
        ASSESSOR_ID = assessorId;
        STAKE_TOKEN_CONTRACT = stakeTokenContract;

        _disableInitializers();
    }

    function initialize(address initialOwner, string calldata _imageUrl) external initializer {
        __Ownable_init(initialOwner);
        __UUPSUpgradeable_init();
        __EIP712_init(BoundlessMarketLib.EIP712_DOMAIN, BoundlessMarketLib.EIP712_DOMAIN_VERSION);
        imageUrl = _imageUrl;
    }

    function setImageUrl(string calldata _imageUrl) external onlyOwner {
        imageUrl = _imageUrl;
    }

    function _authorizeUpgrade(address newImplementation) internal override onlyOwner {}

    // NOTE: We could verify the client signature here, but this adds about 18k gas (with a naive
    // implementation), doubling the cost of calling this method. It is not required for protocol
    // safety as the signature is checked during lock, and during fulfillment (by the assessor).
    function submitRequest(ProofRequest calldata request, bytes calldata clientSignature) external payable {
        if (msg.value > 0) {
            deposit();
        }
        // No-op usage to avoid unused parameter warning.
        clientSignature;
        emit RequestSubmitted(request.id);
    }

    /// @inheritdoc IBoundlessMarket
    function lockRequest(ProofRequest calldata request, bytes calldata clientSignature) external {
        (address client, uint32 idx) = request.id.clientAndIndex();
        bytes32 requestHash = _verifyClientSignature(request, client, clientSignature);
        (uint64 lockDeadline, uint64 deadline) = request.validateForLockRequest(accounts, client, idx);

        _lockRequest(request, requestHash, client, idx, msg.sender, lockDeadline, deadline);
    }

    /// @inheritdoc IBoundlessMarket
    function lockRequestWithSignature(
        ProofRequest calldata request,
        bytes calldata clientSignature,
        bytes calldata proverSignature
    ) external {
        (address client, uint32 idx) = request.id.clientAndIndex();
        bytes32 requestHash = _verifyClientSignature(request, client, clientSignature);
        address prover = _extractProverAddress(requestHash, proverSignature);
        (uint64 lockDeadline, uint64 deadline) = request.validateForLockRequest(accounts, client, idx);

        _lockRequest(request, requestHash, client, idx, prover, lockDeadline, deadline);
    }

    /// @notice Locks the request to the prover. Deducts funds from the client for payment
    /// and funding from the prover for locking stake.
    function _lockRequest(
        ProofRequest calldata request,
        bytes32 requestDigest,
        address client,
        uint32 idx,
        address prover,
        uint64 lockDeadline,
        uint64 deadline
    ) internal {
        (bool locked, bool fulfilled) = accounts[client].requestFlags(idx);
        if (locked) {
            revert RequestIsLocked({requestId: request.id});
        }
        if (fulfilled) {
            revert RequestIsFulfilled({requestId: request.id});
        }

        // Compute the current price offered by the reverse Dutch auction.
        uint96 price = request.offer.priceAtBlock(uint64(block.number)).safeCastTo96();

        // Deduct payment from the client account and stake from the prover account.
        Account storage clientAccount = accounts[client];
        if (clientAccount.balance < price) {
            revert InsufficientBalance(client);
        }
        Account storage proverAccount = accounts[prover];
        if (proverAccount.stakeBalance < request.offer.lockStake) {
            revert InsufficientBalance(prover);
        }

        unchecked {
            clientAccount.balance -= price;
            proverAccount.stakeBalance -= request.offer.lockStake.safeCastTo96();
        }

        // Record the lock for the request and emit an event.
        requestLocks[request.id] = RequestLock({
            prover: prover,
            price: price,
            requestLockFlags: 0,
            lockDeadline: lockDeadline,
<<<<<<< HEAD
            deadlineDelta: uint256(deadline - lockDeadline).safeCastTo24(),
            stake: request.offer.lockStake.safeCastTo96(),
            fingerprint: bytes8(requestDigest)
=======
            deadlineDelta: uint256(deadline - lockDeadline).toUint24(),
            stake: request.offer.lockStake.toUint96(),
            requestDigest: requestDigest
>>>>>>> 290c9c8b
        });

        clientAccount.setRequestLocked(idx);
        emit RequestLocked(request.id, prover);
    }

    /// Validates the request and records the price to transient storage such that it can be
    /// fulfilled within the same transaction without taking a lock on it.
    /// @inheritdoc IBoundlessMarket
    function priceRequest(ProofRequest calldata request, bytes calldata clientSignature) public {
        (address client, bool smartContractSigned) = request.id.clientAndIsSmartContractSigned();

        bytes32 requestHash;
        // We only need to validate the signature if it is a smart contract signature. This is because
        // EOA signatures are validated in the assessor during fulfillment, so the assessor guarantees
        // that the digest that is priced is one that was signed by the client.
        if (smartContractSigned) {
            requestHash = _verifyClientSignature(request, client, clientSignature);
        } else {
            requestHash = _hashTypedDataV4(request.eip712Digest());
        }

        request.validateForPriceRequest();

        // Compute the current price offered by the reverse Dutch auction.
        uint96 price = request.offer.priceAtBlock(uint64(block.number)).safeCastTo96();

        // Record the price in transient storage, such that the order can be filled in this same transaction.
        FulfillmentContext({valid: true, price: price}).store(requestHash);
    }

    /// @inheritdoc IBoundlessMarket
    function verifyDelivery(Fulfillment calldata fill, AssessorReceipt calldata assessorReceipt) public view {
        // Verify the application guest proof. We need to verify it here, even though the assessor
        // already verified that the prover has knowledge of a verifying receipt, because we need to
        // make sure the _delivered_ seal is valid.
        bytes32 claimDigest = ReceiptClaimLib.ok(fill.imageId, sha256(fill.journal)).digest();
        VERIFIER.verifyIntegrity{gas: FULFILL_MAX_GAS_FOR_VERIFY}(Receipt(fill.seal, claimDigest));

        // Verify the assessor, which ensures the application proof fulfills a valid request with the given ID.
        // Recursive verification happens inside the assessor.
        // NOTE: When signature checks are performed depends on whether the signature is a smart contract signature
        // or a regular EOA signature. It also depends on whether the request is locked or not.
        // Smart contract signatures are validated on-chain only, specifically when a request is locked, or when a request is priced.
        // EOA signatures are validated in the assessor during fulfillment. This design removes the need for EOA signatures to be
        // validated on-chain in any scenario at fulfillment time.
        bytes32[] memory requestDigests = new bytes32[](1);
        requestDigests[0] = fill.requestDigest;
        bytes32 assessorJournalDigest = sha256(
            abi.encode(
                AssessorJournal({
                    requestDigests: requestDigests,
                    selectors: assessorReceipt.selectors,
                    callbacks: assessorReceipt.callbacks,
                    root: claimDigest,
                    prover: assessorReceipt.prover
                })
            )
        );
        // Verification that the provided seal matches the required selector.
        // NOTE: Assessor guest ensures that the number of selectors <= the number of request digests in the journal.
        if (assessorReceipt.selectors.length > 0 && assessorReceipt.selectors[0].value != bytes4(fill.seal[0:4])) {
            revert SelectorMismatch(assessorReceipt.selectors[0].value, bytes4(fill.seal[0:4]));
        }
        // Verification of the assessor seal does not need to comply with FULFILL_MAX_GAS_FOR_VERIFY.
        VERIFIER.verify(assessorReceipt.seal, ASSESSOR_ID, assessorJournalDigest);
    }

    /// @inheritdoc IBoundlessMarket
    function verifyBatchDelivery(Fulfillment[] calldata fills, AssessorReceipt calldata assessorReceipt) public view {
        // TODO(#242): Figure out how much the memory here is costing. If it's significant, we can do some tricks to reduce memory pressure.
        // We can't handle more than 65535 fills in a single batch.
        // This is a limitation of the current Selector implementation,
        // that uses a uint16 for the index, and can be increased in the future.
        if (fills.length > type(uint16).max) {
            revert BatchSizeExceedsLimit(fills.length, type(uint16).max);
        }
        bytes32[] memory claimDigests = new bytes32[](fills.length);
        bytes32[] memory requestDigests = new bytes32[](fills.length);

        // Check the selector constraints.
        // NOTE: The assessor guest adds non-zero selector values to the list.
        uint256 selectorsLength = assessorReceipt.selectors.length;
        for (uint256 i = 0; i < selectorsLength; i++) {
            bytes4 expected = assessorReceipt.selectors[i].value;
            bytes4 received = bytes4(fills[assessorReceipt.selectors[i].index].seal[0:4]);
            if (expected != received) {
                revert SelectorMismatch(expected, received);
            }
        }

        // Verify the application receipts.
        for (uint256 i = 0; i < fills.length; i++) {
            Fulfillment calldata fill = fills[i];

            requestDigests[i] = fill.requestDigest;
            claimDigests[i] = ReceiptClaimLib.ok(fill.imageId, sha256(fill.journal)).digest();

            VERIFIER.verifyIntegrity{gas: FULFILL_MAX_GAS_FOR_VERIFY}(Receipt(fill.seal, claimDigests[i]));
        }

        bytes32 batchRoot = MerkleProofish.processTree(claimDigests);

        // Verify the assessor, which ensures the application proof fulfills a valid request with the given ID.
        // NOTE: Signature checks and recursive verification happen inside the assessor.
        bytes32 assessorJournalDigest = sha256(
            abi.encode(
                AssessorJournal({
                    requestDigests: requestDigests,
                    root: batchRoot,
                    callbacks: assessorReceipt.callbacks,
                    selectors: assessorReceipt.selectors,
                    prover: assessorReceipt.prover
                })
            )
        );
        // Verification of the assessor seal does not need to comply with FULFILL_MAX_GAS_FOR_VERIFY.
        VERIFIER.verify(assessorReceipt.seal, ASSESSOR_ID, assessorJournalDigest);
    }

    /// @inheritdoc IBoundlessMarket
    function priceAndFulfill(
        ProofRequest calldata request,
        bytes calldata clientSignature,
        Fulfillment calldata fill,
        AssessorReceipt calldata assessorReceipt
    ) external {
        priceRequest(request, clientSignature);
        fulfill(fill, assessorReceipt);
    }

    /// @inheritdoc IBoundlessMarket
    function priceAndFulfillBatch(
        ProofRequest[] calldata requests,
        bytes[] calldata clientSignatures,
        Fulfillment[] calldata fills,
        AssessorReceipt calldata assessorReceipt
    ) external {
        for (uint256 i = 0; i < requests.length; i++) {
            priceRequest(requests[i], clientSignatures[i]);
        }
        fulfillBatch(fills, assessorReceipt);
    }

    /// @inheritdoc IBoundlessMarket
    function fulfill(Fulfillment calldata fill, AssessorReceipt calldata assessorReceipt) public {
        verifyDelivery(fill, assessorReceipt);

        // Execute the callback with the associated fulfillment information.
        // Callbacks are called exactly once, on the first fulfillment. Checking that the request is
        // not fulfilled at this point ensures this. Note that by the end of the transaction, the
        // fulfilled flag for the provided fulfillment will be set, or this transaction will
        // revert (and revery any effects from the callback along with it).
        if (assessorReceipt.callbacks.length > 0) {
            AssessorCallback memory callback = assessorReceipt.callbacks[0];
            if (!requestIsFulfilled(fill.id)) {
                _executeCallback(fill.id, callback.addr, callback.gasLimit, fill.imageId, fill.journal, fill.seal);
            }
        }

        _fulfillAndPay(fill, assessorReceipt.prover);
        emit ProofDelivered(fill.id);
    }

    /// @inheritdoc IBoundlessMarket
    function fulfillBatch(Fulfillment[] calldata fills, AssessorReceipt calldata assessorReceipt) public {
        verifyBatchDelivery(fills, assessorReceipt);

        // Execute the callback with the associated fulfillment information.
        // Callbacks are called exactly once, on the first fulfillment. Checking that the request is
        // not fulfilled at this point ensures this. Note that by the end of the transaction, the
        // fulfilled flag for every provided fulfillment will be set, or this transaction will
        // revert (and revery any effects from the callbacks along with it).
        uint256 callbacksLength = assessorReceipt.callbacks.length;
        for (uint256 i = 0; i < callbacksLength; i++) {
            AssessorCallback memory callback = assessorReceipt.callbacks[i];
            Fulfillment calldata fill = fills[callback.index];
            if (!requestIsFulfilled(fill.id)) {
                _executeCallback(fill.id, callback.addr, callback.gasLimit, fill.imageId, fill.journal, fill.seal);
            }
        }

        // NOTE: It would be slightly more efficient to keep balances and request flags in memory until a single
        // batch update to storage. However, updating the same storage slot twice only costs 100 gas, so
        // this savings is marginal, and will be outweighed by complicated memory management if not careful.
        for (uint256 i = 0; i < fills.length; i++) {
            _fulfillAndPay(fills[i], assessorReceipt.prover);
            emit ProofDelivered(fills[i].id);
        }
    }

    /// @inheritdoc IBoundlessMarket
    function priceAndFulfillAndWithdraw(
        ProofRequest calldata request,
        bytes calldata clientSignature,
        Fulfillment calldata fill,
        AssessorReceipt calldata assessorReceipt
    ) external {
        priceRequest(request, clientSignature);
        fulfillAndWithdraw(fill, assessorReceipt);
    }

    /// @inheritdoc IBoundlessMarket
    function priceAndFulfillBatchAndWithdraw(
        ProofRequest[] calldata requests,
        bytes[] calldata clientSignatures,
        Fulfillment[] calldata fills,
        AssessorReceipt calldata assessorReceipt
    ) external {
        for (uint256 i = 0; i < requests.length; i++) {
            priceRequest(requests[i], clientSignatures[i]);
        }
        fulfillBatchAndWithdraw(fills, assessorReceipt);
    }

    /// @inheritdoc IBoundlessMarket
    function fulfillAndWithdraw(Fulfillment calldata fill, AssessorReceipt calldata assessorReceipt) public {
        fulfill(fill, assessorReceipt);

        // Withdraw any remaining balance from the prover account.
        uint256 balance = accounts[assessorReceipt.prover].balance;
        if (balance > 0) {
            _withdraw(assessorReceipt.prover, balance);
        }
    }

    /// @inheritdoc IBoundlessMarket
    function fulfillBatchAndWithdraw(Fulfillment[] calldata fills, AssessorReceipt calldata assessorReceipt) public {
        fulfillBatch(fills, assessorReceipt);

        // Withdraw any remaining balance from the prover account.
        uint256 balance = accounts[assessorReceipt.prover].balance;
        if (balance > 0) {
            _withdraw(assessorReceipt.prover, balance);
        }
    }

    /// Complete the fulfillment logic after having verified the app and assessor receipts.
    function _fulfillAndPay(Fulfillment calldata fill, address prover) internal {
        RequestId id = fill.id;
        (address client, uint32 idx) = id.clientAndIndex();
        Account storage clientAccount = accounts[client];
        (bool locked, bool fulfilled) = clientAccount.requestFlags(idx);

        bytes memory paymentError;
        if (locked) {
            RequestLock memory lock = requestLocks[id];
            if (lock.lockDeadline >= block.number) {
                paymentError = _fulfillAndPayLocked(lock, id, client, idx, fill.requestDigest, fulfilled, prover);
            } else {
                paymentError = _fulfillAndPayWasLocked(lock, id, client, idx, fill.requestDigest, fulfilled, prover);
            }
        } else {
            paymentError = _fulfillAndPayNeverLocked(id, client, idx, fill.requestDigest, fulfilled, prover);
        }

        if (paymentError.length > 0) {
            if (fill.requirePayment) {
                revertWith(paymentError);
            } else {
                emit PaymentRequirementsFailed(paymentError);
            }
        }
    }

    /// @notice For a request that is currently locked. Marks the request as fulfilled, and transfers payment if eligible.
    /// @dev It is possible for anyone to fulfill a request at any time while the request has not expired.
    /// If the request is currently locked, only the prover can fulfill it and receive payment
    function _fulfillAndPayLocked(
        RequestLock memory lock,
        RequestId id,
        address client,
        uint32 idx,
        bytes32 requestDigest,
        bool fulfilled,
        address assessorProver
    ) internal returns (bytes memory paymentError) {
        if (lock.isProverPaid()) {
            return abi.encodeWithSelector(RequestIsFulfilled.selector, RequestId.unwrap(id));
        }

        if (lock.requestDigest != requestDigest) {
            revert InvalidRequestFulfillment({requestId: id, provided: requestDigest, locked: lock.requestDigest});
        }

        if (!fulfilled) {
            accounts[client].setRequestFulfilled(idx);
            emit RequestFulfilled(id);
        }

        // At this point the request has been fulfilled. The remaining logic determines whether
        // payment should be sent and to whom.
        // While the request is locked, only the locker is eligible for payment.
        if (lock.prover != assessorProver) {
            return abi.encodeWithSelector(RequestIsLocked.selector, RequestId.unwrap(id));
        }
        requestLocks[id].setProverPaidBeforeLockDeadline();

        uint96 price = lock.price;
        if (MARKET_FEE_BPS > 0) {
            price = _applyMarketFee(price);
        }
        accounts[assessorProver].balance += price;
        accounts[assessorProver].stakeBalance += lock.stake;
    }

    /// @notice For a request that was locked, and now the lock has expired. Marks the request as fulfilled,
    /// and transfers payment if eligible.
    /// @dev It is possible for anyone to fulfill a request at any time while the request has not expired.
    /// If the request was locked, and now the lock has expired, and the request as a whole has not expired,
    /// anyone can fulfill it and receive payment.
    function _fulfillAndPayWasLocked(
        RequestLock memory lock,
        RequestId id,
        address client,
        uint32 idx,
        bytes32 requestDigest,
        bool fulfilled,
        address assessorProver
    ) internal returns (bytes memory paymentError) {
        if (lock.isProverPaid()) {
            return abi.encodeWithSelector(RequestIsFulfilled.selector, RequestId.unwrap(id));
        }

        if (!fulfilled) {
            accounts[client].setRequestFulfilled(idx);
            emit RequestFulfilled(id);
        }

        // If no fulfillment context was stored for this request digest (via priceRequest),
        // then payment cannot be processed. This check also serves as
        // 1/ an expiration check since fulfillment contexts cannot be created for expired requests.
        // 2/ a smart contract signature check, since signatures are validated when a request is priced.
        FulfillmentContext memory context = FulfillmentContextLibrary.load(requestDigest);
        if (!context.valid) {
            revert RequestIsExpiredOrNotPriced(id);
        }
        uint96 price = context.price;

        // Deduct any additionally owned funds from client account. The client was already charged
        // for the price at lock time once when the request was locked. We only need to charge any
        // additional price increases from the dutch auction between lock time to now.
        Account storage clientAccount = accounts[client];
        uint96 clientOwes = price - lock.price;
        if (clientAccount.balance < clientOwes) {
            return abi.encodeWithSelector(InsufficientBalance.selector, client);
        }
        requestLocks[id].setProverPaidAfterLockDeadline(assessorProver);

        unchecked {
            clientAccount.balance -= clientOwes;
        }
        if (MARKET_FEE_BPS > 0) {
            price = _applyMarketFee(price);
        }
        accounts[assessorProver].balance += price;
    }

    /// @notice For a request that has never been locked. Marks the request as fulfilled, and transfers payment if eligible.
    /// @dev If a never locked request is fulfilled, but fails the requirements for payment, no
    /// payment can ever be rendered for this order in the future.
    function _fulfillAndPayNeverLocked(
        RequestId id,
        address client,
        uint32 idx,
        bytes32 requestDigest,
        bool fulfilled,
        address assessorProver
    ) internal returns (bytes memory paymentError) {
        // When never locked, the fulfilled flag _does_ indicate that payment has already been transferred,
        // so we return early here.
        if (fulfilled) {
            return abi.encodeWithSelector(RequestIsFulfilled.selector, RequestId.unwrap(id));
        }

        // If no fulfillment context was stored for this request digest (via priceRequest),
        // then payment cannot be processed. This check also serves as an expiration check since
        // fulfillment contexts cannot be created for expired requests.
        FulfillmentContext memory context = FulfillmentContextLibrary.load(requestDigest);
        if (!context.valid) {
            return abi.encodeWithSelector(RequestIsExpiredOrNotPriced.selector, RequestId.unwrap(id));
        }
        uint96 price = context.price;

        Account storage clientAccount = accounts[client];
        if (!fulfilled) {
            clientAccount.setRequestFulfilled(idx);
            emit RequestFulfilled(id);
        }

        // Deduct the funds from client account.
        if (clientAccount.balance < price) {
            return abi.encodeWithSelector(InsufficientBalance.selector, client);
        }
        unchecked {
            clientAccount.balance -= price;
        }

        if (MARKET_FEE_BPS > 0) {
            price = _applyMarketFee(price);
        }
        accounts[assessorProver].balance += price;
    }

    function _applyMarketFee(uint96 proverPayment) internal returns (uint96) {
        uint96 fee = proverPayment * MARKET_FEE_BPS / 10000;
        accounts[address(this)].balance += fee;
        return proverPayment - fee;
    }

    /// @notice Execute the callback for a fulfilled request if one is specified
    /// @dev This function is called after payment is processed and handles any callback specified in the request
    /// @param id The ID of the request being fulfilled
    /// @param callbackAddr The address of the callback contract
    /// @param callbackGasLimit The gas limit to use for the callback
    /// @param imageId The ID of the RISC Zero guest image that produced the proof
    /// @param journal The output journal from the RISC Zero guest execution
    /// @param seal The cryptographic seal proving correct execution
    function _executeCallback(
        RequestId id,
        address callbackAddr,
        uint96 callbackGasLimit,
        bytes32 imageId,
        bytes calldata journal,
        bytes calldata seal
    ) internal {
        try IBoundlessMarketCallback(callbackAddr).handleProof{gas: callbackGasLimit}(imageId, journal, seal) {}
        catch (bytes memory err) {
            emit CallbackFailed(id, callbackAddr, err);
        }
    }

    /// @inheritdoc IBoundlessMarket
    function submitRoot(address setVerifierAddress, bytes32 root, bytes calldata seal) external {
        IRiscZeroSetVerifier(address(setVerifierAddress)).submitMerkleRoot(root, seal);
    }

    /// @inheritdoc IBoundlessMarket
    function submitRootAndFulfillBatch(
        address setVerifier,
        bytes32 root,
        bytes calldata seal,
        Fulfillment[] calldata fills,
        AssessorReceipt calldata assessorReceipt
    ) external {
        IRiscZeroSetVerifier(address(setVerifier)).submitMerkleRoot(root, seal);
        fulfillBatch(fills, assessorReceipt);
    }

    /// @inheritdoc IBoundlessMarket
    function submitRootAndFulfillBatchAndWithdraw(
        address setVerifier,
        bytes32 root,
        bytes calldata seal,
        Fulfillment[] calldata fills,
        AssessorReceipt calldata assessorReceipt
    ) external {
        IRiscZeroSetVerifier(address(setVerifier)).submitMerkleRoot(root, seal);
        fulfillBatchAndWithdraw(fills, assessorReceipt);
    }

    /// @inheritdoc IBoundlessMarket
    function slash(RequestId requestId) external {
        (address client, uint32 idx) = requestId.clientAndIndex();
        (bool locked,) = accounts[client].requestFlags(idx);
        if (!locked) {
            revert RequestIsNotLocked({requestId: requestId});
        }

        RequestLock memory lock = requestLocks[requestId];
        if (lock.isSlashed()) {
            revert RequestIsSlashed({requestId: requestId});
        }
        if (lock.isProverPaidBeforeLockDeadline()) {
            revert RequestIsFulfilled({requestId: requestId});
        }

        // You can only slash a request after the request fully expires, so that if the request
        // does get fulfilled, we know which prover should receive a portion of the stake.
        if (block.number <= lock.deadline()) {
            revert RequestIsNotExpired({requestId: requestId, deadline: lock.deadline()});
        }

        // Request was either fulfilled after the lock deadline or the request expired unfulfilled.
        // In both cases the locker should be slashed.
        requestLocks[requestId].setSlashed();

        // Calculate the portion of stake that should be burned vs sent to the prover.
        uint256 burnValue = uint256(lock.stake) * SLASHING_BURN_BPS / 10000;
        ERC20Burnable(STAKE_TOKEN_CONTRACT).burn(burnValue);

        // If a prover fulfilled the request after the lock deadline, that prover
        // receives the unburned portion of the stake as a reward.
        // Otherwise the request expired unfulfilled, unburnt stake accrues to the market treasury,
        // and we refund the client the price they paid for the request at lock time.
        uint96 transferValue = (uint256(lock.stake) - burnValue).safeCastTo96();
        address stakeRecipient = lock.prover;
        if (lock.isProverPaidAfterLockDeadline()) {
            // At this point lock.prover is the prover that ultimately fulfilled the request, not
            // the prover that locked the request. Transfer them the unburnt stake.
            accounts[lock.prover].stakeBalance += transferValue;
        } else {
            stakeRecipient = address(this);
            accounts[address(this)].stakeBalance += transferValue;
            accounts[client].balance += lock.price;
        }

        emit ProverSlashed(requestId, burnValue, transferValue, stakeRecipient);
    }

    /// @inheritdoc IBoundlessMarket
    function imageInfo() external view returns (bytes32, string memory) {
        return (ASSESSOR_ID, imageUrl);
    }

    /// @inheritdoc IBoundlessMarket
    function deposit() public payable {
        accounts[msg.sender].balance += msg.value.safeCastTo96();
        emit Deposit(msg.sender, msg.value);
    }

    function _withdraw(address account, uint256 value) internal {
        if (accounts[account].balance < value.safeCastTo96()) {
            revert InsufficientBalance(account);
        }
        unchecked {
            accounts[account].balance -= value.safeCastTo96();
        }
        (bool sent,) = account.call{value: value}("");
        if (!sent) {
            revert TransferFailed();
        }
        emit Withdrawal(account, value);
    }

    /// @inheritdoc IBoundlessMarket
    function withdraw(uint256 value) public {
        _withdraw(msg.sender, value);
    }

    /// @inheritdoc IBoundlessMarket
    function balanceOf(address addr) public view returns (uint256) {
        return uint256(accounts[addr].balance);
    }

    /// @inheritdoc IBoundlessMarket
    function withdrawFromTreasury(uint256 value) public onlyOwner {
        if (accounts[address(this)].balance < value.safeCastTo96()) {
            revert InsufficientBalance(address(this));
        }
        unchecked {
            accounts[address(this)].balance -= value.safeCastTo96();
        }
        (bool sent,) = msg.sender.call{value: value}("");
        if (!sent) {
            revert TransferFailed();
        }
        emit Withdrawal(address(this), value);
    }

    /// @inheritdoc IBoundlessMarket
    function depositStake(uint256 value) external {
        // Transfer tokens from user to market
        _depositStake(msg.sender, value);
    }

    /// @inheritdoc IBoundlessMarket
    function depositStakeWithPermit(uint256 value, uint256 deadline, uint8 v, bytes32 r, bytes32 s) external {
        // Transfer tokens from user to market
        try ERC20(STAKE_TOKEN_CONTRACT).permit(msg.sender, address(this), value, deadline, v, r, s) {} catch {}
        _depositStake(msg.sender, value);
    }

    function _depositStake(address from, uint256 value) internal {
        ERC20(STAKE_TOKEN_CONTRACT).safeTransferFrom(from, address(this), value);
        accounts[from].stakeBalance += value.safeCastTo96();
        emit StakeDeposit(from, value);
    }

    /// @inheritdoc IBoundlessMarket
    function withdrawStake(uint256 value) public {
        if (accounts[msg.sender].stakeBalance < value.safeCastTo96()) {
            revert InsufficientBalance(msg.sender);
        }
        unchecked {
            accounts[msg.sender].stakeBalance -= value.safeCastTo96();
        }
        // Transfer tokens from market to user
        bool success = ERC20(STAKE_TOKEN_CONTRACT).transfer(msg.sender, value);
        if (!success) revert TransferFailed();

        emit StakeWithdrawal(msg.sender, value);
    }

    /// @inheritdoc IBoundlessMarket
    function balanceOfStake(address addr) public view returns (uint256) {
        return uint256(accounts[addr].stakeBalance);
    }

    /// @inheritdoc IBoundlessMarket
    function withdrawFromStakeTreasury(uint256 value) public onlyOwner {
        if (accounts[address(this)].stakeBalance < value.safeCastTo96()) {
            revert InsufficientBalance(address(this));
        }
        unchecked {
            accounts[address(this)].stakeBalance -= value.safeCastTo96();
        }
        bool success = ERC20(STAKE_TOKEN_CONTRACT).transfer(msg.sender, value);
        if (!success) revert TransferFailed();

        emit StakeWithdrawal(address(this), value);
    }

    /// @inheritdoc IBoundlessMarket
    function requestIsFulfilled(RequestId id) public view returns (bool) {
        (address client, uint32 idx) = id.clientAndIndex();
        (, bool fulfilled) = accounts[client].requestFlags(idx);
        return fulfilled;
    }

    /// @inheritdoc IBoundlessMarket
    function requestIsLocked(RequestId id) public view returns (bool) {
        (address client, uint32 idx) = id.clientAndIndex();
        (bool locked,) = accounts[client].requestFlags(idx);
        return locked;
    }

    /// @inheritdoc IBoundlessMarket
    function requestIsSlashed(RequestId id) external view returns (bool) {
        return requestLocks[id].isSlashed();
    }

    /// @inheritdoc IBoundlessMarket
    function requestLockDeadline(RequestId id) external view returns (uint64) {
        if (!requestIsLocked(id)) {
            revert RequestIsNotLocked({requestId: id});
        }
        return requestLocks[id].lockDeadline;
    }

    /// @inheritdoc IBoundlessMarket
    function requestDeadline(RequestId id) external view returns (uint64) {
        if (!requestIsLocked(id)) {
            revert RequestIsNotLocked({requestId: id});
        }
        return requestLocks[id].deadline();
    }

    function _verifyClientSignature(ProofRequest calldata request, address addr, bytes calldata clientSignature)
        internal
        view
        returns (bytes32)
    {
        bytes32 requestHash = _hashTypedDataV4(request.eip712Digest());
        if (request.id.isSmartContractSigned()) {
            if (IERC1271(addr).isValidSignature(requestHash, clientSignature) != IERC1271.isValidSignature.selector) {
                revert IBoundlessMarket.InvalidSignature();
            }
        } else {
            if (ECDSA.recover(requestHash, clientSignature) != addr) {
                revert IBoundlessMarket.InvalidSignature();
            }
        }
        return requestHash;
    }

    function _extractProverAddress(bytes32 requestHash, bytes calldata proverSignature)
        internal
        pure
        returns (address)
    {
        return ECDSA.recover(requestHash, proverSignature);
    }

    /// @inheritdoc IBoundlessMarket
    function eip712DomainSeparator() external view returns (bytes32) {
        return _domainSeparatorV4();
    }

    /// Internal utility function to revert with a pre-encoded error.
    function revertWith(bytes memory err) internal pure {
        assembly {
            revert(add(err, 0x20), mload(err))
        }
    }
}<|MERGE_RESOLUTION|>--- conflicted
+++ resolved
@@ -13,14 +13,7 @@
 import {Initializable} from "@openzeppelin/contracts-upgradeable/proxy/utils/Initializable.sol";
 import {ERC20} from "solmate/tokens/ERC20.sol";
 import {ERC20Burnable} from "@openzeppelin/contracts/token/ERC20/extensions/ERC20Burnable.sol";
-<<<<<<< HEAD
 import {SafeTransferLib} from "solmate/utils/SafeTransferLib.sol";
-=======
-import {IERC20Permit} from "@openzeppelin/contracts/token/ERC20/extensions/IERC20Permit.sol";
-import {SafeERC20} from "@openzeppelin/contracts/token/ERC20/utils/SafeERC20.sol";
-import {IERC1271} from "@openzeppelin/contracts/interfaces/IERC1271.sol";
-
->>>>>>> 290c9c8b
 import {IRiscZeroVerifier, Receipt, ReceiptClaim, ReceiptClaimLib} from "risc0/IRiscZeroVerifier.sol";
 import {IRiscZeroSetVerifier} from "risc0/IRiscZeroSetVerifier.sol";
 
@@ -187,15 +180,9 @@
             price: price,
             requestLockFlags: 0,
             lockDeadline: lockDeadline,
-<<<<<<< HEAD
-            deadlineDelta: uint256(deadline - lockDeadline).safeCastTo24(),
-            stake: request.offer.lockStake.safeCastTo96(),
-            fingerprint: bytes8(requestDigest)
-=======
             deadlineDelta: uint256(deadline - lockDeadline).toUint24(),
             stake: request.offer.lockStake.toUint96(),
             requestDigest: requestDigest
->>>>>>> 290c9c8b
         });
 
         clientAccount.setRequestLocked(idx);
