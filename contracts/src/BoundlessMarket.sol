// Copyright (c) 2025 RISC Zero, Inc.
//
// All rights reserved.
// SPDX-License-Identifier: BUSL-1.1

pragma solidity ^0.8.24;

import {SafeCast} from "@openzeppelin/contracts/utils/math/SafeCast.sol";
import {ECDSA} from "@openzeppelin/contracts/utils/cryptography/ECDSA.sol";
import {EIP712Upgradeable} from "@openzeppelin/contracts-upgradeable/utils/cryptography/EIP712Upgradeable.sol";
import {Ownable2StepUpgradeable} from "@openzeppelin/contracts-upgradeable/access/Ownable2StepUpgradeable.sol";
import {UUPSUpgradeable} from "@openzeppelin/contracts-upgradeable/proxy/utils/UUPSUpgradeable.sol";
import {Initializable} from "@openzeppelin/contracts-upgradeable/proxy/utils/Initializable.sol";
import {IERC20} from "@openzeppelin/contracts/token/ERC20/IERC20.sol";
import {ERC20Burnable} from "@openzeppelin/contracts/token/ERC20/extensions/ERC20Burnable.sol";
import {IERC20Permit} from "@openzeppelin/contracts/token/ERC20/extensions/IERC20Permit.sol";
import {SafeERC20} from "@openzeppelin/contracts/token/ERC20/utils/SafeERC20.sol";
import {IRiscZeroVerifier, Receipt, ReceiptClaim, ReceiptClaimLib} from "risc0/IRiscZeroVerifier.sol";
import {IRiscZeroSetVerifier} from "risc0/IRiscZeroSetVerifier.sol";

import {IBoundlessMarket} from "./IBoundlessMarket.sol";
import {IBoundlessMarketCallback} from "./IBoundlessMarketCallback.sol";
import {Account} from "./types/Account.sol";
import {AssessorJournal} from "./types/AssessorJournal.sol";
import {AssessorCallback} from "./types/AssessorCallback.sol";
import {Fulfillment} from "./types/Fulfillment.sol";
import {AssessorReceipt} from "./types/AssessorReceipt.sol";
import {ProofRequest} from "./types/ProofRequest.sol";
import {RequestId} from "./types/RequestId.sol";
import {RequestLock} from "./types/RequestLock.sol";
import {FulfillmentContext, FulfillmentContextLibrary} from "./types/FulfillmentContext.sol";

import {BoundlessMarketLib} from "./libraries/BoundlessMarketLib.sol";
import {MerkleProofish} from "./libraries/MerkleProofish.sol";

contract BoundlessMarket is
    IBoundlessMarket,
    Initializable,
    EIP712Upgradeable,
    Ownable2StepUpgradeable,
    UUPSUpgradeable
{
    using ReceiptClaimLib for ReceiptClaim;
    using SafeCast for uint256;
    using SafeCast for int256;
    using SafeERC20 for IERC20;

    /// @dev The version of the contract, with respect to upgrades.
    uint64 public constant VERSION = 1;

    /// Mapping of request ID to lock-in state. Non-zero for requests that are locked in.
    mapping(RequestId => RequestLock) public requestLocks;
    /// Mapping of address to account state.
    mapping(address => Account) internal accounts;

    // Using immutable here means the image ID and verifier address is linked to the implementation
    // contract, and not to the proxy. Any deployment that wants to update these values must deploy
    // a new implementation contract.
    /// @custom:oz-upgrades-unsafe-allow state-variable-immutable
    IRiscZeroVerifier public immutable VERIFIER;
    /// @custom:oz-upgrades-unsafe-allow state-variable-immutable
    bytes32 public immutable ASSESSOR_ID;
    string private imageUrl;
    /// @custom:oz-upgrades-unsafe-allow state-variable-immutable
    address public immutable STAKE_TOKEN_CONTRACT;

    /// In order to fulfill a request, the prover must provide a proof that can be verified with at
    /// most the amount of gas specified by this constant. This requirement exists to ensure the
    /// client can then post the given proof in a new transaction as part of the application.
    uint256 public constant FULFILL_MAX_GAS_FOR_VERIFY = 50000;

    /// @notice When a prover is slashed for failing to fulfill a request, a portion of the stake
    /// is burned, and the remaining portion is either send to the prover that ultimately fulfilled
    /// the order, or to the market treasury. This fraction controls that ratio.
    /// @dev The fee is configured as a constant to avoid accessing storage and thus paying for the
    /// gas of an SLOAD. Can only be changed via contract upgrade.
    uint256 public constant SLASHING_BURN_BPS = 7500;

    /// @notice When an order is fulfilled, the market takes a fee based on the price of the order.
    /// This fraction is multiplied by the price to decide the fee.
    /// @dev The fee is configured as a constant to avoid accessing storage and thus paying for the
    /// gas of an SLOAD. Can only be changed via contract upgrade.
    uint96 public constant MARKET_FEE_BPS = 0;

    /// @notice Balance owned by the market contract itself. This balance is collected from fees,
    /// when the fee rate is set to a non-zero value.
    uint256 internal marketBalance;

    /// @custom:oz-upgrades-unsafe-allow constructor
    constructor(IRiscZeroVerifier verifier, bytes32 assessorId, address stakeTokenContract) {
        VERIFIER = verifier;
        ASSESSOR_ID = assessorId;
        STAKE_TOKEN_CONTRACT = stakeTokenContract;

        _disableInitializers();
    }

    function initialize(address initialOwner, string calldata _imageUrl) external initializer {
        __Ownable_init(initialOwner);
        __UUPSUpgradeable_init();
        __EIP712_init(BoundlessMarketLib.EIP712_DOMAIN, BoundlessMarketLib.EIP712_DOMAIN_VERSION);
        imageUrl = _imageUrl;
    }

    function setImageUrl(string calldata _imageUrl) external onlyOwner {
        imageUrl = _imageUrl;
    }

    function _authorizeUpgrade(address newImplementation) internal override onlyOwner {}

    // NOTE: We could verify the client signature here, but this adds about 18k gas (with a naive
    // implementation), doubling the cost of calling this method. It is not required for protocol
    // safety as the signature is checked during lock, and during fulfillment (by the assessor).
    function submitRequest(ProofRequest calldata request, bytes calldata clientSignature) external payable {
        if (msg.value > 0) {
            deposit();
        }
        emit RequestSubmitted(request.id, request, clientSignature);
    }

    /// @inheritdoc IBoundlessMarket
    function lockRequest(ProofRequest calldata request, bytes calldata clientSignature) external {
        (address client, uint32 idx) = request.id.clientAndIndex();
        bytes32 requestDigest =
            request.verifyClientSignature(_hashTypedDataV4(request.eip712Digest()), client, clientSignature);
        (uint64 lockDeadline, uint64 deadline) = request.validateForLockRequest(accounts, client, idx);

        _lockRequest(request, requestDigest, client, idx, msg.sender, lockDeadline, deadline);
    }

    /// @inheritdoc IBoundlessMarket
    function lockRequestWithSignature(
        ProofRequest calldata request,
        bytes calldata clientSignature,
        bytes calldata proverSignature
    ) external {
        (address client, uint32 idx) = request.id.clientAndIndex();
        bytes32 requestHash = _hashTypedDataV4(request.eip712Digest());
        bytes32 requestDigest = request.verifyClientSignature(requestHash, client, clientSignature);
        address prover = request.extractProverSignature(requestHash, proverSignature);
        (uint64 lockDeadline, uint64 deadline) = request.validateForLockRequest(accounts, client, idx);

        _lockRequest(request, requestDigest, client, idx, prover, lockDeadline, deadline);
    }

    /// @notice Locks the request to the prover. Deducts funds from the client for payment
    /// and funding from the prover for locking stake.
    function _lockRequest(
        ProofRequest calldata request,
        bytes32 requestDigest,
        address client,
        uint32 idx,
        address prover,
        uint64 lockDeadline,
        uint64 deadline
    ) internal {
        (bool locked, bool fulfilled) = accounts[client].requestFlags(idx);
        if (locked) {
            revert RequestIsLocked({requestId: request.id});
        }
        if (fulfilled) {
            revert RequestIsFulfilled({requestId: request.id});
        }

        // Compute the current price offered by the reverse Dutch auction.
        uint96 price = request.offer.priceAtBlock(uint64(block.number)).toUint96();

        // Deduct payment from the client account and stake from the prover account.
        Account storage clientAccount = accounts[client];
        if (clientAccount.balance < price) {
            revert InsufficientBalance(client);
        }
        Account storage proverAccount = accounts[prover];
        if (proverAccount.isFrozen()) {
            revert AccountFrozen(prover);
        }
        if (proverAccount.stakeBalance < request.offer.lockStake) {
            revert InsufficientBalance(prover);
        }

        unchecked {
            clientAccount.balance -= price;
            proverAccount.stakeBalance -= request.offer.lockStake.toUint96();
        }

        // Record the lock for the request and emit an event.
        requestLocks[request.id] = RequestLock({
            prover: prover,
            price: price,
            requestLockFlags: 0,
            lockDeadline: lockDeadline,
            deadlineDelta: uint256(deadline - lockDeadline).toUint24(),
            stake: request.offer.lockStake.toUint96(),
            fingerprint: bytes8(requestDigest)
        });

        clientAccount.setRequestLocked(idx);
        emit RequestLocked(request.id, prover);
    }

    /// Validates the request and records the price to transient storage such that it can be
    /// fulfilled within the same transaction without taking a lock on it.
    /// @inheritdoc IBoundlessMarket
    function priceRequest(ProofRequest calldata request, bytes calldata clientSignature) public {
        (address client,) = request.id.clientAndIndex();
        bytes32 requestHash = _hashTypedDataV4(request.eip712Digest());
        bytes32 requestDigest = request.verifyClientSignature(requestHash, client, clientSignature);

        request.validateForPriceRequest();

        // Compute the current price offered by the reverse Dutch auction.
        uint96 price = request.offer.priceAtBlock(uint64(block.number)).toUint96();

        // Record the price in transient storage, such that the order can be filled in this same transaction.
        FulfillmentContext({valid: true, price: price}).store(requestDigest);
    }

    /// @inheritdoc IBoundlessMarket
    function verifyDelivery(Fulfillment calldata fill, AssessorReceipt calldata assessorReceipt) public view {
        // Verify the application guest proof. We need to verify it here, even though the assessor
        // already verified that the prover has knowledge of a verifying receipt, because we need to
        // make sure the _delivered_ seal is valid.
        bytes32 claimDigest = ReceiptClaimLib.ok(fill.imageId, sha256(fill.journal)).digest();
        VERIFIER.verifyIntegrity{gas: FULFILL_MAX_GAS_FOR_VERIFY}(Receipt(fill.seal, claimDigest));

        // Verify the assessor, which ensures the application proof fulfills a valid request with the given ID.
        // NOTE: Signature checks and recursive verification happen inside the assessor.
        bytes32[] memory requestDigests = new bytes32[](1);
        requestDigests[0] = fill.requestDigest;
        bytes32 assessorJournalDigest = sha256(
            abi.encode(
                AssessorJournal({
                    requestDigests: requestDigests,
                    selectors: assessorReceipt.selectors,
                    callbacks: assessorReceipt.callbacks,
                    root: claimDigest,
                    prover: assessorReceipt.prover
                })
            )
        );
        // Verification that the provided seal matches the required selector.
        // NOTE: Assessor guest ensures that the number of selectors <= the number of request digests in the journal.
        if (assessorReceipt.selectors.length > 0 && assessorReceipt.selectors[0].value != bytes4(fill.seal[0:4])) {
            revert SelectorMismatch(assessorReceipt.selectors[0].value, bytes4(fill.seal[0:4]));
        }
        // Verification of the assessor seal does not need to comply with FULFILL_MAX_GAS_FOR_VERIFY.
        VERIFIER.verify(assessorReceipt.seal, ASSESSOR_ID, assessorJournalDigest);
    }

    /// @inheritdoc IBoundlessMarket
    function verifyBatchDelivery(Fulfillment[] calldata fills, AssessorReceipt calldata assessorReceipt) public view {
        // TODO(#242): Figure out how much the memory here is costing. If it's significant, we can do some tricks to reduce memory pressure.
        uint256 fillsLength = fills.length;
        // We can't handle more than 65535 fills in a single batch.
        // This is a limitation of the current Selector implementation,
        // that uses a uint16 for the index, and can be increased in the future.
        if (fillsLength > type(uint16).max) {
            revert BatchSizeExceedsLimit(fillsLength, type(uint16).max);
        }
        bytes32[] memory claimDigests = new bytes32[](fillsLength);
        bytes32[] memory requestDigests = new bytes32[](fillsLength);

        // Check the selector constraints.
        // NOTE: The assessor guest adds non-zero selector values to the list.
        uint256 selectorsLength = assessorReceipt.selectors.length;
        for (uint256 i = 0; i < selectorsLength; i++) {
            bytes4 expected = assessorReceipt.selectors[i].value;
            bytes4 received = bytes4(fills[assessorReceipt.selectors[i].index].seal[0:4]);
            if (expected != received) {
                revert SelectorMismatch(expected, received);
            }
        }

        // Verify the application receipts.
        for (uint256 i = 0; i < fillsLength; i++) {
            Fulfillment calldata fill = fills[i];

            requestDigests[i] = fill.requestDigest;
            claimDigests[i] = ReceiptClaimLib.ok(fill.imageId, sha256(fill.journal)).digest();

            VERIFIER.verifyIntegrity{gas: FULFILL_MAX_GAS_FOR_VERIFY}(Receipt(fill.seal, claimDigests[i]));
        }

        bytes32 batchRoot = MerkleProofish.processTree(claimDigests);

        // Verify the assessor, which ensures the application proof fulfills a valid request with the given ID.
        // NOTE: Signature checks and recursive verification happen inside the assessor.
        bytes32 assessorJournalDigest = sha256(
            abi.encode(
                AssessorJournal({
                    requestDigests: requestDigests,
                    root: batchRoot,
                    callbacks: assessorReceipt.callbacks,
                    selectors: assessorReceipt.selectors,
                    prover: assessorReceipt.prover
                })
            )
        );
        // Verification of the assessor seal does not need to comply with FULFILL_MAX_GAS_FOR_VERIFY.
        VERIFIER.verify(assessorReceipt.seal, ASSESSOR_ID, assessorJournalDigest);
    }

    /// @inheritdoc IBoundlessMarket
    function priceAndFulfill(
        ProofRequest calldata request,
        bytes calldata clientSignature,
        Fulfillment calldata fill,
        AssessorReceipt calldata assessorReceipt
    ) external {
        priceRequest(request, clientSignature);
        fulfill(fill, assessorReceipt);
    }

    /// @inheritdoc IBoundlessMarket
    function priceAndFulfillBatch(
        ProofRequest[] calldata requests,
        bytes[] calldata clientSignatures,
        Fulfillment[] calldata fills,
        AssessorReceipt calldata assessorReceipt
    ) external {
        for (uint256 i = 0; i < requests.length; i++) {
            priceRequest(requests[i], clientSignatures[i]);
        }
        fulfillBatch(fills, assessorReceipt);
    }

    /// @inheritdoc IBoundlessMarket
    function fulfill(Fulfillment calldata fill, AssessorReceipt calldata assessorReceipt) public {
        verifyDelivery(fill, assessorReceipt);

        // Execute the callback with the associated fulfillment information.
        // Callbacks are called exactly once, on the first fulfillment. Checking that the request is
        // not fulfilled at this point ensures this. Note that by the end of the transaction, the
        // fulfilled flag for the provided fulfillment will be set, or this transaction will
        // revert (and revery any effects from the callback along with it).
        if (assessorReceipt.callbacks.length > 0) {
            AssessorCallback memory callback = assessorReceipt.callbacks[0];
            if (!requestIsFulfilled(fill.id)) {
                _executeCallback(fill.id, callback.addr, callback.gasLimit, fill.imageId, fill.journal, fill.seal);
            }
        }

        _fulfillAndPay(fill, assessorReceipt.prover);

        emit ProofDelivered(fill.id, fill.journal, fill.seal);
    }

    /// @inheritdoc IBoundlessMarket
    function fulfillBatch(Fulfillment[] calldata fills, AssessorReceipt calldata assessorReceipt) public {
        verifyBatchDelivery(fills, assessorReceipt);

        // Execute the callback with the associated fulfillment information.
        // Callbacks are called exactly once, on the first fulfillment. Checking that the request is
        // not fulfilled at this point ensures this. Note that by the end of the transaction, the
        // fulfilled flag for every provided fulfillment will be set, or this transaction will
        // revert (and revery any effects from the callbacks along with it).
        uint256 callbacksLength = assessorReceipt.callbacks.length;
        for (uint256 i = 0; i < callbacksLength; i++) {
            AssessorCallback memory callback = assessorReceipt.callbacks[i];
            Fulfillment calldata fill = fills[callback.index];
            if (!requestIsFulfilled(fill.id)) {
                _executeCallback(fill.id, callback.addr, callback.gasLimit, fill.imageId, fill.journal, fill.seal);
            }
        }

        // NOTE: It would be slightly more efficient to keep balances and request flags in memory until a single
        // batch update to storage. However, updating the same storage slot twice only costs 100 gas, so
        // this savings is marginal, and will be outweighed by complicated memory management if not careful.
        for (uint256 i = 0; i < fills.length; i++) {
            _fulfillAndPay(fills[i], assessorReceipt.prover);
            emit ProofDelivered(fills[i].id, fills[i].journal, fills[i].seal);
        }
    }

    /// Complete the fulfillment logic after having verified the app and assessor receipts.
    function _fulfillAndPay(Fulfillment calldata fill, address prover) internal {
        RequestId id = fill.id;
        (address client, uint32 idx) = id.clientAndIndex();
        Account storage clientAccount = accounts[client];
        (bool locked, bool fulfilled) = clientAccount.requestFlags(idx);

        bytes memory paymentError;
        if (locked) {
            RequestLock memory lock = requestLocks[id];
            if (lock.lockDeadline >= block.number) {
                paymentError = _fulfillAndPayLocked(lock, id, client, idx, fill.requestDigest, fulfilled, prover);
            } else {
                paymentError = _fulfillAndPayWasLocked(lock, id, client, idx, fill.requestDigest, fulfilled, prover);
            }
        } else {
            paymentError = _fulfillAndPayNeverLocked(id, client, idx, fill.requestDigest, fulfilled, prover);
        }

        if (paymentError.length > 0) {
            if (fill.requirePayment) {
                revertWith(paymentError);
            } else {
                emit PaymentRequirementsFailed(paymentError);
            }
        }
    }

    /// @notice For a request that is currently locked. Marks the request as fulfilled, and transfers payment if eligible.
    /// @dev It is possible for anyone to fulfill a request at any time while the request has not expired.
    /// If the request is currently locked, only the prover can fulfill it and receive payment
    function _fulfillAndPayLocked(
        RequestLock memory lock,
        RequestId id,
        address client,
        uint32 idx,
        bytes32 requestDigest,
        bool fulfilled,
        address assessorProver
    ) internal returns (bytes memory paymentError) {
        if (lock.isProverPaid()) {
            return abi.encodeWithSelector(RequestIsFulfilled.selector, RequestId.unwrap(id));
        }

        if (!fulfilled) {
            accounts[client].setRequestFulfilled(idx);
            emit RequestFulfilled(id);
        }

        // At this point the request has been fulfilled. The remaining logic determines whether
        // payment should be sent and to whom.
<<<<<<< HEAD
        if (lock.lockDeadline >= block.number) {
            if (lock.fingerprint != bytes8(requestDigest)) {
                revert RequestLockFingerprintDoesNotMatch({
                    requestId: id,
                    provided: bytes8(requestDigest),
                    locked: lock.fingerprint
                });
            }
            return _payLockedCurrently(id, assessorProver, lock.prover, lock.price, lock.stake);
        } else {
            return _payLockedExpired(id, assessorProver, client, lock.price, requestDigest);
        }
    }

    /// The request was locked, and the lock is still ongoing.
    /// Determines whether payment should be sent, and sends if so.
    function _payLockedCurrently(
        RequestId id,
        address assessorProver,
        address lockProver,
        uint96 price,
        uint96 lockStake
    ) internal returns (bytes memory paymentError) {
=======
>>>>>>> 40a65cf9
        // While the request is locked, only the locker is eligible for payment.
        if (lock.prover != assessorProver) {
            return abi.encodeWithSelector(RequestIsLocked.selector, RequestId.unwrap(id));
        }
        requestLocks[id].setProverPaidBeforeLockDeadline();

        uint96 price = lock.price;
        if (MARKET_FEE_BPS > 0) {
            price = _applyMarketFee(price);
        }
        accounts[assessorProver].balance += price;
        accounts[assessorProver].stakeBalance += lock.stake;
    }

<<<<<<< HEAD
    /// A request was locked and that lock is now expired. The request being evaluated
    /// could be the original request, or it could be a new request with the same ID.
    /// Determines whether payment should be sent, and sends if so.
    function _payLockedExpired(
=======
    /// @notice For a request that was locked, and now the lock has expired. Marks the request as fulfilled,
    /// and transfers payment if eligible.
    /// @dev It is possible for anyone to fulfill a request at any time while the request has not expired.
    /// If the request was locked, and now the lock has expired, and the request as a whole has not expired,
    /// anyone can fulfill it and receive payment.
    function _fulfillAndPayWasLocked(
        RequestLock memory lock,
>>>>>>> 40a65cf9
        RequestId id,
        address client,
        uint32 idx,
        bytes32 requestDigest,
        bool fulfilled,
        address assessorProver
    ) internal returns (bytes memory paymentError) {
        if (lock.isProverPaid()) {
            return abi.encodeWithSelector(RequestIsFulfilled.selector, RequestId.unwrap(id));
        }

        if (!fulfilled) {
            accounts[client].setRequestFulfilled(idx);
            emit RequestFulfilled(id);
        }

        // If no fulfillment context was stored for this request digest (via priceRequest),
        // then payment cannot be processed. This check also serves as an expiration check since
        // fulfillment contexts cannot be created for expired requests.
        FulfillmentContext memory context = FulfillmentContextLibrary.load(requestDigest);
        if (!context.valid) {
            return abi.encodeWithSelector(RequestIsNotPriced.selector, RequestId.unwrap(id));
        }
        uint96 price = context.price;

        Account storage clientAccount = accounts[client];
<<<<<<< HEAD
=======
        uint96 clientOwes = price - lock.price;
        if (clientAccount.balance < clientOwes) {
            return abi.encodeWithSelector(InsufficientBalance.selector, client);
        }
        requestLocks[id].setProverPaidAfterLockDeadline(assessorProver);
>>>>>>> 40a65cf9

        // If the request has the same id, but is different to the request that was locked, the fulfillment
        // price could be either higher or lower than the price that was previously locked.
        // If the price is higher, we charge the client the difference.
        // If the price is lower, we refund the client the difference.
        if (price > lockPrice) {
            uint96 clientOwes = price - lockPrice;
            if (clientAccount.balance < clientOwes) {
                return abi.encodeWithSelector(InsufficientBalance.selector, client);
            }
            unchecked {
                clientAccount.balance -= clientOwes;
            }
        } else {
            int256 delta = uint256(price).toInt256() - uint256(lockPrice).toInt256();
            uint96 clientOwed = (-delta).toUint256().toUint96();
            clientAccount.balance += clientOwed;
        }

        requestLocks[id].setProverPaidAfterLockDeadline(assessorProver);
        if (MARKET_FEE_BPS > 0) {
            price = _applyMarketFee(price);
        }
        accounts[assessorProver].balance += price;
    }

    /// @notice For a request that has never been locked. Marks the request as fulfilled, and transfers payment if eligible.
    /// @dev If a never locked request is fulfilled, but fails the requirements for payment, no
    /// payment can ever be rendered for this order in the future.
    function _fulfillAndPayNeverLocked(
        RequestId id,
        address client,
        uint32 idx,
        bytes32 requestDigest,
        bool fulfilled,
        address assessorProver
    ) internal returns (bytes memory paymentError) {
        // When never locked, the fulfilled flag _does_ indicate that payment has already been transferred,
        // so we return early here.
        if (fulfilled) {
            return abi.encodeWithSelector(RequestIsFulfilled.selector, RequestId.unwrap(id));
        }

        // If no fulfillment context was stored for this request digest (via priceRequest),
        // then payment cannot be processed. This check also serves as an expiration check since
        // fulfillment contexts cannot be created for expired requests.
        FulfillmentContext memory context = FulfillmentContextLibrary.load(requestDigest);
        if (!context.valid) {
            return abi.encodeWithSelector(RequestIsNotPriced.selector, RequestId.unwrap(id));
        }
        uint96 price = context.price;

        Account storage clientAccount = accounts[client];
        if (!fulfilled) {
            clientAccount.setRequestFulfilled(idx);
            emit RequestFulfilled(id);
        }

        // Deduct the funds from client account.
        if (clientAccount.balance < price) {
            return abi.encodeWithSelector(InsufficientBalance.selector, client);
        }
        unchecked {
            clientAccount.balance -= price;
        }

        if (MARKET_FEE_BPS > 0) {
            price = _applyMarketFee(price);
        }
        accounts[assessorProver].balance += price;
    }

    function _applyMarketFee(uint96 proverPayment) internal returns (uint96) {
        uint96 fee = proverPayment * MARKET_FEE_BPS / 10000;
        marketBalance += fee;
        return proverPayment - fee;
    }

    /// @notice Execute the callback for a fulfilled request if one is specified
    /// @dev This function is called after payment is processed and handles any callback specified in the request
    /// @param id The ID of the request being fulfilled
    /// @param callbackAddr The address of the callback contract
    /// @param callbackGasLimit The gas limit to use for the callback
    /// @param imageId The ID of the RISC Zero guest image that produced the proof
    /// @param journal The output journal from the RISC Zero guest execution
    /// @param seal The cryptographic seal proving correct execution
    function _executeCallback(
        RequestId id,
        address callbackAddr,
        uint96 callbackGasLimit,
        bytes32 imageId,
        bytes calldata journal,
        bytes calldata seal
    ) internal {
        try IBoundlessMarketCallback(callbackAddr).handleProof{gas: callbackGasLimit}(imageId, journal, seal) {}
        catch (bytes memory err) {
            emit CallbackFailed(id, callbackAddr, err);
        }
    }

    /// @inheritdoc IBoundlessMarket
    function submitRoot(address setVerifierAddress, bytes32 root, bytes calldata seal) external {
        IRiscZeroSetVerifier(address(setVerifierAddress)).submitMerkleRoot(root, seal);
    }

    /// @inheritdoc IBoundlessMarket
    function submitRootAndFulfillBatch(
        address setVerifier,
        bytes32 root,
        bytes calldata seal,
        Fulfillment[] calldata fills,
        AssessorReceipt calldata assessorReceipt
    ) external {
        IRiscZeroSetVerifier(address(setVerifier)).submitMerkleRoot(root, seal);
        fulfillBatch(fills, assessorReceipt);
    }

    /// @inheritdoc IBoundlessMarket
    function slash(RequestId requestId) external {
        (address client, uint32 idx) = requestId.clientAndIndex();
        (bool locked,) = accounts[client].requestFlags(idx);
        if (!locked) {
            revert RequestIsNotLocked({requestId: requestId});
        }

        RequestLock memory lock = requestLocks[requestId];
        if (lock.isSlashed()) {
            revert RequestIsSlashed({requestId: requestId});
        }
        if (lock.isProverPaidBeforeLockDeadline()) {
            revert RequestIsFulfilled({requestId: requestId});
        }

        // You can only slash a request after the request fully expires, so that if the request
        // does get fulfilled, we know which prover should receive a portion of the stake.
        if (block.number <= lock.deadline()) {
            revert RequestIsNotExpired({requestId: requestId, deadline: lock.deadline()});
        }

        // Request was either fulfilled after the lock deadline or the request expired unfulfilled.
        // In both cases the locker should be slashed.
        requestLocks[requestId].setSlashed();

        // Calculate the portion of stake that should be burned vs sent to the prover.
        uint256 burnValue = uint256(lock.stake) * SLASHING_BURN_BPS / 10000;
        ERC20Burnable(STAKE_TOKEN_CONTRACT).burn(burnValue);

        // If a prover fulfilled the request after the lock deadline, that prover
        // receives the unburned portion of the stake as a reward.
        // Otherwise the request expired unfulfilled, unburnt stake accrues to the market treasury,
        // and we refund the client the price they paid for the request at lock time.
        uint96 transferValue = (uint256(lock.stake) - burnValue).toUint96();
        address stakeRecipient = lock.prover;
        if (lock.isProverPaidAfterLockDeadline()) {
            // At this point lock.prover is the prover that ultimately fulfilled the request, not
            // the prover that locked the request. Transfer them the unburnt stake.
            accounts[lock.prover].stakeBalance += transferValue;
        } else {
            stakeRecipient = address(this);
            accounts[address(this)].stakeBalance += transferValue;
            accounts[client].balance += lock.price;
        }

        // Freeze the prover account.
        Account storage proverAccount = accounts[lock.prover];
        proverAccount.setFrozen();

        emit ProverSlashed(requestId, burnValue, transferValue, stakeRecipient);
    }

    /// @inheritdoc IBoundlessMarket
    function imageInfo() external view returns (bytes32, string memory) {
        return (ASSESSOR_ID, imageUrl);
    }

    /// @inheritdoc IBoundlessMarket
    function deposit() public payable {
        accounts[msg.sender].balance += msg.value.toUint96();
        emit Deposit(msg.sender, msg.value);
    }

    /// @inheritdoc IBoundlessMarket
    function withdraw(uint256 value) public {
        if (accounts[msg.sender].balance < value.toUint96()) {
            revert InsufficientBalance(msg.sender);
        }
        unchecked {
            accounts[msg.sender].balance -= value.toUint96();
        }
        (bool sent,) = msg.sender.call{value: value}("");
        if (!sent) {
            revert TransferFailed();
        }
        emit Withdrawal(msg.sender, value);
    }

    /// @inheritdoc IBoundlessMarket
    function balanceOf(address addr) public view returns (uint256) {
        return uint256(accounts[addr].balance);
    }

    /// @inheritdoc IBoundlessMarket
    function depositStake(uint256 value) external {
        // Transfer tokens from user to market
        _depositStake(msg.sender, value);
    }

    /// @inheritdoc IBoundlessMarket
    function depositStakeWithPermit(uint256 value, uint256 deadline, uint8 v, bytes32 r, bytes32 s) external {
        // Transfer tokens from user to market
        try IERC20Permit(STAKE_TOKEN_CONTRACT).permit(msg.sender, address(this), value, deadline, v, r, s) {} catch {}
        _depositStake(msg.sender, value);
    }

    function _depositStake(address from, uint256 value) internal {
        IERC20(STAKE_TOKEN_CONTRACT).safeTransferFrom(from, address(this), value);
        accounts[from].stakeBalance += value.toUint96();
        emit StakeDeposit(from, value);
    }

    /// @inheritdoc IBoundlessMarket
    function withdrawStake(uint256 value) public {
        if (accounts[msg.sender].stakeBalance < value.toUint96()) {
            revert InsufficientBalance(msg.sender);
        }
        unchecked {
            accounts[msg.sender].stakeBalance -= value.toUint96();
        }
        // Transfer tokens from market to user
        bool success = IERC20(STAKE_TOKEN_CONTRACT).transfer(msg.sender, value);
        if (!success) revert TransferFailed();

        emit StakeWithdrawal(msg.sender, value);
    }

    /// @inheritdoc IBoundlessMarket
    function balanceOfStake(address addr) public view returns (uint256) {
        return uint256(accounts[addr].stakeBalance);
    }

    /// @inheritdoc IBoundlessMarket
    function accountIsFrozen(address addr) external view returns (bool) {
        Account storage prover = accounts[addr];
        return prover.isFrozen();
    }

    /// @inheritdoc IBoundlessMarket
    function unfreezeAccount() public {
        Account storage prover = accounts[msg.sender];
        prover.unsetFrozen();
    }

    /// @inheritdoc IBoundlessMarket
    function requestIsFulfilled(RequestId id) public view returns (bool) {
        (address client, uint32 idx) = id.clientAndIndex();
        (, bool fulfilled) = accounts[client].requestFlags(idx);
        return fulfilled;
    }

    /// @inheritdoc IBoundlessMarket
    function requestIsLocked(RequestId id) public view returns (bool) {
        (address client, uint32 idx) = id.clientAndIndex();
        (bool locked,) = accounts[client].requestFlags(idx);
        return locked;
    }

    /// @inheritdoc IBoundlessMarket
    function requestIsSlashed(RequestId id) external view returns (bool) {
        return requestLocks[id].isSlashed();
    }

    /// @inheritdoc IBoundlessMarket
    function requestLockDeadline(RequestId id) external view returns (uint64) {
        if (!requestIsLocked(id)) {
            revert RequestIsNotLocked({requestId: id});
        }
        return requestLocks[id].lockDeadline;
    }

    /// @inheritdoc IBoundlessMarket
    function requestDeadline(RequestId id) external view returns (uint64) {
        if (!requestIsLocked(id)) {
            revert RequestIsNotLocked({requestId: id});
        }
        return requestLocks[id].deadline();
    }

    /// @inheritdoc IBoundlessMarket
    function eip712DomainSeparator() external view returns (bytes32) {
        return _domainSeparatorV4();
    }

    /// Internal utility function to revert with a pre-encoded error.
    function revertWith(bytes memory err) internal pure {
        assembly {
            revert(add(err, 0x20), mload(err))
        }
    }
}<|MERGE_RESOLUTION|>--- conflicted
+++ resolved
@@ -416,6 +416,14 @@
             return abi.encodeWithSelector(RequestIsFulfilled.selector, RequestId.unwrap(id));
         }
 
+        if (lock.fingerprint != bytes8(requestDigest)) {
+            revert RequestLockFingerprintDoesNotMatch({
+                requestId: id,
+                provided: bytes8(requestDigest),
+                locked: lock.fingerprint
+            });
+        }
+
         if (!fulfilled) {
             accounts[client].setRequestFulfilled(idx);
             emit RequestFulfilled(id);
@@ -423,32 +431,6 @@
 
         // At this point the request has been fulfilled. The remaining logic determines whether
         // payment should be sent and to whom.
-<<<<<<< HEAD
-        if (lock.lockDeadline >= block.number) {
-            if (lock.fingerprint != bytes8(requestDigest)) {
-                revert RequestLockFingerprintDoesNotMatch({
-                    requestId: id,
-                    provided: bytes8(requestDigest),
-                    locked: lock.fingerprint
-                });
-            }
-            return _payLockedCurrently(id, assessorProver, lock.prover, lock.price, lock.stake);
-        } else {
-            return _payLockedExpired(id, assessorProver, client, lock.price, requestDigest);
-        }
-    }
-
-    /// The request was locked, and the lock is still ongoing.
-    /// Determines whether payment should be sent, and sends if so.
-    function _payLockedCurrently(
-        RequestId id,
-        address assessorProver,
-        address lockProver,
-        uint96 price,
-        uint96 lockStake
-    ) internal returns (bytes memory paymentError) {
-=======
->>>>>>> 40a65cf9
         // While the request is locked, only the locker is eligible for payment.
         if (lock.prover != assessorProver) {
             return abi.encodeWithSelector(RequestIsLocked.selector, RequestId.unwrap(id));
@@ -463,12 +445,6 @@
         accounts[assessorProver].stakeBalance += lock.stake;
     }
 
-<<<<<<< HEAD
-    /// A request was locked and that lock is now expired. The request being evaluated
-    /// could be the original request, or it could be a new request with the same ID.
-    /// Determines whether payment should be sent, and sends if so.
-    function _payLockedExpired(
-=======
     /// @notice For a request that was locked, and now the lock has expired. Marks the request as fulfilled,
     /// and transfers payment if eligible.
     /// @dev It is possible for anyone to fulfill a request at any time while the request has not expired.
@@ -476,7 +452,6 @@
     /// anyone can fulfill it and receive payment.
     function _fulfillAndPayWasLocked(
         RequestLock memory lock,
->>>>>>> 40a65cf9
         RequestId id,
         address client,
         uint32 idx,
@@ -503,19 +478,12 @@
         uint96 price = context.price;
 
         Account storage clientAccount = accounts[client];
-<<<<<<< HEAD
-=======
-        uint96 clientOwes = price - lock.price;
-        if (clientAccount.balance < clientOwes) {
-            return abi.encodeWithSelector(InsufficientBalance.selector, client);
-        }
-        requestLocks[id].setProverPaidAfterLockDeadline(assessorProver);
->>>>>>> 40a65cf9
 
         // If the request has the same id, but is different to the request that was locked, the fulfillment
         // price could be either higher or lower than the price that was previously locked.
         // If the price is higher, we charge the client the difference.
         // If the price is lower, we refund the client the difference.
+        uint96 lockPrice = lock.price;
         if (price > lockPrice) {
             uint96 clientOwes = price - lockPrice;
             if (clientAccount.balance < clientOwes) {
