// Copyright (c) 2025 RISC Zero, Inc.
//
// All rights reserved.
// SPDX-License-Identifier: BUSL-1.1

pragma solidity ^0.8.24;

import {ECDSA} from "@openzeppelin/contracts/utils/cryptography/ECDSA.sol";
import {SafeCast} from "@openzeppelin/contracts/utils/math/SafeCast.sol";
import {EIP712Upgradeable} from "@openzeppelin/contracts-upgradeable/utils/cryptography/EIP712Upgradeable.sol";
import {Ownable2StepUpgradeable} from "@openzeppelin/contracts-upgradeable/access/Ownable2StepUpgradeable.sol";
import {UUPSUpgradeable} from "@openzeppelin/contracts-upgradeable/proxy/utils/UUPSUpgradeable.sol";
import {Initializable} from "@openzeppelin/contracts-upgradeable/proxy/utils/Initializable.sol";
import {ERC20} from "solmate/tokens/ERC20.sol";
import {SafeTransferLib} from "solmate/utils/SafeTransferLib.sol";
import {IERC1271} from "@openzeppelin/contracts/interfaces/IERC1271.sol";
import {IRiscZeroVerifier, Receipt, ReceiptClaim, ReceiptClaimLib} from "risc0/IRiscZeroVerifier.sol";
import {IRiscZeroSetVerifier} from "risc0/IRiscZeroSetVerifier.sol";

import {IBoundlessMarket} from "./IBoundlessMarket.sol";
import {IBoundlessMarketCallback} from "./IBoundlessMarketCallback.sol";
import {Account} from "./types/Account.sol";
import {AssessorJournal} from "./types/AssessorJournal.sol";
import {AssessorCallback} from "./types/AssessorCallback.sol";
import {AssessorCommitment} from "./types/AssessorCommitment.sol";
import {Fulfillment} from "./types/Fulfillment.sol";
import {AssessorReceipt} from "./types/AssessorReceipt.sol";
import {ProofRequest} from "./types/ProofRequest.sol";
import {LockRequest, LockRequestLibrary} from "./types/LockRequest.sol";
import {RequestId} from "./types/RequestId.sol";
import {RequestLock} from "./types/RequestLock.sol";
import {FulfillmentContext, FulfillmentContextLibrary} from "./types/FulfillmentContext.sol";

import {BoundlessMarketLib} from "./libraries/BoundlessMarketLib.sol";
import {MerkleProofish} from "./libraries/MerkleProofish.sol";

contract BoundlessMarket is
    IBoundlessMarket,
    Initializable,
    EIP712Upgradeable,
    Ownable2StepUpgradeable,
    UUPSUpgradeable
{
    using ReceiptClaimLib for ReceiptClaim;
    using SafeCast for int256;
    using SafeCast for uint256;
    using SafeTransferLib for ERC20;

    /// @dev The version of the contract, with respect to upgrades.
    uint64 public constant VERSION = 1;

    /// Mapping of request ID to lock-in state. Non-zero for requests that are locked in.
    mapping(RequestId => RequestLock) public requestLocks;
    /// Mapping of address to account state.
    mapping(address => Account) internal accounts;

    // Using immutable here means the image ID and verifier address is linked to the implementation
    // contract, and not to the proxy. Any deployment that wants to update these values must deploy
    // a new implementation contract.
    /// @custom:oz-upgrades-unsafe-allow state-variable-immutable
    IRiscZeroVerifier public immutable VERIFIER;
    /// @custom:oz-upgrades-unsafe-allow state-variable-immutable
    bytes32 public immutable ASSESSOR_ID;
    string private imageUrl;
    /// @custom:oz-upgrades-unsafe-allow state-variable-immutable
    address public immutable STAKE_TOKEN_CONTRACT;

    /// @notice Max gas allowed for verification of an application proof, when selector is default.
    /// @dev If no selector is specified as part of the request's requirements, the prover must
    /// provide a proof that can be verified with at most the amount of gas specified by this
    /// constant. This requirement exists to ensure that by default, the client can then post the
    /// given proof in a new transaction as part of the application.
    uint256 public constant DEFAULT_MAX_GAS_FOR_VERIFY = 50000;

    /// @notice Max gas allowed for ERC1271 smart contract signature checks used for client auth.
    /// @dev This constraint is applied to smart contract signatures used for authorizing proof
    /// requests in order to make gas costs bounded.
    uint256 public constant ERC1271_MAX_GAS_FOR_CHECK = 100000;

    /// @notice When a prover is slashed for failing to fulfill a request, a portion of the stake
    /// is burned, and the remaining portion is either send to the prover that ultimately fulfilled
    /// the order, or to the market treasury. This fraction controls that ratio.
    /// @dev The fee is configured as a constant to avoid accessing storage and thus paying for the
    /// gas of an SLOAD. Can only be changed via contract upgrade.
    uint256 public constant SLASHING_BURN_BPS = 7500;

    /// @notice When an order is fulfilled, the market takes a fee based on the price of the order.
    /// This fraction is multiplied by the price to decide the fee.
    /// @dev The fee is configured as a constant to avoid accessing storage and thus paying for the
    /// gas of an SLOAD. Can only be changed via contract upgrade.
    uint96 public constant MARKET_FEE_BPS = 0;

    /// @custom:oz-upgrades-unsafe-allow constructor
    constructor(IRiscZeroVerifier verifier, bytes32 assessorId, address stakeTokenContract) {
        VERIFIER = verifier;
        ASSESSOR_ID = assessorId;
        STAKE_TOKEN_CONTRACT = stakeTokenContract;

        _disableInitializers();
    }

    function initialize(address initialOwner, string calldata _imageUrl) external initializer {
        __Ownable_init(initialOwner);
        __UUPSUpgradeable_init();
        __EIP712_init(BoundlessMarketLib.EIP712_DOMAIN, BoundlessMarketLib.EIP712_DOMAIN_VERSION);
        imageUrl = _imageUrl;
    }

    function setImageUrl(string calldata _imageUrl) external onlyOwner {
        imageUrl = _imageUrl;
    }

    function _authorizeUpgrade(address newImplementation) internal override onlyOwner {}

    // NOTE: We could verify the client signature here, but this adds about 18k gas (with a naive
    // implementation), doubling the cost of calling this method. It is not required for protocol
    // safety as the signature is checked during lock, and during fulfillment (by the assessor).
    function submitRequest(ProofRequest calldata request, bytes calldata clientSignature) external payable {
        if (msg.value > 0) {
            deposit();
        }
        emit RequestSubmitted(request.id, request, clientSignature);
    }

    /// @inheritdoc IBoundlessMarket
    function lockRequest(ProofRequest calldata request, bytes calldata clientSignature) external {
        (address client, uint32 idx) = request.id.clientAndIndex();
        bytes32 requestHash = _verifyClientSignature(request, client, clientSignature);
        (uint64 lockDeadline, uint64 deadline) = request.validate();

        _lockRequest(request, clientSignature, requestHash, client, idx, msg.sender, lockDeadline, deadline);
    }

    /// @inheritdoc IBoundlessMarket
    function lockRequestWithSignature(
        ProofRequest calldata request,
        bytes calldata clientSignature,
        bytes calldata proverSignature
    ) external {
        (address client, uint32 idx) = request.id.clientAndIndex();
        (bytes32 requestHash, address prover) =
            _verifyClientSignatureAndExtractProverAddress(request, client, clientSignature, proverSignature);
        (uint64 lockDeadline, uint64 deadline) = request.validate();

        _lockRequest(request, clientSignature, requestHash, client, idx, prover, lockDeadline, deadline);
    }

    /// @notice Locks the request to the prover. Deducts funds from the client for payment
    /// and funding from the prover for locking stake.
    function _lockRequest(
        ProofRequest calldata request,
        bytes calldata clientSignature,
        bytes32 requestDigest,
        address client,
        uint32 idx,
        address prover,
        uint64 lockDeadline,
        uint64 deadline
    ) internal {
        (bool locked, bool fulfilled) = accounts[client].requestFlags(idx);
        if (locked) {
            revert RequestIsLocked({requestId: request.id});
        }
        if (fulfilled) {
            revert RequestIsFulfilled({requestId: request.id});
        }
        if (block.timestamp > lockDeadline) {
            revert RequestLockIsExpired({requestId: request.id, lockDeadline: lockDeadline});
        }

        // Compute the current price offered by the reverse Dutch auction.
        uint96 price = request.offer.priceAt(uint64(block.timestamp)).toUint96();

        // Deduct payment from the client account and stake from the prover account.
        Account storage clientAccount = accounts[client];
        if (clientAccount.balance < price) {
            revert InsufficientBalance(client);
        }
        Account storage proverAccount = accounts[prover];
        if (proverAccount.stakeBalance < request.offer.lockStake) {
            revert InsufficientBalance(prover);
        }

        unchecked {
            clientAccount.balance -= price;
            proverAccount.stakeBalance -= request.offer.lockStake.toUint96();
        }

        // Record the lock for the request and emit an event.
        requestLocks[request.id] = RequestLock({
            prover: prover,
            price: price,
            requestLockFlags: 0,
            lockDeadline: lockDeadline,
            deadlineDelta: uint256(deadline - lockDeadline).toUint24(),
            stake: request.offer.lockStake.toUint96(),
            requestDigest: requestDigest
        });

        clientAccount.setRequestLocked(idx);
        emit RequestLocked(request.id, prover, request, clientSignature);
    }

    /// Validates the request and records the price to transient storage such that it can be
    /// fulfilled within the same transaction without taking a lock on it.
    /// @inheritdoc IBoundlessMarket
    function priceRequest(ProofRequest calldata request, bytes calldata clientSignature) public {
        (address client, bool smartContractSigned) = request.id.clientAndIsSmartContractSigned();

        bytes32 requestHash;
        // We only need to validate the signature if it is a smart contract signature. This is because
        // EOA signatures are validated in the assessor during fulfillment, so the assessor guarantees
        // that the digest that is priced is one that was signed by the client.
        if (smartContractSigned) {
            requestHash = _verifyClientSignature(request, client, clientSignature);
        } else {
            requestHash = _hashTypedDataV4(request.eip712Digest());
        }

        (, uint64 deadline) = request.validate();
        bool expired = deadline < block.timestamp;

        // Compute the current price offered by the reverse Dutch auction.
        uint96 price = request.offer.priceAt(uint64(block.timestamp)).toUint96();

        // Record the price in transient storage, such that the order can be filled in this same transaction.
        FulfillmentContext({valid: true, expired: expired, price: price}).store(requestHash);
    }

    /// @inheritdoc IBoundlessMarket
    function verifyDelivery(Fulfillment[] calldata fills, AssessorReceipt calldata assessorReceipt) public view {
        // TODO(#242): Figure out how much the memory here is costing. If it's significant, we can do some tricks to reduce memory pressure.
        // We can't handle more than 65535 fills in a single batch.
        // This is a limitation of the current Selector implementation,
        // that uses a uint16 for the index, and can be increased in the future.
        if (fills.length > type(uint16).max) {
            revert BatchSizeExceedsLimit(fills.length, type(uint16).max);
        }
        bytes32[] memory leaves = new bytes32[](fills.length);
        bool[] memory hasSelector = new bool[](fills.length);

        // Check the selector constraints.
        // NOTE: The assessor guest adds non-zero selector values to the list.
        uint256 selectorsLength = assessorReceipt.selectors.length;
        for (uint256 i = 0; i < selectorsLength; i++) {
            bytes4 expected = assessorReceipt.selectors[i].value;
            bytes4 received = bytes4(fills[assessorReceipt.selectors[i].index].seal[0:4]);
            hasSelector[assessorReceipt.selectors[i].index] = true;
            if (expected != received) {
                revert SelectorMismatch(expected, received);
            }
        }

        // Verify the application receipts.
        for (uint256 i = 0; i < fills.length; i++) {
            Fulfillment calldata fill = fills[i];

            bytes32 claimDigest = ReceiptClaimLib.ok(fill.imageId, sha256(fill.journal)).digest();
            leaves[i] = AssessorCommitment(i, fill.id, fill.requestDigest, claimDigest).eip712Digest();

            // If the requestor did not specify a selector, we verify with DEFAULT_MAX_GAS_FOR_VERIFY gas limit.
            // This ensures that by default, client receive proofs that can be verified cheaply as part of their applications.
            if (!hasSelector[i]) {
                VERIFIER.verifyIntegrity{gas: DEFAULT_MAX_GAS_FOR_VERIFY}(Receipt(fill.seal, claimDigest));
            } else {
                VERIFIER.verifyIntegrity(Receipt(fill.seal, claimDigest));
            }
        }

        bytes32 batchRoot = MerkleProofish.processTree(leaves);

        // Verify the assessor, which ensures the application proof fulfills a valid request with the given ID.
        // NOTE: Signature checks and recursive verification happen inside the assessor.
        bytes32 assessorJournalDigest = sha256(
            abi.encode(
                AssessorJournal({
                    root: batchRoot,
                    callbacks: assessorReceipt.callbacks,
                    selectors: assessorReceipt.selectors,
                    prover: assessorReceipt.prover
                })
            )
        );
        // Verification of the assessor seal does not need to comply with DEFAULT_MAX_GAS_FOR_VERIFY.
        VERIFIER.verify(assessorReceipt.seal, ASSESSOR_ID, assessorJournalDigest);
    }

    /// @inheritdoc IBoundlessMarket
    function priceAndFulfill(
        ProofRequest[] calldata requests,
        bytes[] calldata clientSignatures,
        Fulfillment[] calldata fills,
        AssessorReceipt calldata assessorReceipt
    ) public returns (bytes[] memory paymentError) {
        for (uint256 i = 0; i < requests.length; i++) {
            priceRequest(requests[i], clientSignatures[i]);
        }
        paymentError = fulfill(fills, assessorReceipt);
    }

    /// @inheritdoc IBoundlessMarket
    function fulfill(Fulfillment[] calldata fills, AssessorReceipt calldata assessorReceipt)
        public
        returns (bytes[] memory paymentError)
    {
        verifyDelivery(fills, assessorReceipt);

        paymentError = new bytes[](fills.length);

        // Create reverse lookup index for fills to any associated callback.
        uint256[] memory fillToCallbackIndexPlusOne = new uint256[](fills.length);
        uint256 callbacksLength = assessorReceipt.callbacks.length;
        for (uint256 i = 0; i < callbacksLength; i++) {
            AssessorCallback calldata callback = assessorReceipt.callbacks[i];
            // Add one to the index such that zero indicates no callback.
            fillToCallbackIndexPlusOne[callback.index] = i + 1;
        }

        // NOTE: It could be slightly more efficient to keep balances and request flags in memory until a single
        // batch update to storage. However, updating the same storage slot twice only costs 100 gas, so
        // this savings is marginal, and will be outweighed by complicated memory management if not careful.
        for (uint256 i = 0; i < fills.length; i++) {
            Fulfillment calldata fill = fills[i];
            bool expired;
            (paymentError[i], expired) = _fulfillAndPay(fill, assessorReceipt.prover);

            // Skip the callback if this fulfillment is related to an unlocked request. See the note
            // in _fulfillAndPay for more details. This check could potentially be optimized, as it
            // is duplicated in _fulfillAndPay.
            if (expired) {
                continue;
            }

            uint256 callbackIndexPlusOne = fillToCallbackIndexPlusOne[i];
            if (callbackIndexPlusOne > 0) {
                AssessorCallback calldata callback = assessorReceipt.callbacks[callbackIndexPlusOne - 1];
                _executeCallback(fill.id, callback.addr, callback.gasLimit, fill.imageId, fill.journal, fill.seal);
            }
        }
    }

    /// @inheritdoc IBoundlessMarket
    function priceAndFulfillAndWithdraw(
        ProofRequest[] calldata requests,
        bytes[] calldata clientSignatures,
        Fulfillment[] calldata fills,
        AssessorReceipt calldata assessorReceipt
    ) public returns (bytes[] memory paymentError) {
        for (uint256 i = 0; i < requests.length; i++) {
            priceRequest(requests[i], clientSignatures[i]);
        }
        paymentError = fulfillAndWithdraw(fills, assessorReceipt);
    }

    /// @inheritdoc IBoundlessMarket
    function fulfillAndWithdraw(Fulfillment[] calldata fills, AssessorReceipt calldata assessorReceipt)
        public
        returns (bytes[] memory paymentError)
    {
        paymentError = fulfill(fills, assessorReceipt);

        // Withdraw any remaining balance from the prover account.
        uint256 balance = accounts[assessorReceipt.prover].balance;
        if (balance > 0) {
            _withdraw(assessorReceipt.prover, balance);
        }
    }

    /// Complete the fulfillment logic after having verified the app and assessor receipts.
    function _fulfillAndPay(Fulfillment calldata fill, address prover)
        internal
        returns (bytes memory paymentError, bool expired)
    {
        RequestId id = fill.id;
        (address client, uint32 idx) = id.clientAndIndex();
        Account storage clientAccount = accounts[client];
        (bool locked, bool fulfilled) = clientAccount.requestFlags(idx);

        // Fetch the lock and fulfillment information.
        // NOTE: The `lock` should only be used in code paths where locked is true.
        RequestLock memory lock;
        if (locked) {
            lock = requestLocks[id];
        }
        FulfillmentContext memory context = FulfillmentContextLibrary.load(fill.requestDigest);

        // First, check whether the request is known to be a valid signed request, and whether it is
        // expired. If the request cannot be authenticated, revert.
        //
        // In the expired case, we return early here. We do not emit the ProofDelivered event, and
        // we do not issue a callback. This makes interpretation of the ProofDelivered events
        // simpler, as they cannot be emitted for an expired request.
        if (context.valid) {
            // Request has been validated in priceRequest, check the reported expiration.
            if (context.expired) {
                paymentError = abi.encodeWithSelector(RequestIsExpired.selector, RequestId.unwrap(id));
                emit PaymentRequirementsFailed(paymentError);
                return (paymentError, true);
            }
<<<<<<< HEAD
        } else if (locked) {
            if (lock.requestDigest == fill.requestDigest) {
                // Request was validated in lockRequest, check the expiration on the lock.
                if (lock.deadline() < block.timestamp) {
                    paymentError = abi.encodeWithSelector(RequestIsExpired.selector, RequestId.unwrap(id));
                    emit PaymentRequirementsFailed(paymentError);
                    return (paymentError, true);
                }
            } else {
                revert InvalidRequestFulfillment({
                    requestId: id,
                    provided: fill.requestDigest,
                    locked: lock.requestDigest
                });
=======
        } else if (locked && lock.requestDigest == fill.requestDigest) {
            // Request was validated in lockRequest, check whether the request is fully expired.
            if (lock.deadline() < block.timestamp) {
                paymentError = abi.encodeWithSelector(RequestIsExpired.selector, RequestId.unwrap(id));
                emit PaymentRequirementsFailed(paymentError);
                return (paymentError, true);
>>>>>>> 294e7ac3
            }
        } else {
            // Request is not validated by either price or lock step. We cannot determine that the
            // request is authentic, so we revert.
            // NOTE: We could loosen this slightly, only reverting when the id indicates this is a
            // smart-contract authorized request. However, we'd need to handle the fact that we
            // don't have a FulfillmentContext on this code path.
            revert RequestIsNotLockedOrPriced(id);
        }

        // NOTE: Every code path past this point must ensure the `fulfilled` flag is set, or
        // revert. If this is not the case, then it will break the invariant that the first
        // delivered proof (e.g. the first time `ProofDelivered` fires and the first time the
        // callback is called) the fulfilled flag is set.
        if (locked) {
            // NOTE: If the prover is paid, the fulfilled flag must be set.
            if (lock.isProverPaid()) {
                paymentError = abi.encodeWithSelector(RequestIsFulfilled.selector, RequestId.unwrap(id));
            } else {
                if (!fulfilled) {
                    accounts[client].setRequestFulfilled(idx);
                    emit RequestFulfilled(id, prover, fill);
                }
                if (lock.lockDeadline >= block.timestamp) {
                    paymentError = _payLocked(lock, id, fill.requestDigest, prover);
                } else {
                    // NOTE: If the request is not priced, the context will be all zeroes. We will have
                    // only reached this point if the request digest matches the lock, which is expired.
                    // In this case, the price will be zero, which is correct.
                    paymentError = _payWasLocked(lock, id, client, context.price, prover);
                }
            }
        } else {
            paymentError = _fulfillAndPayNeverLocked(id, client, idx, context.price, fill, fulfilled, prover);
        }

        if (paymentError.length > 0) {
            emit PaymentRequirementsFailed(paymentError);
        }
        emit ProofDelivered(fill.id, prover, fill);
    }

    /// @notice For a request that is currently locked. Transfers payment if eligible.
    /// @dev It is possible for anyone to fulfill a request at any time while the request has not expired.
    /// If the request is currently locked, only the prover can fulfill it and receive payment
    function _payLocked(RequestLock memory lock, RequestId id, bytes32 requestDigest, address assessorProver)
        internal
        returns (bytes memory paymentError)
    {
        // At this point the request has been fulfilled. The remaining logic determines whether
        // payment should be sent and to whom.
        // While the request is locked, only the locker is eligible for payment, and only for the request that was locked.
        if (lock.prover != assessorProver || lock.requestDigest != requestDigest) {
            return abi.encodeWithSelector(RequestIsLocked.selector, RequestId.unwrap(id));
        }
        requestLocks[id].setProverPaidBeforeLockDeadline();

        uint96 price = lock.price;
        if (MARKET_FEE_BPS > 0) {
            price = _applyMarketFee(price);
        }
        accounts[assessorProver].balance += price;
        accounts[assessorProver].stakeBalance += lock.stake;
    }

    /// @notice For a request that was locked, and now the lock has expired. Transfers payment if eligible.
    /// @dev It is possible for anyone to fulfill a request at any time while the request has not expired.
    /// If the request was locked, and now the lock has expired, and the request as a whole has not expired,
    /// anyone can fulfill it and receive payment.
    function _payWasLocked(RequestLock memory lock, RequestId id, address client, uint96 price, address assessorProver)
        internal
        returns (bytes memory paymentError)
    {
        // Deduct any additionally owned funds from client account. The client was already charged
        // for the price at lock time once when the request was locked. We only need to charge any
        // additional price for the difference between the price of the fulfilled request, at the
        // current block, and the price of the locked request.
        //
        // Note that although they have the same ID, the locked request and the fulfilled request
        // could be different. If the request fulfilled is the same as the one locked, the
        // price will be zero and the entire fee on the lock will be returned to the client.
        Account storage clientAccount = accounts[client];

        // If the request has the same id, but is different to the request that was locked, the fulfillment
        // price could be either higher or lower than the price that was previously locked.
        // If the price is higher, we charge the client the difference.
        // If the price is lower, we refund the client the difference.
        uint96 lockPrice = lock.price;
        if (price > lockPrice) {
            uint96 clientOwes = price - lockPrice;
            if (clientAccount.balance < clientOwes) {
                return abi.encodeWithSelector(InsufficientBalance.selector, client);
            }
            unchecked {
                clientAccount.balance -= clientOwes;
            }
        } else {
            uint96 clientOwed = lockPrice - price;
            clientAccount.balance += clientOwed;
        }

        requestLocks[id].setProverPaidAfterLockDeadline(assessorProver);
        if (MARKET_FEE_BPS > 0) {
            price = _applyMarketFee(price);
        }
        accounts[assessorProver].balance += price;
    }

    /// @notice For a request that has never been locked. Marks the request as fulfilled, and transfers payment if eligible.
    /// @dev If a never locked request is fulfilled, but client has not enough funds to cover the payment, no
    /// payment can ever be rendered for this order in the future.
    function _fulfillAndPayNeverLocked(
        RequestId id,
        address client,
        uint32 idx,
        uint96 price,
        Fulfillment calldata fill,
        bool fulfilled,
        address assessorProver
    ) internal returns (bytes memory paymentError) {
        // When never locked, the fulfilled flag _does_ indicate that we alrady attempted to
        // transfer payment (which will only fail in the InsufficientBalance case below) so we
        // return early here.
        if (fulfilled) {
            return abi.encodeWithSelector(RequestIsFulfilled.selector, RequestId.unwrap(id));
        }

        Account storage clientAccount = accounts[client];
        clientAccount.setRequestFulfilled(idx);
        emit RequestFulfilled(id, assessorProver, fill);

        // Deduct the funds from client account.
        // NOTE: In the case of InsufficientBalance, the payment can never be transferred in the
        // future. This is a simplifying choice.
        if (clientAccount.balance < price) {
            return abi.encodeWithSelector(InsufficientBalance.selector, client);
        }
        unchecked {
            clientAccount.balance -= price;
        }

        if (MARKET_FEE_BPS > 0) {
            price = _applyMarketFee(price);
        }
        accounts[assessorProver].balance += price;
    }

    function _applyMarketFee(uint96 proverPayment) internal returns (uint96) {
        uint96 fee = proverPayment * MARKET_FEE_BPS / 10000;
        accounts[address(this)].balance += fee;
        return proverPayment - fee;
    }

    /// @notice Execute the callback for a fulfilled request if one is specified
    /// @dev This function is called after payment is processed and handles any callback specified in the request
    /// @param id The ID of the request being fulfilled
    /// @param callbackAddr The address of the callback contract
    /// @param callbackGasLimit The gas limit to use for the callback
    /// @param imageId The ID of the RISC Zero guest image that produced the proof
    /// @param journal The output journal from the RISC Zero guest execution
    /// @param seal The cryptographic seal proving correct execution
    function _executeCallback(
        RequestId id,
        address callbackAddr,
        uint96 callbackGasLimit,
        bytes32 imageId,
        bytes calldata journal,
        bytes calldata seal
    ) internal {
        try IBoundlessMarketCallback(callbackAddr).handleProof{gas: callbackGasLimit}(imageId, journal, seal) {}
        catch (bytes memory err) {
            emit CallbackFailed(id, callbackAddr, err);
        }
    }

    /// @inheritdoc IBoundlessMarket
    function submitRoot(address setVerifierAddress, bytes32 root, bytes calldata seal) external {
        IRiscZeroSetVerifier(address(setVerifierAddress)).submitMerkleRoot(root, seal);
    }

    /// @inheritdoc IBoundlessMarket
    function submitRootAndFulfill(
        address setVerifier,
        bytes32 root,
        bytes calldata seal,
        Fulfillment[] calldata fills,
        AssessorReceipt calldata assessorReceipt
    ) external returns (bytes[] memory paymentError) {
        IRiscZeroSetVerifier(address(setVerifier)).submitMerkleRoot(root, seal);
        paymentError = fulfill(fills, assessorReceipt);
    }

    /// @inheritdoc IBoundlessMarket
    function submitRootAndFulfillAndWithdraw(
        address setVerifier,
        bytes32 root,
        bytes calldata seal,
        Fulfillment[] calldata fills,
        AssessorReceipt calldata assessorReceipt
    ) external returns (bytes[] memory paymentError) {
        IRiscZeroSetVerifier(address(setVerifier)).submitMerkleRoot(root, seal);
        paymentError = fulfillAndWithdraw(fills, assessorReceipt);
    }

    /// @inheritdoc IBoundlessMarket
    function submitRootAndPriceAndFulfill(
        address setVerifier,
        bytes32 root,
        bytes calldata seal,
        ProofRequest[] calldata requests,
        bytes[] calldata clientSignatures,
        Fulfillment[] calldata fills,
        AssessorReceipt calldata assessorReceipt
    ) external returns (bytes[] memory paymentError) {
        IRiscZeroSetVerifier(address(setVerifier)).submitMerkleRoot(root, seal);
        paymentError = priceAndFulfill(requests, clientSignatures, fills, assessorReceipt);
    }

    /// @inheritdoc IBoundlessMarket
    function submitRootAndPriceAndFulfillAndWithdraw(
        address setVerifier,
        bytes32 root,
        bytes calldata seal,
        ProofRequest[] calldata requests,
        bytes[] calldata clientSignatures,
        Fulfillment[] calldata fills,
        AssessorReceipt calldata assessorReceipt
    ) external returns (bytes[] memory paymentError) {
        IRiscZeroSetVerifier(address(setVerifier)).submitMerkleRoot(root, seal);
        paymentError = priceAndFulfillAndWithdraw(requests, clientSignatures, fills, assessorReceipt);
    }

    /// @inheritdoc IBoundlessMarket
    function slash(RequestId requestId) external {
        (address client, uint32 idx) = requestId.clientAndIndex();
        (bool locked,) = accounts[client].requestFlags(idx);
        if (!locked) {
            revert RequestIsNotLocked({requestId: requestId});
        }

        RequestLock memory lock = requestLocks[requestId];
        if (lock.isSlashed()) {
            revert RequestIsSlashed({requestId: requestId});
        }
        if (lock.isProverPaidBeforeLockDeadline()) {
            revert RequestIsFulfilled({requestId: requestId});
        }

        // You can only slash a request after the request fully expires, so that if the request
        // does get fulfilled, we know which prover should receive a portion of the stake.
        if (block.timestamp <= lock.deadline()) {
            revert RequestIsNotExpired({requestId: requestId, deadline: lock.deadline()});
        }

        // Request was either fulfilled after the lock deadline or the request expired unfulfilled.
        // In both cases the locker should be slashed.
        requestLocks[requestId].setSlashed();

        // Calculate the portion of stake that should be burned vs sent to the prover.
        uint256 burnValue = uint256(lock.stake) * SLASHING_BURN_BPS / 10000;

        // If a prover fulfilled the request after the lock deadline, that prover
        // receives the unburned portion of the stake as a reward.
        // Otherwise the request expired unfulfilled, unburnt stake accrues to the market treasury,
        // and we refund the client the price they paid for the request at lock time.
        uint96 transferValue = (uint256(lock.stake) - burnValue).toUint96();
        address stakeRecipient = lock.prover;
        if (lock.isProverPaidAfterLockDeadline()) {
            // At this point lock.prover is the prover that ultimately fulfilled the request, not
            // the prover that locked the request. Transfer them the unburnt stake.
            accounts[stakeRecipient].stakeBalance += transferValue;
        } else {
            stakeRecipient = address(this);
            accounts[stakeRecipient].stakeBalance += transferValue;
            accounts[client].balance += lock.price;
        }

        ERC20(STAKE_TOKEN_CONTRACT).transfer(address(0xdEaD), burnValue);
        (burnValue);
        emit ProverSlashed(requestId, burnValue, transferValue, stakeRecipient);
    }

    /// @inheritdoc IBoundlessMarket
    function imageInfo() external view returns (bytes32, string memory) {
        return (ASSESSOR_ID, imageUrl);
    }

    /// @inheritdoc IBoundlessMarket
    function deposit() public payable {
        accounts[msg.sender].balance += msg.value.toUint96();
        emit Deposit(msg.sender, msg.value);
    }

    function _withdraw(address account, uint256 value) internal {
        if (accounts[account].balance < value.toUint96()) {
            revert InsufficientBalance(account);
        }
        unchecked {
            accounts[account].balance -= value.toUint96();
        }
        (bool sent,) = account.call{value: value}("");
        if (!sent) {
            revert TransferFailed();
        }
        emit Withdrawal(account, value);
    }

    /// @inheritdoc IBoundlessMarket
    function withdraw(uint256 value) public {
        _withdraw(msg.sender, value);
    }

    /// @inheritdoc IBoundlessMarket
    function balanceOf(address addr) public view returns (uint256) {
        return uint256(accounts[addr].balance);
    }

    /// @inheritdoc IBoundlessMarket
    /// @dev We withdraw from address(this) but send to msg.sender, so _withdraw is not used.
    function withdrawFromTreasury(uint256 value) public onlyOwner {
        if (accounts[address(this)].balance < value.toUint96()) {
            revert InsufficientBalance(address(this));
        }
        unchecked {
            accounts[address(this)].balance -= value.toUint96();
        }
        (bool sent,) = msg.sender.call{value: value}("");
        if (!sent) {
            revert TransferFailed();
        }
        emit Withdrawal(address(this), value);
    }

    /// @inheritdoc IBoundlessMarket
    function depositStake(uint256 value) external {
        // Transfer tokens from user to market
        _depositStake(msg.sender, value);
    }

    /// @inheritdoc IBoundlessMarket
    function depositStakeWithPermit(uint256 value, uint256 deadline, uint8 v, bytes32 r, bytes32 s) external {
        // Transfer tokens from user to market
        try ERC20(STAKE_TOKEN_CONTRACT).permit(msg.sender, address(this), value, deadline, v, r, s) {} catch {}
        _depositStake(msg.sender, value);
    }

    function _depositStake(address from, uint256 value) internal {
        ERC20(STAKE_TOKEN_CONTRACT).safeTransferFrom(from, address(this), value);
        accounts[from].stakeBalance += value.toUint96();
        emit StakeDeposit(from, value);
    }

    /// @inheritdoc IBoundlessMarket
    function withdrawStake(uint256 value) public {
        if (accounts[msg.sender].stakeBalance < value.toUint96()) {
            revert InsufficientBalance(msg.sender);
        }
        unchecked {
            accounts[msg.sender].stakeBalance -= value.toUint96();
        }
        // Transfer tokens from market to user
        bool success = ERC20(STAKE_TOKEN_CONTRACT).transfer(msg.sender, value);
        if (!success) revert TransferFailed();

        emit StakeWithdrawal(msg.sender, value);
    }

    /// @inheritdoc IBoundlessMarket
    function balanceOfStake(address addr) public view returns (uint256) {
        return uint256(accounts[addr].stakeBalance);
    }

    /// @inheritdoc IBoundlessMarket
    function withdrawFromStakeTreasury(uint256 value) public onlyOwner {
        if (accounts[address(this)].stakeBalance < value.toUint96()) {
            revert InsufficientBalance(address(this));
        }
        unchecked {
            accounts[address(this)].stakeBalance -= value.toUint96();
        }
        bool success = ERC20(STAKE_TOKEN_CONTRACT).transfer(msg.sender, value);
        if (!success) revert TransferFailed();

        emit StakeWithdrawal(address(this), value);
    }

    /// @inheritdoc IBoundlessMarket
    function requestIsFulfilled(RequestId id) public view returns (bool) {
        (address client, uint32 idx) = id.clientAndIndex();
        (, bool fulfilled) = accounts[client].requestFlags(idx);
        return fulfilled;
    }

    /// @inheritdoc IBoundlessMarket
    function requestIsLocked(RequestId id) public view returns (bool) {
        (address client, uint32 idx) = id.clientAndIndex();
        (bool locked,) = accounts[client].requestFlags(idx);
        return locked;
    }

    /// @inheritdoc IBoundlessMarket
    function requestIsSlashed(RequestId id) external view returns (bool) {
        return requestLocks[id].isSlashed();
    }

    /// @inheritdoc IBoundlessMarket
    function requestLockDeadline(RequestId id) external view returns (uint64) {
        if (!requestIsLocked(id)) {
            revert RequestIsNotLocked({requestId: id});
        }
        return requestLocks[id].lockDeadline;
    }

    /// @inheritdoc IBoundlessMarket
    function requestDeadline(RequestId id) external view returns (uint64) {
        if (!requestIsLocked(id)) {
            revert RequestIsNotLocked({requestId: id});
        }
        return requestLocks[id].deadline();
    }

    function _verifyClientSignature(ProofRequest calldata request, address addr, bytes calldata clientSignature)
        internal
        view
        returns (bytes32)
    {
        bytes32 requestHash = _hashTypedDataV4(request.eip712Digest());
        if (request.id.isSmartContractSigned()) {
            if (
                IERC1271(addr).isValidSignature{gas: ERC1271_MAX_GAS_FOR_CHECK}(requestHash, clientSignature)
                    != IERC1271.isValidSignature.selector
            ) {
                revert IBoundlessMarket.InvalidSignature();
            }
        } else {
            if (ECDSA.recover(requestHash, clientSignature) != addr) {
                revert IBoundlessMarket.InvalidSignature();
            }
        }
        return requestHash;
    }

    function _verifyClientSignatureAndExtractProverAddress(
        ProofRequest calldata request,
        address clientAddr,
        bytes calldata clientSignature,
        bytes calldata proverSignature
    ) internal view returns (bytes32 requestHash, address proverAddress) {
        bytes32 proofRequestEip712Digest = request.eip712Digest();
        requestHash = _hashTypedDataV4(proofRequestEip712Digest);
        if (request.id.isSmartContractSigned()) {
            if (
                IERC1271(clientAddr).isValidSignature(requestHash, clientSignature)
                    != IERC1271.isValidSignature.selector
            ) {
                revert IBoundlessMarket.InvalidSignature();
            }
        } else {
            if (ECDSA.recover(requestHash, clientSignature) != clientAddr) {
                revert IBoundlessMarket.InvalidSignature();
            }
        }

        bytes32 lockRequestHash =
            _hashTypedDataV4(LockRequestLibrary.eip712DigestFromPrecomputedDigest(proofRequestEip712Digest));
        proverAddress = ECDSA.recover(lockRequestHash, proverSignature);

        return (requestHash, proverAddress);
    }

    /// @inheritdoc IBoundlessMarket
    function eip712DomainSeparator() external view returns (bytes32) {
        return _domainSeparatorV4();
    }
}<|MERGE_RESOLUTION|>--- conflicted
+++ resolved
@@ -397,10 +397,9 @@
                 emit PaymentRequirementsFailed(paymentError);
                 return (paymentError, true);
             }
-<<<<<<< HEAD
         } else if (locked) {
             if (lock.requestDigest == fill.requestDigest) {
-                // Request was validated in lockRequest, check the expiration on the lock.
+                // Request was validated in lockRequest, check whether the request is fully expired.
                 if (lock.deadline() < block.timestamp) {
                     paymentError = abi.encodeWithSelector(RequestIsExpired.selector, RequestId.unwrap(id));
                     emit PaymentRequirementsFailed(paymentError);
@@ -412,14 +411,6 @@
                     provided: fill.requestDigest,
                     locked: lock.requestDigest
                 });
-=======
-        } else if (locked && lock.requestDigest == fill.requestDigest) {
-            // Request was validated in lockRequest, check whether the request is fully expired.
-            if (lock.deadline() < block.timestamp) {
-                paymentError = abi.encodeWithSelector(RequestIsExpired.selector, RequestId.unwrap(id));
-                emit PaymentRequirementsFailed(paymentError);
-                return (paymentError, true);
->>>>>>> 294e7ac3
             }
         } else {
             // Request is not validated by either price or lock step. We cannot determine that the
