--- conflicted
+++ resolved
@@ -282,64 +282,38 @@
     }
 
     /// @inheritdoc IBoundlessMarket
-<<<<<<< HEAD
     function fulfill(Fulfillment calldata fill, FulfillmentAssessor calldata assessorFill) external {
         verifyDelivery(fill, assessorFill);
         _fulfillVerified(fill.id, fill.requestDigest, assessorFill.prover, fill.requirePayment);
-=======
+
+        emit ProofDelivered(fill.id, fill.journal, fill.seal);
+    }
+
+    /// @inheritdoc IBoundlessMarket
+    function fulfillBatch(Fulfillment[] calldata fills, FulfillmentAssessor calldata assessorFill) public {
+        verifyBatchDelivery(fills, assessorFill);
+
+        // NOTE: It would be slightly more efficient to keep balances and request flags in memory until a single
+        // batch update to storage. However, updating the same storage slot twice only costs 100 gas, so
+        // this savings is marginal, and will be outweighed by complicated memory management if not careful.
+        for (uint256 i = 0; i < fills.length; i++) {
+            _fulfillVerified(fills[i].id, fills[i].requestDigest, assessorFill.prover, fills[i].requirePayment);
+
+            emit ProofDelivered(fills[i].id, fills[i].journal, fills[i].seal);
+        }
+    }
+
+    /// @inheritdoc IBoundlessMarket
     function priceAndFulfill(
         ProofRequest calldata request,
         bytes calldata clientSignature,
         Fulfillment calldata fill,
-        bytes calldata assessorSeal,
-        address prover
+        FulfillmentAssessor calldata assessorFill
     ) external {
         priceRequest(request, clientSignature);
-        fulfill(fill, assessorSeal, prover);
-    }
-
-    /// @inheritdoc IBoundlessMarket
-    function priceAndFulfillBatch(
-        ProofRequest[] calldata requests,
-        bytes[] calldata clientSignatures,
-        Fulfillment[] calldata fills,
-        bytes calldata assessorSeal,
-        address prover
-    ) external {
-        for (uint256 i = 0; i < requests.length; i++) {
-            priceRequest(requests[i], clientSignatures[i]);
-        }
-        fulfillBatch(fills, assessorSeal, prover);
-    }
-
-    /// @inheritdoc IBoundlessMarket
-    function fulfill(Fulfillment calldata fill, bytes calldata assessorSeal, address prover) public {
-        verifyDelivery(fill, assessorSeal, prover);
-        _fulfillAndPay(fill.id, fill.requestDigest, prover, fill.requirePayment);
->>>>>>> 84f807df
-
-        emit ProofDelivered(fill.id, fill.journal, fill.seal);
-    }
-
-    /// @inheritdoc IBoundlessMarket
-    function fulfillBatch(Fulfillment[] calldata fills, FulfillmentAssessor calldata assessorFill) public {
-        verifyBatchDelivery(fills, assessorFill);
-
-        // NOTE: It would be slightly more efficient to keep balances and request flags in memory until a single
-        // batch update to storage. However, updating the same storage slot twice only costs 100 gas, so
-        // this savings is marginal, and will be outweighed by complicated memory management if not careful.
-        for (uint256 i = 0; i < fills.length; i++) {
-<<<<<<< HEAD
-            _fulfillVerified(fills[i].id, fills[i].requestDigest, assessorFill.prover, fills[i].requirePayment);
-=======
-            _fulfillAndPay(fills[i].id, fills[i].requestDigest, prover, fills[i].requirePayment);
->>>>>>> 84f807df
-
-            emit ProofDelivered(fills[i].id, fills[i].journal, fills[i].seal);
-        }
-    }
-
-<<<<<<< HEAD
+        fulfill(fill, assessorFill);
+    }
+
     /// @inheritdoc IBoundlessMarket
     function priceAndFulfillBatch(
         ProofRequest[] calldata requests,
@@ -353,8 +327,28 @@
         fulfillBatch(fills, assessorFill);
     }
 
-=======
->>>>>>> 84f807df
+    /// @inheritdoc IBoundlessMarket
+    function fulfill(Fulfillment calldata fill, bytes calldata assessorSeal, address prover) public {
+        verifyDelivery(fill, assessorSeal, prover);
+        _fulfillAndPay(fill.id, fill.requestDigest, prover, fill.requirePayment);
+
+        emit ProofDelivered(fill.id, fill.journal, fill.seal);
+    }
+
+    /// @inheritdoc IBoundlessMarket
+    function fulfillBatch(Fulfillment[] calldata fills, bytes calldata assessorSeal, address prover) public {
+        verifyBatchDelivery(fills, assessorSeal, prover);
+
+        // NOTE: It would be slightly more efficient to keep balances and request flags in memory until a single
+        // batch update to storage. However, updating the same storage slot twice only costs 100 gas, so
+        // this savings is marginal, and will be outweighed by complicated memory management if not careful.
+        for (uint256 i = 0; i < fills.length; i++) {
+            _fulfillAndPay(fills[i].id, fills[i].requestDigest, prover, fills[i].requirePayment);
+
+            emit ProofDelivered(fills[i].id, fills[i].journal, fills[i].seal);
+        }
+    }
+
     /// Complete the fulfillment logic after having verified the app and assessor receipts.
     function _fulfillAndPay(RequestId id, bytes32 requestDigest, address assessorProver, bool requirePayment)
         internal
