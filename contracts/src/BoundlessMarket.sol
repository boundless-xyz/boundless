// Copyright (c) 2025 RISC Zero, Inc.
//
// All rights reserved.
// SPDX-License-Identifier: BUSL-1.1

pragma solidity ^0.8.24;

import {SafeCastLib} from "solmate/utils/SafeCastLib.sol";
import {ECDSA} from "@openzeppelin/contracts/utils/cryptography/ECDSA.sol";
import {EIP712Upgradeable} from "@openzeppelin/contracts-upgradeable/utils/cryptography/EIP712Upgradeable.sol";
import {Ownable2StepUpgradeable} from "@openzeppelin/contracts-upgradeable/access/Ownable2StepUpgradeable.sol";
import {UUPSUpgradeable} from "@openzeppelin/contracts-upgradeable/proxy/utils/UUPSUpgradeable.sol";
import {Initializable} from "@openzeppelin/contracts-upgradeable/proxy/utils/Initializable.sol";
import {ERC20} from "solmate/tokens/ERC20.sol";
import {ERC20Burnable} from "@openzeppelin/contracts/token/ERC20/extensions/ERC20Burnable.sol";
import {SafeTransferLib} from "solmate/utils/SafeTransferLib.sol";
import {IERC1271} from "@openzeppelin/contracts/interfaces/IERC1271.sol";
import {IRiscZeroVerifier, Receipt, ReceiptClaim, ReceiptClaimLib} from "risc0/IRiscZeroVerifier.sol";
import {IRiscZeroSetVerifier} from "risc0/IRiscZeroSetVerifier.sol";

import {IBoundlessMarket} from "./IBoundlessMarket.sol";
import {IBoundlessMarketCallback} from "./IBoundlessMarketCallback.sol";
import {Account} from "./types/Account.sol";
import {AssessorJournal} from "./types/AssessorJournal.sol";
import {AssessorCallback} from "./types/AssessorCallback.sol";
import {Fulfillment} from "./types/Fulfillment.sol";
import {AssessorReceipt} from "./types/AssessorReceipt.sol";
import {ProofRequest} from "./types/ProofRequest.sol";
import {RequestId} from "./types/RequestId.sol";
import {RequestLock} from "./types/RequestLock.sol";
import {FulfillmentContext, FulfillmentContextLibrary} from "./types/FulfillmentContext.sol";

import {BoundlessMarketLib} from "./libraries/BoundlessMarketLib.sol";
import {MerkleProofish} from "./libraries/MerkleProofish.sol";

contract BoundlessMarket is
    IBoundlessMarket,
    Initializable,
    EIP712Upgradeable,
    Ownable2StepUpgradeable,
    UUPSUpgradeable
{
    using ReceiptClaimLib for ReceiptClaim;
    using SafeCastLib for uint256;
    using SafeTransferLib for ERC20;

    /// @dev The version of the contract, with respect to upgrades.
    uint64 public constant VERSION = 1;

    /// Mapping of request ID to lock-in state. Non-zero for requests that are locked in.
    mapping(RequestId => RequestLock) public requestLocks;
    /// Mapping of address to account state.
    mapping(address => Account) internal accounts;

    // Using immutable here means the image ID and verifier address is linked to the implementation
    // contract, and not to the proxy. Any deployment that wants to update these values must deploy
    // a new implementation contract.
    /// @custom:oz-upgrades-unsafe-allow state-variable-immutable
    IRiscZeroVerifier public immutable VERIFIER;
    /// @custom:oz-upgrades-unsafe-allow state-variable-immutable
    bytes32 public immutable ASSESSOR_ID;
    string private imageUrl;
    /// @custom:oz-upgrades-unsafe-allow state-variable-immutable
    address public immutable STAKE_TOKEN_CONTRACT;

    /// In order to fulfill a request, the prover must provide a proof that can be verified with at
    /// most the amount of gas specified by this constant. This requirement exists to ensure the
    /// client can then post the given proof in a new transaction as part of the application.
    uint256 public constant FULFILL_MAX_GAS_FOR_VERIFY = 50000;

    /// @notice When a prover is slashed for failing to fulfill a request, a portion of the stake
    /// is burned, and the remaining portion is either send to the prover that ultimately fulfilled
    /// the order, or to the market treasury. This fraction controls that ratio.
    /// @dev The fee is configured as a constant to avoid accessing storage and thus paying for the
    /// gas of an SLOAD. Can only be changed via contract upgrade.
    uint256 public constant SLASHING_BURN_BPS = 7500;

    /// @notice When an order is fulfilled, the market takes a fee based on the price of the order.
    /// This fraction is multiplied by the price to decide the fee.
    /// @dev The fee is configured as a constant to avoid accessing storage and thus paying for the
    /// gas of an SLOAD. Can only be changed via contract upgrade.
    uint96 public constant MARKET_FEE_BPS = 0;

    /// @custom:oz-upgrades-unsafe-allow constructor
    constructor(IRiscZeroVerifier verifier, bytes32 assessorId, address stakeTokenContract) {
        VERIFIER = verifier;
        ASSESSOR_ID = assessorId;
        STAKE_TOKEN_CONTRACT = stakeTokenContract;

        _disableInitializers();
    }

    function initialize(address initialOwner, string calldata _imageUrl) external initializer {
        __Ownable_init(initialOwner);
        __UUPSUpgradeable_init();
        __EIP712_init(BoundlessMarketLib.EIP712_DOMAIN, BoundlessMarketLib.EIP712_DOMAIN_VERSION);
        imageUrl = _imageUrl;
    }

    function setImageUrl(string calldata _imageUrl) external onlyOwner {
        imageUrl = _imageUrl;
    }

    function _authorizeUpgrade(address newImplementation) internal override onlyOwner {}

    // NOTE: We could verify the client signature here, but this adds about 18k gas (with a naive
    // implementation), doubling the cost of calling this method. It is not required for protocol
    // safety as the signature is checked during lock, and during fulfillment (by the assessor).
    function submitRequest(ProofRequest calldata request, bytes calldata clientSignature) external payable {
        if (msg.value > 0) {
            deposit();
        }
        // No-op usage to avoid unused parameter warning.
        clientSignature;
        emit RequestSubmitted(request.id);
    }

    /// @inheritdoc IBoundlessMarket
    function lockRequest(ProofRequest calldata request, bytes calldata clientSignature) external {
        (address client, uint32 idx) = request.id.clientAndIndex();
        bytes32 requestHash = _verifyClientSignature(request, client, clientSignature);
        (uint64 lockDeadline, uint64 deadline) = request.validateForLockRequest(accounts, client, idx);

        _lockRequest(request, requestHash, client, idx, msg.sender, lockDeadline, deadline);
    }

    /// @inheritdoc IBoundlessMarket
    function lockRequestWithSignature(
        ProofRequest calldata request,
        bytes calldata clientSignature,
        bytes calldata proverSignature
    ) external {
        (address client, uint32 idx) = request.id.clientAndIndex();
        bytes32 requestHash = _verifyClientSignature(request, client, clientSignature);
        address prover = _extractProverAddress(requestHash, proverSignature);
        (uint64 lockDeadline, uint64 deadline) = request.validateForLockRequest(accounts, client, idx);

        _lockRequest(request, requestHash, client, idx, prover, lockDeadline, deadline);
    }

    /// @notice Locks the request to the prover. Deducts funds from the client for payment
    /// and funding from the prover for locking stake.
    function _lockRequest(
        ProofRequest calldata request,
        bytes32 requestDigest,
        address client,
        uint32 idx,
        address prover,
        uint64 lockDeadline,
        uint64 deadline
    ) internal {
        (bool locked, bool fulfilled) = accounts[client].requestFlags(idx);
        if (locked) {
            revert RequestIsLocked({requestId: request.id});
        }
        if (fulfilled) {
            revert RequestIsFulfilled({requestId: request.id});
        }

        // Compute the current price offered by the reverse Dutch auction.
        uint96 price = request.offer.priceAtBlock(uint64(block.number)).safeCastTo96();

        // Deduct payment from the client account and stake from the prover account.
        Account storage clientAccount = accounts[client];
        if (clientAccount.balance < price) {
            revert InsufficientBalance(client);
        }
        Account storage proverAccount = accounts[prover];
        if (proverAccount.stakeBalance < request.offer.lockStake) {
            revert InsufficientBalance(prover);
        }

        unchecked {
            clientAccount.balance -= price;
            proverAccount.stakeBalance -= request.offer.lockStake.safeCastTo96();
        }

        // Record the lock for the request and emit an event.
        requestLocks[request.id] = RequestLock({
            prover: prover,
            price: price,
            requestLockFlags: 0,
            lockDeadline: lockDeadline,
            deadlineDelta: uint256(deadline - lockDeadline).safeCastTo24(),
            stake: request.offer.lockStake.safeCastTo96(),
            requestDigest: requestDigest
        });

        clientAccount.setRequestLocked(idx);
        emit RequestLocked(request.id, prover);
    }

    /// Validates the request and records the price to transient storage such that it can be
    /// fulfilled within the same transaction without taking a lock on it.
    /// @inheritdoc IBoundlessMarket
    function priceRequest(ProofRequest calldata request, bytes calldata clientSignature) public {
        (address client, bool smartContractSigned) = request.id.clientAndIsSmartContractSigned();

        bytes32 requestHash;
        // We only need to validate the signature if it is a smart contract signature. This is because
        // EOA signatures are validated in the assessor during fulfillment, so the assessor guarantees
        // that the digest that is priced is one that was signed by the client.
        if (smartContractSigned) {
            requestHash = _verifyClientSignature(request, client, clientSignature);
        } else {
            requestHash = _hashTypedDataV4(request.eip712Digest());
        }

        request.validateForPriceRequest();

        // Compute the current price offered by the reverse Dutch auction.
        uint96 price = request.offer.priceAtBlock(uint64(block.number)).safeCastTo96();

        // Record the price in transient storage, such that the order can be filled in this same transaction.
        FulfillmentContext({valid: true, price: price}).store(requestHash);
    }

    /// @inheritdoc IBoundlessMarket
    function verifyDelivery(Fulfillment calldata fill, AssessorReceipt calldata assessorReceipt) public view {
        // Verify the application guest proof. We need to verify it here, even though the assessor
        // already verified that the prover has knowledge of a verifying receipt, because we need to
        // make sure the _delivered_ seal is valid.
        bytes32 claimDigest = ReceiptClaimLib.ok(fill.imageId, sha256(fill.journal)).digest();
        VERIFIER.verifyIntegrity{gas: FULFILL_MAX_GAS_FOR_VERIFY}(Receipt(fill.seal, claimDigest));

        // Verify the assessor, which ensures the application proof fulfills a valid request with the given ID.
        // Recursive verification happens inside the assessor.
        // NOTE: When signature checks are performed depends on whether the signature is a smart contract signature
        // or a regular EOA signature. It also depends on whether the request is locked or not.
        // Smart contract signatures are validated on-chain only, specifically when a request is locked, or when a request is priced.
        // EOA signatures are validated in the assessor during fulfillment. This design removes the need for EOA signatures to be
        // validated on-chain in any scenario at fulfillment time.
        bytes32[] memory requestDigests = new bytes32[](1);
        requestDigests[0] = fill.requestDigest;
        bytes32 assessorJournalDigest = sha256(
            abi.encode(
                AssessorJournal({
                    requestDigests: requestDigests,
                    selectors: assessorReceipt.selectors,
                    callbacks: assessorReceipt.callbacks,
                    root: claimDigest,
                    prover: assessorReceipt.prover
                })
            )
        );
        // Verification that the provided seal matches the required selector.
        // NOTE: Assessor guest ensures that the number of selectors <= the number of request digests in the journal.
        if (assessorReceipt.selectors.length > 0 && assessorReceipt.selectors[0].value != bytes4(fill.seal[0:4])) {
            revert SelectorMismatch(assessorReceipt.selectors[0].value, bytes4(fill.seal[0:4]));
        }
        // Verification of the assessor seal does not need to comply with FULFILL_MAX_GAS_FOR_VERIFY.
        VERIFIER.verify(assessorReceipt.seal, ASSESSOR_ID, assessorJournalDigest);
    }

    /// @inheritdoc IBoundlessMarket
    function verifyBatchDelivery(Fulfillment[] calldata fills, AssessorReceipt calldata assessorReceipt) public view {
        // TODO(#242): Figure out how much the memory here is costing. If it's significant, we can do some tricks to reduce memory pressure.
        // We can't handle more than 65535 fills in a single batch.
        // This is a limitation of the current Selector implementation,
        // that uses a uint16 for the index, and can be increased in the future.
        if (fills.length > type(uint16).max) {
            revert BatchSizeExceedsLimit(fills.length, type(uint16).max);
        }
        bytes32[] memory claimDigests = new bytes32[](fills.length);
        bytes32[] memory requestDigests = new bytes32[](fills.length);

        // Check the selector constraints.
        // NOTE: The assessor guest adds non-zero selector values to the list.
        uint256 selectorsLength = assessorReceipt.selectors.length;
        for (uint256 i = 0; i < selectorsLength; i++) {
            bytes4 expected = assessorReceipt.selectors[i].value;
            bytes4 received = bytes4(fills[assessorReceipt.selectors[i].index].seal[0:4]);
            if (expected != received) {
                revert SelectorMismatch(expected, received);
            }
        }

        // Verify the application receipts.
        for (uint256 i = 0; i < fills.length; i++) {
            Fulfillment calldata fill = fills[i];

            requestDigests[i] = fill.requestDigest;
            claimDigests[i] = ReceiptClaimLib.ok(fill.imageId, sha256(fill.journal)).digest();

            VERIFIER.verifyIntegrity{gas: FULFILL_MAX_GAS_FOR_VERIFY}(Receipt(fill.seal, claimDigests[i]));
        }

        bytes32 batchRoot = MerkleProofish.processTree(claimDigests);

        // Verify the assessor, which ensures the application proof fulfills a valid request with the given ID.
        // NOTE: Signature checks and recursive verification happen inside the assessor.
        bytes32 assessorJournalDigest = sha256(
            abi.encode(
                AssessorJournal({
                    requestDigests: requestDigests,
                    root: batchRoot,
                    callbacks: assessorReceipt.callbacks,
                    selectors: assessorReceipt.selectors,
                    prover: assessorReceipt.prover
                })
            )
        );
        // Verification of the assessor seal does not need to comply with FULFILL_MAX_GAS_FOR_VERIFY.
        VERIFIER.verify(assessorReceipt.seal, ASSESSOR_ID, assessorJournalDigest);
    }

    /// @inheritdoc IBoundlessMarket
    function priceAndFulfill(
        ProofRequest calldata request,
        bytes calldata clientSignature,
        Fulfillment calldata fill,
        AssessorReceipt calldata assessorReceipt
    ) external returns (bytes memory paymentError) {
        priceRequest(request, clientSignature);
        paymentError = fulfill(fill, assessorReceipt);
    }

    /// @inheritdoc IBoundlessMarket
    function priceAndFulfillBatch(
        ProofRequest[] calldata requests,
        bytes[] calldata clientSignatures,
        Fulfillment[] calldata fills,
        AssessorReceipt calldata assessorReceipt
    ) external returns (bytes[] memory paymentError) {
        for (uint256 i = 0; i < requests.length; i++) {
            priceRequest(requests[i], clientSignatures[i]);
        }
        paymentError = fulfillBatch(fills, assessorReceipt);
    }

    /// @inheritdoc IBoundlessMarket
    function fulfill(Fulfillment calldata fill, AssessorReceipt calldata assessorReceipt)
        public
        returns (bytes memory paymentError)
    {
        verifyDelivery(fill, assessorReceipt);

        // Execute the callback with the associated fulfillment information.
        // Callbacks are called exactly once, on the first fulfillment. Checking that the request is
        // not fulfilled at this point ensures this. Note that by the end of the transaction, the
        // fulfilled flag for the provided fulfillment will be set, or this transaction will
        // revert (and revery any effects from the callback along with it).
        if (assessorReceipt.callbacks.length > 0) {
            AssessorCallback memory callback = assessorReceipt.callbacks[0];
            if (!requestIsFulfilled(fill.id)) {
                _executeCallback(fill.id, callback.addr, callback.gasLimit, fill.imageId, fill.journal, fill.seal);
            }
        }

<<<<<<< HEAD
        paymentError = _fulfillAndPay(fill, assessorReceipt.prover);

=======
        _fulfillAndPay(fill, assessorReceipt.prover);
>>>>>>> f78a0974
        emit ProofDelivered(fill.id);
    }

    /// @inheritdoc IBoundlessMarket
    function fulfillBatch(Fulfillment[] calldata fills, AssessorReceipt calldata assessorReceipt)
        public
        returns (bytes[] memory paymentError)
    {
        verifyBatchDelivery(fills, assessorReceipt);

        // Execute the callback with the associated fulfillment information.
        // Callbacks are called exactly once, on the first fulfillment. Checking that the request is
        // not fulfilled at this point ensures this. Note that by the end of the transaction, the
        // fulfilled flag for every provided fulfillment will be set, or this transaction will
        // revert (and revery any effects from the callbacks along with it).
        uint256 callbacksLength = assessorReceipt.callbacks.length;
        for (uint256 i = 0; i < callbacksLength; i++) {
            AssessorCallback memory callback = assessorReceipt.callbacks[i];
            Fulfillment calldata fill = fills[callback.index];
            if (!requestIsFulfilled(fill.id)) {
                _executeCallback(fill.id, callback.addr, callback.gasLimit, fill.imageId, fill.journal, fill.seal);
            }
        }

        paymentError = new bytes[](fills.length);

        // NOTE: It would be slightly more efficient to keep balances and request flags in memory until a single
        // batch update to storage. However, updating the same storage slot twice only costs 100 gas, so
        // this savings is marginal, and will be outweighed by complicated memory management if not careful.
        for (uint256 i = 0; i < fills.length; i++) {
            paymentError[i] = _fulfillAndPay(fills[i], assessorReceipt.prover);
            emit ProofDelivered(fills[i].id);
        }
    }

    /// @inheritdoc IBoundlessMarket
    function priceAndFulfillAndWithdraw(
        ProofRequest calldata request,
        bytes calldata clientSignature,
        Fulfillment calldata fill,
        AssessorReceipt calldata assessorReceipt
    ) external returns (bytes memory paymentError) {
        priceRequest(request, clientSignature);
        paymentError = fulfillAndWithdraw(fill, assessorReceipt);
    }

    /// @inheritdoc IBoundlessMarket
    function priceAndFulfillBatchAndWithdraw(
        ProofRequest[] calldata requests,
        bytes[] calldata clientSignatures,
        Fulfillment[] calldata fills,
        AssessorReceipt calldata assessorReceipt
    ) external returns (bytes[] memory paymentError) {
        for (uint256 i = 0; i < requests.length; i++) {
            priceRequest(requests[i], clientSignatures[i]);
        }
        paymentError = fulfillBatchAndWithdraw(fills, assessorReceipt);
    }

    /// @inheritdoc IBoundlessMarket
    function fulfillAndWithdraw(Fulfillment calldata fill, AssessorReceipt calldata assessorReceipt)
        public
        returns (bytes memory paymentError)
    {
        paymentError = fulfill(fill, assessorReceipt);

        // Withdraw any remaining balance from the prover account.
        uint256 balance = accounts[assessorReceipt.prover].balance;
        if (balance > 0) {
            _withdraw(assessorReceipt.prover, balance);
        }
    }

    /// @inheritdoc IBoundlessMarket
    function fulfillBatchAndWithdraw(Fulfillment[] calldata fills, AssessorReceipt calldata assessorReceipt)
        public
        returns (bytes[] memory paymentError)
    {
        paymentError = fulfillBatch(fills, assessorReceipt);

        // Withdraw any remaining balance from the prover account.
        uint256 balance = accounts[assessorReceipt.prover].balance;
        if (balance > 0) {
            _withdraw(assessorReceipt.prover, balance);
        }
    }

    /// Complete the fulfillment logic after having verified the app and assessor receipts.
    function _fulfillAndPay(Fulfillment calldata fill, address prover) internal returns (bytes memory paymentError) {
        RequestId id = fill.id;
        (address client, uint32 idx) = id.clientAndIndex();
        Account storage clientAccount = accounts[client];
        (bool locked, bool fulfilled) = clientAccount.requestFlags(idx);

        if (locked) {
            RequestLock memory lock = requestLocks[id];
            if (lock.lockDeadline >= block.number) {
                paymentError = _fulfillAndPayLocked(lock, id, client, idx, fill.requestDigest, fulfilled, prover);
            } else {
                paymentError = _fulfillAndPayWasLocked(lock, id, client, idx, fill.requestDigest, fulfilled, prover);
            }
        } else {
            paymentError = _fulfillAndPayNeverLocked(id, client, idx, fill.requestDigest, fulfilled, prover);
        }

        if (paymentError.length > 0) {
            emit PaymentRequirementsFailed(paymentError);
        }
    }

    /// @notice For a request that is currently locked. Marks the request as fulfilled, and transfers payment if eligible.
    /// @dev It is possible for anyone to fulfill a request at any time while the request has not expired.
    /// If the request is currently locked, only the prover can fulfill it and receive payment
    function _fulfillAndPayLocked(
        RequestLock memory lock,
        RequestId id,
        address client,
        uint32 idx,
        bytes32 requestDigest,
        bool fulfilled,
        address assessorProver
    ) internal returns (bytes memory paymentError) {
        if (lock.isProverPaid()) {
            return abi.encodeWithSelector(RequestIsFulfilled.selector, RequestId.unwrap(id));
        }

        if (lock.requestDigest != requestDigest) {
            revert InvalidRequestFulfillment({requestId: id, provided: requestDigest, locked: lock.requestDigest});
        }

        if (!fulfilled) {
            accounts[client].setRequestFulfilled(idx);
            emit RequestFulfilled(id);
        }

        // At this point the request has been fulfilled. The remaining logic determines whether
        // payment should be sent and to whom.
        // While the request is locked, only the locker is eligible for payment.
        if (lock.prover != assessorProver) {
            return abi.encodeWithSelector(RequestIsLocked.selector, RequestId.unwrap(id));
        }
        requestLocks[id].setProverPaidBeforeLockDeadline();

        uint96 price = lock.price;
        if (MARKET_FEE_BPS > 0) {
            price = _applyMarketFee(price);
        }
        accounts[assessorProver].balance += price;
        accounts[assessorProver].stakeBalance += lock.stake;
    }

    /// @notice For a request that was locked, and now the lock has expired. Marks the request as fulfilled,
    /// and transfers payment if eligible.
    /// @dev It is possible for anyone to fulfill a request at any time while the request has not expired.
    /// If the request was locked, and now the lock has expired, and the request as a whole has not expired,
    /// anyone can fulfill it and receive payment.
    function _fulfillAndPayWasLocked(
        RequestLock memory lock,
        RequestId id,
        address client,
        uint32 idx,
        bytes32 requestDigest,
        bool fulfilled,
        address assessorProver
    ) internal returns (bytes memory paymentError) {
        if (lock.isProverPaid()) {
            return abi.encodeWithSelector(RequestIsFulfilled.selector, RequestId.unwrap(id));
        }

        if (!fulfilled) {
            accounts[client].setRequestFulfilled(idx);
            emit RequestFulfilled(id);
        }

        // If no fulfillment context was stored for this request digest (via priceRequest),
        // then payment cannot be processed. This check also serves as
        // 1/ an expiration check since fulfillment contexts cannot be created for expired requests.
        // 2/ a smart contract signature check, since signatures are validated when a request is priced.
        FulfillmentContext memory context = FulfillmentContextLibrary.load(requestDigest);
        if (!context.valid) {
            revert RequestIsExpiredOrNotPriced(id);
        }
        uint96 price = context.price;

        // Deduct any additionally owned funds from client account. The client was already charged
        // for the price at lock time once when the request was locked. We only need to charge any
        // additional price increases from the dutch auction between lock time to now.
        Account storage clientAccount = accounts[client];
        uint96 clientOwes = price - lock.price;
        if (clientAccount.balance < clientOwes) {
            return abi.encodeWithSelector(InsufficientBalance.selector, client);
        }
        requestLocks[id].setProverPaidAfterLockDeadline(assessorProver);

        unchecked {
            clientAccount.balance -= clientOwes;
        }
        if (MARKET_FEE_BPS > 0) {
            price = _applyMarketFee(price);
        }
        accounts[assessorProver].balance += price;
    }

    /// @notice For a request that has never been locked. Marks the request as fulfilled, and transfers payment if eligible.
    /// @dev If a never locked request is fulfilled, but fails the requirements for payment, no
    /// payment can ever be rendered for this order in the future.
    function _fulfillAndPayNeverLocked(
        RequestId id,
        address client,
        uint32 idx,
        bytes32 requestDigest,
        bool fulfilled,
        address assessorProver
    ) internal returns (bytes memory paymentError) {
        // When never locked, the fulfilled flag _does_ indicate that payment has already been transferred,
        // so we return early here.
        if (fulfilled) {
            return abi.encodeWithSelector(RequestIsFulfilled.selector, RequestId.unwrap(id));
        }

        // If no fulfillment context was stored for this request digest (via priceRequest),
        // then payment cannot be processed. This check also serves as an expiration check since
        // fulfillment contexts cannot be created for expired requests.
        FulfillmentContext memory context = FulfillmentContextLibrary.load(requestDigest);
        if (!context.valid) {
            return abi.encodeWithSelector(RequestIsExpiredOrNotPriced.selector, RequestId.unwrap(id));
        }
        uint96 price = context.price;

        Account storage clientAccount = accounts[client];
        if (!fulfilled) {
            clientAccount.setRequestFulfilled(idx);
            emit RequestFulfilled(id);
        }

        // Deduct the funds from client account.
        if (clientAccount.balance < price) {
            return abi.encodeWithSelector(InsufficientBalance.selector, client);
        }
        unchecked {
            clientAccount.balance -= price;
        }

        if (MARKET_FEE_BPS > 0) {
            price = _applyMarketFee(price);
        }
        accounts[assessorProver].balance += price;
    }

    function _applyMarketFee(uint96 proverPayment) internal returns (uint96) {
        uint96 fee = proverPayment * MARKET_FEE_BPS / 10000;
        accounts[address(this)].balance += fee;
        return proverPayment - fee;
    }

    /// @notice Execute the callback for a fulfilled request if one is specified
    /// @dev This function is called after payment is processed and handles any callback specified in the request
    /// @param id The ID of the request being fulfilled
    /// @param callbackAddr The address of the callback contract
    /// @param callbackGasLimit The gas limit to use for the callback
    /// @param imageId The ID of the RISC Zero guest image that produced the proof
    /// @param journal The output journal from the RISC Zero guest execution
    /// @param seal The cryptographic seal proving correct execution
    function _executeCallback(
        RequestId id,
        address callbackAddr,
        uint96 callbackGasLimit,
        bytes32 imageId,
        bytes calldata journal,
        bytes calldata seal
    ) internal {
        try IBoundlessMarketCallback(callbackAddr).handleProof{gas: callbackGasLimit}(imageId, journal, seal) {}
        catch (bytes memory err) {
            emit CallbackFailed(id, callbackAddr, err);
        }
    }

    /// @inheritdoc IBoundlessMarket
    function submitRoot(address setVerifierAddress, bytes32 root, bytes calldata seal) external {
        IRiscZeroSetVerifier(address(setVerifierAddress)).submitMerkleRoot(root, seal);
    }

    /// @inheritdoc IBoundlessMarket
    function submitRootAndFulfillBatch(
        address setVerifier,
        bytes32 root,
        bytes calldata seal,
        Fulfillment[] calldata fills,
        AssessorReceipt calldata assessorReceipt
    ) external returns (bytes[] memory paymentError) {
        IRiscZeroSetVerifier(address(setVerifier)).submitMerkleRoot(root, seal);
        paymentError = fulfillBatch(fills, assessorReceipt);
    }

    /// @inheritdoc IBoundlessMarket
    function submitRootAndFulfillBatchAndWithdraw(
        address setVerifier,
        bytes32 root,
        bytes calldata seal,
        Fulfillment[] calldata fills,
        AssessorReceipt calldata assessorReceipt
    ) external returns (bytes[] memory paymentError) {
        IRiscZeroSetVerifier(address(setVerifier)).submitMerkleRoot(root, seal);
        paymentError = fulfillBatchAndWithdraw(fills, assessorReceipt);
    }

    /// @inheritdoc IBoundlessMarket
    function slash(RequestId requestId) external {
        (address client, uint32 idx) = requestId.clientAndIndex();
        (bool locked,) = accounts[client].requestFlags(idx);
        if (!locked) {
            revert RequestIsNotLocked({requestId: requestId});
        }

        RequestLock memory lock = requestLocks[requestId];
        if (lock.isSlashed()) {
            revert RequestIsSlashed({requestId: requestId});
        }
        if (lock.isProverPaidBeforeLockDeadline()) {
            revert RequestIsFulfilled({requestId: requestId});
        }

        // You can only slash a request after the request fully expires, so that if the request
        // does get fulfilled, we know which prover should receive a portion of the stake.
        if (block.number <= lock.deadline()) {
            revert RequestIsNotExpired({requestId: requestId, deadline: lock.deadline()});
        }

        // Request was either fulfilled after the lock deadline or the request expired unfulfilled.
        // In both cases the locker should be slashed.
        requestLocks[requestId].setSlashed();

        // Calculate the portion of stake that should be burned vs sent to the prover.
        uint256 burnValue = uint256(lock.stake) * SLASHING_BURN_BPS / 10000;
        ERC20Burnable(STAKE_TOKEN_CONTRACT).burn(burnValue);

        // If a prover fulfilled the request after the lock deadline, that prover
        // receives the unburned portion of the stake as a reward.
        // Otherwise the request expired unfulfilled, unburnt stake accrues to the market treasury,
        // and we refund the client the price they paid for the request at lock time.
        uint96 transferValue = (uint256(lock.stake) - burnValue).safeCastTo96();
        address stakeRecipient = lock.prover;
        if (lock.isProverPaidAfterLockDeadline()) {
            // At this point lock.prover is the prover that ultimately fulfilled the request, not
            // the prover that locked the request. Transfer them the unburnt stake.
            accounts[lock.prover].stakeBalance += transferValue;
        } else {
            stakeRecipient = address(this);
            accounts[address(this)].stakeBalance += transferValue;
            accounts[client].balance += lock.price;
        }

        emit ProverSlashed(requestId, burnValue, transferValue, stakeRecipient);
    }

    /// @inheritdoc IBoundlessMarket
    function imageInfo() external view returns (bytes32, string memory) {
        return (ASSESSOR_ID, imageUrl);
    }

    /// @inheritdoc IBoundlessMarket
    function deposit() public payable {
        accounts[msg.sender].balance += msg.value.safeCastTo96();
        emit Deposit(msg.sender, msg.value);
    }

    function _withdraw(address account, uint256 value) internal {
        if (accounts[account].balance < value.safeCastTo96()) {
            revert InsufficientBalance(account);
        }
        unchecked {
            accounts[account].balance -= value.safeCastTo96();
        }
        (bool sent,) = account.call{value: value}("");
        if (!sent) {
            revert TransferFailed();
        }
        emit Withdrawal(account, value);
    }

    /// @inheritdoc IBoundlessMarket
    function withdraw(uint256 value) public {
        _withdraw(msg.sender, value);
    }

    /// @inheritdoc IBoundlessMarket
    function balanceOf(address addr) public view returns (uint256) {
        return uint256(accounts[addr].balance);
    }

    /// @inheritdoc IBoundlessMarket
    function withdrawFromTreasury(uint256 value) public onlyOwner {
        if (accounts[address(this)].balance < value.safeCastTo96()) {
            revert InsufficientBalance(address(this));
        }
        unchecked {
            accounts[address(this)].balance -= value.safeCastTo96();
        }
        (bool sent,) = msg.sender.call{value: value}("");
        if (!sent) {
            revert TransferFailed();
        }
        emit Withdrawal(address(this), value);
    }

    /// @inheritdoc IBoundlessMarket
    function depositStake(uint256 value) external {
        // Transfer tokens from user to market
        _depositStake(msg.sender, value);
    }

    /// @inheritdoc IBoundlessMarket
    function depositStakeWithPermit(uint256 value, uint256 deadline, uint8 v, bytes32 r, bytes32 s) external {
        // Transfer tokens from user to market
        try ERC20(STAKE_TOKEN_CONTRACT).permit(msg.sender, address(this), value, deadline, v, r, s) {} catch {}
        _depositStake(msg.sender, value);
    }

    function _depositStake(address from, uint256 value) internal {
        ERC20(STAKE_TOKEN_CONTRACT).safeTransferFrom(from, address(this), value);
        accounts[from].stakeBalance += value.safeCastTo96();
        emit StakeDeposit(from, value);
    }

    /// @inheritdoc IBoundlessMarket
    function withdrawStake(uint256 value) public {
        if (accounts[msg.sender].stakeBalance < value.safeCastTo96()) {
            revert InsufficientBalance(msg.sender);
        }
        unchecked {
            accounts[msg.sender].stakeBalance -= value.safeCastTo96();
        }
        // Transfer tokens from market to user
        bool success = ERC20(STAKE_TOKEN_CONTRACT).transfer(msg.sender, value);
        if (!success) revert TransferFailed();

        emit StakeWithdrawal(msg.sender, value);
    }

    /// @inheritdoc IBoundlessMarket
    function balanceOfStake(address addr) public view returns (uint256) {
        return uint256(accounts[addr].stakeBalance);
    }

    /// @inheritdoc IBoundlessMarket
    function withdrawFromStakeTreasury(uint256 value) public onlyOwner {
        if (accounts[address(this)].stakeBalance < value.safeCastTo96()) {
            revert InsufficientBalance(address(this));
        }
        unchecked {
            accounts[address(this)].stakeBalance -= value.safeCastTo96();
        }
        bool success = ERC20(STAKE_TOKEN_CONTRACT).transfer(msg.sender, value);
        if (!success) revert TransferFailed();

        emit StakeWithdrawal(address(this), value);
    }

    /// @inheritdoc IBoundlessMarket
    function requestIsFulfilled(RequestId id) public view returns (bool) {
        (address client, uint32 idx) = id.clientAndIndex();
        (, bool fulfilled) = accounts[client].requestFlags(idx);
        return fulfilled;
    }

    /// @inheritdoc IBoundlessMarket
    function requestIsLocked(RequestId id) public view returns (bool) {
        (address client, uint32 idx) = id.clientAndIndex();
        (bool locked,) = accounts[client].requestFlags(idx);
        return locked;
    }

    /// @inheritdoc IBoundlessMarket
    function requestIsSlashed(RequestId id) external view returns (bool) {
        return requestLocks[id].isSlashed();
    }

    /// @inheritdoc IBoundlessMarket
    function requestLockDeadline(RequestId id) external view returns (uint64) {
        if (!requestIsLocked(id)) {
            revert RequestIsNotLocked({requestId: id});
        }
        return requestLocks[id].lockDeadline;
    }

    /// @inheritdoc IBoundlessMarket
    function requestDeadline(RequestId id) external view returns (uint64) {
        if (!requestIsLocked(id)) {
            revert RequestIsNotLocked({requestId: id});
        }
        return requestLocks[id].deadline();
    }

    function _verifyClientSignature(ProofRequest calldata request, address addr, bytes calldata clientSignature)
        internal
        view
        returns (bytes32)
    {
        bytes32 requestHash = _hashTypedDataV4(request.eip712Digest());
        if (request.id.isSmartContractSigned()) {
            if (IERC1271(addr).isValidSignature(requestHash, clientSignature) != IERC1271.isValidSignature.selector) {
                revert IBoundlessMarket.InvalidSignature();
            }
        } else {
            if (ECDSA.recover(requestHash, clientSignature) != addr) {
                revert IBoundlessMarket.InvalidSignature();
            }
        }
        return requestHash;
    }

    function _extractProverAddress(bytes32 requestHash, bytes calldata proverSignature)
        internal
        pure
        returns (address)
    {
        return ECDSA.recover(requestHash, proverSignature);
    }

    /// @inheritdoc IBoundlessMarket
    function eip712DomainSeparator() external view returns (bytes32) {
        return _domainSeparatorV4();
    }

    /// Internal utility function to revert with a pre-encoded error.
    function revertWith(bytes memory err) internal pure {
        assembly {
            revert(add(err, 0x20), mload(err))
        }
    }
}<|MERGE_RESOLUTION|>--- conflicted
+++ resolved
@@ -347,12 +347,7 @@
             }
         }
 
-<<<<<<< HEAD
         paymentError = _fulfillAndPay(fill, assessorReceipt.prover);
-
-=======
-        _fulfillAndPay(fill, assessorReceipt.prover);
->>>>>>> f78a0974
         emit ProofDelivered(fill.id);
     }
 
