// Copyright (c) 2025 RISC Zero, Inc.
//
// All rights reserved.
// SPDX-License-Identifier: BUSL-1.1

pragma solidity ^0.8.24;

import {SafeCast} from "@openzeppelin/contracts/utils/math/SafeCast.sol";
import {ECDSA} from "@openzeppelin/contracts/utils/cryptography/ECDSA.sol";
import {EIP712Upgradeable} from "@openzeppelin/contracts-upgradeable/utils/cryptography/EIP712Upgradeable.sol";
import {Ownable2StepUpgradeable} from "@openzeppelin/contracts-upgradeable/access/Ownable2StepUpgradeable.sol";
import {UUPSUpgradeable} from "@openzeppelin/contracts-upgradeable/proxy/utils/UUPSUpgradeable.sol";
import {Initializable} from "@openzeppelin/contracts-upgradeable/proxy/utils/Initializable.sol";
import {IERC20} from "@openzeppelin/contracts/token/ERC20/IERC20.sol";
import {ERC20Burnable} from "@openzeppelin/contracts/token/ERC20/extensions/ERC20Burnable.sol";
import {IERC20Permit} from "@openzeppelin/contracts/token/ERC20/extensions/IERC20Permit.sol";
import {SafeERC20} from "@openzeppelin/contracts/token/ERC20/utils/SafeERC20.sol";
import {IRiscZeroVerifier, Receipt, ReceiptClaim, ReceiptClaimLib} from "risc0/IRiscZeroVerifier.sol";
import {IRiscZeroSetVerifier} from "risc0/IRiscZeroSetVerifier.sol";

import {IBoundlessMarket} from "./IBoundlessMarket.sol";
import {IBoundlessMarketCallback} from "./IBoundlessMarketCallback.sol";
import {Account} from "./types/Account.sol";
import {AssessorJournal} from "./types/AssessorJournal.sol";
import {AssessorJournalCallback} from "./types/AssessorJournalCallback.sol";
import {Fulfillment} from "./types/Fulfillment.sol";
import {AssessorReceipt} from "./types/AssessorReceipt.sol";
import {ProofRequest} from "./types/ProofRequest.sol";
import {RequestId} from "./types/RequestId.sol";
import {RequestLock} from "./types/RequestLock.sol";
import {FulfillmentContext, FulfillmentContextLibrary} from "./types/FulfillmentContext.sol";

import {BoundlessMarketLib} from "./libraries/BoundlessMarketLib.sol";
import {MerkleProofish} from "./libraries/MerkleProofish.sol";

contract BoundlessMarket is
    IBoundlessMarket,
    Initializable,
    EIP712Upgradeable,
    Ownable2StepUpgradeable,
    UUPSUpgradeable
{
    using ReceiptClaimLib for ReceiptClaim;
    using SafeCast for uint256;
    using SafeERC20 for IERC20;

    /// @dev The version of the contract, with respect to upgrades.
    uint64 public constant VERSION = 1;

    /// Mapping of request ID to lock-in state. Non-zero for requests that are locked in.
    mapping(RequestId => RequestLock) public requestLocks;
    /// Mapping of address to account state.
    mapping(address => Account) internal accounts;

    // Using immutable here means the image ID and verifier address is linked to the implementation
    // contract, and not to the proxy. Any deployment that wants to update these values must deploy
    // a new implementation contract.
    /// @custom:oz-upgrades-unsafe-allow state-variable-immutable
    IRiscZeroVerifier public immutable VERIFIER;
    /// @custom:oz-upgrades-unsafe-allow state-variable-immutable
    bytes32 public immutable ASSESSOR_ID;
    string private imageUrl;
    /// @custom:oz-upgrades-unsafe-allow state-variable-immutable
    address public immutable STAKE_TOKEN_CONTRACT;

    /// In order to fulfill a request, the prover must provide a proof that can be verified with at
    /// most the amount of gas specified by this constant. This requirement exists to ensure the
    /// client can then post the given proof in a new transaction as part of the application.
    uint256 public constant FULFILL_MAX_GAS_FOR_VERIFY = 50000;

    /// @notice When a prover is slashed for failing to fulfill a request, a portion of the stake
    /// is burned, and the remaining portion is either send to the prover that ultimately fulfilled
    /// the order, or to the market treasury. This fraction controls that ratio.
    /// @dev The fee is configured as a constant to avoid accessing storage and thus paying for the
    /// gas of an SLOAD. Can only be changed via contract upgrade.
    uint256 public constant SLASHING_BURN_BPS = 7500;

    /// @notice When an order is fulfilled, the market takes a fee based on the price of the order.
    /// This fraction is multiplied by the price to decide the fee.
    /// @dev The fee is configured as a constant to avoid accessing storage and thus paying for the
    /// gas of an SLOAD. Can only be changed via contract upgrade.
    uint96 public constant MARKET_FEE_BPS = 0;

    /// @notice Balance owned by the market contract itself. This balance is collected from fees,
    /// when the fee rate is set to a non-zero value.
    uint256 internal marketBalance;

    /// @custom:oz-upgrades-unsafe-allow constructor
    constructor(IRiscZeroVerifier verifier, bytes32 assessorId, address stakeTokenContract) {
        VERIFIER = verifier;
        ASSESSOR_ID = assessorId;
        STAKE_TOKEN_CONTRACT = stakeTokenContract;

        _disableInitializers();
    }

    function initialize(address initialOwner, string calldata _imageUrl) external initializer {
        __Ownable_init(initialOwner);
        __UUPSUpgradeable_init();
        __EIP712_init(BoundlessMarketLib.EIP712_DOMAIN, BoundlessMarketLib.EIP712_DOMAIN_VERSION);
        imageUrl = _imageUrl;
    }

    function setImageUrl(string calldata _imageUrl) external onlyOwner {
        imageUrl = _imageUrl;
    }

    function _authorizeUpgrade(address newImplementation) internal override onlyOwner {}

    // NOTE: We could verify the client signature here, but this adds about 18k gas (with a naive
    // implementation), doubling the cost of calling this method. It is not required for protocol
    // safety as the signature is checked during lock, and during fulfillment (by the assessor).
    function submitRequest(ProofRequest calldata request, bytes calldata clientSignature) external payable {
        if (msg.value > 0) {
            deposit();
        }
        emit RequestSubmitted(request.id, request, clientSignature);
    }

    /// @inheritdoc IBoundlessMarket
    function lockRequest(ProofRequest calldata request, bytes calldata clientSignature) external {
        (address client, uint32 idx) = request.id.clientAndIndex();
        bytes32 requestDigest =
            request.verifyClientSignature(_hashTypedDataV4(request.eip712Digest()), client, clientSignature);
        (uint64 lockDeadline, uint64 deadline) = request.validateForLockRequest(accounts, client, idx);

        _lockRequest(request, requestDigest, client, idx, msg.sender, lockDeadline, deadline);
    }

    /// @inheritdoc IBoundlessMarket
    function lockRequestWithSignature(
        ProofRequest calldata request,
        bytes calldata clientSignature,
        bytes calldata proverSignature
    ) external {
        (address client, uint32 idx) = request.id.clientAndIndex();
        bytes32 requestHash = _hashTypedDataV4(request.eip712Digest());
        bytes32 requestDigest = request.verifyClientSignature(requestHash, client, clientSignature);
        address prover = request.extractProverSignature(requestHash, proverSignature);
        (uint64 lockDeadline, uint64 deadline) = request.validateForLockRequest(accounts, client, idx);

        _lockRequest(request, requestDigest, client, idx, prover, lockDeadline, deadline);
    }

    /// @notice Locks the request to the prover. Deducts funds from the client for payment
    /// and funding from the prover for locking stake.
    function _lockRequest(
        ProofRequest calldata request,
        bytes32 requestDigest,
        address client,
        uint32 idx,
        address prover,
        uint64 lockDeadline,
        uint64 deadline
    ) internal {
        (bool locked, bool fulfilled) = accounts[client].requestFlags(idx);
        if (locked) {
            revert RequestIsLocked({requestId: request.id});
        }
        if (fulfilled) {
            revert RequestIsFulfilled({requestId: request.id});
        }

        // Compute the current price offered by the reverse Dutch auction.
        uint96 price = request.offer.priceAtBlock(uint64(block.number)).toUint96();

        // Deduct payment from the client account and stake from the prover account.
        Account storage clientAccount = accounts[client];
        if (clientAccount.balance < price) {
            revert InsufficientBalance(client);
        }
        Account storage proverAccount = accounts[prover];
        if (proverAccount.isFrozen()) {
            revert AccountFrozen(prover);
        }
        if (proverAccount.stakeBalance < request.offer.lockStake) {
            revert InsufficientBalance(prover);
        }

        unchecked {
            clientAccount.balance -= price;
            proverAccount.stakeBalance -= request.offer.lockStake.toUint96();
        }

        // Record the lock for the request and emit an event.
        requestLocks[request.id] = RequestLock({
            prover: prover,
            price: price,
            requestLockFlags: 0,
            lockDeadline: lockDeadline,
            deadlineDelta: uint256(deadline - lockDeadline).toUint24(),
            stake: request.offer.lockStake.toUint96(),
            fingerprint: bytes8(requestDigest),
            callbackAddress: request.requirements.callback.addr,
            callbackGasLimit: request.requirements.callback.gasLimit
        });

        clientAccount.setRequestLocked(idx);
        emit RequestLocked(request.id, prover);
    }

    /// Validates the request and records the price to transient storage such that it can be
    /// fulfilled within the same transaction without taking a lock on it.
    /// @inheritdoc IBoundlessMarket
    function priceRequest(ProofRequest calldata request, bytes calldata clientSignature) public {
        (address client,) = request.id.clientAndIndex();
        bytes32 requestHash = _hashTypedDataV4(request.eip712Digest());
        bytes32 requestDigest = request.verifyClientSignature(requestHash, client, clientSignature);

        request.validateForPriceRequest();

        // Compute the current price offered by the reverse Dutch auction.
        uint96 price = request.offer.priceAtBlock(uint64(block.number)).toUint96();

        // Record the price in transient storage, such that the order can be filled in this same transaction.
        FulfillmentContext({
            valid: true,
            price: price,
            callback: request.requirements.callback.addr,
            callbackGaslimit: request.requirements.callback.gasLimit
        }).store(requestDigest);
    }

    /// @inheritdoc IBoundlessMarket
    function verifyDelivery(Fulfillment calldata fill, AssessorReceipt calldata assessorReceipt) public view {
        // Verify the application guest proof. We need to verify it here, even though the assessor
        // already verified that the prover has knowledge of a verifying receipt, because we need to
        // make sure the _delivered_ seal is valid.
        bytes32 claimDigest = ReceiptClaimLib.ok(fill.imageId, sha256(fill.journal)).digest();
        VERIFIER.verifyIntegrity{gas: FULFILL_MAX_GAS_FOR_VERIFY}(Receipt(fill.seal, claimDigest));

        // Verify the assessor, which ensures the application proof fulfills a valid request with the given ID.
        // NOTE: Signature checks and recursive verification happen inside the assessor.
        bytes32[] memory requestDigests = new bytes32[](1);
        requestDigests[0] = fill.requestDigest;
<<<<<<< HEAD
        bytes32 assessorJournalDigest =
            sha256(abi.encode(AssessorJournal({requestDigests: requestDigests, root: claimDigest, prover: prover, callbacks: new AssessorJournalCallback[](0)})));
=======
        bytes32 assessorJournalDigest = sha256(
            abi.encode(
                AssessorJournal({
                    requestDigests: requestDigests,
                    selectors: assessorReceipt.selectors,
                    root: claimDigest,
                    prover: assessorReceipt.prover
                })
            )
        );
        // Verification that the provided seal matches the required selector.
        if (assessorReceipt.selectors.length == 1 && assessorReceipt.selectors[0].value != bytes4(fill.seal[0:4])) {
            revert SelectorMismatch(assessorReceipt.selectors[0].value, bytes4(fill.seal[0:4]));
        }
>>>>>>> 49f7f40a
        // Verification of the assessor seal does not need to comply with FULFILL_MAX_GAS_FOR_VERIFY.
        VERIFIER.verify(assessorReceipt.seal, ASSESSOR_ID, assessorJournalDigest);
    }

    /// @inheritdoc IBoundlessMarket
    function verifyBatchDelivery(Fulfillment[] calldata fills, AssessorReceipt calldata assessorReceipt) public view {
        // TODO(#242): Figure out how much the memory here is costing. If it's significant, we can do some tricks to reduce memory pressure.
        uint256 fillsLength = fills.length;
        // We can't handle more than 65535 fills in a single batch.
        // This is a limitation of the current Selectors implementation, and can be increased in the future.
        if (fillsLength > type(uint16).max) {
            revert BatchSizeExceedsLimit(fillsLength, type(uint16).max);
        }
        bytes32[] memory claimDigests = new bytes32[](fillsLength);
        bytes32[] memory requestDigests = new bytes32[](fillsLength);

        uint256 selectorsLength = assessorReceipt.selectors.length;
        uint16 selectorIdx = 0;

        for (uint256 i = 0; i < fillsLength; i++) {
            Fulfillment calldata fill = fills[i];

            requestDigests[i] = fill.requestDigest;
            claimDigests[i] = ReceiptClaimLib.ok(fill.imageId, sha256(fill.journal)).digest();

            // If the current index is flagged for selector verification, process it.
            if (selectorIdx < selectorsLength && assessorReceipt.selectors[selectorIdx].index == i) {
                if (assessorReceipt.selectors[selectorIdx].value != bytes4(fill.seal[0:4])) {
                    revert SelectorMismatch(assessorReceipt.selectors[selectorIdx].value, bytes4(fill.seal[0:4]));
                }
                selectorIdx++;
            }
            VERIFIER.verifyIntegrity{gas: FULFILL_MAX_GAS_FOR_VERIFY}(Receipt(fill.seal, claimDigests[i]));
        }
        bytes32 batchRoot = MerkleProofish.processTree(claimDigests);

        // Verify the assessor, which ensures the application proof fulfills a valid request with the given ID.
        // NOTE: Signature checks and recursive verification happen inside the assessor.
<<<<<<< HEAD
        bytes32 assessorJournalDigest =
            sha256(abi.encode(AssessorJournal({requestDigests: requestDigests, root: batchRoot, prover: prover, callbacks: new AssessorJournalCallback[](0)})));
=======
        bytes32 assessorJournalDigest = sha256(
            abi.encode(
                AssessorJournal({
                    requestDigests: requestDigests,
                    root: batchRoot,
                    selectors: assessorReceipt.selectors,
                    prover: assessorReceipt.prover
                })
            )
        );
>>>>>>> 49f7f40a
        // Verification of the assessor seal does not need to comply with FULFILL_MAX_GAS_FOR_VERIFY.
        VERIFIER.verify(assessorReceipt.seal, ASSESSOR_ID, assessorJournalDigest);
    }

    /// @inheritdoc IBoundlessMarket
    function priceAndFulfill(
        ProofRequest calldata request,
        bytes calldata clientSignature,
        Fulfillment calldata fill,
        AssessorReceipt calldata assessorReceipt
    ) external {
        priceRequest(request, clientSignature);
        fulfill(fill, assessorReceipt);
    }

    /// @inheritdoc IBoundlessMarket
    function priceAndFulfillBatch(
        ProofRequest[] calldata requests,
        bytes[] calldata clientSignatures,
        Fulfillment[] calldata fills,
        AssessorReceipt calldata assessorReceipt
    ) external {
        for (uint256 i = 0; i < requests.length; i++) {
            priceRequest(requests[i], clientSignatures[i]);
        }
        fulfillBatch(fills, assessorReceipt);
    }

    /// @inheritdoc IBoundlessMarket
<<<<<<< HEAD
    function fulfill(Fulfillment calldata fill, bytes calldata assessorSeal, address prover) public {
        verifyDelivery(fill, assessorSeal, prover);
        _fulfillAndPay(fill, prover);
=======
    function fulfill(Fulfillment calldata fill, AssessorReceipt calldata assessorReceipt) public {
        verifyDelivery(fill, assessorReceipt);
        _fulfillAndPay(fill.id, fill.requestDigest, assessorReceipt.prover, fill.requirePayment);
>>>>>>> 49f7f40a

        emit ProofDelivered(fill.id, fill.journal, fill.seal);
    }

    /// @inheritdoc IBoundlessMarket
    function fulfillBatch(Fulfillment[] calldata fills, AssessorReceipt calldata assessorReceipt) public {
        verifyBatchDelivery(fills, assessorReceipt);

        // NOTE: It would be slightly more efficient to keep balances and request flags in memory until a single
        // batch update to storage. However, updating the same storage slot twice only costs 100 gas, so
        // this savings is marginal, and will be outweighed by complicated memory management if not careful.
        for (uint256 i = 0; i < fills.length; i++) {
<<<<<<< HEAD
            _fulfillAndPay(fills[i], prover);
=======
            _fulfillAndPay(fills[i].id, fills[i].requestDigest, assessorReceipt.prover, fills[i].requirePayment);
>>>>>>> 49f7f40a

            emit ProofDelivered(fills[i].id, fills[i].journal, fills[i].seal);
        }
    }

    /// Complete the fulfillment logic after having verified the app and assessor receipts.
    function _fulfillAndPay(Fulfillment calldata fill, address assessorProver) internal {
        RequestId id = fill.id;
        (address client, uint32 idx) = id.clientAndIndex();
        (bool locked, bool fulfilled) = accounts[client].requestFlags(idx);

        bytes memory paymentError;
        address callback;
        uint96 callbackGasLimit;
        if (locked) {
            (paymentError, callback, callbackGasLimit) =
                _fulfillAndPayLocked(id, client, idx, fill.requestDigest, fulfilled, assessorProver);
        } else {
            (paymentError, callback, callbackGasLimit) =
                _fulfillAndPayNeverLocked(id, client, idx, fill.requestDigest, fulfilled, assessorProver);
        }

        if (callback != address(0)) {
            _executeCallback(id, callback, callbackGasLimit, fill.imageId, fill.journal, fill.seal);
        }

        if (paymentError.length > 0) {
            if (fill.requirePayment) {
                revertWith(paymentError);
            } else {
                emit PaymentRequirementsFailed(paymentError);
            }
        }
    }

    /// @notice For a request that has once been locked (could be locked now or the lock could have expired),
    /// mark the request as fulfilled, transfer payment if eligible, and determine if a callback should be executed.
    /// @dev It is possible for anyone to fulfill a request at any time while the request has not expired.
    /// Whether they will receive payment depends on the following conditions:
    /// - If the request is currently locked, only the prover can fulfill it and receive payment
    /// - If the request lock has now expired, but the request itself has not expired, anyone can fulfill
    ///   it and receive payment
    ///
    /// Callbacks are only executed the first time a request is marked as fulfilled.
    function _fulfillAndPayLocked(
        RequestId id,
        address client,
        uint32 idx,
        bytes32 requestDigest,
        bool fulfilled,
        address assessorProver
    ) internal returns (bytes memory paymentError, address callback, uint96 callbackGasLimit) {
        RequestLock memory lock = requestLocks[id];
        if (lock.isProverPaid()) {
            return (abi.encodeWithSelector(RequestIsFulfilled.selector, RequestId.unwrap(id)), address(0), 0);
        }

        if (!fulfilled) {
            accounts[client].setRequestFulfilled(idx);
            emit RequestFulfilled(id);
        }

        // At this point the request has been fulfilled. The remaining logic determines whether
        // payment should be sent and to whom, and determines the callback to execute, if specified.
        //
        // In the case of a request that _was_ locked and the lock expired, the callback to be executed
        // must be the one specified in the fulfillment context, not the one specified in the request lock.
        // This is because it is possible for multiple requests to have the same id, and the callback
        // stored in the request lock from an original request may not match the callback specified by
        // the new request.
        if (lock.lockDeadline >= block.number) {
            if (lock.fingerprint != bytes8(requestDigest)) {
                revert RequestLockFingerprintDoesNotMatch({
                    requestId: id,
                    provided: bytes8(requestDigest),
                    locked: lock.fingerprint
                });
            }
            paymentError = _payLockedCurrently(id, assessorProver, lock.prover, lock.price, lock.stake);
            if (!fulfilled) {
                callback = lock.callbackAddress;
                callbackGasLimit = lock.callbackGasLimit;
            }
        } else {
            (paymentError, callback, callbackGasLimit) =
                _payLockedExpired(id, assessorProver, client, lock.price, requestDigest);
        }
    }

    /// The request was locked, and the lock is still ongoing.
    /// Determines whether payment should be sent, and sends if so.
    function _payLockedCurrently(
        RequestId id,
        address assessorProver,
        address lockProver,
        uint96 price,
        uint96 lockStake
    ) internal returns (bytes memory paymentError) {
        // While the request is locked, only the locker is eligible for payment.
        if (lockProver != assessorProver) {
            return abi.encodeWithSelector(RequestIsLocked.selector, RequestId.unwrap(id));
        }
        requestLocks[id].setProverPaidBeforeLockDeadline();

        if (MARKET_FEE_BPS > 0) {
            price = _applyMarketFee(price);
        }
        accounts[assessorProver].balance += price;
        accounts[assessorProver].stakeBalance += lockStake;
    }

    /// The request was locked, the lock is now expired, but the request itself has not expired.
    /// Determines whether payment should be sent, and sends if so.
    function _payLockedExpired(
        RequestId id,
        address assessorProver,
        address client,
        uint96 lockPrice,
        bytes32 requestDigest
    ) internal returns (bytes memory paymentError, address callback, uint96 callbackGasLimit) {
        // If no fulfillment context was stored for this request digest (via priceRequest),
        // then payment cannot be processed. This check also serves as an expiration check since
        // fulfillment contexts cannot be created for expired requests.
        FulfillmentContext memory context = FulfillmentContextLibrary.load(requestDigest);
        if (!context.valid) {
            return (abi.encodeWithSelector(RequestIsNotPriced.selector, RequestId.unwrap(id)), address(0), 0);
        }
        uint96 price = context.price;
        callback = context.callback;
        callbackGasLimit = context.callbackGaslimit;

        // Deduct any additionally owned funds from client account. The client was already charged
        // for the price at lock time once when the request was locked. We only need to charge any
        // additional price increases from the dutch auction between lock time to now.
        Account storage clientAccount = accounts[client];
        uint96 clientOwes = price - lockPrice;
        if (clientAccount.balance < clientOwes) {
            return (abi.encodeWithSelector(InsufficientBalance.selector, client), address(0), 0);
        }
        requestLocks[id].setProverPaidAfterLockDeadline(assessorProver);

        unchecked {
            clientAccount.balance -= clientOwes;
        }
        if (MARKET_FEE_BPS > 0) {
            price = _applyMarketFee(price);
        }
        accounts[assessorProver].balance += price;
    }

    /// Fulfill a request that has never been locked.
    /// @dev If a never locked request is fulfilled, but fails the requirements for payment, no
    /// payment can ever be rendered for this order in the future.
    function _fulfillAndPayNeverLocked(
        RequestId id,
        address client,
        uint32 idx,
        bytes32 requestDigest,
        bool fulfilled,
        address assessorProver
    ) internal returns (bytes memory paymentError, address callback, uint96 callbackGasLimit) {
        if (fulfilled) {
            return (abi.encodeWithSelector(RequestIsFulfilled.selector, RequestId.unwrap(id)), address(0), 0);
        }

        // If no fulfillment context was stored for this request digest (via priceRequest),
        // then payment cannot be processed. This check also serves as an expiration check since
        // fulfillment contexts cannot be created for expired requests.
        FulfillmentContext memory context = FulfillmentContextLibrary.load(requestDigest);
        if (!context.valid) {
            return (abi.encodeWithSelector(RequestIsNotPriced.selector, RequestId.unwrap(id)), address(0), 0);
        }

        Account storage clientAccount = accounts[client];
        if (!fulfilled) {
            clientAccount.setRequestFulfilled(idx);
            callback = context.callback;
            callbackGasLimit = context.callbackGaslimit;
            emit RequestFulfilled(id);
        }

        paymentError = _payNeverLocked(context.price, client, clientAccount, accounts[assessorProver]);
    }

    /// The request was never locked and was fulfilled in this transaction.
    /// Determines whether payment should be sent, and sends if so.
    function _payNeverLocked(
        uint96 price,
        address client,
        Account storage clientAccount,
        Account storage assessorProverAccount
    ) internal returns (bytes memory paymentError) {
        // Deduct the funds from client account.
        if (clientAccount.balance < price) {
            return abi.encodeWithSelector(InsufficientBalance.selector, client);
        }
        unchecked {
            clientAccount.balance -= price;
        }

        if (MARKET_FEE_BPS > 0) {
            price = _applyMarketFee(price);
        }
        assessorProverAccount.balance += price;
    }

    function _applyMarketFee(uint96 proverPayment) internal returns (uint96) {
        uint96 fee = proverPayment * MARKET_FEE_BPS / 10000;
        marketBalance += fee;
        return proverPayment - fee;
    }

    /// @notice Execute the callback for a fulfilled request if one is specified
    /// @dev This function is called after payment is processed and handles any callback specified in the request
    /// @param id The ID of the request being fulfilled
    /// @param callbackAddr The address of the callback contract
    /// @param callbackGasLimit The gas limit to use for the callback
    /// @param imageId The ID of the RISC Zero guest image that produced the proof
    /// @param journal The output journal from the RISC Zero guest execution
    /// @param seal The cryptographic seal proving correct execution
    function _executeCallback(
        RequestId id,
        address callbackAddr,
        uint96 callbackGasLimit,
        bytes32 imageId,
        bytes calldata journal,
        bytes calldata seal
    ) internal {
        try IBoundlessMarketCallback(callbackAddr).handleProof{gas: callbackGasLimit}(imageId, journal, seal) {}
        catch (bytes memory err) {
            emit CallbackFailed(id, callbackAddr, err);
        }
    }

    /// @inheritdoc IBoundlessMarket
    function submitRoot(address setVerifierAddress, bytes32 root, bytes calldata seal) external {
        IRiscZeroSetVerifier(address(setVerifierAddress)).submitMerkleRoot(root, seal);
    }

    /// @inheritdoc IBoundlessMarket
    function submitRootAndFulfillBatch(
        address setVerifier,
        bytes32 root,
        bytes calldata seal,
        Fulfillment[] calldata fills,
        AssessorReceipt calldata assessorReceipt
    ) external {
        IRiscZeroSetVerifier(address(setVerifier)).submitMerkleRoot(root, seal);
        fulfillBatch(fills, assessorReceipt);
    }

    /// @inheritdoc IBoundlessMarket
    function slash(RequestId requestId) external {
        (address client, uint32 idx) = requestId.clientAndIndex();
        (bool locked,) = accounts[client].requestFlags(idx);
        if (!locked) {
            revert RequestIsNotLocked({requestId: requestId});
        }

        RequestLock memory lock = requestLocks[requestId];
        if (lock.isSlashed()) {
            revert RequestIsSlashed({requestId: requestId});
        }
        if (lock.isProverPaidBeforeLockDeadline()) {
            revert RequestIsFulfilled({requestId: requestId});
        }

        // You can only slash a request after the request fully expires, so that if the request
        // does get fulfilled, we know which prover should receive a portion of the stake.
        if (block.number <= lock.deadline()) {
            revert RequestIsNotExpired({requestId: requestId, deadline: lock.deadline()});
        }

        // Request was either fulfilled after the lock deadline or the request expired unfulfilled.
        // In both cases the locker should be slashed.
        requestLocks[requestId].setSlashed();

        // Calculate the portion of stake that should be burned vs sent to the prover.
        uint256 burnValue = uint256(lock.stake) * SLASHING_BURN_BPS / 10000;
        ERC20Burnable(STAKE_TOKEN_CONTRACT).burn(burnValue);

        // If a prover fulfilled the request after the lock deadline, that prover
        // receives the unburned portion of the stake as a reward.
        // Otherwise the request expired unfulfilled, unburnt stake accrues to the market treasury,
        // and we refund the client the price they paid for the request at lock time.
        uint96 transferValue = (uint256(lock.stake) - burnValue).toUint96();
        address stakeRecipient = lock.prover;
        if (lock.isProverPaidAfterLockDeadline()) {
            // At this point lock.prover is the prover that ultimately fulfilled the request, not
            // the prover that locked the request. Transfer them the unburnt stake.
            accounts[lock.prover].stakeBalance += transferValue;
        } else {
            stakeRecipient = address(this);
            accounts[address(this)].stakeBalance += transferValue;
            accounts[client].balance += lock.price;
        }

        // Freeze the prover account.
        Account storage proverAccount = accounts[lock.prover];
        proverAccount.setFrozen();

        emit ProverSlashed(requestId, burnValue, transferValue, stakeRecipient);
    }

    /// @inheritdoc IBoundlessMarket
    function imageInfo() external view returns (bytes32, string memory) {
        return (ASSESSOR_ID, imageUrl);
    }

    /// @inheritdoc IBoundlessMarket
    function deposit() public payable {
        accounts[msg.sender].balance += msg.value.toUint96();
        emit Deposit(msg.sender, msg.value);
    }

    /// @inheritdoc IBoundlessMarket
    function withdraw(uint256 value) public {
        if (accounts[msg.sender].balance < value.toUint96()) {
            revert InsufficientBalance(msg.sender);
        }
        unchecked {
            accounts[msg.sender].balance -= value.toUint96();
        }
        (bool sent,) = msg.sender.call{value: value}("");
        if (!sent) {
            revert TransferFailed();
        }
        emit Withdrawal(msg.sender, value);
    }

    /// @inheritdoc IBoundlessMarket
    function balanceOf(address addr) public view returns (uint256) {
        return uint256(accounts[addr].balance);
    }

    /// @inheritdoc IBoundlessMarket
    function depositStake(uint256 value) external {
        // Transfer tokens from user to market
        _depositStake(msg.sender, value);
    }

    /// @inheritdoc IBoundlessMarket
    function depositStakeWithPermit(uint256 value, uint256 deadline, uint8 v, bytes32 r, bytes32 s) external {
        // Transfer tokens from user to market
        try IERC20Permit(STAKE_TOKEN_CONTRACT).permit(msg.sender, address(this), value, deadline, v, r, s) {} catch {}
        _depositStake(msg.sender, value);
    }

    function _depositStake(address from, uint256 value) internal {
        IERC20(STAKE_TOKEN_CONTRACT).safeTransferFrom(from, address(this), value);
        accounts[from].stakeBalance += value.toUint96();
        emit StakeDeposit(from, value);
    }

    /// @inheritdoc IBoundlessMarket
    function withdrawStake(uint256 value) public {
        if (accounts[msg.sender].stakeBalance < value.toUint96()) {
            revert InsufficientBalance(msg.sender);
        }
        unchecked {
            accounts[msg.sender].stakeBalance -= value.toUint96();
        }
        // Transfer tokens from market to user
        bool success = IERC20(STAKE_TOKEN_CONTRACT).transfer(msg.sender, value);
        if (!success) revert TransferFailed();

        emit StakeWithdrawal(msg.sender, value);
    }

    /// @inheritdoc IBoundlessMarket
    function balanceOfStake(address addr) public view returns (uint256) {
        return uint256(accounts[addr].stakeBalance);
    }

    /// @inheritdoc IBoundlessMarket
    function accountIsFrozen(address addr) external view returns (bool) {
        Account storage prover = accounts[addr];
        return prover.isFrozen();
    }

    /// @inheritdoc IBoundlessMarket
    function unfreezeAccount() public {
        Account storage prover = accounts[msg.sender];
        prover.unsetFrozen();
    }

    /// @inheritdoc IBoundlessMarket
    function requestIsFulfilled(RequestId id) external view returns (bool) {
        (address client, uint32 idx) = id.clientAndIndex();
        (, bool fulfilled) = accounts[client].requestFlags(idx);
        return fulfilled;
    }

    /// @inheritdoc IBoundlessMarket
    function requestIsLocked(RequestId id) public view returns (bool) {
        (address client, uint32 idx) = id.clientAndIndex();
        (bool locked,) = accounts[client].requestFlags(idx);
        return locked;
    }

    /// @inheritdoc IBoundlessMarket
    function requestIsSlashed(RequestId id) external view returns (bool) {
        return requestLocks[id].isSlashed();
    }

    /// @inheritdoc IBoundlessMarket
    function requestLockDeadline(RequestId id) external view returns (uint64) {
        if (!requestIsLocked(id)) {
            revert RequestIsNotLocked({requestId: id});
        }
        return requestLocks[id].lockDeadline;
    }

    /// @inheritdoc IBoundlessMarket
    function requestDeadline(RequestId id) external view returns (uint64) {
        if (!requestIsLocked(id)) {
            revert RequestIsNotLocked({requestId: id});
        }
        return requestLocks[id].deadline();
    }

    /// @inheritdoc IBoundlessMarket
    function eip712DomainSeparator() external view returns (bytes32) {
        return _domainSeparatorV4();
    }

    /// Internal utility function to revert with a pre-encoded error.
    function revertWith(bytes memory err) internal pure {
        assembly {
            revert(add(err, 0x20), mload(err))
        }
    }
}<|MERGE_RESOLUTION|>--- conflicted
+++ resolved
@@ -22,7 +22,7 @@
 import {IBoundlessMarketCallback} from "./IBoundlessMarketCallback.sol";
 import {Account} from "./types/Account.sol";
 import {AssessorJournal} from "./types/AssessorJournal.sol";
-import {AssessorJournalCallback} from "./types/AssessorJournalCallback.sol";
+import {AssessorCallback} from "./types/AssessorCallback.sol";
 import {Fulfillment} from "./types/Fulfillment.sol";
 import {AssessorReceipt} from "./types/AssessorReceipt.sol";
 import {ProofRequest} from "./types/ProofRequest.sol";
@@ -190,9 +190,7 @@
             lockDeadline: lockDeadline,
             deadlineDelta: uint256(deadline - lockDeadline).toUint24(),
             stake: request.offer.lockStake.toUint96(),
-            fingerprint: bytes8(requestDigest),
-            callbackAddress: request.requirements.callback.addr,
-            callbackGasLimit: request.requirements.callback.gasLimit
+            fingerprint: bytes8(requestDigest)
         });
 
         clientAccount.setRequestLocked(idx);
@@ -233,15 +231,12 @@
         // NOTE: Signature checks and recursive verification happen inside the assessor.
         bytes32[] memory requestDigests = new bytes32[](1);
         requestDigests[0] = fill.requestDigest;
-<<<<<<< HEAD
-        bytes32 assessorJournalDigest =
-            sha256(abi.encode(AssessorJournal({requestDigests: requestDigests, root: claimDigest, prover: prover, callbacks: new AssessorJournalCallback[](0)})));
-=======
         bytes32 assessorJournalDigest = sha256(
             abi.encode(
                 AssessorJournal({
                     requestDigests: requestDigests,
                     selectors: assessorReceipt.selectors,
+                    callbacks: assessorReceipt.callbacks,
                     root: claimDigest,
                     prover: assessorReceipt.prover
                 })
@@ -251,7 +246,6 @@
         if (assessorReceipt.selectors.length == 1 && assessorReceipt.selectors[0].value != bytes4(fill.seal[0:4])) {
             revert SelectorMismatch(assessorReceipt.selectors[0].value, bytes4(fill.seal[0:4]));
         }
->>>>>>> 49f7f40a
         // Verification of the assessor seal does not need to comply with FULFILL_MAX_GAS_FOR_VERIFY.
         VERIFIER.verify(assessorReceipt.seal, ASSESSOR_ID, assessorJournalDigest);
     }
@@ -290,21 +284,17 @@
 
         // Verify the assessor, which ensures the application proof fulfills a valid request with the given ID.
         // NOTE: Signature checks and recursive verification happen inside the assessor.
-<<<<<<< HEAD
-        bytes32 assessorJournalDigest =
-            sha256(abi.encode(AssessorJournal({requestDigests: requestDigests, root: batchRoot, prover: prover, callbacks: new AssessorJournalCallback[](0)})));
-=======
         bytes32 assessorJournalDigest = sha256(
             abi.encode(
                 AssessorJournal({
                     requestDigests: requestDigests,
                     root: batchRoot,
+                    callbacks: assessorReceipt.callbacks,
                     selectors: assessorReceipt.selectors,
                     prover: assessorReceipt.prover
                 })
             )
         );
->>>>>>> 49f7f40a
         // Verification of the assessor seal does not need to comply with FULFILL_MAX_GAS_FOR_VERIFY.
         VERIFIER.verify(assessorReceipt.seal, ASSESSOR_ID, assessorJournalDigest);
     }
@@ -334,55 +324,63 @@
     }
 
     /// @inheritdoc IBoundlessMarket
-<<<<<<< HEAD
-    function fulfill(Fulfillment calldata fill, bytes calldata assessorSeal, address prover) public {
-        verifyDelivery(fill, assessorSeal, prover);
-        _fulfillAndPay(fill, prover);
-=======
     function fulfill(Fulfillment calldata fill, AssessorReceipt calldata assessorReceipt) public {
         verifyDelivery(fill, assessorReceipt);
-        _fulfillAndPay(fill.id, fill.requestDigest, assessorReceipt.prover, fill.requirePayment);
->>>>>>> 49f7f40a
+
+        if (assessorReceipt.callbacks.length > 0) {
+            AssessorCallback memory callback = assessorReceipt.callbacks[0];
+            _fulfillAndPay(fill, assessorReceipt.prover, callback.addr, callback.gasLimit);
+        } else {
+            _fulfillAndPay(fill, assessorReceipt.prover, address(0), 0);
+        }
 
         emit ProofDelivered(fill.id, fill.journal, fill.seal);
     }
 
     /// @inheritdoc IBoundlessMarket
+    /// @dev It would be slightly more efficient to keep balances and request flags in memory until a single
+    /// batch update to storage. However, updating the same storage slot twice only costs 100 gas, so
+    /// this savings is marginal, and will be outweighed by complicated memory management if not careful.
     function fulfillBatch(Fulfillment[] calldata fills, AssessorReceipt calldata assessorReceipt) public {
         verifyBatchDelivery(fills, assessorReceipt);
-
-        // NOTE: It would be slightly more efficient to keep balances and request flags in memory until a single
-        // batch update to storage. However, updating the same storage slot twice only costs 100 gas, so
-        // this savings is marginal, and will be outweighed by complicated memory management if not careful.
+        
+        uint16 callbackIdx = 0;
+        uint256 callbacksLength = assessorReceipt.callbacks.length;
         for (uint256 i = 0; i < fills.length; i++) {
-<<<<<<< HEAD
-            _fulfillAndPay(fills[i], prover);
-=======
-            _fulfillAndPay(fills[i].id, fills[i].requestDigest, assessorReceipt.prover, fills[i].requirePayment);
->>>>>>> 49f7f40a
-
+            if (callbackIdx < callbacksLength && assessorReceipt.callbacks[callbackIdx].index == i) {
+                AssessorCallback memory callback = assessorReceipt.callbacks[callbackIdx];
+                _fulfillAndPay(fills[i], assessorReceipt.prover, callback.addr, callback.gasLimit);
+                callbackIdx++;
+            } else {
+                _fulfillAndPay(fills[i], assessorReceipt.prover, address(0), 0);
+            }
+            
             emit ProofDelivered(fills[i].id, fills[i].journal, fills[i].seal);
         }
     }
 
     /// Complete the fulfillment logic after having verified the app and assessor receipts.
-    function _fulfillAndPay(Fulfillment calldata fill, address assessorProver) internal {
+    function _fulfillAndPay(Fulfillment calldata fill, address prover, address callback, uint96 callbackGasLimit) internal {
         RequestId id = fill.id;
         (address client, uint32 idx) = id.clientAndIndex();
-        (bool locked, bool fulfilled) = accounts[client].requestFlags(idx);
+        Account storage clientAccount = accounts[client];
+        (bool locked, bool fulfilled) = clientAccount.requestFlags(idx);
 
         bytes memory paymentError;
-        address callback;
-        uint96 callbackGasLimit;
         if (locked) {
-            (paymentError, callback, callbackGasLimit) =
-                _fulfillAndPayLocked(id, client, idx, fill.requestDigest, fulfilled, assessorProver);
+            RequestLock memory lock = requestLocks[id];
+            if (lock.lockDeadline >= block.number) {
+                paymentError = _fulfillAndPayLocked(id, client, idx, fill.requestDigest, fulfilled, prover);
+            } else {
+                paymentError = _fulfillAndPayWasLocked(id, client, idx, fill.requestDigest, fulfilled, prover);
+            }
         } else {
-            (paymentError, callback, callbackGasLimit) =
-                _fulfillAndPayNeverLocked(id, client, idx, fill.requestDigest, fulfilled, assessorProver);
-        }
-
-        if (callback != address(0)) {
+            paymentError = _fulfillAndPayNeverLocked(id, client, idx, fill.requestDigest, fulfilled, prover);
+        }
+
+        // Callbacks are only executed the first time a request is marked as fulfilled.
+        (, bool fulfilledAfter) = clientAccount.requestFlags(idx);
+        if (!fulfilled && fulfilledAfter && callback != address(0)) {
             _executeCallback(id, callback, callbackGasLimit, fill.imageId, fill.journal, fill.seal);
         }
 
@@ -395,15 +393,9 @@
         }
     }
 
-    /// @notice For a request that has once been locked (could be locked now or the lock could have expired),
-    /// mark the request as fulfilled, transfer payment if eligible, and determine if a callback should be executed.
+    /// @notice For a request that is currently locked. Marks the request as fulfilled, and transfers payment if eligible.
     /// @dev It is possible for anyone to fulfill a request at any time while the request has not expired.
-    /// Whether they will receive payment depends on the following conditions:
-    /// - If the request is currently locked, only the prover can fulfill it and receive payment
-    /// - If the request lock has now expired, but the request itself has not expired, anyone can fulfill
-    ///   it and receive payment
-    ///
-    /// Callbacks are only executed the first time a request is marked as fulfilled.
+    /// If the request is currently locked, only the prover can fulfill it and receive payment
     function _fulfillAndPayLocked(
         RequestId id,
         address client,
@@ -411,10 +403,18 @@
         bytes32 requestDigest,
         bool fulfilled,
         address assessorProver
-    ) internal returns (bytes memory paymentError, address callback, uint96 callbackGasLimit) {
+    ) internal returns (bytes memory paymentError) {
         RequestLock memory lock = requestLocks[id];
         if (lock.isProverPaid()) {
-            return (abi.encodeWithSelector(RequestIsFulfilled.selector, RequestId.unwrap(id)), address(0), 0);
+            return abi.encodeWithSelector(RequestIsFulfilled.selector, RequestId.unwrap(id));
+        }
+
+        if (lock.fingerprint != bytes8(requestDigest)) {
+            revert RequestLockFingerprintDoesNotMatch({
+                requestId: id,
+                provided: bytes8(requestDigest),
+                locked: lock.fingerprint
+            });
         }
 
         if (!fulfilled) {
@@ -423,81 +423,60 @@
         }
 
         // At this point the request has been fulfilled. The remaining logic determines whether
-        // payment should be sent and to whom, and determines the callback to execute, if specified.
-        //
-        // In the case of a request that _was_ locked and the lock expired, the callback to be executed
-        // must be the one specified in the fulfillment context, not the one specified in the request lock.
-        // This is because it is possible for multiple requests to have the same id, and the callback
-        // stored in the request lock from an original request may not match the callback specified by
-        // the new request.
-        if (lock.lockDeadline >= block.number) {
-            if (lock.fingerprint != bytes8(requestDigest)) {
-                revert RequestLockFingerprintDoesNotMatch({
-                    requestId: id,
-                    provided: bytes8(requestDigest),
-                    locked: lock.fingerprint
-                });
-            }
-            paymentError = _payLockedCurrently(id, assessorProver, lock.prover, lock.price, lock.stake);
-            if (!fulfilled) {
-                callback = lock.callbackAddress;
-                callbackGasLimit = lock.callbackGasLimit;
-            }
-        } else {
-            (paymentError, callback, callbackGasLimit) =
-                _payLockedExpired(id, assessorProver, client, lock.price, requestDigest);
-        }
-    }
-
-    /// The request was locked, and the lock is still ongoing.
-    /// Determines whether payment should be sent, and sends if so.
-    function _payLockedCurrently(
-        RequestId id,
-        address assessorProver,
-        address lockProver,
-        uint96 price,
-        uint96 lockStake
-    ) internal returns (bytes memory paymentError) {
+        // payment should be sent and to whom.
         // While the request is locked, only the locker is eligible for payment.
-        if (lockProver != assessorProver) {
+        if (lock.prover != assessorProver) {
             return abi.encodeWithSelector(RequestIsLocked.selector, RequestId.unwrap(id));
         }
         requestLocks[id].setProverPaidBeforeLockDeadline();
 
+        uint96 price = lock.price;
         if (MARKET_FEE_BPS > 0) {
             price = _applyMarketFee(price);
         }
         accounts[assessorProver].balance += price;
-        accounts[assessorProver].stakeBalance += lockStake;
-    }
-
-    /// The request was locked, the lock is now expired, but the request itself has not expired.
-    /// Determines whether payment should be sent, and sends if so.
-    function _payLockedExpired(
+        accounts[assessorProver].stakeBalance += lock.stake;
+    }
+
+    /// @notice For a request that was locked, and now the lock has expired. Marks the request as fulfilled,
+    /// and transfers payment if eligible.
+    /// @dev It is possible for anyone to fulfill a request at any time while the request has not expired.
+    /// If the request was locked, and now the lock has expired, and the request as a whole has not expired,
+    /// anyone can fulfill it and receive payment.
+    function _fulfillAndPayWasLocked(
         RequestId id,
-        address assessorProver,
         address client,
-        uint96 lockPrice,
-        bytes32 requestDigest
-    ) internal returns (bytes memory paymentError, address callback, uint96 callbackGasLimit) {
+        uint32 idx,
+        bytes32 requestDigest,
+        bool fulfilled,
+        address assessorProver
+    ) internal returns (bytes memory paymentError) {
+        RequestLock memory lock = requestLocks[id];
+        if (lock.isProverPaid()) {
+            return abi.encodeWithSelector(RequestIsFulfilled.selector, RequestId.unwrap(id));
+        }
+
+        if (!fulfilled) {
+            accounts[client].setRequestFulfilled(idx);
+            emit RequestFulfilled(id);
+        }
+
         // If no fulfillment context was stored for this request digest (via priceRequest),
         // then payment cannot be processed. This check also serves as an expiration check since
         // fulfillment contexts cannot be created for expired requests.
         FulfillmentContext memory context = FulfillmentContextLibrary.load(requestDigest);
         if (!context.valid) {
-            return (abi.encodeWithSelector(RequestIsNotPriced.selector, RequestId.unwrap(id)), address(0), 0);
+            return abi.encodeWithSelector(RequestIsNotPriced.selector, RequestId.unwrap(id));
         }
         uint96 price = context.price;
-        callback = context.callback;
-        callbackGasLimit = context.callbackGaslimit;
 
         // Deduct any additionally owned funds from client account. The client was already charged
         // for the price at lock time once when the request was locked. We only need to charge any
         // additional price increases from the dutch auction between lock time to now.
         Account storage clientAccount = accounts[client];
-        uint96 clientOwes = price - lockPrice;
+        uint96 clientOwes = price - lock.price;
         if (clientAccount.balance < clientOwes) {
-            return (abi.encodeWithSelector(InsufficientBalance.selector, client), address(0), 0);
+            return abi.encodeWithSelector(InsufficientBalance.selector, client);
         }
         requestLocks[id].setProverPaidAfterLockDeadline(assessorProver);
 
@@ -510,7 +489,7 @@
         accounts[assessorProver].balance += price;
     }
 
-    /// Fulfill a request that has never been locked.
+    /// @notice For a request that has never been locked. Marks the request as fulfilled, and transfers payment if eligible.
     /// @dev If a never locked request is fulfilled, but fails the requirements for payment, no
     /// payment can ever be rendered for this order in the future.
     function _fulfillAndPayNeverLocked(
@@ -520,9 +499,11 @@
         bytes32 requestDigest,
         bool fulfilled,
         address assessorProver
-    ) internal returns (bytes memory paymentError, address callback, uint96 callbackGasLimit) {
+    ) internal returns (bytes memory paymentError) {
+        // When never locked, the fulfilled flag _does_ indicate that payment has already been transferred,
+        // so we return early here.
         if (fulfilled) {
-            return (abi.encodeWithSelector(RequestIsFulfilled.selector, RequestId.unwrap(id)), address(0), 0);
+            return abi.encodeWithSelector(RequestIsFulfilled.selector, RequestId.unwrap(id));
         }
 
         // If no fulfillment context was stored for this request digest (via priceRequest),
@@ -530,28 +511,16 @@
         // fulfillment contexts cannot be created for expired requests.
         FulfillmentContext memory context = FulfillmentContextLibrary.load(requestDigest);
         if (!context.valid) {
-            return (abi.encodeWithSelector(RequestIsNotPriced.selector, RequestId.unwrap(id)), address(0), 0);
-        }
+            return abi.encodeWithSelector(RequestIsNotPriced.selector, RequestId.unwrap(id));
+        }
+        uint96 price = context.price;
 
         Account storage clientAccount = accounts[client];
         if (!fulfilled) {
             clientAccount.setRequestFulfilled(idx);
-            callback = context.callback;
-            callbackGasLimit = context.callbackGaslimit;
             emit RequestFulfilled(id);
         }
 
-        paymentError = _payNeverLocked(context.price, client, clientAccount, accounts[assessorProver]);
-    }
-
-    /// The request was never locked and was fulfilled in this transaction.
-    /// Determines whether payment should be sent, and sends if so.
-    function _payNeverLocked(
-        uint96 price,
-        address client,
-        Account storage clientAccount,
-        Account storage assessorProverAccount
-    ) internal returns (bytes memory paymentError) {
         // Deduct the funds from client account.
         if (clientAccount.balance < price) {
             return abi.encodeWithSelector(InsufficientBalance.selector, client);
@@ -563,7 +532,7 @@
         if (MARKET_FEE_BPS > 0) {
             price = _applyMarketFee(price);
         }
-        assessorProverAccount.balance += price;
+        accounts[assessorProver].balance += price;
     }
 
     function _applyMarketFee(uint96 proverPayment) internal returns (uint96) {
@@ -792,4 +761,4 @@
             revert(add(err, 0x20), mload(err))
         }
     }
-}+}
