// Copyright 2025 RISC Zero, Inc.
//
// Use of this source code is governed by the Business Source License
// as found in the LICENSE-BSL file.
// SPDX-License-Identifier: BUSL-1.1

pragma solidity ^0.8.24;

import {ECDSA} from "@openzeppelin/contracts/utils/cryptography/ECDSA.sol";
import {SafeCast} from "@openzeppelin/contracts/utils/math/SafeCast.sol";
import {EIP712Upgradeable} from "@openzeppelin/contracts-upgradeable/utils/cryptography/EIP712Upgradeable.sol";
import {Ownable2StepUpgradeable} from "@openzeppelin/contracts-upgradeable/access/Ownable2StepUpgradeable.sol";
import {UUPSUpgradeable} from "@openzeppelin/contracts-upgradeable/proxy/utils/UUPSUpgradeable.sol";
import {Initializable} from "@openzeppelin/contracts-upgradeable/proxy/utils/Initializable.sol";
import {ERC20} from "solmate/tokens/ERC20.sol";
import {SafeTransferLib} from "solmate/utils/SafeTransferLib.sol";
import {IERC1271} from "@openzeppelin/contracts/interfaces/IERC1271.sol";
import {
    IRiscZeroVerifier, Receipt, ReceiptClaim, ReceiptClaimLib, VerificationFailed
} from "risc0/IRiscZeroVerifier.sol";
import {IRiscZeroSetVerifier} from "risc0/IRiscZeroSetVerifier.sol";

import {IBoundlessMarket} from "./IBoundlessMarket.sol";
import {IBoundlessMarketCallback} from "./IBoundlessMarketCallback.sol";
import {Account} from "./types/Account.sol";
import {AssessorJournal} from "./types/AssessorJournal.sol";
import {AssessorCallback} from "./types/AssessorCallback.sol";
import {AssessorCommitment} from "./types/AssessorCommitment.sol";
import {Fulfillment} from "./types/Fulfillment.sol";
import {AssessorReceipt} from "./types/AssessorReceipt.sol";
import {ProofRequest} from "./types/ProofRequest.sol";
import {LockRequestLibrary} from "./types/LockRequest.sol";
import {RequestId} from "./types/RequestId.sol";
import {RequestLock} from "./types/RequestLock.sol";
import {FulfillmentContext, FulfillmentContextLibrary} from "./types/FulfillmentContext.sol";

import {BoundlessMarketLib} from "./libraries/BoundlessMarketLib.sol";
import {MerkleProofish} from "./libraries/MerkleProofish.sol";

contract BoundlessMarket is
    IBoundlessMarket,
    Initializable,
    EIP712Upgradeable,
    Ownable2StepUpgradeable,
    UUPSUpgradeable
{
    using ReceiptClaimLib for ReceiptClaim;
    using SafeCast for int256;
    using SafeCast for uint256;
    using SafeTransferLib for ERC20;

    /// @dev The version of the contract, with respect to upgrades.
    uint64 public constant VERSION = 1;

    /// Mapping of request ID to lock-in state. Non-zero for requests that are locked in.
    mapping(RequestId => RequestLock) public requestLocks;
    /// Mapping of address to account state.
    mapping(address => Account) internal accounts;

    // Using immutable here means the image ID and verifier address is linked to the implementation
    // contract, and not to the proxy. Any deployment that wants to update these values must deploy
    // a new implementation contract.
    /// @custom:oz-upgrades-unsafe-allow state-variable-immutable
    IRiscZeroVerifier public immutable VERIFIER;
    /// @custom:oz-upgrades-unsafe-allow state-variable-immutable
    bytes32 public immutable ASSESSOR_ID;
    string private imageUrl;
    /// @custom:oz-upgrades-unsafe-allow state-variable-immutable
    address public immutable COLLATERAL_TOKEN_CONTRACT;

    /// @notice Max gas allowed for verification of an application proof, when selector is default.
    /// @dev If no selector is specified as part of the request's requirements, the prover must
    /// provide a proof that can be verified with at most the amount of gas specified by this
    /// constant. This requirement exists to ensure that by default, the client can then post the
    /// given proof in a new transaction as part of the application.
    uint256 public constant DEFAULT_MAX_GAS_FOR_VERIFY = 50000;

    /// @notice Max gas allowed for ERC1271 smart contract signature checks used for client auth.
    /// @dev This constraint is applied to smart contract signatures used for authorizing proof
    /// requests in order to make gas costs bounded.
    uint256 public constant ERC1271_MAX_GAS_FOR_CHECK = 100000;

    /// @notice When a prover is slashed for failing to fulfill a request, a portion of the collateral
    /// is burned, and the remaining portion is either send to the prover that ultimately fulfilled
    /// the order, or to the market treasury. This fraction controls that ratio.
    /// @dev The fee is configured as a constant to avoid accessing storage and thus paying for the
    /// gas of an SLOAD. Can only be changed via contract upgrade.
    uint256 public constant SLASHING_BURN_BPS = 2000;

    /// @notice When an order is fulfilled, the market takes a fee based on the price of the order.
    /// This fraction is multiplied by the price to decide the fee.
    /// @dev The fee is configured as a constant to avoid accessing storage and thus paying for the
    /// gas of an SLOAD. Can only be changed via contract upgrade.
    uint96 public constant MARKET_FEE_BPS = 0;

    /// @notice The ID of the deprecated assessor image.
    /// @dev After a contract upgrade, the ASSESSOR_ID might change, so this value is used to
    /// keep active the previous version of the assessor until its expiration. In this way,
    /// contract upgrades can be performed without disrupting ongoing fulfillments.
    /// @custom:oz-upgrades-unsafe-allow state-variable-immutable
    bytes32 public immutable DEPRECATED_ASSESSOR_ID;

    /// @notice The expiration timestamp of the deprecated assessor.
    /// @dev This value is used to determine when the previous version of the assessor is no longer
    /// active. Any assessor seals that were created with the deprecated image ID must be fulfilled
    /// before this timestamp.
    /// @custom:oz-upgrades-unsafe-allow state-variable-immutable
    uint64 public immutable DEPRECATED_ASSESSOR_EXPIRES_AT;

    /// @custom:oz-upgrades-unsafe-allow constructor
<<<<<<< HEAD
    constructor(IRiscZeroVerifier verifier, bytes32 assessorId, address collateralTokenContract) {
        VERIFIER = verifier;
        ASSESSOR_ID = assessorId;
        COLLATERAL_TOKEN_CONTRACT = collateralTokenContract;
=======
    constructor(
        IRiscZeroVerifier verifier,
        bytes32 assessorId,
        bytes32 deprecatedAssessorId,
        uint32 deprecatedAssessorDuration,
        address stakeTokenContract
    ) {
        VERIFIER = verifier;
        ASSESSOR_ID = assessorId;
        STAKE_TOKEN_CONTRACT = stakeTokenContract;
        DEPRECATED_ASSESSOR_ID = deprecatedAssessorId;
        DEPRECATED_ASSESSOR_EXPIRES_AT = uint64(block.timestamp) + deprecatedAssessorDuration;
>>>>>>> 07976cd8

        _disableInitializers();
    }

    function initialize(address initialOwner, string calldata _imageUrl) external initializer {
        __Ownable_init(initialOwner);
        __UUPSUpgradeable_init();
        __EIP712_init(BoundlessMarketLib.EIP712_DOMAIN, BoundlessMarketLib.EIP712_DOMAIN_VERSION);
        imageUrl = _imageUrl;
    }

    function setImageUrl(string calldata _imageUrl) external onlyOwner {
        imageUrl = _imageUrl;
    }

    function _authorizeUpgrade(address newImplementation) internal override onlyOwner {}

    // NOTE: We could verify the client signature here, but this adds about 18k gas (with a naive
    // implementation), doubling the cost of calling this method. It is not required for protocol
    // safety as the signature is checked during lock, and during fulfillment (by the assessor).
    function submitRequest(ProofRequest calldata request, bytes calldata clientSignature) external payable {
        if (msg.value > 0) {
            deposit();
        }
        emit RequestSubmitted(request.id, request, clientSignature);
    }

    /// @inheritdoc IBoundlessMarket
    function lockRequest(ProofRequest calldata request, bytes calldata clientSignature) external {
        (address client, uint32 idx) = request.id.clientAndIndex();
        bytes32 requestHash = _verifyClientSignature(request, client, clientSignature);
        (uint64 lockDeadline, uint64 deadline) = request.validate();

        _lockRequest(request, clientSignature, requestHash, client, idx, msg.sender, lockDeadline, deadline);
    }

    /// @inheritdoc IBoundlessMarket
    function lockRequestWithSignature(
        ProofRequest calldata request,
        bytes calldata clientSignature,
        bytes calldata proverSignature
    ) external {
        (address client, uint32 idx) = request.id.clientAndIndex();
        (bytes32 requestHash, address prover) =
            _verifyClientSignatureAndExtractProverAddress(request, client, clientSignature, proverSignature);
        (uint64 lockDeadline, uint64 deadline) = request.validate();

        _lockRequest(request, clientSignature, requestHash, client, idx, prover, lockDeadline, deadline);
    }

    /// @notice Locks the request to the prover. Deducts funds from the client for payment
    /// and funding from the prover for locking collateral.
    function _lockRequest(
        ProofRequest calldata request,
        bytes calldata clientSignature,
        bytes32 requestDigest,
        address client,
        uint32 idx,
        address prover,
        uint64 lockDeadline,
        uint64 deadline
    ) internal {
        (bool locked, bool fulfilled) = accounts[client].requestFlags(idx);
        if (locked) {
            revert RequestIsLocked({requestId: request.id});
        }
        if (fulfilled) {
            revert RequestIsFulfilled({requestId: request.id});
        }
        if (block.timestamp > lockDeadline) {
            revert RequestLockIsExpired({requestId: request.id, lockDeadline: lockDeadline});
        }

        // Compute the current price offered by the reverse Dutch auction.
        uint96 price = request.offer.priceAt(uint64(block.timestamp)).toUint96();

        // Deduct payment from the client account and collateral from the prover account.
        Account storage clientAccount = accounts[client];
        if (clientAccount.balance < price) {
            revert InsufficientBalance(client);
        }
        Account storage proverAccount = accounts[prover];
        if (proverAccount.collateralBalance < request.offer.lockCollateral) {
            revert InsufficientBalance(prover);
        }

        unchecked {
            clientAccount.balance -= price;
            proverAccount.collateralBalance -= request.offer.lockCollateral.toUint96();
        }

        // Record the lock for the request and emit an event.
        requestLocks[request.id] = RequestLock({
            prover: prover,
            price: price,
            requestLockFlags: 0,
            lockDeadline: lockDeadline,
            deadlineDelta: uint256(deadline - lockDeadline).toUint24(),
            collateral: request.offer.lockCollateral.toUint96(),
            requestDigest: requestDigest
        });

        clientAccount.setRequestLocked(idx);
        emit RequestLocked(request.id, prover, request, clientSignature);
    }

    /// Validates the request and records the price to transient storage such that it can be
    /// fulfilled within the same transaction without taking a lock on it.
    /// @inheritdoc IBoundlessMarket
    function priceRequest(ProofRequest calldata request, bytes calldata clientSignature) public {
        address client = request.id.client();

        bytes32 requestHash = _verifyClientSignature(request, client, clientSignature);

        (, uint64 deadline) = request.validate();
        bool expired = deadline < block.timestamp;

        // Compute the current price offered by the reverse Dutch auction.
        uint96 price = request.offer.priceAt(uint64(block.timestamp)).toUint96();

        // Record the price in transient storage, such that the order can be filled in this same transaction.
        FulfillmentContext({valid: true, expired: expired, price: price}).store(requestHash);
    }

    /// @inheritdoc IBoundlessMarket
    function verifyDelivery(Fulfillment[] calldata fills, AssessorReceipt calldata assessorReceipt) public view {
        // TODO(#242): Figure out how much the memory here is costing. If it's significant, we can do some tricks to reduce memory pressure.
        // We can't handle more than 65535 fills in a single batch.
        // This is a limitation of the current Selector implementation,
        // that uses a uint16 for the index, and can be increased in the future.
        if (fills.length > type(uint16).max) {
            revert BatchSizeExceedsLimit(fills.length, type(uint16).max);
        }
        bytes32[] memory leaves = new bytes32[](fills.length);
        bool[] memory hasSelector = new bool[](fills.length);

        // Check the selector constraints.
        // NOTE: The assessor guest adds non-zero selector values to the list.
        uint256 selectorsLength = assessorReceipt.selectors.length;
        for (uint256 i = 0; i < selectorsLength; i++) {
            bytes4 expected = assessorReceipt.selectors[i].value;
            bytes4 received = bytes4(fills[assessorReceipt.selectors[i].index].seal[0:4]);
            hasSelector[assessorReceipt.selectors[i].index] = true;
            if (expected != received) {
                revert SelectorMismatch(expected, received);
            }
        }

        // Verify the application receipts.
        for (uint256 i = 0; i < fills.length; i++) {
            Fulfillment calldata fill = fills[i];

            bytes32 claimDigest = ReceiptClaimLib.ok(fill.imageId, sha256(fill.journal)).digest();
            leaves[i] = AssessorCommitment(i, fill.id, fill.requestDigest, claimDigest).eip712Digest();

            // If the requestor did not specify a selector, we verify with DEFAULT_MAX_GAS_FOR_VERIFY gas limit.
            // This ensures that by default, client receive proofs that can be verified cheaply as part of their applications.
            if (!hasSelector[i]) {
                VERIFIER.verifyIntegrity{gas: DEFAULT_MAX_GAS_FOR_VERIFY}(Receipt(fill.seal, claimDigest));
            } else {
                VERIFIER.verifyIntegrity(Receipt(fill.seal, claimDigest));
            }
        }

        bytes32 batchRoot = MerkleProofish.processTree(leaves);

        // Verify the assessor, which ensures the application proof fulfills a valid request with the given ID.
        // NOTE: Signature checks and recursive verification happen inside the assessor.
        bytes32 assessorJournalDigest = sha256(
            abi.encode(
                AssessorJournal({
                    root: batchRoot,
                    callbacks: assessorReceipt.callbacks,
                    selectors: assessorReceipt.selectors,
                    prover: assessorReceipt.prover
                })
            )
        );
        // Verification of the assessor seal does not need to comply with DEFAULT_MAX_GAS_FOR_VERIFY.
        try VERIFIER.verify(assessorReceipt.seal, ASSESSOR_ID, assessorJournalDigest) {}
        catch {
            if (block.timestamp > DEPRECATED_ASSESSOR_EXPIRES_AT) {
                revert VerificationFailed();
            }
            VERIFIER.verify(assessorReceipt.seal, DEPRECATED_ASSESSOR_ID, assessorJournalDigest);
        }
    }

    /// @inheritdoc IBoundlessMarket
    function priceAndFulfill(
        ProofRequest[] calldata requests,
        bytes[] calldata clientSignatures,
        Fulfillment[] calldata fills,
        AssessorReceipt calldata assessorReceipt
    ) public returns (bytes[] memory paymentError) {
        for (uint256 i = 0; i < requests.length; i++) {
            priceRequest(requests[i], clientSignatures[i]);
        }
        paymentError = fulfill(fills, assessorReceipt);
    }

    /// @inheritdoc IBoundlessMarket
    function fulfill(Fulfillment[] calldata fills, AssessorReceipt calldata assessorReceipt)
        public
        returns (bytes[] memory paymentError)
    {
        verifyDelivery(fills, assessorReceipt);

        paymentError = new bytes[](fills.length);

        // Create reverse lookup index for fills to any associated callback.
        uint256[] memory fillToCallbackIndexPlusOne = new uint256[](fills.length);
        uint256 callbacksLength = assessorReceipt.callbacks.length;
        for (uint256 i = 0; i < callbacksLength; i++) {
            AssessorCallback calldata callback = assessorReceipt.callbacks[i];
            // Add one to the index such that zero indicates no callback.
            fillToCallbackIndexPlusOne[callback.index] = i + 1;
        }

        // NOTE: It could be slightly more efficient to keep balances and request flags in memory until a single
        // batch update to storage. However, updating the same storage slot twice only costs 100 gas, so
        // this savings is marginal, and will be outweighed by complicated memory management if not careful.
        for (uint256 i = 0; i < fills.length; i++) {
            Fulfillment calldata fill = fills[i];
            bool expired;
            (paymentError[i], expired) = _fulfillAndPay(fill, assessorReceipt.prover);

            // Skip the callback if this fulfillment is related to an unlocked request. See the note
            // in _fulfillAndPay for more details. This check could potentially be optimized, as it
            // is duplicated in _fulfillAndPay.
            if (expired) {
                continue;
            }

            uint256 callbackIndexPlusOne = fillToCallbackIndexPlusOne[i];
            if (callbackIndexPlusOne > 0) {
                AssessorCallback calldata callback = assessorReceipt.callbacks[callbackIndexPlusOne - 1];
                _executeCallback(fill.id, callback.addr, callback.gasLimit, fill.imageId, fill.journal, fill.seal);
            }
        }
    }

    /// @inheritdoc IBoundlessMarket
    function priceAndFulfillAndWithdraw(
        ProofRequest[] calldata requests,
        bytes[] calldata clientSignatures,
        Fulfillment[] calldata fills,
        AssessorReceipt calldata assessorReceipt
    ) public returns (bytes[] memory paymentError) {
        for (uint256 i = 0; i < requests.length; i++) {
            priceRequest(requests[i], clientSignatures[i]);
        }
        paymentError = fulfillAndWithdraw(fills, assessorReceipt);
    }

    /// @inheritdoc IBoundlessMarket
    function fulfillAndWithdraw(Fulfillment[] calldata fills, AssessorReceipt calldata assessorReceipt)
        public
        returns (bytes[] memory paymentError)
    {
        paymentError = fulfill(fills, assessorReceipt);

        // Withdraw any remaining balance from the prover account.
        uint256 balance = accounts[assessorReceipt.prover].balance;
        if (balance > 0) {
            _withdraw(assessorReceipt.prover, balance);
        }
    }

    /// Complete the fulfillment logic after having verified the app and assessor receipts.
    function _fulfillAndPay(Fulfillment calldata fill, address prover)
        internal
        returns (bytes memory paymentError, bool expired)
    {
        RequestId id = fill.id;
        (address client, uint32 idx) = id.clientAndIndex();
        Account storage clientAccount = accounts[client];
        (bool locked, bool fulfilled) = clientAccount.requestFlags(idx);

        // Fetch the lock and fulfillment information.
        // NOTE: The `lock` should only be used in code paths where locked is true.
        RequestLock memory lock;
        if (locked) {
            lock = requestLocks[id];
        }
        FulfillmentContext memory context = FulfillmentContextLibrary.load(fill.requestDigest);

        // First, check whether the request is known to be a valid signed request, and whether it is
        // expired. If the request cannot be authenticated, revert.
        //
        // In the expired case, we return early here. We do not emit the ProofDelivered event, and
        // we do not issue a callback. This makes interpretation of the ProofDelivered events
        // simpler, as they cannot be emitted for an expired request.
        if (context.valid) {
            // Request has been validated in priceRequest, check the reported expiration.
            if (context.expired) {
                paymentError = abi.encodeWithSelector(RequestIsExpired.selector, RequestId.unwrap(id));
                emit PaymentRequirementsFailed(paymentError);
                return (paymentError, true);
            }
        } else if (locked && lock.requestDigest == fill.requestDigest) {
            // Request was validated in lockRequest, check whether the request is fully expired.
            if (lock.deadline() < block.timestamp) {
                paymentError = abi.encodeWithSelector(RequestIsExpired.selector, RequestId.unwrap(id));
                emit PaymentRequirementsFailed(paymentError);
                return (paymentError, true);
            }
        } else {
            // Request is not validated by either price or lock step. We cannot determine that the
            // request is authentic, so we revert.
            // NOTE: We could loosen this slightly, only reverting when the id indicates this is a
            // smart-contract authorized request. However, we'd need to handle the fact that we
            // don't have a FulfillmentContext on this code path.
            revert RequestIsNotLockedOrPriced(id);
        }

        // NOTE: Every code path past this point must ensure the `fulfilled` flag is set, or
        // revert. If this is not the case, then it will break the invariant that the first
        // delivered proof (e.g. the first time `ProofDelivered` fires and the first time the
        // callback is called) the fulfilled flag is set.
        if (locked) {
            if (lock.lockDeadline >= block.timestamp) {
                paymentError = _fulfillAndPayLocked(lock, id, client, idx, fill, fulfilled, prover);
            } else {
                // NOTE: If the request is not priced, the context will be all zeroes. We will have
                // only reached this point if the request digest matches the lock, which is expired.
                // In this case, the price will be zero, which is correct.
                paymentError = _fulfillAndPayWasLocked(lock, id, client, idx, context.price, fill, fulfilled, prover);
            }
        } else {
            paymentError = _fulfillAndPayNeverLocked(id, client, idx, context.price, fill, fulfilled, prover);
        }

        if (paymentError.length > 0) {
            emit PaymentRequirementsFailed(paymentError);
        }
        emit ProofDelivered(fill.id, prover, fill);
    }

    /// @notice For a request that is currently locked. Marks the request as fulfilled, and transfers payment if eligible.
    /// @dev It is possible for anyone to fulfill a request at any time while the request has not expired.
    /// If the request is currently locked, only the prover can fulfill it and receive payment
    function _fulfillAndPayLocked(
        RequestLock memory lock,
        RequestId id,
        address client,
        uint32 idx,
        Fulfillment calldata fill,
        bool fulfilled,
        address assessorProver
    ) internal returns (bytes memory paymentError) {
        // NOTE: If the prover is paid, the fulfilled flag must be set.
        if (lock.isProverPaid()) {
            return abi.encodeWithSelector(RequestIsFulfilled.selector, RequestId.unwrap(id));
        }

        if (!fulfilled) {
            accounts[client].setRequestFulfilled(idx);
            emit RequestFulfilled(id, assessorProver, fill);
        }

        // At this point the request has been fulfilled. The remaining logic determines whether
        // payment should be sent and to whom.
        // While the request is locked, only the locker is eligible for payment, and only for the request that was locked.
        if (lock.prover != assessorProver || lock.requestDigest != fill.requestDigest) {
            return abi.encodeWithSelector(RequestIsLocked.selector, RequestId.unwrap(id));
        }
        requestLocks[id].setProverPaidBeforeLockDeadline();

        uint96 price = lock.price;
        if (MARKET_FEE_BPS > 0) {
            price = _applyMarketFee(price);
        }
        accounts[assessorProver].balance += price;
        accounts[assessorProver].collateralBalance += lock.collateral;
    }

    /// @notice For a request that was locked, and now the lock has expired. Marks the request as fulfilled,
    /// and transfers payment if eligible.
    /// @dev It is possible for anyone to fulfill a request at any time while the request has not expired.
    /// If the request was locked, and now the lock has expired, and the request as a whole has not expired,
    /// anyone can fulfill it and receive payment.
    function _fulfillAndPayWasLocked(
        RequestLock memory lock,
        RequestId id,
        address client,
        uint32 idx,
        uint96 price,
        Fulfillment calldata fill,
        bool fulfilled,
        address assessorProver
    ) internal returns (bytes memory paymentError) {
        // NOTE: If the prover is paid, the fulfilled flag must be set.
        if (lock.isProverPaid()) {
            return abi.encodeWithSelector(RequestIsFulfilled.selector, RequestId.unwrap(id));
        }

        if (!fulfilled) {
            accounts[client].setRequestFulfilled(idx);
            emit RequestFulfilled(id, assessorProver, fill);
        }

        // Deduct any additionally owned funds from client account. The client was already charged
        // for the price at lock time once when the request was locked. We only need to charge any
        // additional price for the difference between the price of the fulfilled request, at the
        // current block, and the price of the locked request.
        //
        // Note that although they have the same ID, the locked request and the fulfilled request
        // could be different. If the request fulfilled is the same as the one locked, the
        // price will be zero and the entire fee on the lock will be returned to the client.
        Account storage clientAccount = accounts[client];

        // If the request has the same id, but is different to the request that was locked, the fulfillment
        // price could be either higher or lower than the price that was previously locked.
        // If the price is higher, we charge the client the difference.
        // If the price is lower, we refund the client the difference.
        uint96 lockPrice = lock.price;
        if (price > lockPrice) {
            uint96 clientOwes = price - lockPrice;
            if (clientAccount.balance < clientOwes) {
                return abi.encodeWithSelector(InsufficientBalance.selector, client);
            }
            unchecked {
                clientAccount.balance -= clientOwes;
            }
        } else {
            uint96 clientOwed = lockPrice - price;
            clientAccount.balance += clientOwed;
        }

        requestLocks[id].setProverPaidAfterLockDeadline(assessorProver);
        if (MARKET_FEE_BPS > 0) {
            price = _applyMarketFee(price);
        }
        accounts[assessorProver].balance += price;
    }

    /// @notice For a request that has never been locked. Marks the request as fulfilled, and transfers payment if eligible.
    /// @dev If a never locked request is fulfilled, but client has not enough funds to cover the payment, no
    /// payment can ever be rendered for this order in the future.
    function _fulfillAndPayNeverLocked(
        RequestId id,
        address client,
        uint32 idx,
        uint96 price,
        Fulfillment calldata fill,
        bool fulfilled,
        address assessorProver
    ) internal returns (bytes memory paymentError) {
        // When never locked, the fulfilled flag _does_ indicate that we alrady attempted to
        // transfer payment (which will only fail in the InsufficientBalance case below) so we
        // return early here.
        if (fulfilled) {
            return abi.encodeWithSelector(RequestIsFulfilled.selector, RequestId.unwrap(id));
        }

        Account storage clientAccount = accounts[client];
        clientAccount.setRequestFulfilled(idx);
        emit RequestFulfilled(id, assessorProver, fill);

        // Deduct the funds from client account.
        // NOTE: In the case of InsufficientBalance, the payment can never be transferred in the
        // future. This is a simplifying choice.
        if (clientAccount.balance < price) {
            return abi.encodeWithSelector(InsufficientBalance.selector, client);
        }
        unchecked {
            clientAccount.balance -= price;
        }

        if (MARKET_FEE_BPS > 0) {
            price = _applyMarketFee(price);
        }
        accounts[assessorProver].balance += price;
    }

    function _applyMarketFee(uint96 proverPayment) internal returns (uint96) {
        uint96 fee = proverPayment * MARKET_FEE_BPS / 10000;
        accounts[address(this)].balance += fee;
        return proverPayment - fee;
    }

    /// @notice Execute the callback for a fulfilled request if one is specified
    /// @dev This function is called after payment is processed and handles any callback specified in the request
    /// @param id The ID of the request being fulfilled
    /// @param callbackAddr The address of the callback contract
    /// @param callbackGasLimit The gas limit to use for the callback
    /// @param imageId The ID of the RISC Zero guest image that produced the proof
    /// @param journal The output journal from the RISC Zero guest execution
    /// @param seal The cryptographic seal proving correct execution
    function _executeCallback(
        RequestId id,
        address callbackAddr,
        uint96 callbackGasLimit,
        bytes32 imageId,
        bytes calldata journal,
        bytes calldata seal
    ) internal {
        try IBoundlessMarketCallback(callbackAddr).handleProof{gas: callbackGasLimit}(imageId, journal, seal) {}
        catch (bytes memory err) {
            emit CallbackFailed(id, callbackAddr, err);
        }
    }

    /// @inheritdoc IBoundlessMarket
    function submitRoot(address setVerifierAddress, bytes32 root, bytes calldata seal) external {
        IRiscZeroSetVerifier(address(setVerifierAddress)).submitMerkleRoot(root, seal);
    }

    /// @inheritdoc IBoundlessMarket
    function submitRootAndFulfill(
        address setVerifier,
        bytes32 root,
        bytes calldata seal,
        Fulfillment[] calldata fills,
        AssessorReceipt calldata assessorReceipt
    ) external returns (bytes[] memory paymentError) {
        IRiscZeroSetVerifier(address(setVerifier)).submitMerkleRoot(root, seal);
        paymentError = fulfill(fills, assessorReceipt);
    }

    /// @inheritdoc IBoundlessMarket
    function submitRootAndFulfillAndWithdraw(
        address setVerifier,
        bytes32 root,
        bytes calldata seal,
        Fulfillment[] calldata fills,
        AssessorReceipt calldata assessorReceipt
    ) external returns (bytes[] memory paymentError) {
        IRiscZeroSetVerifier(address(setVerifier)).submitMerkleRoot(root, seal);
        paymentError = fulfillAndWithdraw(fills, assessorReceipt);
    }

    /// @inheritdoc IBoundlessMarket
    function submitRootAndPriceAndFulfill(
        address setVerifier,
        bytes32 root,
        bytes calldata seal,
        ProofRequest[] calldata requests,
        bytes[] calldata clientSignatures,
        Fulfillment[] calldata fills,
        AssessorReceipt calldata assessorReceipt
    ) external returns (bytes[] memory paymentError) {
        IRiscZeroSetVerifier(address(setVerifier)).submitMerkleRoot(root, seal);
        paymentError = priceAndFulfill(requests, clientSignatures, fills, assessorReceipt);
    }

    /// @inheritdoc IBoundlessMarket
    function submitRootAndPriceAndFulfillAndWithdraw(
        address setVerifier,
        bytes32 root,
        bytes calldata seal,
        ProofRequest[] calldata requests,
        bytes[] calldata clientSignatures,
        Fulfillment[] calldata fills,
        AssessorReceipt calldata assessorReceipt
    ) external returns (bytes[] memory paymentError) {
        IRiscZeroSetVerifier(address(setVerifier)).submitMerkleRoot(root, seal);
        paymentError = priceAndFulfillAndWithdraw(requests, clientSignatures, fills, assessorReceipt);
    }

    /// @inheritdoc IBoundlessMarket
    function slash(RequestId requestId) external {
        (address client, uint32 idx) = requestId.clientAndIndex();
        (bool locked,) = accounts[client].requestFlags(idx);
        if (!locked) {
            revert RequestIsNotLocked({requestId: requestId});
        }

        RequestLock memory lock = requestLocks[requestId];
        if (lock.isSlashed()) {
            revert RequestIsSlashed({requestId: requestId});
        }
        if (lock.isProverPaidBeforeLockDeadline()) {
            revert RequestIsFulfilled({requestId: requestId});
        }

        // You can only slash a request after the request fully expires, so that if the request
        // does get fulfilled, we know which prover should receive a portion of the collateral.
        if (block.timestamp <= lock.deadline()) {
            revert RequestIsNotExpired({requestId: requestId, deadline: lock.deadline()});
        }

        // Request was either fulfilled after the lock deadline or the request expired unfulfilled.
        // In both cases the locker should be slashed.
        requestLocks[requestId].setSlashed();

        // Calculate the portion of collateral that should be burned vs sent to the prover.
        uint256 burnValue = uint256(lock.collateral) * SLASHING_BURN_BPS / 10000;

        // If a prover fulfilled the request after the lock deadline, that prover
        // receives the unburned portion of the collateral as a reward.
        // Otherwise the request expired unfulfilled, unburnt collateral accrues to the market treasury,
        // and we refund the client the price they paid for the request at lock time.
        uint96 transferValue = (uint256(lock.collateral) - burnValue).toUint96();
        address collateralRecipient = lock.prover;
        if (lock.isProverPaidAfterLockDeadline()) {
            // At this point lock.prover is the prover that ultimately fulfilled the request, not
            // the prover that locked the request. Transfer them the unburnt collateral.
            accounts[collateralRecipient].collateralBalance += transferValue;
        } else {
            collateralRecipient = address(this);
            accounts[collateralRecipient].collateralBalance += transferValue;
            accounts[client].balance += lock.price;
        }

        ERC20(COLLATERAL_TOKEN_CONTRACT).transfer(address(0xdEaD), burnValue);
        (burnValue);
        emit ProverSlashed(requestId, burnValue, transferValue, collateralRecipient);
    }

    /// @inheritdoc IBoundlessMarket
    function imageInfo() external view returns (bytes32, string memory) {
        return (ASSESSOR_ID, imageUrl);
    }

    /// @inheritdoc IBoundlessMarket
    function deposit() public payable {
        accounts[msg.sender].balance += msg.value.toUint96();
        emit Deposit(msg.sender, msg.value);
    }

    function _withdraw(address account, uint256 value) internal {
        if (accounts[account].balance < value.toUint96()) {
            revert InsufficientBalance(account);
        }
        unchecked {
            accounts[account].balance -= value.toUint96();
        }
        (bool sent,) = account.call{value: value}("");
        if (!sent) {
            revert TransferFailed();
        }
        emit Withdrawal(account, value);
    }

    /// @inheritdoc IBoundlessMarket
    function withdraw(uint256 value) public {
        _withdraw(msg.sender, value);
    }

    /// @inheritdoc IBoundlessMarket
    function balanceOf(address addr) public view returns (uint256) {
        return uint256(accounts[addr].balance);
    }

    /// @inheritdoc IBoundlessMarket
    /// @dev We withdraw from address(this) but send to msg.sender, so _withdraw is not used.
    function withdrawFromTreasury(uint256 value) public onlyOwner {
        if (accounts[address(this)].balance < value.toUint96()) {
            revert InsufficientBalance(address(this));
        }
        unchecked {
            accounts[address(this)].balance -= value.toUint96();
        }
        (bool sent,) = msg.sender.call{value: value}("");
        if (!sent) {
            revert TransferFailed();
        }
        emit Withdrawal(address(this), value);
    }

    /// @inheritdoc IBoundlessMarket
    function depositCollateral(uint256 value) external {
        // Transfer tokens from user to market
        _depositCollateral(msg.sender, value);
    }

    /// @inheritdoc IBoundlessMarket
    function depositCollateralWithPermit(uint256 value, uint256 deadline, uint8 v, bytes32 r, bytes32 s) external {
        // Transfer tokens from user to market
        try ERC20(COLLATERAL_TOKEN_CONTRACT).permit(msg.sender, address(this), value, deadline, v, r, s) {} catch {}
        _depositCollateral(msg.sender, value);
    }

    function _depositCollateral(address from, uint256 value) internal {
        ERC20(COLLATERAL_TOKEN_CONTRACT).safeTransferFrom(from, address(this), value);
        accounts[from].collateralBalance += value.toUint96();
        emit CollateralDeposit(from, value);
    }

    /// @inheritdoc IBoundlessMarket
    function withdrawCollateral(uint256 value) public {
        if (accounts[msg.sender].collateralBalance < value.toUint96()) {
            revert InsufficientBalance(msg.sender);
        }
        unchecked {
            accounts[msg.sender].collateralBalance -= value.toUint96();
        }
        // Transfer tokens from market to user
        bool success = ERC20(COLLATERAL_TOKEN_CONTRACT).transfer(msg.sender, value);
        if (!success) revert TransferFailed();

        emit CollateralWithdrawal(msg.sender, value);
    }

    /// @inheritdoc IBoundlessMarket
    function balanceOfCollateral(address addr) public view returns (uint256) {
        return uint256(accounts[addr].collateralBalance);
    }

    /// @inheritdoc IBoundlessMarket
    function withdrawFromCollateralTreasury(uint256 value) public onlyOwner {
        if (accounts[address(this)].collateralBalance < value.toUint96()) {
            revert InsufficientBalance(address(this));
        }
        unchecked {
            accounts[address(this)].collateralBalance -= value.toUint96();
        }
        bool success = ERC20(COLLATERAL_TOKEN_CONTRACT).transfer(msg.sender, value);
        if (!success) revert TransferFailed();

        emit CollateralWithdrawal(address(this), value);
    }

    /// @inheritdoc IBoundlessMarket
    function requestIsFulfilled(RequestId id) public view returns (bool) {
        (address client, uint32 idx) = id.clientAndIndex();
        (, bool fulfilled) = accounts[client].requestFlags(idx);
        return fulfilled;
    }

    /// @inheritdoc IBoundlessMarket
    function requestIsLocked(RequestId id) public view returns (bool) {
        (address client, uint32 idx) = id.clientAndIndex();
        (bool locked,) = accounts[client].requestFlags(idx);
        return locked;
    }

    /// @inheritdoc IBoundlessMarket
    function requestIsSlashed(RequestId id) external view returns (bool) {
        return requestLocks[id].isSlashed();
    }

    /// @inheritdoc IBoundlessMarket
    function requestLockDeadline(RequestId id) external view returns (uint64) {
        if (!requestIsLocked(id)) {
            revert RequestIsNotLocked({requestId: id});
        }
        return requestLocks[id].lockDeadline;
    }

    /// @inheritdoc IBoundlessMarket
    function requestDeadline(RequestId id) external view returns (uint64) {
        if (!requestIsLocked(id)) {
            revert RequestIsNotLocked({requestId: id});
        }
        return requestLocks[id].deadline();
    }

    function _verifyClientSignature(ProofRequest calldata request, address addr, bytes calldata clientSignature)
        internal
        view
        returns (bytes32)
    {
        bytes32 requestHash = _hashTypedDataV4(request.eip712Digest());
        if (request.id.isSmartContractSigned()) {
            if (
                IERC1271(addr).isValidSignature{gas: ERC1271_MAX_GAS_FOR_CHECK}(requestHash, clientSignature)
                    != IERC1271.isValidSignature.selector
            ) {
                revert IBoundlessMarket.InvalidSignature();
            }
        } else {
            if (ECDSA.recover(requestHash, clientSignature) != addr) {
                revert IBoundlessMarket.InvalidSignature();
            }
        }
        return requestHash;
    }

    function _verifyClientSignatureAndExtractProverAddress(
        ProofRequest calldata request,
        address clientAddr,
        bytes calldata clientSignature,
        bytes calldata proverSignature
    ) internal view returns (bytes32 requestHash, address proverAddress) {
        bytes32 proofRequestEip712Digest = request.eip712Digest();
        requestHash = _hashTypedDataV4(proofRequestEip712Digest);
        if (request.id.isSmartContractSigned()) {
            if (
                IERC1271(clientAddr).isValidSignature(requestHash, clientSignature)
                    != IERC1271.isValidSignature.selector
            ) {
                revert IBoundlessMarket.InvalidSignature();
            }
        } else {
            if (ECDSA.recover(requestHash, clientSignature) != clientAddr) {
                revert IBoundlessMarket.InvalidSignature();
            }
        }

        bytes32 lockRequestHash =
            _hashTypedDataV4(LockRequestLibrary.eip712DigestFromPrecomputedDigest(proofRequestEip712Digest));
        proverAddress = ECDSA.recover(lockRequestHash, proverSignature);

        return (requestHash, proverAddress);
    }

    /// @inheritdoc IBoundlessMarket
    function eip712DomainSeparator() external view returns (bytes32) {
        return _domainSeparatorV4();
    }
}<|MERGE_RESOLUTION|>--- conflicted
+++ resolved
@@ -108,25 +108,18 @@
     uint64 public immutable DEPRECATED_ASSESSOR_EXPIRES_AT;
 
     /// @custom:oz-upgrades-unsafe-allow constructor
-<<<<<<< HEAD
-    constructor(IRiscZeroVerifier verifier, bytes32 assessorId, address collateralTokenContract) {
-        VERIFIER = verifier;
-        ASSESSOR_ID = assessorId;
-        COLLATERAL_TOKEN_CONTRACT = collateralTokenContract;
-=======
     constructor(
         IRiscZeroVerifier verifier,
         bytes32 assessorId,
         bytes32 deprecatedAssessorId,
         uint32 deprecatedAssessorDuration,
-        address stakeTokenContract
+        address collateralTokenContract
     ) {
         VERIFIER = verifier;
         ASSESSOR_ID = assessorId;
-        STAKE_TOKEN_CONTRACT = stakeTokenContract;
+        COLLATERAL_TOKEN_CONTRACT = collateralTokenContract;
         DEPRECATED_ASSESSOR_ID = deprecatedAssessorId;
         DEPRECATED_ASSESSOR_EXPIRES_AT = uint64(block.timestamp) + deprecatedAssessorDuration;
->>>>>>> 07976cd8
 
         _disableInitializers();
     }
