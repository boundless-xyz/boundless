--- conflicted
+++ resolved
@@ -272,7 +272,6 @@
         emit RequestLockedin(request.id, prover);
     }
 
-<<<<<<< HEAD
     /// Validates the request and records the price to transient storage such that it can be
     /// fulfilled within the same transaction without taking a lock on it.
     function priceRequest(ProvingRequest calldata request, bytes calldata clientSignature) internal {
@@ -295,20 +294,12 @@
         }
     }
 
-    // TODO(victor): Add a path that allows a prover to fuilfill a request without first sending a lock-in.
-    function fulfill(Fulfillment calldata fill, bytes calldata assessorSeal) external {
+    /// Verify the application and assessor receipts, ensuring that the provided fulfillment
+    /// satisfies the request.
+    function verifyDelivery(Fulfillment calldata fill, bytes calldata assessorSeal, address prover) public view {
         // Verify the application guest proof. We need to verify it here, even though the assesor
         // already verified that the prover has knowledge of a verifying receipt, because we need to
         // make sure the _delivered_ seal is valid.
-=======
-    /// Verify the application and assessor receipts, ensuring that the provided fulfillment
-    /// satisfies the request.
-    function verifyDelivery(Fulfillment calldata fill, bytes calldata assessorSeal, address prover) public view {
-        // Verify the application guest proof. We need to verify it here, even though the market
-        // guest already verified that the prover has knowledge of a verifying receipt, because
-        // we need to make sure the _delivered_ seal is valid.
-        // TODO(victor): Support journals hashed with keccak instead of SHA-256.
->>>>>>> fba96b41
         bytes32 claimDigest = ReceiptClaimLib.ok(fill.imageId, sha256(fill.journal)).digest();
         VERIFIER.verifyIntegrity{gas: FULFILL_MAX_GAS_FOR_VERIFY}(Receipt(fill.seal, claimDigest));
 
@@ -447,12 +438,8 @@
         }
 
         // Mark the request as fulfilled and pay the prover.
-<<<<<<< HEAD
         clientAccount.setRequestFulfilled(idx);
         accounts[prover].balance += price + stake;
-=======
-        accounts[client].setRequestFulfilled(idx);
-        accounts[lock.prover].balance += lock.price + lock.stake;
 
         emit RequestFulfilled(id);
     }
@@ -467,7 +454,6 @@
         for (uint256 i = 0; i < fills.length; i++) {
             emit ProofDelivered(fills[i].id, fills[i].journal, fills[i].seal);
         }
->>>>>>> fba96b41
     }
 
     function slash(uint192 requestId) external {
