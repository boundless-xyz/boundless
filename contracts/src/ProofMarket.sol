// Copyright (c) 2024 RISC Zero, Inc.
//
// All rights reserved.

pragma solidity ^0.8.24;

import {Math} from "@openzeppelin/contracts/utils/math/Math.sol";
import {SafeCast} from "@openzeppelin/contracts/utils/math/SafeCast.sol";
import {EIP712Upgradeable} from "@openzeppelin/contracts-upgradeable/utils/cryptography/EIP712Upgradeable.sol";
import {ECDSA} from "@openzeppelin/contracts/utils/cryptography/ECDSA.sol";
import {Ownable2StepUpgradeable} from "@openzeppelin/contracts-upgradeable/access/Ownable2StepUpgradeable.sol";
import {UUPSUpgradeable} from "@openzeppelin/contracts-upgradeable/proxy/utils/UUPSUpgradeable.sol";
import {Initializable} from "@openzeppelin/contracts-upgradeable/proxy/utils/Initializable.sol";

import {IRiscZeroVerifier, Receipt, ReceiptClaim, ReceiptClaimLib} from "risc0/IRiscZeroVerifier.sol";
import {IRiscZeroSetVerifier} from "./IRiscZeroSetVerifier.sol";

import {IProofMarket, ProvingRequest, Offer, Fulfillment, AssessorJournal} from "./IProofMarket.sol";
import {ProofMarketLib} from "./ProofMarketLib.sol";

// TODO(#165): A potential issue with the current approach is: if the client
// signs a request with a given ID, it expires with no bids, and they sign a
// new request with the same ID and different requirements, which gets a
// lockin, the prover is not actually bound to fulfill the one that was locked
// in. A solution that avoids increasing state usage would be to add a deadline
// check in the assessor. If two requests are valid in the same window with
// the same ID, this is still an issue. However this is much more reasonably
// considered a mistake, and client implementations should avoid it. Simplest
// way for a client to avoid this issue would be always increment their index,
// and let unfulfilled request IDs go unused... this of course requires client
// state. Another, would be use scanning to determine the first unused ID. A
// third approach would be to expand the request lock, but only store it's
// digest in state. With this approach, we can include more info in it. This
// would probably also expand the journal for the assessor. None of these
// are perfect.

uint256 constant REQUEST_FLAGS_BITWIDTH = 2;

/// @notice Account state is a combination of the account balance, and locked and fulfilled flags for requests.
struct Account {
    /// @dev uint96 is enough to represent the entire token supply of Ether.
    uint96 balance;
    /// @notice 80 pairs of 2 bits representing the status of a request. One bit is for lock-in and
    /// the other is for fulfillment.
    /// @dev Request state flags are packed into a uint160 to make balance and flags for the first
    /// 80 requests fit in one slot.
    uint160 requestFlagsInitial;
    /// @dev Flags for the remaining requests are in a storage array. Each uint256 holds the packed
    /// flags for 128 requests, indexed in a linear fashion. Note that this struct cannot be
    /// instantiated in memory.
    uint256[(1 << 32) * REQUEST_FLAGS_BITWIDTH / 256] requestFlagsExtended;
}

library AccountLib {
    /// Gets the locked and fulfilled request flags for the request with the given index.
    function requestFlags(Account storage account, uint32 idx) internal view returns (bool locked, bool fulfilled) {
        if (idx < 160 / REQUEST_FLAGS_BITWIDTH) {
            uint160 masked = (
                account.requestFlagsInitial
                    & (uint160((1 << REQUEST_FLAGS_BITWIDTH) - 1) << uint160(idx * REQUEST_FLAGS_BITWIDTH))
            ) >> (idx * REQUEST_FLAGS_BITWIDTH);
            return (masked & uint160(1) != 0, masked & uint160(2) != 0);
        } else {
            uint256 idxShifted = idx - (160 / REQUEST_FLAGS_BITWIDTH);
            uint256 packed = account.requestFlagsExtended[(idxShifted * REQUEST_FLAGS_BITWIDTH) / 256];
            uint256 maskShift = (idxShifted * REQUEST_FLAGS_BITWIDTH) % 256;
            uint256 masked = (packed & (uint256((1 << REQUEST_FLAGS_BITWIDTH) - 1) << maskShift)) >> maskShift;
            return (masked & uint256(1) != 0, masked & uint256(2) != 0);
        }
    }

    /// @notice Sets the locked and fulfilled request flags for the request with the given index.
    /// @dev The given value of flags will be applied with |= to the flags for the request.
    /// Least significant bit is locked, second-least significant is fulfilled.
    function setRequestFlags(Account storage account, uint32 idx, uint8 flags) internal {
        assert(flags < (1 << REQUEST_FLAGS_BITWIDTH));
        if (idx < 160 / REQUEST_FLAGS_BITWIDTH) {
            uint160 mask = uint160(flags) << uint160(idx * REQUEST_FLAGS_BITWIDTH);
            account.requestFlagsInitial |= mask;
        } else {
            uint256 idxShifted = idx - (160 / REQUEST_FLAGS_BITWIDTH);
            uint256 mask = uint256(flags) << (uint256(idxShifted * REQUEST_FLAGS_BITWIDTH) % 256);
            account.requestFlagsExtended[(idxShifted * REQUEST_FLAGS_BITWIDTH) / 256] |= mask;
        }
    }

    function setRequestLocked(Account storage account, uint32 idx) internal {
        setRequestFlags(account, idx, 1);
    }

    function setRequestFulfilled(Account storage account, uint32 idx) internal {
        setRequestFlags(account, idx, 2);
    }
}

struct RequestLock {
    address prover;
    uint96 price;
    uint64 deadline;
    // Prover stake that may be taken if a proof is not delivered by the deadline.
    uint96 stake;
}

<<<<<<< HEAD
contract ProofMarket is IProofMarket, Initializable, EIP712Upgradeable, Ownable2StepUpgradeable, UUPSUpgradeable {
=======
/// Struct encoding the validated price for a request, intended for use with transient storage.
struct TransientPrice {
    /// Boolean set to true to indicate the request was validated.
    bool valid;
    uint96 price;
}

library TransientPriceLib {
    /// Packs the struct into a uint256.
    function pack(TransientPrice memory x) internal pure returns (uint256) {
        return (uint256(x.valid ? 1 : 0) << 96) | uint256(x.price);
    }

    /// Unpacks the struct from a uint256.
    function unpack(uint256 packed) internal pure returns (TransientPrice memory) {
        return TransientPrice({valid: (packed & (1 << 96)) > 0, price: uint96(packed & uint256(type(uint96).max))});
    }
}

contract ProofMarket is IProofMarket, EIP712 {
>>>>>>> 05e48693
    using AccountLib for Account;
    using ProofMarketLib for Offer;
    using ProofMarketLib for ProvingRequest;
    using ReceiptClaimLib for ReceiptClaim;
    using SafeCast for uint256;
    using TransientPriceLib for TransientPrice;

    /// @dev The version of the contract.
    uint64 public constant VERSION = 2;

    // Mapping of request ID to lock-in state. Non-zero for requests that are locked in.
    mapping(uint192 => RequestLock) public requestLocks;
    // Mapping of address to account state.
    mapping(address => Account) internal accounts;

    // NOTE: Expected to be a verifier such at the RiscZeroSetVerifier where
    // verifying individual claims is relatively cheap.
    IRiscZeroVerifier public VERIFIER;
    bytes32 public ASSESSOR_ID;
    string private imageUrl;

    /// In order to fulfill a request, the prover must provide a proof that can be verified with at
    /// most the amount of gas specified by this constant. This requirement exists to ensure the
    /// client can then post the given proof in a new transaction as part of the application.
    uint256 public constant FULFILL_MAX_GAS_FOR_VERIFY = 50000;

    /// @custom:oz-upgrades-unsafe-allow constructor
    constructor() {
        _disableInitializers();
    }

    function initialize(address initialOwner, IRiscZeroVerifier verifier, bytes32 assessorId, string memory _imageUrl)
        public
        initializer
    {
        __Ownable_init(initialOwner);
        __UUPSUpgradeable_init();
        __EIP712_init(ProofMarketLib.EIP712_DOMAIN, ProofMarketLib.EIP712_DOMAIN_VERSION);
        VERIFIER = verifier;
        ASSESSOR_ID = assessorId;
        imageUrl = _imageUrl;
    }

    function upgrade(bytes32 assessorId, string memory _imageUrl) public reinitializer(VERSION) {
        __EIP712_init(ProofMarketLib.EIP712_DOMAIN, ProofMarketLib.EIP712_DOMAIN_VERSION);
        ASSESSOR_ID = assessorId;
        imageUrl = _imageUrl;

        emit Upgraded(VERSION);
    }

    function _authorizeUpgrade(address newImplementation) internal override onlyOwner {}

    function requestIsFulfilled(uint192 id) external view returns (bool) {
        (, bool fulfilled) = accounts[address(uint160(id >> 32))].requestFlags(uint32(id));
        return fulfilled;
    }

    function requestIsLocked(uint192 id) external view returns (bool) {
        (bool locked,) = accounts[address(uint160(id >> 32))].requestFlags(uint32(id));
        return locked;
    }

    function requestDeadline(uint192 id) external view returns (uint64) {
        return requestLocks[id].deadline;
    }

    /// Domain separator for producing an EIP-712 signature to be verified by this contract.
    function eip712DomainSeparator() external view returns (bytes32) {
        return _domainSeparatorV4();
    }

    // Deposit Ether into the market.
    function deposit() public payable {
        accounts[msg.sender].balance += msg.value.toUint96();
        emit Deposit(msg.sender, msg.value);
    }

    // Withdraw Ether from the market.
    function withdraw(uint256 value) public {
        accounts[msg.sender].balance -= value.toUint96();
        (bool sent,) = msg.sender.call{value: value}("");
        require(sent, "failed to send Ether");
        emit Withdrawal(msg.sender, value);
    }

    // Get the current balance of an account.
    function balanceOf(address addr) public view returns (uint256) {
        return uint256(accounts[addr].balance);
    }

    function submitRequest(ProvingRequest calldata request, bytes calldata clientSignature) external payable {
        accounts[msg.sender].balance += msg.value.toUint96();
        emit RequestSubmitted(request, clientSignature);
    }

    function lockin(ProvingRequest calldata request, bytes calldata clientSignature) external {
        (address client, uint32 idx) = (ProofMarketLib.requestFrom(request.id), ProofMarketLib.requestIndex(request.id));

        // Recover the prover address and require the client address to equal the address part of the ID.
        bytes32 structHash = _hashTypedDataV4(request.eip712Digest());
        require(ECDSA.recover(structHash, clientSignature) == client, "Invalid client signature");

        _lockinAuthed(request, client, idx, msg.sender);
    }

    function lockinWithSig(
        ProvingRequest calldata request,
        bytes calldata clientSignature,
        bytes calldata proverSignature
    ) external {
        (address client, uint32 idx) = (ProofMarketLib.requestFrom(request.id), ProofMarketLib.requestIndex(request.id));

        // Recover the prover address and require the client address to equal the address part of the ID.
        bytes32 structHash = _hashTypedDataV4(request.eip712Digest());
        address prover = ECDSA.recover(structHash, proverSignature);
        require(ECDSA.recover(structHash, clientSignature) == client, "Invalid client signature");

        _lockinAuthed(request, client, idx, prover);
    }

    /// Check that the request is valid, and not already locked or fulfilled by another prover.
    /// Returns the auction price and deadline for the request.
    function _validateRequestForLockin(ProvingRequest calldata request, address client, uint32 idx)
        internal
        view
        returns (uint96 price, uint64 deadline)
    {
        // Check that the request is internally consistent and is not expired.
        request.offer.requireValid();

        // We are ending the reverse Dutch auction at the current price.
        price = request.offer.priceAtBlock(uint64(block.number));
        deadline = request.offer.deadline();
        if (deadline < block.number) {
            revert RequestIsExpired({requestId: request.id, deadline: deadline});
        }

        // Check that the request is not already locked or fulfilled.
        (bool locked, bool fulfilled) = accounts[client].requestFlags(idx);
        if (locked) {
            revert RequestIsLocked({requestId: request.id});
        }
        if (fulfilled) {
            revert RequestIsFulfilled({requestId: request.id});
        }

        return (price, deadline);
    }

    function _lockinAuthed(ProvingRequest calldata request, address client, uint32 idx, address prover) internal {
        (uint96 price, uint64 deadline) = _validateRequestForLockin(request, client, idx);

        // Lock the request such that only the given prover can fulfill it (or else face a penalty).
        Account storage clientAccount = accounts[client];
        clientAccount.setRequestLocked(idx);
        requestLocks[request.id] =
            RequestLock({prover: prover, price: price, deadline: deadline, stake: request.offer.lockinStake});

        // Deduct the funds from client and prover accounts.
        if (clientAccount.balance < price) {
            revert InsufficientBalance(client);
        }
        Account storage proverAccount = accounts[prover];
        if (proverAccount.balance < request.offer.lockinStake) {
            revert InsufficientBalance(prover);
        }

        // TODO: Double check this is properly covered by the above reverts
        unchecked {
            clientAccount.balance -= price;
            proverAccount.balance -= request.offer.lockinStake;
        }

        emit RequestLockedin(request.id, prover);
    }

    /// Validates the request and records the price to transient storage such that it can be
    /// fulfilled within the same transaction without taking a lock on it.
    function priceRequest(ProvingRequest calldata request, bytes calldata clientSignature) public {
        (address client, uint32 idx) = (ProofMarketLib.requestFrom(request.id), ProofMarketLib.requestIndex(request.id));

        // Recover the prover address and require the client address to equal the address part of the ID.
        bytes32 structHash = _hashTypedDataV4(request.eip712Digest());
        require(ECDSA.recover(structHash, clientSignature) == client, "Invalid client signature");

        (uint96 price,) = _validateRequestForLockin(request, client, idx);
        uint192 requestId = request.id;

        // Record the price in transient storage, such that the order can be filled in this same transaction.
        // NOTE: Since transient storage is cleared at the end of the transaction, we know that this
        // price will not become stale, and the request cannot expire, while this price is recorded.
        // TODO(#165): Also record a requirements checksum here when solving #165.
        uint256 packed = TransientPrice({valid: true, price: price}).pack();
        assembly {
            tstore(requestId, packed)
        }
    }

    /// Verify the application and assessor receipts, ensuring that the provided fulfillment
    /// satisfies the request.
    // TODO(#165) Return or check the request checksum here.
    function verifyDelivery(Fulfillment calldata fill, bytes calldata assessorSeal, address prover) public view {
        // Verify the application guest proof. We need to verify it here, even though the assesor
        // already verified that the prover has knowledge of a verifying receipt, because we need to
        // make sure the _delivered_ seal is valid.
        bytes32 claimDigest = ReceiptClaimLib.ok(fill.imageId, sha256(fill.journal)).digest();
        VERIFIER.verifyIntegrity{gas: FULFILL_MAX_GAS_FOR_VERIFY}(Receipt(fill.seal, claimDigest));

        // Verify the assessor, which ensures the application proof fulfills a valid request with the given ID.
        // NOTE: Signature checks and recursive verification happen inside the assessor.
        uint192[] memory ids = new uint192[](1);
        ids[0] = fill.id;
        bytes32 assessorJournalDigest = sha256(
            abi.encode(
                AssessorJournal({
                    requestIds: ids,
                    root: claimDigest,
                    eip712DomainSeparator: _domainSeparatorV4(),
                    prover: prover
                })
            )
        );
        // Verification of the assessor seal does not need to comply with FULFILL_MAX_GAS_FOR_VERIFY.
        VERIFIER.verify(assessorSeal, ASSESSOR_ID, assessorJournalDigest);
    }

    /// Verify the application and assessor receipts for the batch, ensuring that the provided
    /// fulfillments satisfy the requests.
    function verifyBatchDelivery(Fulfillment[] calldata fills, bytes calldata assessorSeal, address prover)
        public
        view
    {
        // TODO(victor): Figure out how much the memory here is costing. If it's significant, we can do some tricks to reduce memory pressure.
        bytes32[] memory claimDigests = new bytes32[](fills.length);
        uint192[] memory ids = new uint192[](fills.length);
        for (uint256 i = 0; i < fills.length; i++) {
            ids[i] = fills[i].id;
            claimDigests[i] = ReceiptClaimLib.ok(fills[i].imageId, sha256(fills[i].journal)).digest();
            VERIFIER.verifyIntegrity{gas: FULFILL_MAX_GAS_FOR_VERIFY}(Receipt(fills[i].seal, claimDigests[i]));
        }
        bytes32 batchRoot = MerkleProofish.processTree(claimDigests);

        // Verify the assessor, which ensures the application proof fulfills a valid request with the given ID.
        // NOTE: Signature checks and recursive verification happen inside the assessor.
        bytes32 assessorJournalDigest = sha256(
            abi.encode(
                AssessorJournal({
                    requestIds: ids,
                    root: batchRoot,
                    eip712DomainSeparator: _domainSeparatorV4(),
                    prover: prover
                })
            )
        );
        // Verification of the assessor seal does not need to comply with FULFILL_MAX_GAS_FOR_VERIFY.
        VERIFIER.verify(assessorSeal, ASSESSOR_ID, assessorJournalDigest);
    }

    function fulfill(Fulfillment calldata fill, bytes calldata assessorSeal, address prover) external {
        verifyDelivery(fill, assessorSeal, prover);
        _fulfillVerified(fill.id, prover);

        // TODO(victor): Potentially this should be (re)combined with RequestFulfilled. It would make
        // the logic to watch for a proof a bit more complex, but the gas usage a little less (by
        // about 1000 gas per fulfill based on benchmarks)
        emit ProofDelivered(fill.id, fill.journal, fill.seal);
    }

    function fulfillBatch(Fulfillment[] calldata fills, bytes calldata assessorSeal, address prover) public {
        verifyBatchDelivery(fills, assessorSeal, prover);

        // NOTE: It would be slightly more efficient to keep balances and request flags in memory until a single
        // batch update to storage. However, updating the the same storage slot twice only costs 100 gas, so
        // this savings is marginal, and will be outweighed by complicated memory management if not careful.
        for (uint256 i = 0; i < fills.length; i++) {
            _fulfillVerified(fills[i].id, prover);

            emit ProofDelivered(fills[i].id, fills[i].journal, fills[i].seal);
        }
    }

    function priceAndFulfillBatch(
        ProvingRequest[] calldata requests,
        bytes[] calldata clientSignatures,
        Fulfillment[] calldata fills,
        bytes calldata assessorSeal,
        address prover
    ) external {
        for (uint256 i = 0; i < requests.length; i++) {
            priceRequest(requests[i], clientSignatures[i]);
        }
        fulfillBatch(fills, assessorSeal, prover);
    }

    /// Complete the fulfillment logic after having verified the app and assessor receipts.
    function _fulfillVerified(uint192 id, address assesorProver) internal {
        address client = ProofMarketLib.requestFrom(id);
        uint32 idx = ProofMarketLib.requestIndex(id);

        // Check that the request is not fulfilled.
        (bool locked, bool fulfilled) = accounts[client].requestFlags(idx);

        if (fulfilled) {
            revert RequestIsFulfilled({requestId: id});
        }

        address prover;
        uint96 price;
        uint96 stake;
        if (locked) {
            RequestLock memory lock = requestLocks[id];

            if (lock.deadline < block.number) {
                revert RequestIsExpired({requestId: id, deadline: lock.deadline});
            }

            prover = lock.prover;
            price = lock.price;
            stake = lock.stake;
        } else {
            uint256 packed;
            assembly {
                packed := tload(id)
            }
            TransientPrice memory tprice = TransientPriceLib.unpack(packed);

            // Check that a price has actually been set, rather than this being default.
            // NOTE: Maybe "request is not locked or priced" would be more accurate, but seems
            // like that would be a confusing message.
            if (!tprice.valid) {
                revert RequestIsNotLocked({requestId: id});
            }

            prover = assesorProver;
            price = tprice.price;
            stake = 0;
        }

        if (locked) {
            // Zero-out the lock to get a bit of a refund on gas.
            requestLocks[id] = RequestLock(address(0), uint96(0), uint64(0), uint96(0));
        }

        Account storage clientAccount = accounts[client];
        if (!locked) {
            // Deduct the funds from client account.
            if (clientAccount.balance < price) {
                revert InsufficientBalance(client);
            }
            unchecked {
                clientAccount.balance -= price;
            }
        }

        // Mark the request as fulfilled and pay the prover.
        clientAccount.setRequestFulfilled(idx);
        accounts[prover].balance += price + stake;

        emit RequestFulfilled(id);
    }

    function deliver(Fulfillment calldata fill, bytes calldata assessorSeal, address prover) external {
        verifyDelivery(fill, assessorSeal, prover);
        emit ProofDelivered(fill.id, fill.journal, fill.seal);
    }

    function deliverBatch(Fulfillment[] calldata fills, bytes calldata assessorSeal, address prover) external {
        verifyBatchDelivery(fills, assessorSeal, prover);
        for (uint256 i = 0; i < fills.length; i++) {
            emit ProofDelivered(fills[i].id, fills[i].journal, fills[i].seal);
        }
    }

    function slash(uint192 requestId) external {
        address client = ProofMarketLib.requestFrom(requestId);
        uint32 idx = ProofMarketLib.requestIndex(requestId);
        (bool locked, bool fulfilled) = accounts[client].requestFlags(idx);

        // Ensure the request is locked, and fetch the lock.
        if (!locked) {
            revert RequestIsNotLocked({requestId: requestId});
        }
        if (fulfilled) {
            revert RequestIsFulfilled({requestId: requestId});
        }

        RequestLock memory lock = requestLocks[requestId];

        if (lock.deadline >= block.number) {
            revert RequestIsNotExpired({requestId: requestId, deadline: lock.deadline});
        }

        if (lock.prover == address(0)) {
            revert RequestAlreadySlashed({requestId: requestId});
        }

        // Zero out the lock to prevent the same request from being slashed twice.
        requestLocks[requestId] = RequestLock(address(0), uint96(0), uint64(0), uint96(0));

        emit LockinStakeBurned(requestId, lock.stake);

        // Return the price to the client and burn the stake.
        accounts[client].balance += lock.price;
        (bool sent,) = payable(address(0)).call{value: uint256(lock.stake)}("");
        require(sent, "Failed to burn Ether");
    }

    function imageInfo() external view returns (bytes32, string memory) {
        return (ASSESSOR_ID, imageUrl);
    }

    function submitRootAndFulfillBatch(
        bytes32 root,
        bytes calldata seal,
        Fulfillment[] calldata fills,
        bytes calldata assessorSeal,
        address prover
    ) external {
        IRiscZeroSetVerifier setVerifier = IRiscZeroSetVerifier(address(VERIFIER));
        setVerifier.submitMerkleRoot(root, seal);
        fulfillBatch(fills, assessorSeal, prover);
    }
}

// Functions copied from OZ MerkleProof library to allow building the Merkle tree above.
// TODO(victor): Drop this library.
library MerkleProofish {
    // Compute the root of the Merkle tree given all of its leaves.
    // Assumes that the array of leaves is no longer needed, and can be overwritten.
    function processTree(bytes32[] memory leaves) internal pure returns (bytes32 root) {
        require(leaves.length > 0, "Leaves array must contain at least one element");

        // If there's only one leaf, the root is the leaf itself
        if (leaves.length == 1) {
            return leaves[0];
        }

        uint256 n = leaves.length;

        // Process the leaves array in pairs, iteratively computing the hash of each pair
        while (n > 1) {
            uint256 nextLevelLength = (n + 1) / 2; // Upper bound of next level (handles odd number of elements)

            // Hash the current level's pairs and place results at the start of the array
            for (uint256 i = 0; i < n / 2; i++) {
                leaves[i] = _hashPair(leaves[2 * i], leaves[2 * i + 1]);
            }

            // If there's an odd number of elements, propagate the last element directly
            if (n % 2 == 1) {
                leaves[n / 2] = leaves[n - 1];
            }

            // Move to the next level (the computed hashes are now the new "leaves")
            n = nextLevelLength;
        }

        // The root is now the single element left in the array
        root = leaves[0];
    }

    /**
     * @dev Sorts the pair (a, b) and hashes the result.
     */
    function _hashPair(bytes32 a, bytes32 b) internal pure returns (bytes32) {
        return a < b ? _efficientHash(a, b) : _efficientHash(b, a);
    }

    /**
     * @dev Implementation of keccak256(abi.encode(a, b)) that doesn't allocate or expand memory.
     */
    function _efficientHash(bytes32 a, bytes32 b) private pure returns (bytes32 value) {
        /// @solidity memory-safe-assembly
        assembly {
            mstore(0x00, a)
            mstore(0x20, b)
            value := keccak256(0x00, 0x40)
        }
    }
}<|MERGE_RESOLUTION|>--- conflicted
+++ resolved
@@ -101,9 +101,6 @@
     uint96 stake;
 }
 
-<<<<<<< HEAD
-contract ProofMarket is IProofMarket, Initializable, EIP712Upgradeable, Ownable2StepUpgradeable, UUPSUpgradeable {
-=======
 /// Struct encoding the validated price for a request, intended for use with transient storage.
 struct TransientPrice {
     /// Boolean set to true to indicate the request was validated.
@@ -123,8 +120,7 @@
     }
 }
 
-contract ProofMarket is IProofMarket, EIP712 {
->>>>>>> 05e48693
+contract ProofMarket is IProofMarket, Initializable, EIP712Upgradeable, Ownable2StepUpgradeable, UUPSUpgradeable {
     using AccountLib for Account;
     using ProofMarketLib for Offer;
     using ProofMarketLib for ProvingRequest;
