// Copyright (c) 2024 RISC Zero, Inc.
//
// All rights reserved.

pragma solidity ^0.8.24;

import {Math} from "@openzeppelin/contracts/utils/math/Math.sol";
import {SafeCast} from "@openzeppelin/contracts/utils/math/SafeCast.sol";
import {EIP712Upgradeable} from "@openzeppelin/contracts-upgradeable/utils/cryptography/EIP712Upgradeable.sol";
import {ECDSA} from "@openzeppelin/contracts/utils/cryptography/ECDSA.sol";
import {Ownable2StepUpgradeable} from "@openzeppelin/contracts-upgradeable/access/Ownable2StepUpgradeable.sol";
import {UUPSUpgradeable} from "@openzeppelin/contracts-upgradeable/proxy/utils/UUPSUpgradeable.sol";
import {Initializable} from "@openzeppelin/contracts-upgradeable/proxy/utils/Initializable.sol";

import {IRiscZeroVerifier, Receipt, ReceiptClaim, ReceiptClaimLib} from "risc0/IRiscZeroVerifier.sol";
import {IRiscZeroSetVerifier} from "./IRiscZeroSetVerifier.sol";

import {IProofMarket, ProvingRequest, Offer, Fulfillment, AssessorJournal} from "./IProofMarket.sol";
import {ProofMarketLib} from "./ProofMarketLib.sol";

// TODO(#165): A potential issue with the current approach is: if the client
// signs a request with a given ID, it expires with no bids, and they sign a
// new request with the same ID and different requirements, which gets a
// lockin, the prover is not actually bound to fulfill the one that was locked
// in. A solution that avoids increasing state usage would be to add a deadline
// check in the assessor. If two requests are valid in the same window with
// the same ID, this is still an issue. However this is much more reasonably
// considered a mistake, and client implementations should avoid it. Simplest
// way for a client to avoid this issue would be always increment their index,
// and let unfulfilled request IDs go unused... this of course requires client
// state. Another, would be use scanning to determine the first unused ID. A
// third approach would be to expand the request lock, but only store it's
// digest in state. With this approach, we can include more info in it. This
// would probably also expand the journal for the assessor. None of these
// are perfect.

uint256 constant REQUEST_FLAGS_BITWIDTH = 2;

/// @notice Account state is a combination of the account balance, and locked and fulfilled flags for requests.
struct Account {
    /// @dev uint96 is enough to represent the entire token supply of Ether.
    uint96 balance;
    /// @notice 80 pairs of 2 bits representing the status of a request. One bit is for lock-in and
    /// the other is for fulfillment.
    /// @dev Request state flags are packed into a uint160 to make balance and flags for the first
    /// 80 requests fit in one slot.
    uint160 requestFlagsInitial;
    /// @dev Flags for the remaining requests are in a storage array. Each uint256 holds the packed
    /// flags for 128 requests, indexed in a linear fashion. Note that this struct cannot be
    /// instantiated in memory.
    uint256[(1 << 32) * REQUEST_FLAGS_BITWIDTH / 256] requestFlagsExtended;
}

library AccountLib {
    /// Gets the locked and fulfilled request flags for the request with the given index.
    function requestFlags(Account storage account, uint32 idx) internal view returns (bool locked, bool fulfilled) {
        if (idx < 160 / REQUEST_FLAGS_BITWIDTH) {
            uint160 masked = (
                account.requestFlagsInitial
                    & (uint160((1 << REQUEST_FLAGS_BITWIDTH) - 1) << uint160(idx * REQUEST_FLAGS_BITWIDTH))
            ) >> (idx * REQUEST_FLAGS_BITWIDTH);
            return (masked & uint160(1) != 0, masked & uint160(2) != 0);
        } else {
            uint256 idxShifted = idx - (160 / REQUEST_FLAGS_BITWIDTH);
            uint256 packed = account.requestFlagsExtended[(idxShifted * REQUEST_FLAGS_BITWIDTH) / 256];
            uint256 maskShift = (idxShifted * REQUEST_FLAGS_BITWIDTH) % 256;
            uint256 masked = (packed & (uint256((1 << REQUEST_FLAGS_BITWIDTH) - 1) << maskShift)) >> maskShift;
            return (masked & uint256(1) != 0, masked & uint256(2) != 0);
        }
    }

    /// @notice Sets the locked and fulfilled request flags for the request with the given index.
    /// @dev The given value of flags will be applied with |= to the flags for the request.
    /// Least significant bit is locked, second-least significant is fulfilled.
    function setRequestFlags(Account storage account, uint32 idx, uint8 flags) internal {
        assert(flags < (1 << REQUEST_FLAGS_BITWIDTH));
        if (idx < 160 / REQUEST_FLAGS_BITWIDTH) {
            uint160 mask = uint160(flags) << uint160(idx * REQUEST_FLAGS_BITWIDTH);
            account.requestFlagsInitial |= mask;
        } else {
            uint256 idxShifted = idx - (160 / REQUEST_FLAGS_BITWIDTH);
            uint256 mask = uint256(flags) << (uint256(idxShifted * REQUEST_FLAGS_BITWIDTH) % 256);
            account.requestFlagsExtended[(idxShifted * REQUEST_FLAGS_BITWIDTH) / 256] |= mask;
        }
    }

    function setRequestLocked(Account storage account, uint32 idx) internal {
        setRequestFlags(account, idx, 1);
    }

    function setRequestFulfilled(Account storage account, uint32 idx) internal {
        setRequestFlags(account, idx, 2);
    }
}

struct RequestLock {
    address prover;
    uint96 price;
    uint64 deadline;
    // Prover stake that may be taken if a proof is not delivered by the deadline.
    uint96 stake;
}

/// Struct encoding the validated price for a request, intended for use with transient storage.
struct TransientPrice {
    /// Boolean set to true to indicate the request was validated.
    bool valid;
    uint96 price;
}

library TransientPriceLib {
    /// Packs the struct into a uint256.
    function pack(TransientPrice memory x) internal pure returns (uint256) {
        return (uint256(x.valid ? 1 : 0) << 96) | uint256(x.price);
    }

    /// Unpacks the struct from a uint256.
    function unpack(uint256 packed) internal pure returns (TransientPrice memory) {
        return TransientPrice({valid: (packed & (1 << 96)) > 0, price: uint96(packed & uint256(type(uint96).max))});
    }
}

contract ProofMarket is IProofMarket, Initializable, EIP712Upgradeable, Ownable2StepUpgradeable, UUPSUpgradeable {
    using AccountLib for Account;
    using ProofMarketLib for Offer;
    using ProofMarketLib for ProvingRequest;
    using ReceiptClaimLib for ReceiptClaim;
    using SafeCast for uint256;
    using TransientPriceLib for TransientPrice;

    /// @dev The version of the contract.
    uint64 public constant VERSION = 1;

    // Mapping of request ID to lock-in state. Non-zero for requests that are locked in.
    mapping(uint192 => RequestLock) public requestLocks;
    // Mapping of address to account state.
    mapping(address => Account) internal accounts;

    // Using immutable here means the image ID and verifier address is linked to the implementation
    // contract, and not to the proxy. Any deployment that wants to update these values must deploy
    // a new implementation contract.
    /// @custom:oz-upgrades-unsafe-allow state-variable-immutable
    IRiscZeroVerifier public immutable VERIFIER;
    /// @custom:oz-upgrades-unsafe-allow state-variable-immutable
    bytes32 public immutable ASSESSOR_ID;
    string private imageUrl;

    /// In order to fulfill a request, the prover must provide a proof that can be verified with at
    /// most the amount of gas specified by this constant. This requirement exists to ensure the
    /// client can then post the given proof in a new transaction as part of the application.
    uint256 public constant FULFILL_MAX_GAS_FOR_VERIFY = 50000;

    /// @notice When a prover is slashed for failing to fulfill a request, a portion of the stake
    /// is burned, and a portion is sent to the client. This fraction controls that ratio.
    // NOTE: Currently set to burn the entire stake. Can be changed via contract upgrade.
    uint256 public constant SLASHING_BURN_FRACTION_NUMERATOR = 1;
    uint256 public constant SLASHING_BURN_FRACTION_DENOMINATOR = 1;

<<<<<<< HEAD
    /// @notice Allow list for the lock-in action for use in the appnet phase of public testing.
    /// In order to focus on application developers, public prover participation is limited. In
    /// particular, only the provers in this allow-list are able to lock-in jobs. This restriction
    /// will be lifted, and this mapping removed, during the public testnet.
    mapping(address => bool) appnetProverLockinAllowlist;
=======
    /// @notice When an order is fulfilled, the market takes a fee based on the price of the order.
    /// This fraction is multiplied by the price to decide the fee.
    /// @dev The fee is configured as a constant to avoid accessing storage and thus paying for the
    /// gas of an SLOAD. This means the fee can only be changed by an implementation upgrade.
    /// Note that it is currently set to zero.
    uint256 public constant MARKET_FEE_NUMERATOR = 0;
    uint256 public constant MARKET_FEE_DENOMINATOR = 1;

    /// @notice Balance owned by the market contract itself. This balance is collected from fees,
    /// when the fee rate is set to a non-zero value.
    uint256 internal marketBalance;
>>>>>>> d0d9b8ba

    /// @custom:oz-upgrades-unsafe-allow constructor
    constructor(IRiscZeroVerifier verifier, bytes32 assessorId) {
        VERIFIER = verifier;
        ASSESSOR_ID = assessorId;

        _disableInitializers();
    }

    function initialize(address initialOwner, string calldata _imageUrl) external initializer {
        __Ownable_init(initialOwner);
        __UUPSUpgradeable_init();
        __EIP712_init(ProofMarketLib.EIP712_DOMAIN, ProofMarketLib.EIP712_DOMAIN_VERSION);
        imageUrl = _imageUrl;
    }

    function setImageUrl(string calldata _imageUrl) external onlyOwner {
        imageUrl = _imageUrl;
    }

    function _authorizeUpgrade(address newImplementation) internal override onlyOwner {}

    function addProverToAppnetAllowlist(address prover) external onlyOwner {
        appnetProverLockinAllowlist[prover] = true;
    }

    function removeProverFromAppnetAllowlist(address prover) external onlyOwner {
        appnetProverLockinAllowlist[prover] = false;
    }

    function requestIsFulfilled(uint192 id) external view returns (bool) {
        (, bool fulfilled) = accounts[address(uint160(id >> 32))].requestFlags(uint32(id));
        return fulfilled;
    }

    function requestIsLocked(uint192 id) external view returns (bool) {
        (bool locked,) = accounts[address(uint160(id >> 32))].requestFlags(uint32(id));
        return locked;
    }

    function requestDeadline(uint192 id) external view returns (uint64) {
        return requestLocks[id].deadline;
    }

    /// Domain separator for producing an EIP-712 signature to be verified by this contract.
    function eip712DomainSeparator() external view returns (bytes32) {
        return _domainSeparatorV4();
    }

    /// Internal method for verifying signatures over requests. Reverts on failure.
    function verifyRequestSignature(address addr, ProvingRequest calldata request, bytes calldata signature)
        internal
        view
    {
        bytes32 structHash = _hashTypedDataV4(request.eip712Digest());
        if (ECDSA.recover(structHash, signature) != addr) {
            revert InvalidSignature();
        }
    }

    // Deposit Ether into the market.
    function deposit() public payable {
        accounts[msg.sender].balance += msg.value.toUint96();
        emit Deposit(msg.sender, msg.value);
    }

    // Withdraw Ether from the market.
    function withdraw(uint256 value) public {
        if (accounts[msg.sender].balance < value.toUint96()) {
            revert InsufficientBalance(msg.sender);
        }
        unchecked {
            accounts[msg.sender].balance -= value.toUint96();
        }
        (bool sent,) = msg.sender.call{value: value}("");
        require(sent, "failed to send Ether");
        emit Withdrawal(msg.sender, value);
    }

    // Get the current balance of an account.
    function balanceOf(address addr) public view returns (uint256) {
        return uint256(accounts[addr].balance);
    }

    // NOTE: We could verify the client signature here, but this adds about 18k gas (with a naive
    // implementation), doubling the cost of calling this method. It is not required for protocol
    // safety as the signature is checked during lockin, and during fulfillment (by the assessor).
    function submitRequest(ProvingRequest calldata request, bytes calldata clientSignature) external payable {
        if (msg.value > 0) {
            deposit();
        }
        emit RequestSubmitted(request.id, request, clientSignature);
    }

    function lockin(ProvingRequest calldata request, bytes calldata clientSignature) external {
        (address client, uint32 idx) = (ProofMarketLib.requestFrom(request.id), ProofMarketLib.requestIndex(request.id));
        verifyRequestSignature(client, request, clientSignature);

        _lockinAuthed(request, client, idx, msg.sender);
    }

    function lockinWithSig(
        ProvingRequest calldata request,
        bytes calldata clientSignature,
        bytes calldata proverSignature
    ) external {
        (address client, uint32 idx) = (ProofMarketLib.requestFrom(request.id), ProofMarketLib.requestIndex(request.id));

        // Recover the prover address and require the client address to equal the address part of the ID.
        bytes32 structHash = _hashTypedDataV4(request.eip712Digest());
        address prover = ECDSA.recover(structHash, proverSignature);
        if (ECDSA.recover(structHash, clientSignature) != client) {
            revert InvalidSignature();
        }

        _lockinAuthed(request, client, idx, prover);
    }

    /// Check that the request is valid, and not already locked or fulfilled by another prover.
    /// Returns the auction price and deadline for the request.
    function _validateRequestForLockin(ProvingRequest calldata request, address client, uint32 idx)
        internal
        view
        returns (uint96 price, uint64 deadline)
    {
        // Check that the request is internally consistent and is not expired.
        request.offer.requireValid();

        // Check the deadline and compute the current price offered by the reverse Dutch auction.
        price = request.offer.priceAtBlock(uint64(block.number));
        deadline = request.offer.deadline();
        if (deadline < block.number) {
            revert RequestIsExpired({requestId: request.id, deadline: deadline});
        }

        // Check that the request is not already locked or fulfilled.
        // TODO(victor): Currently these checks are run here as part of the priceRequest path.
        // this may be redundant, because we must also check them during fulfillment. Should
        // these checks be moved from this method to _lockinAuthed?
        (bool locked, bool fulfilled) = accounts[client].requestFlags(idx);
        if (locked) {
            revert RequestIsLocked({requestId: request.id});
        }
        if (fulfilled) {
            revert RequestIsFulfilled({requestId: request.id});
        }

        return (price, deadline);
    }

    function _lockinAuthed(ProvingRequest calldata request, address client, uint32 idx, address prover) internal {
        if (!appnetProverLockinAllowlist[prover]) {
            revert ProverNotInAppnetLockinAllowList({account: prover});
        }

        (uint96 price, uint64 deadline) = _validateRequestForLockin(request, client, idx);

        // Deduct funds from the client and prover accounts.
        Account storage clientAccount = accounts[client];
        if (clientAccount.balance < price) {
            revert InsufficientBalance(client);
        }
        Account storage proverAccount = accounts[prover];
        if (proverAccount.balance < request.offer.lockinStake) {
            revert InsufficientBalance(prover);
        }
        unchecked {
            clientAccount.balance -= price;
            proverAccount.balance -= request.offer.lockinStake;
        }

        // Record the lock for the request and emit an event.
        requestLocks[request.id] =
            RequestLock({prover: prover, price: price, deadline: deadline, stake: request.offer.lockinStake});

        clientAccount.setRequestLocked(idx);
        emit RequestLockedin(request.id, prover);
    }

    /// Validates the request and records the price to transient storage such that it can be
    /// fulfilled within the same transaction without taking a lock on it.
    function priceRequest(ProvingRequest calldata request, bytes calldata clientSignature) public {
        (address client, uint32 idx) = (ProofMarketLib.requestFrom(request.id), ProofMarketLib.requestIndex(request.id));
        verifyRequestSignature(client, request, clientSignature);

        (uint96 price,) = _validateRequestForLockin(request, client, idx);
        uint192 requestId = request.id;

        // Record the price in transient storage, such that the order can be filled in this same transaction.
        // NOTE: Since transient storage is cleared at the end of the transaction, we know that this
        // price will not become stale, and the request cannot expire, while this price is recorded.
        // TODO(#165): Also record a requirements checksum here when solving #165.
        uint256 packed = TransientPrice({valid: true, price: price}).pack();
        assembly {
            tstore(requestId, packed)
        }
    }

    /// Verify the application and assessor receipts, ensuring that the provided fulfillment
    /// satisfies the request.
    // TODO(#165) Return or check the request checksum here.
    function verifyDelivery(Fulfillment calldata fill, bytes calldata assessorSeal, address prover) public view {
        // Verify the application guest proof. We need to verify it here, even though the assessor
        // already verified that the prover has knowledge of a verifying receipt, because we need to
        // make sure the _delivered_ seal is valid.
        bytes32 claimDigest = ReceiptClaimLib.ok(fill.imageId, sha256(fill.journal)).digest();
        VERIFIER.verifyIntegrity{gas: FULFILL_MAX_GAS_FOR_VERIFY}(Receipt(fill.seal, claimDigest));

        // Verify the assessor, which ensures the application proof fulfills a valid request with the given ID.
        // NOTE: Signature checks and recursive verification happen inside the assessor.
        uint192[] memory ids = new uint192[](1);
        ids[0] = fill.id;
        bytes32 assessorJournalDigest = sha256(
            abi.encode(
                AssessorJournal({
                    requestIds: ids,
                    root: claimDigest,
                    eip712DomainSeparator: _domainSeparatorV4(),
                    prover: prover
                })
            )
        );
        // Verification of the assessor seal does not need to comply with FULFILL_MAX_GAS_FOR_VERIFY.
        VERIFIER.verify(assessorSeal, ASSESSOR_ID, assessorJournalDigest);
    }

    /// Verify the application and assessor receipts for the batch, ensuring that the provided
    /// fulfillments satisfy the requests.
    function verifyBatchDelivery(Fulfillment[] calldata fills, bytes calldata assessorSeal, address prover)
        public
        view
    {
        // TODO(victor): Figure out how much the memory here is costing. If it's significant, we can do some tricks to reduce memory pressure.
        bytes32[] memory claimDigests = new bytes32[](fills.length);
        uint192[] memory ids = new uint192[](fills.length);
        for (uint256 i = 0; i < fills.length; i++) {
            ids[i] = fills[i].id;
            claimDigests[i] = ReceiptClaimLib.ok(fills[i].imageId, sha256(fills[i].journal)).digest();
            VERIFIER.verifyIntegrity{gas: FULFILL_MAX_GAS_FOR_VERIFY}(Receipt(fills[i].seal, claimDigests[i]));
        }
        bytes32 batchRoot = MerkleProofish.processTree(claimDigests);

        // Verify the assessor, which ensures the application proof fulfills a valid request with the given ID.
        // NOTE: Signature checks and recursive verification happen inside the assessor.
        bytes32 assessorJournalDigest = sha256(
            abi.encode(
                AssessorJournal({
                    requestIds: ids,
                    root: batchRoot,
                    eip712DomainSeparator: _domainSeparatorV4(),
                    prover: prover
                })
            )
        );
        // Verification of the assessor seal does not need to comply with FULFILL_MAX_GAS_FOR_VERIFY.
        VERIFIER.verify(assessorSeal, ASSESSOR_ID, assessorJournalDigest);
    }

    function fulfill(Fulfillment calldata fill, bytes calldata assessorSeal, address prover) external {
        verifyDelivery(fill, assessorSeal, prover);
        _fulfillVerified(fill.id, prover, fill.requirePayment);

        // TODO(victor): Potentially this should be (re)combined with RequestFulfilled. It would make
        // the logic to watch for a proof a bit more complex, but the gas usage a little less (by
        // about 1000 gas per fulfill based on benchmarks)
        emit ProofDelivered(fill.id, fill.journal, fill.seal);
    }

    function fulfillBatch(Fulfillment[] calldata fills, bytes calldata assessorSeal, address prover) public {
        verifyBatchDelivery(fills, assessorSeal, prover);

        // NOTE: It would be slightly more efficient to keep balances and request flags in memory until a single
        // batch update to storage. However, updating the same storage slot twice only costs 100 gas, so
        // this savings is marginal, and will be outweighed by complicated memory management if not careful.
        for (uint256 i = 0; i < fills.length; i++) {
            _fulfillVerified(fills[i].id, prover, fills[i].requirePayment);

            emit ProofDelivered(fills[i].id, fills[i].journal, fills[i].seal);
        }
    }

    function priceAndFulfillBatch(
        ProvingRequest[] calldata requests,
        bytes[] calldata clientSignatures,
        Fulfillment[] calldata fills,
        bytes calldata assessorSeal,
        address prover
    ) external {
        for (uint256 i = 0; i < requests.length; i++) {
            priceRequest(requests[i], clientSignatures[i]);
        }
        fulfillBatch(fills, assessorSeal, prover);
    }

    /// Complete the fulfillment logic after having verified the app and assessor receipts.
    function _fulfillVerified(uint192 id, address assessorProver, bool requirePayment) internal {
        address client = ProofMarketLib.requestFrom(id);
        uint32 idx = ProofMarketLib.requestIndex(id);

        (bool locked, bool fulfilled) = accounts[client].requestFlags(idx);

        bytes memory paymentError;
        if (locked) {
            paymentError = _fulfillVerifiedLocked(id, client, idx, fulfilled, assessorProver);
        } else {
            paymentError = _fulfillVerifiedUnlocked(id, client, idx, fulfilled, assessorProver);
        }

        if (paymentError.length > 0) {
            if (requirePayment) {
                revertWith(paymentError);
            } else {
                emit PaymentRequirementsFailed(paymentError);
            }
        }
    }

    function _fulfillVerifiedLocked(uint192 id, address client, uint32 idx, bool fulfilled, address assessorProver)
        internal
        returns (bytes memory paymentError)
    {
        RequestLock memory lock = requestLocks[id];

        // Mark the request as fulfilled.
        // NOTE: A request can become fulfilled even if the following checks fail, which control
        // whether payment will be sent. A later transaction can come to transfer the payment.
        if (!fulfilled) {
            accounts[client].setRequestFulfilled(idx);
            emit RequestFulfilled(id);
        }

        // Check pre-conditions for transferring payment.
        if (lock.prover == address(0)) {
            // NOTE: This check is not strictly needed, as the fact that the lock has already been
            // zeroed out means zero value can be transferred. It is provided for clarity.
            return abi.encodeWithSelector(RequestIsFulfilled.selector, id);
        }
        if (lock.deadline < block.number) {
            return abi.encodeWithSelector(RequestIsExpired.selector, id, lock.deadline);
        }
        if (lock.prover != assessorProver) {
            return abi.encodeWithSelector(RequestIsLocked.selector, id);
        }

        // Zero-out the lock to indicate that payment has been delivered and get a bit of a refund on gas.
        requestLocks[id] = RequestLock(address(0), uint96(0), uint64(0), uint96(0));

        uint96 valueToProver = lock.price + lock.stake;
        if (MARKET_FEE_NUMERATOR > 0) {
            uint256 fee = uint256(lock.price) * MARKET_FEE_NUMERATOR / MARKET_FEE_DENOMINATOR;
            valueToProver -= fee.toUint96();
            marketBalance += fee;
        }
        accounts[lock.prover].balance += valueToProver;
    }

    function _fulfillVerifiedUnlocked(uint192 id, address client, uint32 idx, bool fulfilled, address assessorProver)
        internal
        returns (bytes memory paymentError)
    {
        // When not locked, the fulfilled flag _does_ indicate that payment has already been transferred.
        if (fulfilled) {
            return abi.encodeWithSelector(RequestIsFulfilled.selector, id);
        }

        uint256 packed;
        assembly {
            packed := tload(id)
        }
        TransientPrice memory tprice = TransientPriceLib.unpack(packed);

        // Check that a price has been set, which also requires checks like expiration to pass.
        // NOTE: Maybe "request is not locked or priced" would be more accurate, but seems
        // like that would be a confusing message.
        if (!tprice.valid) {
            return abi.encodeWithSelector(RequestIsNotLocked.selector, id);
        }

        // Mark the request as fulfilled.
        // NOTE: If an unlocked request is fulfilled, but fails the requirements for payment, no
        // payment can ever be rendered for this order.
        Account storage clientAccount = accounts[client];
        clientAccount.setRequestFulfilled(idx);
        emit RequestFulfilled(id);

        // Deduct the funds from client account.
        if (clientAccount.balance < tprice.price) {
            return abi.encodeWithSelector(InsufficientBalance.selector, client);
        }
        unchecked {
            clientAccount.balance -= tprice.price;
        }

        // Pay the prover.
        uint96 valueToProver = tprice.price;
        if (MARKET_FEE_NUMERATOR > 0) {
            uint256 fee = uint256(tprice.price) * MARKET_FEE_NUMERATOR / MARKET_FEE_DENOMINATOR;
            valueToProver -= fee.toUint96();
            marketBalance += fee;
        }
        accounts[assessorProver].balance += valueToProver;
    }

    function slash(uint192 requestId) external {
        address client = ProofMarketLib.requestFrom(requestId);
        uint32 idx = ProofMarketLib.requestIndex(requestId);
        (bool locked,) = accounts[client].requestFlags(idx);

        // Ensure the request is locked, and fetch the lock.
        if (!locked) {
            revert RequestIsNotLocked({requestId: requestId});
        }

        RequestLock memory lock = requestLocks[requestId];

        // If the lock was cleared, the request is already finalized, either by fullfillment or slashing.
        if (lock.prover == address(0)) {
            revert RequestIsNotLocked({requestId: requestId});
        }
        if (lock.deadline >= block.number) {
            revert RequestIsNotExpired({requestId: requestId, deadline: lock.deadline});
        }

        // Zero out the lock to prevent the same request from being slashed twice.
        requestLocks[requestId] = RequestLock(address(0), uint96(0), uint64(0), uint96(0));

        // Calculate the portion of stake that should be burned vs sent to the client.
        // NOTE: If the burn fraction is not properly set, this can overflow.
        // The maximum feasible stake multiplied by the numerator must be less than 2^256.
        uint256 burnValue = uint256(lock.stake) * SLASHING_BURN_FRACTION_NUMERATOR / SLASHING_BURN_FRACTION_DENOMINATOR;
        uint256 transferValue = uint256(lock.stake) - burnValue;

        // Return the price to the client, plus the transfer value. Then burn the burn value.
        accounts[client].balance += lock.price + transferValue.toUint96();
        (bool sent,) = payable(address(0)).call{value: uint256(burnValue)}("");
        require(sent, "Failed to burn Ether");

        emit ProverSlashed(requestId, burnValue, transferValue);
    }

    function imageInfo() external view returns (bytes32, string memory) {
        return (ASSESSOR_ID, imageUrl);
    }

    function submitRootAndFulfillBatch(
        bytes32 root,
        bytes calldata seal,
        Fulfillment[] calldata fills,
        bytes calldata assessorSeal,
        address prover
    ) external {
        // TODO(victor): This will break when we change VERIFIER to point to the router.
        IRiscZeroSetVerifier setVerifier = IRiscZeroSetVerifier(address(VERIFIER));
        setVerifier.submitMerkleRoot(root, seal);
        fulfillBatch(fills, assessorSeal, prover);
    }

    /// Internal utility function to revert with a pre-encoded error.
    function revertWith(bytes memory err) internal pure {
        assembly {
            revert(add(err, 0x20), mload(err))
        }
    }
}

// Functions copied from OZ MerkleProof library to allow building the Merkle tree above.
// TODO(victor): Drop this library.
library MerkleProofish {
    // Compute the root of the Merkle tree given all of its leaves.
    // Assumes that the array of leaves is no longer needed, and can be overwritten.
    function processTree(bytes32[] memory leaves) internal pure returns (bytes32 root) {
        require(leaves.length > 0, "Leaves array must contain at least one element");

        // If there's only one leaf, the root is the leaf itself
        if (leaves.length == 1) {
            return leaves[0];
        }

        uint256 n = leaves.length;

        // Process the leaves array in pairs, iteratively computing the hash of each pair
        while (n > 1) {
            uint256 nextLevelLength = (n + 1) / 2; // Upper bound of next level (handles odd number of elements)

            // Hash the current level's pairs and place results at the start of the array
            for (uint256 i = 0; i < n / 2; i++) {
                leaves[i] = _hashPair(leaves[2 * i], leaves[2 * i + 1]);
            }

            // If there's an odd number of elements, propagate the last element directly
            if (n % 2 == 1) {
                leaves[n / 2] = leaves[n - 1];
            }

            // Move to the next level (the computed hashes are now the new "leaves")
            n = nextLevelLength;
        }

        // The root is now the single element left in the array
        root = leaves[0];
    }

    /**
     * @dev Sorts the pair (a, b) and hashes the result.
     */
    function _hashPair(bytes32 a, bytes32 b) internal pure returns (bytes32) {
        return a < b ? _efficientHash(a, b) : _efficientHash(b, a);
    }

    /**
     * @dev Implementation of keccak256(abi.encode(a, b)) that doesn't allocate or expand memory.
     */
    function _efficientHash(bytes32 a, bytes32 b) private pure returns (bytes32 value) {
        /// @solidity memory-safe-assembly
        assembly {
            mstore(0x00, a)
            mstore(0x20, b)
            value := keccak256(0x00, 0x40)
        }
    }
}<|MERGE_RESOLUTION|>--- conflicted
+++ resolved
@@ -156,13 +156,12 @@
     uint256 public constant SLASHING_BURN_FRACTION_NUMERATOR = 1;
     uint256 public constant SLASHING_BURN_FRACTION_DENOMINATOR = 1;
 
-<<<<<<< HEAD
     /// @notice Allow list for the lock-in action for use in the appnet phase of public testing.
     /// In order to focus on application developers, public prover participation is limited. In
     /// particular, only the provers in this allow-list are able to lock-in jobs. This restriction
     /// will be lifted, and this mapping removed, during the public testnet.
     mapping(address => bool) appnetProverLockinAllowlist;
-=======
+
     /// @notice When an order is fulfilled, the market takes a fee based on the price of the order.
     /// This fraction is multiplied by the price to decide the fee.
     /// @dev The fee is configured as a constant to avoid accessing storage and thus paying for the
@@ -174,7 +173,6 @@
     /// @notice Balance owned by the market contract itself. This balance is collected from fees,
     /// when the fee rate is set to a non-zero value.
     uint256 internal marketBalance;
->>>>>>> d0d9b8ba
 
     /// @custom:oz-upgrades-unsafe-allow constructor
     constructor(IRiscZeroVerifier verifier, bytes32 assessorId) {
