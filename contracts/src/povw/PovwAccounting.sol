// Copyright 2025 RISC Zero, Inc.
//
// Use of this source code is governed by the Business Source License
// as found in the LICENSE-BSL file.
<<<<<<< HEAD
// SPDX-License-Identifier: BUSL-1.1
=======
>>>>>>> 014425c6

pragma solidity ^0.8.24;

import {IRiscZeroVerifier} from "risc0/IRiscZeroSetVerifier.sol";
import {EIP712Upgradeable} from "@openzeppelin/contracts-upgradeable/utils/cryptography/EIP712Upgradeable.sol";
import {OwnableUpgradeable} from "@openzeppelin/contracts-upgradeable/access/OwnableUpgradeable.sol";
import {UUPSUpgradeable} from "@openzeppelin/contracts-upgradeable/proxy/utils/UUPSUpgradeable.sol";
import {Initializable} from "@openzeppelin/contracts-upgradeable/proxy/utils/Initializable.sol";
import {IZKC} from "./IZKC.sol";
import {IPovwAccounting, WorkLogUpdate, Journal, PendingEpoch} from "./IPovwAccounting.sol";

bytes32 constant EMPTY_LOG_ROOT = hex"b26927f749929e8484785e36e7ec93d5eeae4b58182f76f1e760263ab67f540c";

<<<<<<< HEAD
contract PovwAccounting is
    Initializable,
    EIP712Upgradeable,
    OwnableUpgradeable,
    UUPSUpgradeable
{
    /// @dev The version of the contract, with respect to upgrades.
    uint64 public constant VERSION = 1;

    /// @custom:oz-upgrades-unsafe-allow state-variable-immutable
=======
contract PovwAccounting is IPovwAccounting, EIP712 {
>>>>>>> 014425c6
    IRiscZeroVerifier public immutable VERIFIER;

    /// Image ID of the work log updater guest. The log updater ensures:
    /// @dev The log updater ensures:
    ///
    /// * Update is signed by the ECDSA key associated with the log ID.
    /// * State transition from initial to updated root is append-only.
    /// * The update value is equal to the sum of work associated with new proofs.
    ///
    /// The log updater achieves some of these properties by verifying a proof from the log builder.
    /// @custom:oz-upgrades-unsafe-allow state-variable-immutable
    bytes32 public immutable LOG_UPDATER_ID;

<<<<<<< HEAD
    /// @custom:oz-upgrades-unsafe-allow state-variable-immutable
    IZKC internal immutable TOKEN;

    mapping(address => bytes32) internal workLogRoots;

    PendingEpoch public pendingEpoch;

    event EpochFinalized(uint256 indexed epoch, uint256 totalWork);

    // TODO(povw): Compress the data in this event? epochNumber is a simple view function of the
    // block timestamp and is 32 bits. Update value is 64 bits. At least 32 bytes could be saved
    // here with compression.
    /// @notice Event emitted when when a work log update is processed.
    /// @param workLogId The work log identifier, which also serves as an authentication public key.
    /// @param epochNumber The number of the epoch in which the update is processed.
    ///        The value of the update will be weighted against the total work completed in this epoch.
    /// @param initialCommit The initial work log commitment for the update.
    /// @param updatedCommit The updated work log commitment after the update has been processed.
    /// @param updateValue Value of the work in this update.
    /// @param valueRecipient The recipient of any rewards associated with this update.
    event WorkLogUpdated(
        address indexed workLogId,
        uint256 epochNumber,
        bytes32 initialCommit,
        bytes32 updatedCommit,
        uint256 updateValue,
        address valueRecipient
    );

    /// @custom:oz-upgrades-unsafe-allow constructor
    constructor(IRiscZeroVerifier verifier, IZKC token, bytes32 logUpdaterId) {
=======
    IZKC public immutable TOKEN;

    mapping(address => bytes32) internal workLogCommits;

    PendingEpoch internal _pendingEpoch;

    // NOTE: When updating this constructor, crates/guest/povw/build.rs must be updated as well.
    constructor(IRiscZeroVerifier verifier, IZKC token, bytes32 logUpdaterId) EIP712("PovwAccounting", "1") {
        require(address(verifier) != address(0), "verifier cannot be zero");
        require(address(token) != address(0), "token cannot be zero");
        require(logUpdaterId != bytes32(0), "logUpdaterId cannot be zero");

>>>>>>> 014425c6
        VERIFIER = verifier;
        TOKEN = token;
        LOG_UPDATER_ID = logUpdaterId;

<<<<<<< HEAD
        _disableInitializers();
    }

    function initialize(address initialOwner) external initializer {
        __Ownable_init(initialOwner);
        __UUPSUpgradeable_init();
        __EIP712_init("PovwAccounting", "1");
        
        pendingEpoch = PendingEpoch({number: TOKEN.getCurrentEpoch(), totalWork: 0});
    }

    function _authorizeUpgrade(address newImplementation) internal override onlyOwner {}

    /// Finalize the pending epoch, logging the finalized epoch number and total work.
=======
        _pendingEpoch = PendingEpoch({number: TOKEN.getCurrentEpoch(), totalWork: 0});
    }

    /// @inheritdoc IPovwAccounting
    function pendingEpoch() external view returns (PendingEpoch memory) {
        return _pendingEpoch;
    }

    /// @inheritdoc IPovwAccounting
>>>>>>> 014425c6
    function finalizeEpoch() public {
        uint256 newEpoch = TOKEN.getCurrentEpoch();
        require(_pendingEpoch.number < newEpoch, "pending epoch has not ended");

        _finalizePendingEpoch(newEpoch);
    }

    /// End the pending epoch and start the new epoch. This function should
    /// only be called after checking that the pending epoch has ended.
    function _finalizePendingEpoch(uint256 newEpoch) internal {
        // Emit the epoch finalized event, accessed with Steel to construct the mint authorization.
        emit EpochFinalized(uint256(_pendingEpoch.number), uint256(_pendingEpoch.totalWork));

        // NOTE: This may cause the epoch number to increase by more than 1, if no updates occurred in
        // an interim epoch. Any interim epoch that was skipped will have no work associated with it.
        _pendingEpoch = PendingEpoch({number: newEpoch, totalWork: 0});
    }

    /// @inheritdoc IPovwAccounting
    function updateWorkLog(
        address workLogId,
        bytes32 updatedCommit,
        uint64 updateValue,
        address valueRecipient,
        bytes calldata seal
    ) public {
        uint256 currentEpoch = TOKEN.getCurrentEpoch();
        if (_pendingEpoch.number < currentEpoch) {
            _finalizePendingEpoch(currentEpoch);
        }

        // Fetch the initial commit value, substituting with the precomputed empty root if new.
        bytes32 initialCommit = workLogCommit(workLogId);

        // Verify the receipt from the work log builder, binding the initial root as the currently
        // stored value.
        WorkLogUpdate memory update = WorkLogUpdate({
            workLogId: workLogId,
            initialCommit: initialCommit,
            updatedCommit: updatedCommit,
            updateValue: updateValue,
            valueRecipient: valueRecipient
        });
        Journal memory journal = Journal({update: update, eip712Domain: _domainSeparatorV4()});
        VERIFIER.verify(seal, LOG_UPDATER_ID, sha256(abi.encode(journal)));

        workLogCommits[workLogId] = updatedCommit;
        _pendingEpoch.totalWork += updateValue;

        // Emit the update event, accessed with Steel to construct the mint authorization.
        // Note that there is no restriction on multiple updates in the same epoch. Posting more than
        // one update in an epoch.
        emit WorkLogUpdated(
            workLogId,
            currentEpoch,
            update.initialCommit,
            update.updatedCommit,
            uint256(updateValue),
            update.valueRecipient
        );
    }

    /// @inheritdoc IPovwAccounting
    function workLogCommit(address workLogId) public view returns (bytes32) {
        bytes32 commit = workLogCommits[workLogId];
        if (commit == bytes32(0)) {
            return EMPTY_LOG_ROOT;
        }
        return commit;
    }
}<|MERGE_RESOLUTION|>--- conflicted
+++ resolved
@@ -2,10 +2,7 @@
 //
 // Use of this source code is governed by the Business Source License
 // as found in the LICENSE-BSL file.
-<<<<<<< HEAD
 // SPDX-License-Identifier: BUSL-1.1
-=======
->>>>>>> 014425c6
 
 pragma solidity ^0.8.24;
 
@@ -19,20 +16,11 @@
 
 bytes32 constant EMPTY_LOG_ROOT = hex"b26927f749929e8484785e36e7ec93d5eeae4b58182f76f1e760263ab67f540c";
 
-<<<<<<< HEAD
-contract PovwAccounting is
-    Initializable,
-    EIP712Upgradeable,
-    OwnableUpgradeable,
-    UUPSUpgradeable
-{
+contract PovwAccounting is IPovwAccounting, Initializable, EIP712Upgradeable, OwnableUpgradeable, UUPSUpgradeable {
     /// @dev The version of the contract, with respect to upgrades.
     uint64 public constant VERSION = 1;
 
     /// @custom:oz-upgrades-unsafe-allow state-variable-immutable
-=======
-contract PovwAccounting is IPovwAccounting, EIP712 {
->>>>>>> 014425c6
     IRiscZeroVerifier public immutable VERIFIER;
 
     /// Image ID of the work log updater guest. The log updater ensures:
@@ -46,39 +34,7 @@
     /// @custom:oz-upgrades-unsafe-allow state-variable-immutable
     bytes32 public immutable LOG_UPDATER_ID;
 
-<<<<<<< HEAD
     /// @custom:oz-upgrades-unsafe-allow state-variable-immutable
-    IZKC internal immutable TOKEN;
-
-    mapping(address => bytes32) internal workLogRoots;
-
-    PendingEpoch public pendingEpoch;
-
-    event EpochFinalized(uint256 indexed epoch, uint256 totalWork);
-
-    // TODO(povw): Compress the data in this event? epochNumber is a simple view function of the
-    // block timestamp and is 32 bits. Update value is 64 bits. At least 32 bytes could be saved
-    // here with compression.
-    /// @notice Event emitted when when a work log update is processed.
-    /// @param workLogId The work log identifier, which also serves as an authentication public key.
-    /// @param epochNumber The number of the epoch in which the update is processed.
-    ///        The value of the update will be weighted against the total work completed in this epoch.
-    /// @param initialCommit The initial work log commitment for the update.
-    /// @param updatedCommit The updated work log commitment after the update has been processed.
-    /// @param updateValue Value of the work in this update.
-    /// @param valueRecipient The recipient of any rewards associated with this update.
-    event WorkLogUpdated(
-        address indexed workLogId,
-        uint256 epochNumber,
-        bytes32 initialCommit,
-        bytes32 updatedCommit,
-        uint256 updateValue,
-        address valueRecipient
-    );
-
-    /// @custom:oz-upgrades-unsafe-allow constructor
-    constructor(IRiscZeroVerifier verifier, IZKC token, bytes32 logUpdaterId) {
-=======
     IZKC public immutable TOKEN;
 
     mapping(address => bytes32) internal workLogCommits;
@@ -86,17 +42,15 @@
     PendingEpoch internal _pendingEpoch;
 
     // NOTE: When updating this constructor, crates/guest/povw/build.rs must be updated as well.
-    constructor(IRiscZeroVerifier verifier, IZKC token, bytes32 logUpdaterId) EIP712("PovwAccounting", "1") {
+    /// @custom:oz-upgrades-unsafe-allow constructor
+    constructor(IRiscZeroVerifier verifier, IZKC token, bytes32 logUpdaterId) {
         require(address(verifier) != address(0), "verifier cannot be zero");
         require(address(token) != address(0), "token cannot be zero");
         require(logUpdaterId != bytes32(0), "logUpdaterId cannot be zero");
-
->>>>>>> 014425c6
         VERIFIER = verifier;
         TOKEN = token;
         LOG_UPDATER_ID = logUpdaterId;
 
-<<<<<<< HEAD
         _disableInitializers();
     }
 
@@ -104,16 +58,11 @@
         __Ownable_init(initialOwner);
         __UUPSUpgradeable_init();
         __EIP712_init("PovwAccounting", "1");
-        
-        pendingEpoch = PendingEpoch({number: TOKEN.getCurrentEpoch(), totalWork: 0});
+
+        _pendingEpoch = PendingEpoch({number: TOKEN.getCurrentEpoch(), totalWork: 0});
     }
 
     function _authorizeUpgrade(address newImplementation) internal override onlyOwner {}
-
-    /// Finalize the pending epoch, logging the finalized epoch number and total work.
-=======
-        _pendingEpoch = PendingEpoch({number: TOKEN.getCurrentEpoch(), totalWork: 0});
-    }
 
     /// @inheritdoc IPovwAccounting
     function pendingEpoch() external view returns (PendingEpoch memory) {
@@ -121,7 +70,6 @@
     }
 
     /// @inheritdoc IPovwAccounting
->>>>>>> 014425c6
     function finalizeEpoch() public {
         uint256 newEpoch = TOKEN.getCurrentEpoch();
         require(_pendingEpoch.number < newEpoch, "pending epoch has not ended");
