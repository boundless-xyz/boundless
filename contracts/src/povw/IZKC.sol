--- conflicted
+++ resolved
@@ -1,10 +1,5 @@
 // Copyright 2025 RISC Zero, Inc.
 //
-<<<<<<< HEAD
-// Use of this source code is governed by the Business Source License
-// as found in the LICENSE-BSL file.
-// SPDX-License-Identifier: BUSL-1.1
-=======
 // Licensed under the Apache License, Version 2.0 (the "License");
 // you may not use this file except in compliance with the License.
 // You may obtain a copy of the License at
@@ -16,7 +11,6 @@
 // WITHOUT WARRANTIES OR CONDITIONS OF ANY KIND, either express or implied.
 // See the License for the specific language governing permissions and
 // limitations under the License.
->>>>>>> 014425c6
 
 pragma solidity ^0.8.24;
 
@@ -33,7 +27,7 @@
 /// by the PoVW rewards flow, and is copied here as the ZKC repo is not yet public.
 interface IZKC {
     function mintPoVWRewardsForRecipient(address recipient, uint256 amount) external;
-    
+
     function getPoVWEmissionsForEpoch(uint256 epoch) external returns (uint256);
     function getEpochEndTime(uint256 epoch) external view returns (uint256);
     /// Get the current epoch number for the ZKC system.
