# Builder

The builder is an EC2 instance with Docker installed for running remote Docker builds. This is useful during development on M1 Macs when we need to build images that target `amd64`, since the M1 emulation is slow and often fails.

It is only deployed to the dev account, so there is only one stack: `Pulumi.dev.yaml`. Unlike other "dev" stacks, this one uses a shared S3 state bucket and secret provider, since we share a single instance amongst the team.

## Using the builder
### Prerequisite
1. Get the SSH key from the team vault under "Boundless Builder SSH"
<<<<<<< HEAD
2. Add the key to your ssh agent: `ssh-add ~/id_ed25519_dev_docker_builder`

### Each use
=======
2. Add the key to your ssh agent: `ssh-add ~/.ssh/id_ed25519_dev_docker_builder`
>>>>>>> 3c4d0920
3. Get the ec2 instance dns name:
  ```
  aws ec2 describe-instances \
    --filters "Name=tag:Name,Values=builder" "Name=instance-state-name,Values=running" \
    --query 'Reservations[*].Instances[*].[PublicDnsName]'
  ```
<<<<<<< HEAD
1. Add the instance to known hosts: `ssh-keyscan <INSTANCE_DNS> >> ~/.ssh/known_hosts`
2. Remove any previously registered builder `docker buildx rm aws-builder`
3. Register the builder in docker, filling in the instance name: `docker buildx create --name aws-builder --driver docker-container --platform linux/amd64 ssh://ec2-user@<INSTANCE DNS>`
4. Set env variable: `export DOCKER_REMOTE_BUILDER="aws-builder"` Our Pulumi stacks are configured to read this variable.
5. Now when you run `pulumi up` the docker builds will run remotely.
=======
4. Confirm you can ssh in: `ssh ec2-user@<INSTANCE DNS>`
5. Remove any existing builder: `docker buildx rm aws-builder`
6. Register the builder in docker, filling in the instance name: `docker buildx create --name aws-builder --driver docker-container --platform linux/amd64 ssh://ec2-user@<INSTANCE DNS>`
7. Set env variable: `export DOCKER_REMOTE_BUILDER="aws-builder"` Our Pulumi stacks are configured to read this variable.
8. Now when you run `pulumi up` the docker builds will run remotely.
>>>>>>> 3c4d0920

## Development

As developer admin:
```
pulumi login "s3://boundless-builder-state20250415161708046300000001?region=us-west-2&awssdk=v2"
pulumi up
```<|MERGE_RESOLUTION|>--- conflicted
+++ resolved
@@ -7,32 +7,18 @@
 ## Using the builder
 ### Prerequisite
 1. Get the SSH key from the team vault under "Boundless Builder SSH"
-<<<<<<< HEAD
-2. Add the key to your ssh agent: `ssh-add ~/id_ed25519_dev_docker_builder`
-
-### Each use
-=======
 2. Add the key to your ssh agent: `ssh-add ~/.ssh/id_ed25519_dev_docker_builder`
->>>>>>> 3c4d0920
 3. Get the ec2 instance dns name:
   ```
   aws ec2 describe-instances \
     --filters "Name=tag:Name,Values=builder" "Name=instance-state-name,Values=running" \
     --query 'Reservations[*].Instances[*].[PublicDnsName]'
   ```
-<<<<<<< HEAD
 1. Add the instance to known hosts: `ssh-keyscan <INSTANCE_DNS> >> ~/.ssh/known_hosts`
 2. Remove any previously registered builder `docker buildx rm aws-builder`
 3. Register the builder in docker, filling in the instance name: `docker buildx create --name aws-builder --driver docker-container --platform linux/amd64 ssh://ec2-user@<INSTANCE DNS>`
 4. Set env variable: `export DOCKER_REMOTE_BUILDER="aws-builder"` Our Pulumi stacks are configured to read this variable.
 5. Now when you run `pulumi up` the docker builds will run remotely.
-=======
-4. Confirm you can ssh in: `ssh ec2-user@<INSTANCE DNS>`
-5. Remove any existing builder: `docker buildx rm aws-builder`
-6. Register the builder in docker, filling in the instance name: `docker buildx create --name aws-builder --driver docker-container --platform linux/amd64 ssh://ec2-user@<INSTANCE DNS>`
-7. Set env variable: `export DOCKER_REMOTE_BUILDER="aws-builder"` Our Pulumi stacks are configured to read this variable.
-8. Now when you run `pulumi up` the docker builds will run remotely.
->>>>>>> 3c4d0920
 
 ## Development
 
