import * as fs from 'fs';
import * as aws from '@pulumi/aws';
import * as awsx from '@pulumi/awsx';
import * as docker_build from '@pulumi/docker-build';
import * as pulumi from '@pulumi/pulumi';
import { getEnvVar, ChainId, getServiceNameV1, Severity } from "../util";
import { BentoEC2Broker } from "./components/bentoBroker";
import { BonsaiECSBroker } from "./components/bonsaiBroker";
require('dotenv').config();

export = () => {
  // Read config
  const config = new pulumi.Config();

  const baseConfig = new pulumi.Config("base-prover");
  const bonsaiConfig = new pulumi.Config("bonsai-prover");
  const bentoConfig = new pulumi.Config("bento-prover");

  const stackName = pulumi.getStack();
  const isDev = stackName === "dev";

  // Pulumi shared outputs from the bootstrap stack
  const baseStackName = baseConfig.require('BASE_STACK');
  const baseStack = new pulumi.StackReference(baseStackName);
  const vpcId = baseStack.getOutput('VPC_ID');
  const privSubNetIds = baseStack.getOutput('PRIVATE_SUBNET_IDS');
  const pubSubNetIds = baseStack.getOutput('PUBLIC_SUBNET_IDS');
  
  // Base Shared Prover Config
  const dockerRemoteBuilder = isDev ? process.env.DOCKER_REMOTE_BUILDER : undefined;
  const ethRpcUrl = isDev ? getEnvVar("ETH_RPC_URL") : baseConfig.requireSecret('ETH_RPC_URL');
  const orderStreamUrl = isDev ? getEnvVar("ORDER_STREAM_URL") : baseConfig.requireSecret('ORDER_STREAM_URL');
  const dockerDir = baseConfig.require('DOCKER_DIR');
  const dockerTag = baseConfig.require('DOCKER_TAG');
  const setVerifierAddr = baseConfig.require('SET_VERIFIER_ADDR');
  const boundlessMarketAddr = baseConfig.require('BOUNDLESS_MARKET_ADDR');
  const ciCacheSecret = baseConfig.getSecret('CI_CACHE_SECRET');
  const githubTokenSecret = baseConfig.getSecret('GH_TOKEN_SECRET');
  const brokerTomlPath = baseConfig.require('BROKER_TOML_PATH')
  const boundlessAlertsTopicArn = baseConfig.get('SLACK_ALERTS_TOPIC_ARN');

  // Bonsai Prover Config
  const bonsaiProverPrivateKey = isDev ? getEnvVar("BONSAI_PROVER_PRIVATE_KEY") : bonsaiConfig.requireSecret('PRIVATE_KEY');
  const bonsaiApiUrl = bonsaiConfig.require('BONSAI_API_URL');
  const bonsaiApiKey = isDev ? getEnvVar("BONSAI_API_KEY") : bonsaiConfig.getSecret('BONSAI_API_KEY');

  // Bento Prover Config
  const bentoProverSshPublicKey = isDev ? process.env.BENTO_PROVER_SSH_PUBLIC_KEY : bentoConfig.getSecret('SSH_PUBLIC_KEY');
  const bentoProverPrivateKey = isDev ? getEnvVar("BENTO_PROVER_PRIVATE_KEY") : bentoConfig.requireSecret('PRIVATE_KEY');
  const segmentSize = bentoConfig.requireNumber('SEGMENT_SIZE');

  const bentoBrokerServiceName = getServiceNameV1(stackName, "bento-proverx", ChainId.SEPOLIA);
  const bentoBroker = new BentoEC2Broker(bentoBrokerServiceName, {
    chainId: ChainId.SEPOLIA,
    ethRpcUrl,
    gitBranch: "main",
    privateKey: bentoProverPrivateKey,
    baseStackName,
    orderStreamUrl,
    brokerTomlPath,
    boundlessMarketAddress: boundlessMarketAddr,
    setVerifierAddress: setVerifierAddr,
    segmentSize,
    vpcId,
    pubSubNetIds,
    dockerDir,
    dockerTag,
    ciCacheSecret,
    githubTokenSecret,
    boundlessAlertsTopicArn,
    sshPublicKey: bentoProverSshPublicKey
  });

  // const bonsaiBrokerServiceName = getServiceNameV1(stackName, "bonsai-prover", ChainId.SEPOLIA);
  // const bonsaiBroker = new BonsaiECSBroker(bonsaiBrokerServiceName, {
  //   chainId: ChainId.SEPOLIA,
  //   ethRpcUrl,
  //   privateKey: bonsaiProverPrivateKey,
  //   baseStackName,
  //   bonsaiApiUrl,
  //   bonsaiApiKey,
  //   orderStreamUrl,
  //   brokerTomlPath,
  //   proofMarketAddr,
  //   setVerifierAddr,
  //   vpcId,
  //   privSubNetIds,
  //   dockerDir,
  //   dockerTag,
  //   ciCacheSecret,
  //   githubTokenSecret,
  //   boundlessAlertsTopicArn,
  //   dockerRemoteBuilder,
  // });

  return {
    bentoBrokerPublicIp: bentoBroker.instance.publicIp,
    bentoBrokerPublicDns: bentoBroker.instance.publicDns,
    bentoBrokerInstanceId: bentoBroker.instance.id,
    bentoBrokerUpdateCommandArn: bentoBroker.updateCommandArn,
    bentoBrokerUpdateCommandId: bentoBroker.updateCommandId,
  }
<<<<<<< HEAD
=======

  // Alarms across the entire prover.
  // Note: AWS has a limit of 5 filter patterns containing regex for each log group
  // https://docs.aws.amazon.com/AmazonCloudWatch/latest/logs/FilterAndPattern.html

  // [Regex] 3 unexpected errors across the entire prover in 5 minutes triggers a SEV2 alarm
  createErrorCodeAlarm('%\[B-[A-Z]+-500\]%', 'unexpected-errors', Severity.SEV2, {
    threshold: 5,
  }, { period: 300 });

  // [Regex] 10 errors of any kind across the entire prover within an hour triggers a SEV2 alarm
  createErrorCodeAlarm('%\[B-[A-Z]+-\d+\]%', 'assorted-errors', Severity.SEV2, {
    threshold: 10,
  }, { period: 3600 });

  // Matches on any ERROR log that does NOT contain an error code. Ensures we don't miss any errors.
  createErrorCodeAlarm('ERROR -"[B-"', 'error-without-code', Severity.SEV2);

  // Alarms for low balances
  createErrorCodeAlarm('WARN "[B-BAL-ETH]"', 'low-balance-alert-eth', Severity.SEV2);
  createErrorCodeAlarm('WARN "[B-BAL-STK]"', 'low-balance-alert-stk', Severity.SEV2);
  createErrorCodeAlarm('ERROR "[B-BAL-ETH]"', 'low-balance-alert-eth', Severity.SEV1);
  createErrorCodeAlarm('ERROR "[B-BAL-STK]"', 'low-balance-alert-stk', Severity.SEV1);
  
  // Alarms at the supervisor level
  //
  // 5 supervisor restarts within 15 mins triggers a SEV2 alarm
  createErrorCodeAlarm('"[B-SUP-RECOVER]"', 'supervisor-recover-errors', Severity.SEV2, {
    threshold: 5,
  }, { period: 900 });

  // 1 supervisor fault triggers a SEV2 alarm
  createErrorCodeAlarm('"[B-SUP-FAULT]"', 'supervisor-fault-errors', Severity.SEV2, {
    threshold: 1,
  });
  
  //
  // Alarms for specific services and error codes.
  // Matching without using regex to avoid the AWS limit.
  //

  //
  // DB
  //
  // 1 db locked error triggers a SEV2 alarm
  createErrorCodeAlarm('"[B-DB-001]"', 'db-locked-error', Severity.SEV2);

  // 1 db pool timeout error triggers a SEV2 alarm
  createErrorCodeAlarm('"[B-DB-002]"', 'db-pool-timeout-error', Severity.SEV2);

  // 1 db unexpected error triggers a SEV2 alarm
  createErrorCodeAlarm('"[B-DB-500]"', 'db-unexpected-error', Severity.SEV2);

  //
  // Storage
  //
  // 3 http errors (e.g. rate limiting, etc.) within 5 minutes triggers a SEV2 alarm
  createErrorCodeAlarm('"[B-STR-002]"', 'storage-http-error', Severity.SEV2, {
    threshold: 3,
  }, { period: 300 });

  // 1 unexpected storage error triggers a SEV2 alarm
  createErrorCodeAlarm('"[B-STR-500]"', 'storage-unexpected-error', Severity.SEV2);

  //
  // Market Monitor
  //
  // 3 event polling errors within 5 minutes in the market monitor triggers a SEV2 alarm.
  createErrorCodeAlarm('"[B-MM-501]"', 'market-monitor-event-polling-error', Severity.SEV2, {
    threshold: 3,
  }, { period: 300 });

  // 10 event polling errors within 30 minutes in the market monitor triggers a SEV1 alarm.
  createErrorCodeAlarm('"[B-MM-501]"', 'market-monitor-event-polling-error', Severity.SEV1, {
    threshold: 10,
  }, { period: 1800 });

  // Any 1 unexpected error in the market monitor triggers a SEV2 alarm.
  createErrorCodeAlarm('"[B-MM-500]"', 'market-monitor-unexpected-error', Severity.SEV2);

  // 3 unexpected errors within 5 minutes in the market monitor triggers a SEV1 alarm.
  createErrorCodeAlarm('"[B-MM-500]"', 'market-monitor-unexpected-error', Severity.SEV1, {
    threshold: 3,
  }, { period: 300 });

  //
  // Chain Monitor
  //
  
  // RPC errors can occur transiently. 
  // If we see 5 rpc errors within 1 hour in the chain monitor trigger a SEV2 alarm to investigate.
  createErrorCodeAlarm('"[B-CHM-400]"', 'chain-monitor-rpc-error', Severity.SEV2, {
    threshold: 5,
  }, { period: 3600 });

  // Any 1 unexpected error in the on-chain market monitor triggers a SEV2 alarm.
  createErrorCodeAlarm('"[B-CHM-500]"', 'chain-monitor-unexpected-error', Severity.SEV2);

  // 3 unexpected errors within 5 minutes in the chain monitor triggers a SEV1 alarm.
  createErrorCodeAlarm('"[B-CHM-500]"', 'chain-monitor-unexpected-error', Severity.SEV1, {
    threshold: 3,
  }, { period: 300 });

  //
  // Off-chain Market Monitor
  //
  
  // 10 websocket errors within 1 hour in the off-chain market monitor triggers a SEV1 alarm.
  createErrorCodeAlarm('"[B-OMM-001]"', 'off-chain-market-monitor-websocket-error', Severity.SEV1, {
    threshold: 10,
  }, { period: 3600 });

  // 3 websocket errors within 15 minutes in the off-chain market monitor triggers a SEV2 alarm.
  createErrorCodeAlarm('"[B-OMM-001]"', 'off-chain-market-monitor-websocket-error', Severity.SEV2, {
    threshold: 3,
  }, { period: 900 });

  // Any 1 unexpected error in the off-chain market monitor triggers a SEV2 alarm.
  createErrorCodeAlarm('"[B-OMM-500]"', 'off-chain-market-monitor-unexpected-error', Severity.SEV2);

  // 3 unexpected errors within 5 minutes in the off-chain market monitor triggers a SEV1 alarm.
  createErrorCodeAlarm('"[B-OMM-500]"', 'off-chain-market-monitor-unexpected-error', Severity.SEV1, {
    threshold: 3,
  }, { period: 300 });

  //
  // Order Picker
  //
  // Any 1 unexpected error in the order picker triggers a SEV2 alarm.
  createErrorCodeAlarm('"[B-OP-500]"', 'order-picker-unexpected-error', Severity.SEV2, {
    threshold: 1,
  });

  // 3 errors when fetching images/inputs within 15 minutes triggers a SEV2 alarm.
  // Note: This is a pattern to match "[B-OP-001]" OR "[B-OP-002]"
  createErrorCodeAlarm('?"[B-OP-001]" ?"[B-OP-002]"', 'order-picker-fetch-error', Severity.SEV2, {
    threshold: 3,
  }, { period: 900 });

  // 3 unexpected errors within 5 minutes in the order picker triggers a SEV1 alarm.
  createErrorCodeAlarm('"[B-OP-500]"', 'order-picker-unexpected-error', Severity.SEV1, {
    threshold: 3,
  }, { period: 300 });

  //
  // Order Monitor
  //
  // Any 1 unexpected error in the order monitor triggers a SEV2 alarm.
  createErrorCodeAlarm('"[B-OM-500]"', 'order-monitor-unexpected-error', Severity.SEV2);

  // 3 unexpected errors within 5 minutes in the order monitor triggers a SEV1 alarm.
  createErrorCodeAlarm('"[B-OM-500]"', 'order-monitor-unexpected-error', Severity.SEV1, {
    threshold: 3,
  }, { period: 300 });

  // If we fail to lock an order because we don't have enough stake balance, SEV2.
  createErrorCodeAlarm('"[B-OM-010]"', 'order-monitor-insufficient-balance', Severity.SEV2);

  // 3 lock tx not confirmed errors within 1 hour in the order monitor triggers a SEV2 alarm.
  // This may indicate a misconfiguration of the tx timeout config.
  createErrorCodeAlarm('"[B-OM-006]"', 'order-monitor-lock-tx-not-confirmed', Severity.SEV2, { 
    threshold: 3,
  }, { period: 3600 });

  //
  // Prover
  //
  // Any 1 unexpected error in the prover triggers a SEV2 alarm.
  createErrorCodeAlarm('"[B-PRO-500]"', 'prover-unexpected-error', Severity.SEV2);

  // 3 unexpected errors within 5 minutes in the prover triggers a SEV1 alarm.
  createErrorCodeAlarm('"[B-PRO-500]"', 'prover-unexpected-error', Severity.SEV1, {
    threshold: 3,
  }, { period: 300 });

  // Aggregator
  // Any 1 unexpected error in the aggregator triggers a SEV2 alarm.
  createErrorCodeAlarm('"[B-AGG-500]"', 'aggregator-unexpected-error', Severity.SEV2);

  // 3 unexpected errors within 5 minutes in the aggregator triggers a SEV1 alarm.
  createErrorCodeAlarm('"[B-AGG-500]"', 'aggregator-unexpected-error', Severity.SEV1, {
    threshold: 3,
  }, { period: 300 });

  //
  // Submitter
  //
  // Any 1 request expired before submission triggers a SEV2 alarm.
  // Typically this is due to proving/aggregating/submitting taking longer than expected.
  createErrorCodeAlarm('"[B-SUB-001]"', 'submitter-request-expired-before-submission', Severity.SEV2);

  // Any 1 request expired before submission triggers a SEV2 alarm.
  createErrorCodeAlarm('"[B-SUB-002]"', 'submitter-market-error-submission', Severity.SEV2);

  // Any 1 unexpected error in the submitter triggers a SEV2 alarm.
  createErrorCodeAlarm('"[B-SUB-500]"', 'submitter-unexpected-error', Severity.SEV2);

  // 3 unexpected errors within 5 minutes in the submitter triggers a SEV1 alarm.
  createErrorCodeAlarm('"[B-SUB-500]"', 'submitter-unexpected-error', Severity.SEV1, {
    threshold: 3,
  }, { period: 300 });
  
>>>>>>> 3e28f9e3
};<|MERGE_RESOLUTION|>--- conflicted
+++ resolved
@@ -25,7 +25,7 @@
   const vpcId = baseStack.getOutput('VPC_ID');
   const privSubNetIds = baseStack.getOutput('PRIVATE_SUBNET_IDS');
   const pubSubNetIds = baseStack.getOutput('PUBLIC_SUBNET_IDS');
-  
+
   // Base Shared Prover Config
   const dockerRemoteBuilder = isDev ? process.env.DOCKER_REMOTE_BUILDER : undefined;
   const ethRpcUrl = isDev ? getEnvVar("ETH_RPC_URL") : baseConfig.requireSecret('ETH_RPC_URL');
@@ -71,27 +71,27 @@
     sshPublicKey: bentoProverSshPublicKey
   });
 
-  // const bonsaiBrokerServiceName = getServiceNameV1(stackName, "bonsai-prover", ChainId.SEPOLIA);
-  // const bonsaiBroker = new BonsaiECSBroker(bonsaiBrokerServiceName, {
-  //   chainId: ChainId.SEPOLIA,
-  //   ethRpcUrl,
-  //   privateKey: bonsaiProverPrivateKey,
-  //   baseStackName,
-  //   bonsaiApiUrl,
-  //   bonsaiApiKey,
-  //   orderStreamUrl,
-  //   brokerTomlPath,
-  //   proofMarketAddr,
-  //   setVerifierAddr,
-  //   vpcId,
-  //   privSubNetIds,
-  //   dockerDir,
-  //   dockerTag,
-  //   ciCacheSecret,
-  //   githubTokenSecret,
-  //   boundlessAlertsTopicArn,
-  //   dockerRemoteBuilder,
-  // });
+  const bonsaiBrokerServiceName = getServiceNameV1(stackName, "bonsai-prover", ChainId.SEPOLIA);
+  const bonsaiBroker = new BonsaiECSBroker(bonsaiBrokerServiceName, {
+    chainId: ChainId.SEPOLIA,
+    ethRpcUrl,
+    privateKey: bonsaiProverPrivateKey,
+    baseStackName,
+    bonsaiApiUrl,
+    bonsaiApiKey,
+    orderStreamUrl,
+    brokerTomlPath,
+    boundlessMarketAddr,
+    setVerifierAddr,
+    vpcId,
+    privSubNetIds,
+    dockerDir,
+    dockerTag,
+    ciCacheSecret,
+    githubTokenSecret,
+    boundlessAlertsTopicArn,
+    dockerRemoteBuilder,
+  });
 
   return {
     bentoBrokerPublicIp: bentoBroker.instance.publicIp,
@@ -100,209 +100,4 @@
     bentoBrokerUpdateCommandArn: bentoBroker.updateCommandArn,
     bentoBrokerUpdateCommandId: bentoBroker.updateCommandId,
   }
-<<<<<<< HEAD
-=======
-
-  // Alarms across the entire prover.
-  // Note: AWS has a limit of 5 filter patterns containing regex for each log group
-  // https://docs.aws.amazon.com/AmazonCloudWatch/latest/logs/FilterAndPattern.html
-
-  // [Regex] 3 unexpected errors across the entire prover in 5 minutes triggers a SEV2 alarm
-  createErrorCodeAlarm('%\[B-[A-Z]+-500\]%', 'unexpected-errors', Severity.SEV2, {
-    threshold: 5,
-  }, { period: 300 });
-
-  // [Regex] 10 errors of any kind across the entire prover within an hour triggers a SEV2 alarm
-  createErrorCodeAlarm('%\[B-[A-Z]+-\d+\]%', 'assorted-errors', Severity.SEV2, {
-    threshold: 10,
-  }, { period: 3600 });
-
-  // Matches on any ERROR log that does NOT contain an error code. Ensures we don't miss any errors.
-  createErrorCodeAlarm('ERROR -"[B-"', 'error-without-code', Severity.SEV2);
-
-  // Alarms for low balances
-  createErrorCodeAlarm('WARN "[B-BAL-ETH]"', 'low-balance-alert-eth', Severity.SEV2);
-  createErrorCodeAlarm('WARN "[B-BAL-STK]"', 'low-balance-alert-stk', Severity.SEV2);
-  createErrorCodeAlarm('ERROR "[B-BAL-ETH]"', 'low-balance-alert-eth', Severity.SEV1);
-  createErrorCodeAlarm('ERROR "[B-BAL-STK]"', 'low-balance-alert-stk', Severity.SEV1);
-  
-  // Alarms at the supervisor level
-  //
-  // 5 supervisor restarts within 15 mins triggers a SEV2 alarm
-  createErrorCodeAlarm('"[B-SUP-RECOVER]"', 'supervisor-recover-errors', Severity.SEV2, {
-    threshold: 5,
-  }, { period: 900 });
-
-  // 1 supervisor fault triggers a SEV2 alarm
-  createErrorCodeAlarm('"[B-SUP-FAULT]"', 'supervisor-fault-errors', Severity.SEV2, {
-    threshold: 1,
-  });
-  
-  //
-  // Alarms for specific services and error codes.
-  // Matching without using regex to avoid the AWS limit.
-  //
-
-  //
-  // DB
-  //
-  // 1 db locked error triggers a SEV2 alarm
-  createErrorCodeAlarm('"[B-DB-001]"', 'db-locked-error', Severity.SEV2);
-
-  // 1 db pool timeout error triggers a SEV2 alarm
-  createErrorCodeAlarm('"[B-DB-002]"', 'db-pool-timeout-error', Severity.SEV2);
-
-  // 1 db unexpected error triggers a SEV2 alarm
-  createErrorCodeAlarm('"[B-DB-500]"', 'db-unexpected-error', Severity.SEV2);
-
-  //
-  // Storage
-  //
-  // 3 http errors (e.g. rate limiting, etc.) within 5 minutes triggers a SEV2 alarm
-  createErrorCodeAlarm('"[B-STR-002]"', 'storage-http-error', Severity.SEV2, {
-    threshold: 3,
-  }, { period: 300 });
-
-  // 1 unexpected storage error triggers a SEV2 alarm
-  createErrorCodeAlarm('"[B-STR-500]"', 'storage-unexpected-error', Severity.SEV2);
-
-  //
-  // Market Monitor
-  //
-  // 3 event polling errors within 5 minutes in the market monitor triggers a SEV2 alarm.
-  createErrorCodeAlarm('"[B-MM-501]"', 'market-monitor-event-polling-error', Severity.SEV2, {
-    threshold: 3,
-  }, { period: 300 });
-
-  // 10 event polling errors within 30 minutes in the market monitor triggers a SEV1 alarm.
-  createErrorCodeAlarm('"[B-MM-501]"', 'market-monitor-event-polling-error', Severity.SEV1, {
-    threshold: 10,
-  }, { period: 1800 });
-
-  // Any 1 unexpected error in the market monitor triggers a SEV2 alarm.
-  createErrorCodeAlarm('"[B-MM-500]"', 'market-monitor-unexpected-error', Severity.SEV2);
-
-  // 3 unexpected errors within 5 minutes in the market monitor triggers a SEV1 alarm.
-  createErrorCodeAlarm('"[B-MM-500]"', 'market-monitor-unexpected-error', Severity.SEV1, {
-    threshold: 3,
-  }, { period: 300 });
-
-  //
-  // Chain Monitor
-  //
-  
-  // RPC errors can occur transiently. 
-  // If we see 5 rpc errors within 1 hour in the chain monitor trigger a SEV2 alarm to investigate.
-  createErrorCodeAlarm('"[B-CHM-400]"', 'chain-monitor-rpc-error', Severity.SEV2, {
-    threshold: 5,
-  }, { period: 3600 });
-
-  // Any 1 unexpected error in the on-chain market monitor triggers a SEV2 alarm.
-  createErrorCodeAlarm('"[B-CHM-500]"', 'chain-monitor-unexpected-error', Severity.SEV2);
-
-  // 3 unexpected errors within 5 minutes in the chain monitor triggers a SEV1 alarm.
-  createErrorCodeAlarm('"[B-CHM-500]"', 'chain-monitor-unexpected-error', Severity.SEV1, {
-    threshold: 3,
-  }, { period: 300 });
-
-  //
-  // Off-chain Market Monitor
-  //
-  
-  // 10 websocket errors within 1 hour in the off-chain market monitor triggers a SEV1 alarm.
-  createErrorCodeAlarm('"[B-OMM-001]"', 'off-chain-market-monitor-websocket-error', Severity.SEV1, {
-    threshold: 10,
-  }, { period: 3600 });
-
-  // 3 websocket errors within 15 minutes in the off-chain market monitor triggers a SEV2 alarm.
-  createErrorCodeAlarm('"[B-OMM-001]"', 'off-chain-market-monitor-websocket-error', Severity.SEV2, {
-    threshold: 3,
-  }, { period: 900 });
-
-  // Any 1 unexpected error in the off-chain market monitor triggers a SEV2 alarm.
-  createErrorCodeAlarm('"[B-OMM-500]"', 'off-chain-market-monitor-unexpected-error', Severity.SEV2);
-
-  // 3 unexpected errors within 5 minutes in the off-chain market monitor triggers a SEV1 alarm.
-  createErrorCodeAlarm('"[B-OMM-500]"', 'off-chain-market-monitor-unexpected-error', Severity.SEV1, {
-    threshold: 3,
-  }, { period: 300 });
-
-  //
-  // Order Picker
-  //
-  // Any 1 unexpected error in the order picker triggers a SEV2 alarm.
-  createErrorCodeAlarm('"[B-OP-500]"', 'order-picker-unexpected-error', Severity.SEV2, {
-    threshold: 1,
-  });
-
-  // 3 errors when fetching images/inputs within 15 minutes triggers a SEV2 alarm.
-  // Note: This is a pattern to match "[B-OP-001]" OR "[B-OP-002]"
-  createErrorCodeAlarm('?"[B-OP-001]" ?"[B-OP-002]"', 'order-picker-fetch-error', Severity.SEV2, {
-    threshold: 3,
-  }, { period: 900 });
-
-  // 3 unexpected errors within 5 minutes in the order picker triggers a SEV1 alarm.
-  createErrorCodeAlarm('"[B-OP-500]"', 'order-picker-unexpected-error', Severity.SEV1, {
-    threshold: 3,
-  }, { period: 300 });
-
-  //
-  // Order Monitor
-  //
-  // Any 1 unexpected error in the order monitor triggers a SEV2 alarm.
-  createErrorCodeAlarm('"[B-OM-500]"', 'order-monitor-unexpected-error', Severity.SEV2);
-
-  // 3 unexpected errors within 5 minutes in the order monitor triggers a SEV1 alarm.
-  createErrorCodeAlarm('"[B-OM-500]"', 'order-monitor-unexpected-error', Severity.SEV1, {
-    threshold: 3,
-  }, { period: 300 });
-
-  // If we fail to lock an order because we don't have enough stake balance, SEV2.
-  createErrorCodeAlarm('"[B-OM-010]"', 'order-monitor-insufficient-balance', Severity.SEV2);
-
-  // 3 lock tx not confirmed errors within 1 hour in the order monitor triggers a SEV2 alarm.
-  // This may indicate a misconfiguration of the tx timeout config.
-  createErrorCodeAlarm('"[B-OM-006]"', 'order-monitor-lock-tx-not-confirmed', Severity.SEV2, { 
-    threshold: 3,
-  }, { period: 3600 });
-
-  //
-  // Prover
-  //
-  // Any 1 unexpected error in the prover triggers a SEV2 alarm.
-  createErrorCodeAlarm('"[B-PRO-500]"', 'prover-unexpected-error', Severity.SEV2);
-
-  // 3 unexpected errors within 5 minutes in the prover triggers a SEV1 alarm.
-  createErrorCodeAlarm('"[B-PRO-500]"', 'prover-unexpected-error', Severity.SEV1, {
-    threshold: 3,
-  }, { period: 300 });
-
-  // Aggregator
-  // Any 1 unexpected error in the aggregator triggers a SEV2 alarm.
-  createErrorCodeAlarm('"[B-AGG-500]"', 'aggregator-unexpected-error', Severity.SEV2);
-
-  // 3 unexpected errors within 5 minutes in the aggregator triggers a SEV1 alarm.
-  createErrorCodeAlarm('"[B-AGG-500]"', 'aggregator-unexpected-error', Severity.SEV1, {
-    threshold: 3,
-  }, { period: 300 });
-
-  //
-  // Submitter
-  //
-  // Any 1 request expired before submission triggers a SEV2 alarm.
-  // Typically this is due to proving/aggregating/submitting taking longer than expected.
-  createErrorCodeAlarm('"[B-SUB-001]"', 'submitter-request-expired-before-submission', Severity.SEV2);
-
-  // Any 1 request expired before submission triggers a SEV2 alarm.
-  createErrorCodeAlarm('"[B-SUB-002]"', 'submitter-market-error-submission', Severity.SEV2);
-
-  // Any 1 unexpected error in the submitter triggers a SEV2 alarm.
-  createErrorCodeAlarm('"[B-SUB-500]"', 'submitter-unexpected-error', Severity.SEV2);
-
-  // 3 unexpected errors within 5 minutes in the submitter triggers a SEV1 alarm.
-  createErrorCodeAlarm('"[B-SUB-500]"', 'submitter-unexpected-error', Severity.SEV1, {
-    threshold: 3,
-  }, { period: 300 });
-  
->>>>>>> 3e28f9e3
 };