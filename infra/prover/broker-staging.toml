--- conflicted
+++ resolved
@@ -33,10 +33,5 @@
 block_deadline_buffer_secs = 120
 txn_timeout = 75
 single_txn_fulfill = true
-<<<<<<< HEAD
-withdraw = true
-# max_submission_attempts = 3
-=======
 max_submission_attempts = 2
->>>>>>> 7d68c664
 # batch_poll_time_ms = 500