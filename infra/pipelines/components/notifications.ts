--- conflicted
+++ resolved
@@ -22,7 +22,6 @@
   ) {
     super('pipelines:Notifications', name, args, opts);
 
-<<<<<<< HEAD
     const {
       serviceAccountIds,
       prodSlackChannelId: prodSlackChannelIdOutput,
@@ -32,9 +31,6 @@
       ssoBaseUrl,
       runbookUrl
     } = args;
-=======
-    const { serviceAccountIds, slackChannelId: slackChannelIdOutput, slackTeamId: slackTeamIdOutput, pagerdutyIntegrationUrl, ssoBaseUrl, runbookUrl } = args;
->>>>>>> f43e3001
 
     // Create an IAM Role for AWS Chatbot
     const chatbotRole = new aws.iam.Role('chatbotRole', {
