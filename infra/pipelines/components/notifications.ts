import * as aws from '@pulumi/aws';
import * as pulumi from '@pulumi/pulumi';

export class Notifications extends pulumi.ComponentResource {
  public slackSNSTopic: aws.sns.Topic;
  public slackSNSTopicStaging: aws.sns.Topic;
  public pagerdutySNSTopic: aws.sns.Topic;
  constructor(
    name: string,
    args: {
      serviceAccountIds: string[];
      prodSlackChannelId: pulumi.Output<string>;
      stagingSlackChannelId: pulumi.Output<string>;
      slackTeamId: pulumi.Output<string>;
      pagerdutyIntegrationUrl: pulumi.Output<string>;
      ssoBaseUrl: string;
      runbookUrl: string;
      opsAccountId: string;
    },
    opts?: pulumi.ComponentResourceOptions
  ) {
    super('pipelines:Notifications', name, args, opts);

<<<<<<< HEAD
    const { serviceAccountIds, prodSlackChannelId: prodSlackChannelIdOutput, stagingSlackChannelId: stagingSlackChannelIdOutput, slackTeamId: slackTeamIdOutput, pagerdutyIntegrationUrl } = args;
=======
    const { serviceAccountIds, slackChannelId: slackChannelIdOutput, slackTeamId: slackTeamIdOutput, pagerdutyIntegrationUrl, ssoBaseUrl, runbookUrl } = args;
>>>>>>> 8f37ba7d

    // Create an IAM Role for AWS Chatbot
    const chatbotRole = new aws.iam.Role('chatbotRole', {
      assumeRolePolicy: {
        Version: '2012-10-17',
        Statement: [
          {
            Effect: 'Allow',
            Principal: {
              Service: 'chatbot.amazonaws.com',
            },
            Action: 'sts:AssumeRole',
          },
        ],
      },
      managedPolicyArns: [
        'arn:aws:iam::aws:policy/AmazonSNSReadOnlyAccess',
        'arn:aws:iam::aws:policy/CloudWatchReadOnlyAccess',
        'arn:aws:iam::aws:policy/AmazonQDeveloperAccess',
        'arn:aws:iam::aws:policy/AIOpsOperatorAccess',
        'arn:aws:iam::aws:policy/AWSLambda_FullAccess',
      ],
    });

    const createSlackSNSResources = (stage: 'prod' | 'staging') => {

      // Create an IAM Role for AWS SNS to log delivery status to Cloudwatch
      // https://docs.aws.amazon.com/sns/latest/dg/topics-attrib-prereq.html
      const snsLoggingRole = new aws.iam.Role('snsLoggingRole', {
        assumeRolePolicy: {
          Version: '2012-10-17',
          Statement: [
            {
              Effect: 'Allow',
              Principal: {
                Service: 'sns.amazonaws.com',
              },
              Action: 'sts:AssumeRole',
            },
          ],
        },
        inlinePolicies: [
          {
            name: "snsLoggingPolicy",
            policy: JSON.stringify({
              Version: "2012-10-17",
              Statement: [{
                Effect: "Allow",
                Action: [
                  "logs:CreateLogGroup",
                  "logs:CreateLogStream",
                  "logs:PutLogEvents",
                  "logs:PutMetricFilter",
                  "logs:PutRetentionPolicy"
                ],
                Resource: "arn:aws:logs:*:*:*"
              }],
            }),
          },
        ],
      });

      const snsLoggingRoleArn = pulumi.interpolate`${snsLoggingRole.arn}`;

      // Create an SNS topic for the slack alerts
      this.slackSNSTopic = new aws.sns.Topic("boundless-alerts-topic", {
        name: "boundless-alerts-topic",
        applicationFailureFeedbackRoleArn: snsLoggingRoleArn,
        applicationSuccessFeedbackRoleArn: snsLoggingRoleArn,
        applicationSuccessFeedbackSampleRate: 100,
        httpFailureFeedbackRoleArn: snsLoggingRoleArn,
        httpSuccessFeedbackRoleArn: snsLoggingRoleArn,
        httpSuccessFeedbackSampleRate: 100,
        sqsFailureFeedbackRoleArn: snsLoggingRoleArn,
        sqsSuccessFeedbackRoleArn: snsLoggingRoleArn,
        sqsSuccessFeedbackSampleRate: 100,
      } as aws.sns.TopicArgs);

      // Create an SNS topic for the slack alerts
      this.slackSNSTopicStaging = new aws.sns.Topic("boundless-alerts-topic-staging", {
        name: "boundless-alerts-topic-staging",
        applicationFailureFeedbackRoleArn: snsLoggingRoleArn,
        applicationSuccessFeedbackRoleArn: snsLoggingRoleArn,
        applicationSuccessFeedbackSampleRate: 100,
        httpFailureFeedbackRoleArn: snsLoggingRoleArn,
        httpSuccessFeedbackRoleArn: snsLoggingRoleArn,
        httpSuccessFeedbackSampleRate: 100,
        sqsFailureFeedbackRoleArn: snsLoggingRoleArn,
        sqsSuccessFeedbackRoleArn: snsLoggingRoleArn,
        sqsSuccessFeedbackSampleRate: 100,
      } as aws.sns.TopicArgs);

      // Create a policy that allows the service accounts to publish to the SNS topic
      // https://repost.aws/knowledge-center/cloudwatch-cross-account-sns
      const slackSnsTopicPolicy = this.slackSNSTopic.arn.apply(arn => aws.iam.getPolicyDocumentOutput({
        statements: [
          ...serviceAccountIds.map(serviceAccountId => ({
            actions: [
              "SNS:Publish",
            ],
            effect: "Allow",
            principals: [{
              type: "AWS",
              identifiers: ["*"], // Restricted by the condition below.
            }],
            resources: [arn],
            conditions: [{
              test: "ArnLike",
              variable: "aws:SourceArn",
              values: [`arn:aws:cloudwatch:us-west-2:${serviceAccountId}:alarm:*`],
            }],
            sid: `Grant publish to account ${serviceAccountId}.`,
          })),
          {
            actions: ["SNS:Publish"],
            principals: [{
              type: "Service",
              identifiers: ["codestar-notifications.amazonaws.com"],
            }],
            resources: [arn],
            sid: "Grant publish to codestar for deployment notifications",
          },
        ],
      }));

      // Attach the policy to the SNS topic
      slackSnsTopicPolicy.apply(slackSnsTopicPolicy => {
        new aws.sns.TopicPolicy("service-accounts-slack-publish-policy", {
          arn: this.slackSNSTopic.arn,
          policy: slackSnsTopicPolicy.json,
        }, {
          parent: this,
        });
        new aws.sns.TopicPolicy("service-accounts-slack-publish-policy-staging", {
          arn: this.slackSNSTopicStaging.arn,
          policy: slackSnsTopicPolicy.json,
        }, {
<<<<<<< HEAD
          parent: this,
        });
      });
=======
          Effect: "Allow",
          Principal: {
            AWS: args.opsAccountId,
          },
          Action: "sqs:GetQueueAttributes",
          Resource: sqsDeadLetterQueue.arn,
        }],
      },
    });

    // Create an IAM Role for AWS Chatbot
    const chatbotLogFetcherRole = new aws.iam.Role('chatbot-log-fetcher-role', {
      assumeRolePolicy: {
        Version: '2012-10-17',
        Statement: [
          {
            Effect: 'Allow',
            Principal: {
              Service: 'lambda.amazonaws.com',
            },
            Action: 'sts:AssumeRole',
          },
        ],
      },
      managedPolicyArns: [
        'arn:aws:iam::aws:policy/service-role/AWSLambdaBasicExecutionRole',
      ],
    });

    const chatbotLogFetcher = new aws.lambda.Function("chatbot-debugger", {
      handler: "index.handler",
      runtime: "nodejs20.x",
      role: chatbotLogFetcherRole.arn,
      code: new pulumi.asset.AssetArchive({
        '.': new pulumi.asset.FileArchive('./log-lambda/build'),
      }),
      environment: {
        variables: {
          SSO_BASE_URL: ssoBaseUrl,
          RUNBOOK_URL: runbookUrl,
        },
      },
    });

    // Create a Slack channel configuration for the alerts
    let slackChannelConfiguration = pulumi.all([slackChannelIdOutput, slackTeamIdOutput])
      .apply(([slackChannelId, slackTeamId]) => new aws.chatbot.SlackChannelConfiguration("boundless-alerts", {
        configurationName: "boundless-alerts",
        iamRoleArn: chatbotRole.arn,
        slackChannelId: slackChannelId,
        slackTeamId: slackTeamId,
        snsTopicArns: [this.slackSNSTopic.arn],
        loggingLevel: "INFO",
      }));
>>>>>>> 8f37ba7d

      // Create a dead letter queue for the Slack channel subscription.
      // NOTE: Pulumi does not support attaching dead letter queues to slack channel subscriptions,
      // so we manually attach this in the console.
      const sqsDeadLetterQueue = new aws.sqs.Queue("sqsDeadLetterQueue", {
        name: "sqsDeadLetterQueue",
      });
      new aws.sqs.QueuePolicy("sqsDeadLetterQueuePolicy", {
        queueUrl: sqsDeadLetterQueue.id,
        policy: {
          Version: "2012-10-17",
          Statement: [{
            Effect: "Allow",
            Principal: {
              Service: "sns.amazonaws.com",
            },
            Action: "sqs:SendMessage",
            Resource: sqsDeadLetterQueue.arn,
          }, {
            Effect: "Allow",
            Principal: {
              Service: "chatbot.amazonaws.com",
            },
            Action: "sqs:SendMessage",
            Resource: sqsDeadLetterQueue.arn,
          }, {
            Effect: "Allow",
            Principal: {
              AWS: args.opsAccountId,
            },
            Action: "sqs:GetQueueAttributes",
            Resource: sqsDeadLetterQueue.arn,
          }],
        },
      });

      // Create a Slack channel configuration for the alerts
      let slackChannelConfigurations = pulumi.all([prodSlackChannelIdOutput, stagingSlackChannelIdOutput, slackTeamIdOutput])
        .apply(([prodSlackChannelId, stagingSlackChannelId, slackTeamId]) => {
          const prodSlackChannelConfiguration = new aws.chatbot.SlackChannelConfiguration("boundless-alerts", {
            configurationName: "boundless-alerts",
            iamRoleArn: chatbotRole.arn,
            slackChannelId: prodSlackChannelId,
            slackTeamId: slackTeamId,
            snsTopicArns: [this.slackSNSTopic.arn],
            loggingLevel: "INFO",
          });
          const stagingSlackChannelConfiguration = new aws.chatbot.SlackChannelConfiguration("boundless-alerts-staging", {
            configurationName: "boundless-alerts-staging",
            iamRoleArn: chatbotRole.arn,
            slackChannelId: stagingSlackChannelId,
            slackTeamId: slackTeamId,
            snsTopicArns: [this.slackSNSTopicStaging.arn],
            loggingLevel: "INFO",
          });
          return [prodSlackChannelConfiguration, stagingSlackChannelConfiguration];
        });

      // Create an SNS topic for the pagerduty alerts
      this.pagerdutySNSTopic = new aws.sns.Topic("boundless-pagerduty-topic", {
        name: "boundless-pagerduty-topic",
        applicationFailureFeedbackRoleArn: snsLoggingRoleArn,
        applicationSuccessFeedbackRoleArn: snsLoggingRoleArn,
        applicationSuccessFeedbackSampleRate: 100,
        httpFailureFeedbackRoleArn: snsLoggingRoleArn,
        httpSuccessFeedbackRoleArn: snsLoggingRoleArn,
        httpSuccessFeedbackSampleRate: 100,
        sqsFailureFeedbackRoleArn: snsLoggingRoleArn,
        sqsSuccessFeedbackRoleArn: snsLoggingRoleArn,
        sqsSuccessFeedbackSampleRate: 100,
      } as aws.sns.TopicArgs);

      // Create a policy that allows the service accounts to publish to the SNS topic
      // https://repost.aws/knowledge-center/cloudwatch-cross-account-sns
      const pagerdutySnsTopicPolicy = this.pagerdutySNSTopic.arn.apply(arn => aws.iam.getPolicyDocumentOutput({
        statements: [
          ...serviceAccountIds.map(serviceAccountId => ({
            actions: [
              "SNS:Publish",
            ],
            effect: "Allow",
            principals: [{
              type: "AWS",
              identifiers: ["*"], // Restricted by the condition below.
            }],
            resources: [arn],
            conditions: [{
              test: "ArnLike",
              variable: "aws:SourceArn",
              values: [`arn:aws:cloudwatch:us-west-2:${serviceAccountId}:alarm:*`],
            }],
            sid: `Grant publish to account ${serviceAccountId}`,
          })),
          {
            actions: ["SNS:Publish"],
            principals: [{
              type: "Service",
              identifiers: ["codestar-notifications.amazonaws.com"],
            }],
            resources: [arn],
            sid: "Grant publish to codestar for deployment notifications",
          },
        ],
      }));

      // Attach the policy to the SNS topic
      new aws.sns.TopicPolicy("service-accounts-pagerduty-publish-policy", {
        arn: this.pagerdutySNSTopic.arn,
        policy: pagerdutySnsTopicPolicy.apply(pagerdutySnsTopicPolicy => pagerdutySnsTopicPolicy.json),
      });

      // Create an SNS subscription for the pagerduty alerts
      new aws.sns.TopicSubscription("boundless-pagerduty-subscription", {
        topic: this.pagerdutySNSTopic,
        protocol: "https",
        endpoint: pagerdutyIntegrationUrl,
        rawMessageDelivery: false,
      });
    }
  }<|MERGE_RESOLUTION|>--- conflicted
+++ resolved
@@ -5,6 +5,7 @@
   public slackSNSTopic: aws.sns.Topic;
   public slackSNSTopicStaging: aws.sns.Topic;
   public pagerdutySNSTopic: aws.sns.Topic;
+
   constructor(
     name: string,
     args: {
@@ -21,11 +22,7 @@
   ) {
     super('pipelines:Notifications', name, args, opts);
 
-<<<<<<< HEAD
-    const { serviceAccountIds, prodSlackChannelId: prodSlackChannelIdOutput, stagingSlackChannelId: stagingSlackChannelIdOutput, slackTeamId: slackTeamIdOutput, pagerdutyIntegrationUrl } = args;
-=======
-    const { serviceAccountIds, slackChannelId: slackChannelIdOutput, slackTeamId: slackTeamIdOutput, pagerdutyIntegrationUrl, ssoBaseUrl, runbookUrl } = args;
->>>>>>> 8f37ba7d
+    const { serviceAccountIds, prodSlackChannelId: prodSlackChannelIdOutput, stagingSlackChannelId: stagingSlackChannelIdOutput, slackTeamId: slackTeamIdOutput, pagerdutyIntegrationUrl, ssoBaseUrl, runbookUrl } = args;
 
     // Create an IAM Role for AWS Chatbot
     const chatbotRole = new aws.iam.Role('chatbotRole', {
@@ -151,6 +148,71 @@
         ],
       }));
 
+      const slackSnsTopicPolicyStaging = this.slackSNSTopicStaging.arn.apply(arn => aws.iam.getPolicyDocumentOutput({
+        statements: [
+          ...serviceAccountIds.map(serviceAccountId => ({
+            actions: [
+              "SNS:Publish",
+            ],
+            effect: "Allow",
+            principals: [{
+              type: "AWS",
+              identifiers: ["*"], // Restricted by the condition below.
+            }],
+            resources: [arn],
+            conditions: [{
+              test: "ArnLike",
+              variable: "aws:SourceArn",
+              values: [`arn:aws:cloudwatch:us-west-2:${serviceAccountId}:alarm:*`],
+            }],
+            sid: `Grant publish to account ${serviceAccountId}.`,
+          })),
+          {
+            actions: ["SNS:Publish"],
+            principals: [{
+              type: "Service",
+              identifiers: ["codestar-notifications.amazonaws.com"],
+            }],
+            resources: [arn],
+            sid: "Grant publish to codestar for deployment notifications",
+          },
+        ],
+      }));
+
+      // Create an IAM Role for AWS Chatbot
+      const chatbotLogFetcherRole = new aws.iam.Role('chatbot-log-fetcher-role', {
+        assumeRolePolicy: {
+          Version: '2012-10-17',
+          Statement: [
+            {
+              Effect: 'Allow',
+              Principal: {
+                Service: 'lambda.amazonaws.com',
+              },
+              Action: 'sts:AssumeRole',
+            },
+          ],
+        },
+        managedPolicyArns: [
+          'arn:aws:iam::aws:policy/service-role/AWSLambdaBasicExecutionRole',
+        ],
+      });
+
+      const chatbotLogFetcher = new aws.lambda.Function("chatbot-debugger", {
+        handler: "index.handler",
+        runtime: "nodejs20.x",
+        role: chatbotLogFetcherRole.arn,
+        code: new pulumi.asset.AssetArchive({
+          '.': new pulumi.asset.FileArchive('./log-lambda/build'),
+        }),
+        environment: {
+          variables: {
+            SSO_BASE_URL: ssoBaseUrl,
+            RUNBOOK_URL: runbookUrl,
+          },
+        },
+      });
+
       // Attach the policy to the SNS topic
       slackSnsTopicPolicy.apply(slackSnsTopicPolicy => {
         new aws.sns.TopicPolicy("service-accounts-slack-publish-policy", {
@@ -161,68 +223,11 @@
         });
         new aws.sns.TopicPolicy("service-accounts-slack-publish-policy-staging", {
           arn: this.slackSNSTopicStaging.arn,
-          policy: slackSnsTopicPolicy.json,
+          policy: slackSnsTopicPolicyStaging.json,
         }, {
-<<<<<<< HEAD
           parent: this,
         });
       });
-=======
-          Effect: "Allow",
-          Principal: {
-            AWS: args.opsAccountId,
-          },
-          Action: "sqs:GetQueueAttributes",
-          Resource: sqsDeadLetterQueue.arn,
-        }],
-      },
-    });
-
-    // Create an IAM Role for AWS Chatbot
-    const chatbotLogFetcherRole = new aws.iam.Role('chatbot-log-fetcher-role', {
-      assumeRolePolicy: {
-        Version: '2012-10-17',
-        Statement: [
-          {
-            Effect: 'Allow',
-            Principal: {
-              Service: 'lambda.amazonaws.com',
-            },
-            Action: 'sts:AssumeRole',
-          },
-        ],
-      },
-      managedPolicyArns: [
-        'arn:aws:iam::aws:policy/service-role/AWSLambdaBasicExecutionRole',
-      ],
-    });
-
-    const chatbotLogFetcher = new aws.lambda.Function("chatbot-debugger", {
-      handler: "index.handler",
-      runtime: "nodejs20.x",
-      role: chatbotLogFetcherRole.arn,
-      code: new pulumi.asset.AssetArchive({
-        '.': new pulumi.asset.FileArchive('./log-lambda/build'),
-      }),
-      environment: {
-        variables: {
-          SSO_BASE_URL: ssoBaseUrl,
-          RUNBOOK_URL: runbookUrl,
-        },
-      },
-    });
-
-    // Create a Slack channel configuration for the alerts
-    let slackChannelConfiguration = pulumi.all([slackChannelIdOutput, slackTeamIdOutput])
-      .apply(([slackChannelId, slackTeamId]) => new aws.chatbot.SlackChannelConfiguration("boundless-alerts", {
-        configurationName: "boundless-alerts",
-        iamRoleArn: chatbotRole.arn,
-        slackChannelId: slackChannelId,
-        slackTeamId: slackTeamId,
-        snsTopicArns: [this.slackSNSTopic.arn],
-        loggingLevel: "INFO",
-      }));
->>>>>>> 8f37ba7d
 
       // Create a dead letter queue for the Slack channel subscription.
       // NOTE: Pulumi does not support attaching dead letter queues to slack channel subscriptions,
@@ -279,7 +284,8 @@
             loggingLevel: "INFO",
           });
           return [prodSlackChannelConfiguration, stagingSlackChannelConfiguration];
-        });
+        }
+        );
 
       // Create an SNS topic for the pagerduty alerts
       this.pagerdutySNSTopic = new aws.sns.Topic("boundless-pagerduty-topic", {
@@ -342,4 +348,6 @@
         rawMessageDelivery: false,
       });
     }
-  }+  }
+
+};