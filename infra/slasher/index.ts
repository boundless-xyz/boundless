--- conflicted
+++ resolved
@@ -20,11 +20,8 @@
   const dockerDir = config.require('DOCKER_DIR');
   const dockerTag = config.require('DOCKER_TAG');
   const boundlessMarketAddr = config.require('BOUNDLESS_MARKET_ADDR');
-<<<<<<< HEAD
-
-=======
+
   const githubTokenSecret = config.get('GH_TOKEN_SECRET');
->>>>>>> 175a0d11
   const interval = config.require('INTERVAL');
   const retries = config.require('RETRIES');
   const skipAddresses = config.get('SKIP_ADDRESSES');
