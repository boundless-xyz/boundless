import * as pulumi from "@pulumi/pulumi";
import * as aws from "@pulumi/aws";
import { BaseComponent, BaseComponentConfig } from "./BaseComponent";
import * as inputs from "@pulumi/aws/types/input";

export interface LaunchTemplateConfig extends BaseComponentConfig {
<<<<<<< HEAD
    imageId: pulumi.Output<string>;
    instanceType: string;
    securityGroupId: pulumi.Output<string>;
    iamInstanceProfileName: pulumi.Output<string>;
    managerIp?: pulumi.Output<string>;
    taskDBName: string;
    taskDBUsername: string;
    taskDBPassword: string;
    minioUsername: string;
    minioPassword: string;
    ethRpcUrl?: pulumi.Output<string>;
    privateKey?: pulumi.Output<string>;
    orderStreamUrl?: string;
    verifierAddress?: string;
    boundlessMarketAddress?: string;
    setVerifierAddress?: string;
    collateralTokenAddress?: string;
    chainId?: string;
    componentType: "manager" | "prover" | "execution" | "aux";
    volumeSize?: number;
    networkInterfaceId?: pulumi.Output<string>;
=======
  imageId: pulumi.Output<string>;
  instanceType: string;
  securityGroupId: pulumi.Output<string>;
  iamInstanceProfileName: pulumi.Output<string>;
  managerIp?: pulumi.Output<string>;
  taskDBName: string;
  taskDBUsername: string;
  taskDBPassword: string;
  ethRpcUrl?: pulumi.Output<string>;
  privateKey?: pulumi.Output<string>;
  orderStreamUrl?: string;
  verifierAddress?: string;
  boundlessMarketAddress?: string;
  setVerifierAddress?: string;
  collateralTokenAddress?: string;
  chainId?: string;
  componentType: "manager" | "prover" | "execution" | "aux";
  volumeSize?: number;
  rdsEndpoint?: pulumi.Output<string>;
  redisEndpoint?: pulumi.Output<string>;
  s3BucketName?: pulumi.Output<string>;
  s3AccessKeyId?: pulumi.Output<string>;
  s3SecretAccessKey?: pulumi.Output<string>;
  // Broker configuration
  mcyclePrice?: string;
  peakProveKhz?: number;
  minDeadline?: number;
  lookbackBlocks?: number;
  maxCollateral?: string;
  maxFileSize?: string;
  maxMcycleLimit?: string;
  maxConcurrentProofs?: number;
  balanceWarnThreshold?: string;
  balanceErrorThreshold?: string;
  collateralBalanceWarnThreshold?: string;
  collateralBalanceErrorThreshold?: string;
  priorityRequestorAddresses?: string;
  denyRequestorAddresses?: string;
  maxFetchRetries?: number;
  allowClientAddresses?: string;
  lockinPriorityGas?: string;
>>>>>>> 99fb2266
}

export class LaunchTemplateComponent extends BaseComponent {
  public readonly launchTemplate: aws.ec2.LaunchTemplate;

  constructor(config: LaunchTemplateConfig) {
    super(config, "boundless-bento");
    this.launchTemplate = this.createLaunchTemplate(config);
  }

  private createLaunchTemplate(config: LaunchTemplateConfig): aws.ec2.LaunchTemplate {
    const userData = this.generateUserData(config);

<<<<<<< HEAD
        let networkingConfig
        if (config.networkInterfaceId) {
            // If a network interface ID is provided, use it
            networkingConfig = {
                networkInterfaces: this.generateNetworkInterfaceConfig(config)
            }
        } else {
            // Without a network interface ID, must specify security group IDs
            networkingConfig = {
                vpcSecurityGroupIds: [config.securityGroupId]
            }
        }

        return new aws.ec2.LaunchTemplate(`${config.componentType}-launch-template`, {
            name: this.generateName(`${config.componentType}-template`),
            imageId: config.imageId,
            instanceType: config.instanceType,
            iamInstanceProfile: {
                name: config.iamInstanceProfileName,
            },
            userData: userData,
            blockDeviceMappings: [{
                deviceName: "/dev/sda1",
                ebs: {
                    volumeSize: config.volumeSize || 100,
                    volumeType: "gp3",
                    deleteOnTermination: "true",
                },
            }],
            updateDefaultVersion: true,
            tagSpecifications: [{
                resourceType: "instance",
                tags: {
                    Name: this.generateTagName(config.componentType),
                    Type: config.componentType,
                    Environment: this.config.environment,
                    Project: "boundless-bento-cluster",
                    InstanceType: config.instanceType,
                    "ssm:bootstrap": config.componentType,
                },
            }],
            ...networkingConfig
        });
    }
=======
    return new aws.ec2.LaunchTemplate(`${config.componentType}-launch-template`, {
      name: this.generateName(`${config.componentType}-template`),
      imageId: config.imageId,
      instanceType: config.instanceType,
      vpcSecurityGroupIds: [config.securityGroupId],
      iamInstanceProfile: {
        name: config.iamInstanceProfileName,
      },
      userData: userData,
      blockDeviceMappings: [{
        deviceName: "/dev/sda1",
        ebs: {
          volumeSize: config.volumeSize || 100,
          volumeType: "gp3",
          deleteOnTermination: "true",
        },
      }],
      updateDefaultVersion: true,
      tagSpecifications: [{
        resourceType: "instance",
        tags: {
          Name: this.generateName(config.componentType),
          Type: config.componentType,
          Environment: this.config.environment,
          Project: "boundless-bento-cluster",
          InstanceType: config.instanceType,
          "ssm:bootstrap": config.componentType,
        },
      }],
    });
  }
>>>>>>> 99fb2266

  private generateUserData(config: LaunchTemplateConfig): pulumi.Output<string> {
    if (config.componentType === "manager") {
      return this.generateManagerUserData(config);
    } else {
      return this.generateWorkerUserData(config);
    }
<<<<<<< HEAD

    private generateNetworkInterfaceConfig(config: LaunchTemplateConfig): Partial<inputs.ec2.LaunchTemplateNetworkInterface>[] {
        // Providing subnets, security groups, or public IP allocation policy is not allowed when
        // also providing a network interface ID. That configuration must be on the network interface
        return [{
            deleteOnTermination: "false",
            networkInterfaceId: config.networkInterfaceId,
            deviceIndex: 0
        }]
    }

    private generateManagerUserData(config: LaunchTemplateConfig): pulumi.Output<string> {
        return pulumi.all([
            config.taskDBName,
            config.taskDBUsername,
            config.taskDBPassword,
            config.minioUsername,
            config.minioPassword,
            config.ethRpcUrl!,
            config.privateKey!,
            config.orderStreamUrl!,
            config.verifierAddress!,
            config.boundlessMarketAddress!,
            config.setVerifierAddress!,
            config.collateralTokenAddress!,
            config.chainId!,
            this.config.stackName,
            config.componentType
        ]).apply(([dbName, dbUser, dbPass, minioUser, minioPass, rpcUrl, privKey, orderStreamUrl, verifierAddress, boundlessMarketAddress, setVerifierAddress, collateralTokenAddress, chainId, stackName, componentType]) => {
            const userDataScript = `#!/bin/bash
# Set environment variables
echo "RUST_LOG=info" >> /etc/environment
echo "BENTO_API_LISTEN_ADDR=0.0.0.0" >> /etc/environment
echo "BENTO_API_PORT=8081" >> /etc/environment
echo "SNARK_TIMEOUT=1800" >> /etc/environment
echo "BENTO_BROKER_LISTEN_ADDR=0.0.0.0" >> /etc/environment
echo "BENTO_BROKER_PORT=8082" >> /etc/environment
echo "BENTO_EXECUTOR_LISTEN_ADDR=0.0.0.0" >> /etc/environment
echo "BENTO_EXECUTOR_PORT=8083" >> /etc/environment
echo "BENTO_PROVER_LISTEN_ADDR=0.0.0.0" >> /etc/environment
echo "BENTO_PROVER_PORT=8086" >> /etc/environment

# Database and Redis URLs for manager (localhost)
echo "DATABASE_URL=postgresql://${dbUser}:${dbPass}@localhost:5432/${dbName}" >> /etc/environment
echo "REDIS_URL=redis://localhost:6379" >> /etc/environment

# S3 Configuration - using MinIO
echo "S3_BUCKET=bento" >> /etc/environment
echo "S3_URL=http://localhost:9000" >> /etc/environment
echo "AWS_REGION=us-west-2" >> /etc/environment
echo "S3_ACCESS_KEY=${minioUser}" >> /etc/environment
echo "S3_SECRET_KEY=${minioPass}" >> /etc/environment
echo "STACK_NAME=${stackName}" >> /etc/environment
echo "COMPONENT_TYPE=${componentType}" >> /etc/environment
/usr/bin/sed -i 's|group_name: "/boundless/bent.*"|group_name: "/boundless/bento/${stackName}/${componentType}"|g' /etc/vector/vector.yaml
/usr/bin/sed -i 's|"namespace": "Boundless/Services/bent.*",|"namespace": "Boundless/Services/${stackName}/bento-${componentType}",|g' /opt/aws/amazon-cloudwatch-agent/etc/amazon-cloudwatch-agent.json

# Add CloudWatch agent configuration that is manager-specific
cat > /opt/aws/amazon-cloudwatch-agent/etc/amazon-cloudwatch-agent.d/aggregation_dimensions.json << 'EOF'
{
  "metrics": {
    "aggregation_dimensions": [["AutoScalingGroupName"]]
=======
>>>>>>> 99fb2266
  }
  private generateManagerUserData(config: LaunchTemplateConfig): pulumi.Output<string> {
    return pulumi.all([
      config.taskDBName,
      config.taskDBUsername,
      config.taskDBPassword,
      config.ethRpcUrl!,
      config.privateKey!,
      config.orderStreamUrl!,
      config.verifierAddress!,
      config.boundlessMarketAddress!,
      config.setVerifierAddress!,
      config.collateralTokenAddress!,
      config.chainId!,
      this.config.stackName,
      config.componentType,
      config.rdsEndpoint!,
      config.redisEndpoint!,
      config.s3BucketName!,
      config.s3AccessKeyId!,
      config.s3SecretAccessKey!,
      config.mcyclePrice || "0.00000001",
      config.peakProveKhz || 100,
      config.minDeadline || 0,
      config.lookbackBlocks || 0,
      config.maxCollateral || "200",
      config.maxFileSize || "0",
      config.maxMcycleLimit || "0",
      config.maxConcurrentProofs || 1,
      config.balanceWarnThreshold || "0",
      config.balanceErrorThreshold || "0",
      config.collateralBalanceWarnThreshold || "0",
      config.collateralBalanceErrorThreshold || "0",
      config.priorityRequestorAddresses || "",
      config.denyRequestorAddresses || "",
      config.maxFetchRetries || 3,
      config.allowClientAddresses || "",
      config.lockinPriorityGas || "0",
    ]).apply(([dbName, dbUser, dbPass, rpcUrl, privKey, orderStreamUrl, verifierAddress, boundlessMarketAddress, setVerifierAddress, collateralTokenAddress, chainId, stackName, componentType, rdsEndpoint, redisEndpoint, s3BucketName, s3AccessKeyId, s3SecretAccessKey, mcyclePrice, peakProveKhz, minDeadline, lookbackBlocks, maxCollateral, maxFileSize, maxMcycleLimit, maxConcurrentProofs, balanceWarnThreshold, balanceErrorThreshold, collateralBalanceWarnThreshold, collateralBalanceErrorThreshold, priorityRequestorAddresses, denyRequestorAddresses, maxFetchRetries, allowClientAddresses, lockinPriorityGas]) => {
      // Extract host from endpoints (format: host:port)
      const rdsEndpointStr = String(rdsEndpoint);
      const redisEndpointStr = String(redisEndpoint);
      const rdsHost = rdsEndpointStr.split(':')[0];
      const rdsPort = rdsEndpointStr.split(':')[1] || '5432';
      const redisHost = redisEndpointStr.split(':')[0];
      const redisPort = redisEndpointStr.split(':')[1] || '6379';

      const brokerTomlContent = `[market]
mcycle_price = "${mcyclePrice}"
mcycle_price_collateral_token = "0"
peak_prove_khz = ${peakProveKhz}
min_deadline = ${minDeadline}
lookback_blocks = ${lookbackBlocks}
max_collateral = "${maxCollateral}"
max_file_size = "${maxFileSize}"
max_mcycle_limit = "${maxMcycleLimit}"
max_concurrent_proofs = ${maxConcurrentProofs}
balance_warn_threshold = "${balanceWarnThreshold}"
balance_error_threshold = "${balanceErrorThreshold}"
collateral_balance_warn_threshold = "${collateralBalanceWarnThreshold}"
collateral_balance_error_threshold = "${collateralBalanceErrorThreshold}"
priority_requestor_addresses = "${priorityRequestorAddresses}"
deny_requestor_addresses = "${denyRequestorAddresses}"
max_fetch_retries = ${maxFetchRetries}
allow_client_addresses = "${allowClientAddresses}"
lockin_priority_gas = "${lockinPriorityGas}"

[prover]
status_poll_retry_count = 3
status_poll_ms = 1000
req_retry_count = 3
req_retry_sleep_ms = 500
proof_retry_count = 1
proof_retry_sleep_ms = 500

[batcher]
batch_max_time = 1000
min_batch_size = 1
block_deadline_buffer_secs = 120
txn_timeout = 10
single_txn_fulfill = true
max_submission_attempts = 2
withdraw = true
`;

      const aggregationDimensionsJson = JSON.stringify({
        metrics: {
          aggregation_dimensions: [["InstanceId"]]
        }
      }, null, 2);

      const userDataScript = `#cloud-config
write_files:
  - path: /opt/boundless/broker.toml
    content: |
${brokerTomlContent.split('\n').map(line => `      ${line}`).join('\n')}
    owner: ubuntu:ubuntu
    permissions: '0644'

  - path: /opt/aws/amazon-cloudwatch-agent/etc/amazon-cloudwatch-agent.d/aggregation_dimensions.json
    content: |
${aggregationDimensionsJson.split('\n').map(line => `      ${line}`).join('\n')}
    owner: root:root
    permissions: '0644'

  - path: /etc/environment.d/bento.conf
    content: |
      RUST_LOG=info
      BENTO_API_LISTEN_ADDR=0.0.0.0
      BENTO_API_PORT=8081
      SNARK_TIMEOUT=1800
      BENTO_BROKER_LISTEN_ADDR=0.0.0.0
      BENTO_BROKER_PORT=8082
      BENTO_EXECUTOR_LISTEN_ADDR=0.0.0.0
      BENTO_EXECUTOR_PORT=8083
      BENTO_PROVER_LISTEN_ADDR=0.0.0.0
      BENTO_PROVER_PORT=8086
      DATABASE_URL=postgresql://${dbUser}:${dbPass}@${rdsHost}:${rdsPort}/${dbName}
      REDIS_URL=redis://${redisHost}:${redisPort}
      S3_BUCKET=${s3BucketName}
      S3_URL=https://s3.us-west-2.amazonaws.com
      S3_ACCESS_KEY=${s3AccessKeyId}
      S3_SECRET_KEY=${s3SecretAccessKey}
      AWS_REGION=us-west-2
      STACK_NAME=${stackName}
      COMPONENT_TYPE=${componentType}
      PROVER_RPC_URL=${rpcUrl}
      PROVER_PRIVATE_KEY=${privKey}
      ORDER_STREAM_URL=${orderStreamUrl}
      VERIFIER_ADDRESS=${verifierAddress}
      BOUNDLESS_MARKET_ADDRESS=${boundlessMarketAddress}
      SET_VERIFIER_ADDRESS=${setVerifierAddress}
      COLLATERAL_TOKEN_ADDRESS=${collateralTokenAddress}
      CHAIN_ID=${chainId}
    owner: root:root
    permissions: '0644'

runcmd:
  - |
    cat /etc/environment.d/bento.conf >> /etc/environment
  - |
    /usr/bin/sed -i 's|group_name: "/boundless/bent.*"|group_name: "/boundless/bento/${stackName}/${componentType}"|g' /etc/vector/vector.yaml
  - |
    /usr/bin/sed -i 's|"namespace": "Boundless/Services/bent.*",|"namespace": "Boundless/Services/${stackName}/bento-${componentType}",|g' /opt/aws/amazon-cloudwatch-agent/etc/amazon-cloudwatch-agent.json
  - |
    cp /opt/boundless/config/bento-api.service /etc/systemd/system/bento-api.service
    cp /opt/boundless/config/bento.service /etc/systemd/system/bento.service
    cp /opt/boundless/config/bento-broker.service /etc/systemd/system/bento-broker.service
  - |
    chown -R ubuntu:ubuntu /opt/boundless
  - |
    systemctl daemon-reload
    systemctl restart vector
    systemctl restart amazon-cloudwatch-agent
  - |
    # Reload environment and start services
    systemctl daemon-reload
    systemctl start bento-api.service bento-broker.service
    systemctl enable bento-api.service bento-broker.service
`;
      // AWS Launch Templates require base64-encoded userdata (unlike EC2 Instances which accept plain text)
      return Buffer.from(userDataScript).toString('base64');
    });
  }

  private generateWorkerUserData(config: LaunchTemplateConfig): pulumi.Output<string> {
    return pulumi.all([
      config.managerIp!,
      config.taskDBName,
      config.taskDBUsername,
      config.taskDBPassword,
      this.config.stackName,
      config.componentType,
      config.rdsEndpoint!,
      config.redisEndpoint!,
      config.s3BucketName!,
      config.s3AccessKeyId!,
      config.s3SecretAccessKey!
    ]).apply(([managerIp, dbName, dbUser, dbPass, stackName, componentType, rdsEndpoint, redisEndpoint, s3BucketName, s3AccessKeyId, s3SecretAccessKey]) => {
      // Extract host from endpoints (format: host:port)
      const rdsEndpointStr = String(rdsEndpoint);
      const redisEndpointStr = String(redisEndpoint);
      const rdsHost = rdsEndpointStr.split(':')[0];
      const rdsPort = rdsEndpointStr.split(':')[1] || '5432';
      const redisHost = redisEndpointStr.split(':')[0];
      const redisPort = redisEndpointStr.split(':')[1] || '6379';
      const commonEnvVars = this.generateCommonEnvVars(managerIp, dbName, dbUser, dbPass, stackName, componentType, rdsHost, rdsPort, redisHost, redisPort, s3BucketName, s3AccessKeyId, s3SecretAccessKey);

      let componentSpecificVars = "";
      let serviceFile = "";

      switch (config.componentType) {
        case "prover":
          serviceFile = "bento-prover.service";
          componentSpecificVars = `
# Prover-specific variables and commands

# Add prover-specific CloudWatch agent configuration
cat > /opt/aws/amazon-cloudwatch-agent/etc/amazon-cloudwatch-agent.d/gpu_metrics.json << 'EOF'
{
  "metrics": {
    "metrics_collected": {
      "nvidia_gpu": {
        "measurement": [
          "utilization_gpu",
          "memory_total",
          "memory_used",
          "memory_free",
          "power_draw",
          "temperature_gpu"
        ]
      }
    }
  }
}
EOF
`;
          break;
        case "execution":
          serviceFile = "bento-executor.service";
          componentSpecificVars = `
# Execution-specific environment variables
echo "FINALIZE_RETRIES=3" >> /etc/environment
echo "FINALIZE_TIMEOUT=60" >> /etc/environment
echo "SEGMENT_PO2=21" >> /etc/environment`;
          break;
        case "aux":
          serviceFile = "bento-aux.service";
          break;
      }

      const userDataScript = `#!/bin/bash
${commonEnvVars}
${componentSpecificVars}

# Copy and configure service file
cp /etc/systemd/system/${serviceFile} /etc/systemd/system/bento.service
systemctl daemon-reload
systemctl restart vector
systemctl restart amazon-cloudwatch-agent
systemctl start bento.service
systemctl enable bento.service`;

      // AWS Launch Templates require base64-encoded userdata (unlike EC2 Instances which accept plain text)
      return Buffer.from(userDataScript).toString('base64');
    });
  }

  private generateCommonEnvVars(
    managerIp: string,
    dbName: string,
    dbUser: string,
    dbPass: string,
    stackName: string,
    componentType: string,
    rdsHost: string,
    rdsPort: string,
    redisHost: string,
    redisPort: string,
    s3BucketName: string,
    s3AccessKeyId: string,
    s3SecretAccessKey: string,
  ): string {
    return `# Database and Redis URLs (AWS services)
echo "DATABASE_URL=postgresql://${dbUser}:${dbPass}@${rdsHost}:${rdsPort}/${dbName}" >> /etc/environment
echo "REDIS_URL=redis://${redisHost}:${redisPort}" >> /etc/environment

# S3 Configuration - using AWS S3
echo "RUST_LOG=info" >> /etc/environment
echo "S3_BUCKET=${s3BucketName}" >> /etc/environment
echo "S3_URL=https://s3.us-west-2.amazonaws.com" >> /etc/environment
echo "S3_ACCESS_KEY=${s3AccessKeyId}" >> /etc/environment
echo "S3_SECRET_KEY=${s3SecretAccessKey}" >> /etc/environment
echo "AWS_REGION=us-west-2" >> /etc/environment
echo "REDIS_TTL=57600" >> /etc/environment
echo "STACK_NAME=${stackName}" >> /etc/environment
echo "COMPONENT_TYPE=${componentType}" >> /etc/environment
/usr/bin/sed -i 's|group_name: "/boundless/bent.*"|group_name: "/boundless/bento/${stackName}/${componentType}"|g' /etc/vector/vector.yaml
/usr/bin/sed -i 's|"namespace": "Boundless/Services/bent.*",|"namespace": "Boundless/Services/${stackName}/bento-${componentType}-cluster",|g' /opt/aws/amazon-cloudwatch-agent/etc/amazon-cloudwatch-agent.json

# Add CloudWatch agent configuration common to all worker clusters
cat > /opt/aws/amazon-cloudwatch-agent/etc/amazon-cloudwatch-agent.d/aggregation_dimensions.json << 'EOF'
{
  "metrics": {
    "aggregation_dimensions": [["AutoScalingGroupName"]]
  }
}
EOF
`;
  }
}<|MERGE_RESOLUTION|>--- conflicted
+++ resolved
@@ -4,29 +4,6 @@
 import * as inputs from "@pulumi/aws/types/input";
 
 export interface LaunchTemplateConfig extends BaseComponentConfig {
-<<<<<<< HEAD
-    imageId: pulumi.Output<string>;
-    instanceType: string;
-    securityGroupId: pulumi.Output<string>;
-    iamInstanceProfileName: pulumi.Output<string>;
-    managerIp?: pulumi.Output<string>;
-    taskDBName: string;
-    taskDBUsername: string;
-    taskDBPassword: string;
-    minioUsername: string;
-    minioPassword: string;
-    ethRpcUrl?: pulumi.Output<string>;
-    privateKey?: pulumi.Output<string>;
-    orderStreamUrl?: string;
-    verifierAddress?: string;
-    boundlessMarketAddress?: string;
-    setVerifierAddress?: string;
-    collateralTokenAddress?: string;
-    chainId?: string;
-    componentType: "manager" | "prover" | "execution" | "aux";
-    volumeSize?: number;
-    networkInterfaceId?: pulumi.Output<string>;
-=======
   imageId: pulumi.Output<string>;
   instanceType: string;
   securityGroupId: pulumi.Output<string>;
@@ -45,6 +22,7 @@
   chainId?: string;
   componentType: "manager" | "prover" | "execution" | "aux";
   volumeSize?: number;
+  networkInterfaceId?: pulumi.Output<string>;
   rdsEndpoint?: pulumi.Output<string>;
   redisEndpoint?: pulumi.Output<string>;
   s3BucketName?: pulumi.Output<string>;
@@ -68,7 +46,6 @@
   maxFetchRetries?: number;
   allowClientAddresses?: string;
   lockinPriorityGas?: string;
->>>>>>> 99fb2266
 }
 
 export class LaunchTemplateComponent extends BaseComponent {
@@ -82,7 +59,6 @@
   private createLaunchTemplate(config: LaunchTemplateConfig): aws.ec2.LaunchTemplate {
     const userData = this.generateUserData(config);
 
-<<<<<<< HEAD
         let networkingConfig
         if (config.networkInterfaceId) {
             // If a network interface ID is provided, use it
@@ -116,7 +92,7 @@
             tagSpecifications: [{
                 resourceType: "instance",
                 tags: {
-                    Name: this.generateTagName(config.componentType),
+                    Name: this.generateName(config.componentType),
                     Type: config.componentType,
                     Environment: this.config.environment,
                     Project: "boundless-bento-cluster",
@@ -127,49 +103,15 @@
             ...networkingConfig
         });
     }
-=======
-    return new aws.ec2.LaunchTemplate(`${config.componentType}-launch-template`, {
-      name: this.generateName(`${config.componentType}-template`),
-      imageId: config.imageId,
-      instanceType: config.instanceType,
-      vpcSecurityGroupIds: [config.securityGroupId],
-      iamInstanceProfile: {
-        name: config.iamInstanceProfileName,
-      },
-      userData: userData,
-      blockDeviceMappings: [{
-        deviceName: "/dev/sda1",
-        ebs: {
-          volumeSize: config.volumeSize || 100,
-          volumeType: "gp3",
-          deleteOnTermination: "true",
-        },
-      }],
-      updateDefaultVersion: true,
-      tagSpecifications: [{
-        resourceType: "instance",
-        tags: {
-          Name: this.generateName(config.componentType),
-          Type: config.componentType,
-          Environment: this.config.environment,
-          Project: "boundless-bento-cluster",
-          InstanceType: config.instanceType,
-          "ssm:bootstrap": config.componentType,
-        },
-      }],
-    });
-  }
->>>>>>> 99fb2266
 
   private generateUserData(config: LaunchTemplateConfig): pulumi.Output<string> {
     if (config.componentType === "manager") {
       return this.generateManagerUserData(config);
     } else {
       return this.generateWorkerUserData(config);
-    }
-<<<<<<< HEAD
-
-    private generateNetworkInterfaceConfig(config: LaunchTemplateConfig): Partial<inputs.ec2.LaunchTemplateNetworkInterface>[] {
+  }
+
+  private generateNetworkInterfaceConfig(config: LaunchTemplateConfig): Partial<inputs.ec2.LaunchTemplateNetworkInterface>[] {
         // Providing subnets, security groups, or public IP allocation policy is not allowed when
         // also providing a network interface ID. That configuration must be on the network interface
         return [{
@@ -178,61 +120,7 @@
             deviceIndex: 0
         }]
     }
-
-    private generateManagerUserData(config: LaunchTemplateConfig): pulumi.Output<string> {
-        return pulumi.all([
-            config.taskDBName,
-            config.taskDBUsername,
-            config.taskDBPassword,
-            config.minioUsername,
-            config.minioPassword,
-            config.ethRpcUrl!,
-            config.privateKey!,
-            config.orderStreamUrl!,
-            config.verifierAddress!,
-            config.boundlessMarketAddress!,
-            config.setVerifierAddress!,
-            config.collateralTokenAddress!,
-            config.chainId!,
-            this.config.stackName,
-            config.componentType
-        ]).apply(([dbName, dbUser, dbPass, minioUser, minioPass, rpcUrl, privKey, orderStreamUrl, verifierAddress, boundlessMarketAddress, setVerifierAddress, collateralTokenAddress, chainId, stackName, componentType]) => {
-            const userDataScript = `#!/bin/bash
-# Set environment variables
-echo "RUST_LOG=info" >> /etc/environment
-echo "BENTO_API_LISTEN_ADDR=0.0.0.0" >> /etc/environment
-echo "BENTO_API_PORT=8081" >> /etc/environment
-echo "SNARK_TIMEOUT=1800" >> /etc/environment
-echo "BENTO_BROKER_LISTEN_ADDR=0.0.0.0" >> /etc/environment
-echo "BENTO_BROKER_PORT=8082" >> /etc/environment
-echo "BENTO_EXECUTOR_LISTEN_ADDR=0.0.0.0" >> /etc/environment
-echo "BENTO_EXECUTOR_PORT=8083" >> /etc/environment
-echo "BENTO_PROVER_LISTEN_ADDR=0.0.0.0" >> /etc/environment
-echo "BENTO_PROVER_PORT=8086" >> /etc/environment
-
-# Database and Redis URLs for manager (localhost)
-echo "DATABASE_URL=postgresql://${dbUser}:${dbPass}@localhost:5432/${dbName}" >> /etc/environment
-echo "REDIS_URL=redis://localhost:6379" >> /etc/environment
-
-# S3 Configuration - using MinIO
-echo "S3_BUCKET=bento" >> /etc/environment
-echo "S3_URL=http://localhost:9000" >> /etc/environment
-echo "AWS_REGION=us-west-2" >> /etc/environment
-echo "S3_ACCESS_KEY=${minioUser}" >> /etc/environment
-echo "S3_SECRET_KEY=${minioPass}" >> /etc/environment
-echo "STACK_NAME=${stackName}" >> /etc/environment
-echo "COMPONENT_TYPE=${componentType}" >> /etc/environment
-/usr/bin/sed -i 's|group_name: "/boundless/bent.*"|group_name: "/boundless/bento/${stackName}/${componentType}"|g' /etc/vector/vector.yaml
-/usr/bin/sed -i 's|"namespace": "Boundless/Services/bent.*",|"namespace": "Boundless/Services/${stackName}/bento-${componentType}",|g' /opt/aws/amazon-cloudwatch-agent/etc/amazon-cloudwatch-agent.json
-
-# Add CloudWatch agent configuration that is manager-specific
-cat > /opt/aws/amazon-cloudwatch-agent/etc/amazon-cloudwatch-agent.d/aggregation_dimensions.json << 'EOF'
-{
-  "metrics": {
-    "aggregation_dimensions": [["AutoScalingGroupName"]]
-=======
->>>>>>> 99fb2266
-  }
+  
   private generateManagerUserData(config: LaunchTemplateConfig): pulumi.Output<string> {
     return pulumi.all([
       config.taskDBName,
@@ -319,7 +207,7 @@
 
       const aggregationDimensionsJson = JSON.stringify({
         metrics: {
-          aggregation_dimensions: [["InstanceId"]]
+          aggregation_dimensions: [["AutoScalingGroupName"]]
         }
       }, null, 2);
 
