--- conflicted
+++ resolved
@@ -126,13 +126,8 @@
    The Broker needs to have funds deposited on the Boundless market contract to cover lock-in stake on requests.
    Setting the `--deposit-amount` flag below has the Broker deposit 10 ETH to the market upon startup.
 
-<<<<<<< HEAD
    ```sh
-   RISC0_DEV_MODE=1 RUST_LOG=info cargo run --bin broker -- --priv-key ${PROVER_PRIVATE_KEY:?} --proof-market-addr ${PROOF_MARKET_ADDRESS:?} --set-verifier-addr ${SET_VERIFIER_ADDRESS:?} --deposit-amount 10
-=======
-   ```console
    RISC0_DEV_MODE=1 RUST_LOG=info cargo run --bin broker -- --private-key ${PRIVATE_KEY:?} --proof-market-addr ${PROOF_MARKET_ADDRESS:?} --set-verifier-addr ${SET_VERIFIER_ADDRESS:?} --deposit-amount 10
->>>>>>> 2e9cb04f
    ```
 
 🎉 Congratulations!
