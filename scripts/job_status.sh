--- conflicted
+++ resolved
@@ -6,11 +6,7 @@
 
 PGPASSWORD="${POSTGRES_PASSWORD}" psql -h 127.0.0.1 -U "${POSTGRES_USER}" "${POSTGRES_DB}" -c "SELECT count(task_id) as jobs_count FROM tasks WHERE job_id = '${JOB}';"
 
-<<<<<<< HEAD
-PGPASSWORD="${POSTGRES_PASSWORD}" psql -h 127.0.0.1 -U "${POSTGRES_USER}" "${POSTGRES_DB}" -c "SELECT COUNT(*) as remaining_jobs FROM tasks WHERE job_id = '${JOB}' AND state != 'done';"
-=======
 PGPASSWORD="${POSTGRES_PASSWORD}" psql -h 127.0.0.1 -U "${POSTGRES_USER}" "${POSTGRES_DB}" -c "SELECT COUNT(*) as remaining_tasks FROM tasks WHERE job_id = '${JOB}' AND state != 'done';"
->>>>>>> 9ff17abc
 
 echo 'task times:'
 PGPASSWORD="${POSTGRES_PASSWORD}" psql -h 127.0.0.1 -U "${POSTGRES_USER}" "${POSTGRES_DB}" -c "SELECT task_id, jsonb_object_keys(task_def) as task_type, state, EXTRACT(EPOCH FROM updated_at) - EXTRACT(EPOCH FROM started_at) as wall_time, started_at FROM tasks WHERE job_id = '${JOB}' ORDER BY started_at limit 10;"
